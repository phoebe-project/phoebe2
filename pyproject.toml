--- conflicted
+++ resolved
@@ -11,11 +11,7 @@
 
 [project]
 name = "phoebe"
-<<<<<<< HEAD
-version = "2.4.14.dev+feature-multis"
-=======
-version = "2.4.15.dev+release-2.5"
->>>>>>> 34281b8a
+version = "2.4.15.dev+feature-multis"
 description = "PHOEBE: modeling and analysis of eclipsing binary stars"
 readme = "README.md"
 requires-python = ">=3.7"
