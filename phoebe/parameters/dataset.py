--- conflicted
+++ resolved
@@ -456,48 +456,6 @@
 
     # the following will all be arrays (value per triangle) per time
     if syn:
-<<<<<<< HEAD
-        # syns ignore copy_for anyways
-        for t in kwargs.get('times', []):
-            syn_params += [FloatArrayParameter(qualifier='xs', time=t, value=kwargs.get('xs', []), default_unit=u.solRad if t is not None else u.dimensionless_unscaled, description='X coordinate of center of triangles')]
-            syn_params += [FloatArrayParameter(qualifier='ys', time=t, value=kwargs.get('ys', []), default_unit=u.solRad if t is not None else u.dimensionless_unscaled, description='Y coordinate of center of triangles')]
-            syn_params += [FloatArrayParameter(qualifier='zs', time=t, value=kwargs.get('zs', []), default_unit=u.solRad if t is not None else u.dimensionless_unscaled, description='Z coordinate of center of triangles')]
-            if t is not None:
-                # skip these for protomeshes
-                syn_params += [FloatParameter(qualifier='pot', time=t, value=kwargs.get('pot', 0.0), default_unit=u.dimensionless_unscaled, description='Equipotential of the stellar surface')]
-                syn_params += [FloatParameter(qualifier='rpole', time=t, value=kwargs.get('rpole', 0.0), default_unit=u.solRad, description='Polar radius of the stellar surface')]
-                syn_params += [FloatParameter(qualifier='volume', time=t, value=kwargs.get('volume', 0.0), default_unit=u.solRad**3, description='Volume of the stellar surface')]
-
-
-                syn_params += [FloatArrayParameter(qualifier='vxs', time=t, value=kwargs.get('vxs', []), default_unit=u.solRad/u.d, description='X velocity of center of triangles')]
-                syn_params += [FloatArrayParameter(qualifier='vys', time=t, value=kwargs.get('vys', []), default_unit=u.solRad/u.d, description='Y velocity of center of triangles')]
-                syn_params += [FloatArrayParameter(qualifier='vzs', time=t, value=kwargs.get('vzs', []), default_unit=u.solRad/u.d, description='Z velocity of center of triangles')]
-
-                syn_params += [FloatArrayParameter(qualifier='horizon_xs', time=t, value=kwargs.get('horizon_xs', []), default_unit=u.solRad, advanced=True, description='Horizon of the mesh (x component)')]
-                syn_params += [FloatArrayParameter(qualifier='horizon_ys', time=t, value=kwargs.get('horizon_ys', []), default_unit=u.solRad, advanced=True, description='Horizon of the mesh (y component)')]
-                syn_params += [FloatArrayParameter(qualifier='horizon_zs', time=t, value=kwargs.get('horizon_zs', []), default_unit=u.solRad, advanced=True, description='Horizon of the mesh (z component)')]
-                syn_params += [FloatArrayParameter(qualifier='horizon_analytic_xs', time=t, value=kwargs.get('horizon_analytic_xs', []), default_unit=u.solRad, advanced=True, description='Analytic horizon (interpolated, x component)')]
-                syn_params += [FloatArrayParameter(qualifier='horizon_analytic_ys', time=t, value=kwargs.get('horizon_analytic_ys', []), default_unit=u.solRad, advanced=True, description='Analytic horizon (interpolated, y component)')]
-                syn_params += [FloatArrayParameter(qualifier='horizon_analytic_zs', time=t, value=kwargs.get('horizon_analytic_zs', []), default_unit=u.solRad, advanced=True, description='Analytic horizon (interpolated, z component)')]
-
-            syn_params += [FloatArrayParameter(qualifier='areas', time=t, value=kwargs.get('areas', []), default_unit=u.solRad**2, advanced=True, description='Area of triangles')]
-            syn_params += [FloatArrayParameter(qualifier='tareas', time=t, value=kwargs.get('areas', []), default_unit=u.solRad**2, advanced=True, description='Area of WD triangles')]
-            # syn_params += [FloatArrayParameter(qualifier='volumes', time=t, value=kwargs.get('volumes', []), default_unit=u.solRad**3, description='Volume of triangles')]
-            syn_params += [FloatArrayParameter(qualifier='vertices', time=t, value=kwargs.get('vertices', []), default_unit=u.solRad if t is not None else u.dimensionless_unscaled, description='Vertices of triangles')]
-            syn_params += [FloatArrayParameter(qualifier='visible_centroids', time=t, value=kwargs.get('visible_centroids', []), default_unit=u.solRad  if t is not None else u.dimensionless_unscaled, advanced=True, description='Center of the visible portion of each triangle')]
-            syn_params += [FloatArrayParameter(qualifier='normals', time=t, value=kwargs.get('normals', []), default_unit=u.dimensionless_unscaled, advanced=True, description='Normals of triangles')]
-            syn_params += [FloatArrayParameter(qualifier='nxs', time=t, value=kwargs.get('nxs', []), default_unit=u.dimensionless_unscaled, advanced=True, description='X component of normals')]
-            syn_params += [FloatArrayParameter(qualifier='nys', time=t, value=kwargs.get('nys', []), default_unit=u.dimensionless_unscaled, advanced=True, description='Y component of normals')]
-            syn_params += [FloatArrayParameter(qualifier='nzs', time=t, value=kwargs.get('nzs', []), default_unit=u.dimensionless_unscaled, advanced=True, description='Z component of normals')]
-
-
-            syn_params += [FloatArrayParameter(qualifier='cosbetas', time=t, value=kwargs.get('cosbetas', []), default_unit=u.solRad if t is not None else u.dimensionless_unscaled, advanced=True, description='')]
-
-            syn_params += [FloatArrayParameter(qualifier='loggs', time=t, value=kwargs.get('loggs', []), default_unit=u.dimensionless_unscaled, description='Local surface gravity')]
-            syn_params += [FloatArrayParameter(qualifier='teffs', time=t, value=kwargs.get('teffs', []), default_unit=u.K, description='Local effective temperature')]
-
-            syn_params += [FloatArrayParameter(qualifier='rs', time=t, value=kwargs.get('rs', []), default_unit=u.solRad if t is not None else u.dimensionless_unscaled, advanced=True, description='Distance of each triangle from center of mass')]
-=======
         columns = kwargs.get('mesh_columns', [])
         mesh_datasets = kwargs.get('mesh_datasets', [])
 
@@ -514,7 +472,6 @@
             # be made here, in the choices for the columns Parameter, and in
             # backends.py when the values are extracted and included in the
             # packet
->>>>>>> 4b8f6839
 
             # if 'pot' in columns:
                 # syn_params += [FloatParameter(qualifier='pot', time=t, value=kwargs.get('pot', 0.0), default_unit=u.dimensionless_unscaled, description='Equipotential of the stellar surface')]
@@ -523,12 +480,6 @@
             if 'volume' in columns:
                 syn_params += [FloatParameter(qualifier='volume', time=t, value=kwargs.get('volume', 0.0), default_unit=u.solRad**3, description='Volume of the stellar surface')]
 
-<<<<<<< HEAD
-            if t is not None:
-                # skip these for protomeshes
-                syn_params += [FloatArrayParameter(qualifier='r_projs', time=t, value=kwargs.get('r_projs', []), default_unit=u.solRad, advanced=True, description='Projected distance (on plane of sky) of each triangle from center of mass')]
-=======
->>>>>>> 4b8f6839
 
             if 'xs' in columns:
                 syn_params += [FloatArrayParameter(qualifier='xs', time=t, value=kwargs.get('xs', []), default_unit=u.solRad, description='X coordinate of center of triangles in the plane-of-sky')]
