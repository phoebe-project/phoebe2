"""Parameters and ParameterSets.

General logic for all Parameters and ParameterSets which makeup the overall
framework of the PHOEBE 2.0 frontend.
"""

from phoebe.constraints.expression import ConstraintVar
# from phoebe.constraints import builtin
from phoebe.parameters.twighelpers import _uniqueid_to_uniquetwig
from phoebe.parameters.twighelpers import _twig_to_uniqueid
from phoebe.frontend import tabcomplete
from phoebe.dependencies import nparray
from phoebe.utils import parse_json

import sys
import random
import string
import functools
import itertools
import re
import sys
import os
import difflib
import time
import types
from collections import OrderedDict
from fnmatch import fnmatch
from copy import deepcopy
import readline
import numpy as np

import json
try:
    import ujson
except ImportError:
    _can_ujson = False
else:
    _can_ujson = True

import webbrowser
from datetime import datetime
try:
    import requests
except ImportError:
    _can_requests = False
else:
    _can_requests = True

if sys.version_info[0] == 3:
  unicode = str


# things needed to be imported at top-level for constraints to solve:
from numpy import sin, cos, tan, arcsin, arccos, arctan, sqrt

from phoebe import u
from phoebe import conf
from phoebe import list_passbands, list_installed_passbands, list_online_passbands, download_passband

if os.getenv('PHOEBE_ENABLE_SYMPY', 'TRUE').upper() == 'TRUE':
    try:
        import sympy
    except ImportError:
        _use_sympy = False
    else:
        _use_sympy = True
else:
    _use_sympy = False

_use_sympy = False
_is_server = False

if os.getenv('PHOEBE_ENABLE_PLOTTING', 'TRUE').upper() == 'TRUE':
    try:
        from phoebe.dependencies import autofig
    except (ImportError, TypeError):
        _use_autofig = False
    else:
        _use_autofig = True
else:
    _use_autofig = False

import logging
logger = logging.getLogger("PARAMETERS")
logger.addHandler(logging.NullHandler())


_parameter_class_that_require_bundle = ['HistoryParameter', 'TwigParameter',
                                        'ConstraintParameter', 'JobParameter']

_meta_fields_twig = ['time', 'qualifier', 'history', 'feature', 'component',
                     'dataset', 'constraint', 'compute', 'model', 'fitting',
                     'feedback', 'plugin', 'figure', 'kind',
                     'context']

_meta_fields_all = _meta_fields_twig + ['twig', 'uniquetwig', 'uniqueid']
_meta_fields_filter = _meta_fields_all + ['constraint_func', 'value']

_contexts = ['history', 'system', 'component', 'feature',
             'dataset', 'constraint', 'compute', 'model', 'fitting',
             'feedback', 'plugin', 'figure', 'setting']

# define a list of default_forbidden labels
# an individual ParameterSet may build on this list with components, datasets,
# etc for labels
# components and datasets should also forbid this list
_forbidden_labels = deepcopy(_meta_fields_all)

# forbid all "contexts"
_forbidden_labels += _contexts
_forbidden_labels += ['lc', 'lc_dep', 'lc_syn',
                      'rv', 'rv_dep', 'rv_syn',
                      'lp', 'lp_dep', 'lp_syn',
                      'sp', 'sp_dep', 'sp_syn',
                      'orb', 'orb_dep', 'orb_syn',
                      'mesh', 'mesh_dep', 'mesh_syn']

# forbid all "methods"
_forbidden_labels += ['value', 'adjust', 'prior', 'posterior', 'default_unit',
                      'unit', 'timederiv', 'visible_if', 'description', 'result']
# _forbidden_labels += ['parent', 'child']
_forbidden_labels += ['protomesh', 'pbmesh']
_forbidden_labels += ['component']
_forbidden_labels += ['bol']



# we also want to forbid any possible qualifiers
# from system:
_forbidden_labels = ['t0', 'ra', 'dec', 'epoch', 'distance', 'vgamma']

# from setting:
_forbidden_labels = ['phoebe_version', 'log_history', 'dict_filter', 'dict_set_all']

# from dataset:
_forbidden_labels = ['times', 'fluxes', 'sigmas', 'ld_func', 'ld_coeffs',
                     'passband', 'intens_weighting', 'pblum_ref', 'pblum', 'l3',
                     'exptime', 'rvs', 'wavelengths',
                     'flux_densities', 'profile_func', 'profile_rest', 'profile_sv',
                     'Ns', 'time_ecls', 'time_ephems', 'etvs',
                     'us', 'vs', 'ws', 'vus', 'vvs', 'vws',
                     'include_times', 'columns',
                     'uvw_elements', 'xyz_elements',
                     'pot', 'rpole', 'volume',
                     'xs', 'ys', 'zs', 'vxs', 'vys', 'vzs',
                     'nxs', 'nys', 'nzs', 'nus', 'nvs', 'nws',
                     'areas', 'rs', 'rprojs', 'loggs', 'teffs', 'mus',
                     'visible_centroids', 'visibilities',
                     'intensities', 'normal_intensities', 'abs_normal_intensities',
                     'boost_factors', 'ldint', 'ptfarea', 'pblum', 'abs_pblum']

# from compute:
_forbidden_labels += ['enabled', 'dynamics_method', 'ltte',
                      'gr', 'stepsize', 'integrator',
                      'irrad_method', 'boosting_method', 'mesh_method', 'distortion_method',
                      'ntriangles',
                      'mesh_offset', 'mesh_init_phi', 'horizon_method', 'eclipse_method',
                      'atm', 'lc_method', 'rv_method', 'fti_method', 'etv_method',
                      'gridsize', 'refl_num', 'ie',
                      'stepsize', 'orbiterror', 'ringsize'
                      ]

# from feature:
_forbidden_labels += ['colat', 'long', 'radius', 'relteff',
                      'radamp', 'freq', 'l', 'm', 'teffext'
                      ]

# ? and * used for wildcards in twigs
_twig_delims = ' \t\n`~!#$%^&)-=+]{}\\|;,<>/:'


_singular_to_plural = {'time': 'times', 'flux': 'fluxes', 'sigma': 'sigmas',
                       'rv': 'rvs', 'flux_density': 'flux_densities',
                       'time_ecl': 'time_ecls', 'time_ephem': 'time_ephems', 'N': 'Ns',
                       'x': 'xs', 'y': 'ys', 'z': 'zs', 'vx': 'vxs', 'vy': 'vys',
                       'vz': 'vzs', 'nx': 'nxs', 'ny': 'nys', 'nz': 'nzs',
                       'u': 'us', 'v': 'vs', 'w': 'ws', 'vu': 'vus', 'vv': 'vvs',
                       'vw': 'vws', 'nu': 'nus', 'nv': 'nvs', 'nw': 'nws',
                       'cosbeta': 'cosbetas', 'logg': 'loggs', 'teff': 'teffs',
                       'r': 'rs', 'rproj': 'rprojs', 'mu': 'mus',
                       'visibility': 'visibilities'}
_plural_to_singular = {v:k for k,v in _singular_to_plural.items()}

def send_if_client(fctn):
    """Intercept and send to the server if bundle is in client mode."""
    @functools.wraps(fctn)
    def _send_if_client(self, *args, **kwargs):
        fctn_map = {'set_quantity': 'set_value',
                    'set_value': 'set_value',
                    'set_default_unit': 'set_default_unit'}
        b = self._bundle
        if b is not None and b.is_client:
            # TODO: self._filter???
            # TODO: args???
            method = fctn_map.get(fctn.__name__, 'bundle_method')
            d = self._filter if hasattr(self, '_filter') \
                else {'uniqueid': self.uniqueid}
            d['bundleid'] = b._bundleid
            d['args'] = args
            d['fctn'] = fctn.__name__
            for k, v in kwargs.items():
                if hasattr(v, 'to_json'):
                    v = v.to_json()
                d[k] = v

            logger.info('emitting {} ({}) to server'.format(method, d))
            b._socketio.emit(method, d)

            if fctn.__name__ in ['run_compute', 'run_fitting']:
                # then we're expecting a quick response with an added jobparam
                # let's add that now
                self._bundle.client_update()
        else:
            return fctn(self, *args, **kwargs)
    return _send_if_client


def update_if_client(fctn):
    """Intercept and check updates from server if bundle is in client mode."""
    @functools.wraps(fctn)
    def _update_if_client(self, *args, **kwargs):
        b = self._bundle
        if b is None or not hasattr(b, 'is_client'):
            return fctn(self, *args, **kwargs)
        elif b.is_client and \
                (b._last_client_update is None or
                (datetime.now() - b._last_client_update).seconds > 1):

            b.client_update()
        return fctn(self, *args, **kwargs)
    return _update_if_client


def _uniqueid(n=30):
    """Return a unique string with length n.

    :parameter int N: number of character in the uniqueid
    :return: the uniqueid
    :rtype: str
    """
    return ''.join(random.SystemRandom().choice(
                   string.ascii_uppercase + string.ascii_lowercase)
                   for _ in range(n))

def _is_unit(unit):
    return isinstance(unit, u.Unit) or isinstance(unit, u.CompositeUnit) or isinstance(unit, u.IrreducibleUnit)

def _value_for_constraint(item, constraintparam=None):
    if getattr(item, 'keep_in_solar_units', False):
        # for example, constants defined in the constraint itself can have
        # this attribute added to force them to stay in solar units in the constraint
        return item.value
    elif constraintparam is not None and constraintparam.in_solar_units:
        return u.to_solar(item).value
    else:
        return item.si.value


def parameter_from_json(dictionary, bundle=None):
    """Load a single parameter from a JSON dictionary.

    Arguments
    ----------
    * `parameter` (dict): the dictionarry containing the parameter information
    * `bundle` (<phoebe.frontend.bundle.Bundle>, optional): the bundle object
        that the parameter will be attached to

    Returns
    --------
    * an instantiated <phoebe.parameters.Parameter> object>
    """
    if isinstance(dictionary, str):
        dictionary = json.loads(dictionary, object_pairs_hook=parse_json)

    classname = dictionary.pop('Class')

    if classname not in _parameter_class_that_require_bundle:
        bundle = None

    # now let's do some dirty magic and get the actual classitself
    # from THIS module.  __name__ is a string to lookup this module
    # from the sys.modules dictionary
    cls = getattr(sys.modules[__name__], classname)

    return cls._from_json(bundle, **dictionary)

def _instance_in(obj, *types):
    for typ in types:
        if isinstance(obj, typ):
            return True

    return False


class ParameterSet(object):
    """ParameterSet.

    The ParameterSet is an abstract list of Parameters which can then be
    filtered into another ParameterSet or Parameter by filtering on set tags of
    the Parameter or on "twig" notation (a single string using '@' symbols to
    separate these same tags).
    """

    def __init__(self, params=[]):
        """Initialize a new ParameterSet.

        Arguments
        ---------
        * `params` (list, optional, default=[]): list of
            <phoebe.parameters.Parameter> objects.

        Returns:
        --------
        * an instantiated <phoebe.parameters.ParameterSet>.
        """
        self._bundle = None
        self._filter = {}

        if len(params) and not isinstance(params[0], Parameter):
            # then attempt to load as if json
            self._params = []
            for param_dict in params:
                self._params += [parameter_from_json(param_dict, self)]

            for param in self._params:
                param._bundle = self
        else:
            self._params = params

        self._qualifier = None
        self._time = None
        self._history = None
        self._component = None
        self._dataset = None
        self._constraint = None
        self._compute = None
        self._model = None
        self._fitting = None
        self._feedback = None
        self._plugin = None
        self._figure = None
        self._kind = None
        self._context = None

        # just as a dummy, this'll be filled and handled by to_dict()
        self._next_field = 'key'

        self._set_meta()

        # force an update to _next_field
        self.to_dict()

        # set tab completer
        readline.set_completer(tabcomplete.Completer().complete)
        readline.set_completer_delims(_twig_delims)
        readline.parse_and_bind("tab: complete")

    def __repr__(self):
        """Representation for the ParameterSet."""
        self.to_dict()  # <-- to force an update to _next_field
        if len(self._params):
            if len(self.keys()) and self.keys()[0] is not None:
                return "<ParameterSet: {} parameters | {}s: {}>"\
                    .format(len(self._params),
                            self._next_field,
                            ', '.join(self.keys()))
            else:
                return "<ParameterSet: {} parameters>"\
                    .format(len(self._params))
        else:
            return "<ParameterSet: EMPTY>"

    def __str__(self):
        """String representation for the ParameterSet."""
        if len(self._params):
            param_info = "\n".join([p.to_string_short() for p in self._params])
        else:
            param_info = "NO PARAMETERS"

        return "ParameterSet: {} parameters\n".format(len(self._params))+param_info

    @property
    def meta(self):
        """Dictionary of all meta-tags.

        This is a shortcut to the <phoebe.parameters.ParameterSet.get_meta> method.
        See <phoebe.parameters.ParameterSet.get_meta> for the ability to ignore
        certain keys.

        See all the meta-tag properties that are shared by ALL Parameters. If a
        given value is 'None', that means that it is not shared among ALL
        Parameters.  To see the different values among the Parameters, you can
        access that attribute.

        For example: if `ps.meta['context'] == None`, you can see all values
        through `ps.contexts`.

        See also:
        * <phoebe.parameters.ParameterSet.tags>

        Returns
        ----------
        * (dict) an ordered dictionary of all tag properties
        """
        return self.get_meta()

    def get_meta(self, ignore=['uniqueid']):
        """Dictionary of all meta-tags, with option to ignore certain tags.

        See all the meta-tag properties that are shared by ALL Parameters.
        If a given value is 'None', that means that it is not shared
        among ALL Parameters.  To see the different values among the
        Parameters, you can access that attribute.

        For example: if `ps.meta['context'] == None`, you can see all values
        through `ps.contexts`.

        See also:
        * <phoebe.parameters.ParameterSet.meta>
        * <phoebe.parameters.ParameterSet.tags>
        * <phoebe.parameters.Parameter.get_meta>

        Arguments
        -----------
        * `ignore` (list, optional, default=['uniqueid']): list of keys to exclude
            from the returned dictionary.

        Returns
        ----------
        * (dict) an ordered dictionary of all tag properties
        """
        return OrderedDict([(k, getattr(self, k))
                            for k in _meta_fields_twig
                            if k not in ignore])

    def set_meta(self, **kwargs):
        """Set the value of tags for all Parameters in this ParameterSet.

        Arguments
        -----------
        * `**kwargs`: tag value pairs to be set for all <phoebe.parameters.Parameter>
            objects in this <phoebe.parameters.ParameterSet>
        """
        for param in self.to_list():
            for k, v in kwargs.items():
                # Here we'll set the attributes (_context, _qualifier, etc)
                if getattr(param, '_{}'.format(k)) is None:
                    setattr(param, '_{}'.format(k), v)

    @property
    def tags(self):
        """Returns a dictionary that lists all available tags that can be used
        for further filtering.

        See also:
        * <phoebe.parameters.ParameterSet.meta>
        * <phoebe.parameters.Parameter.meta>

        Will include entries from the plural attributes:
        * <phoebe.parameters.ParameterSet.contexts>
        * <phoebe.parameters.ParameterSet.kinds>
        * <phoebe.parameters.ParameterSet.models>
        * <phoebe.parameters.ParameterSet.computes>
        * <phoebe.parameters.ParameterSet.constraints>
        * <phoebe.parameters.ParameterSet.datasets>
        * <phoebe.parameters.ParameterSet.components>
        * <phoebe.parameters.ParameterSet.features>
        * <phoebe.parameters.ParameterSet.times>
        * <phoebe.parameters.ParameterSet.qualifiers>

        Returns
        ----------
        * (dict) a dictionary of all plural tag attributes.
        """
        ret = {}
        for typ in _meta_fields_twig:
            if typ in ['uniqueid', 'plugin', 'feedback', 'fitting', 'history', 'twig', 'uniquetwig']:
                continue

            k = '{}s'.format(typ)
            ret[k] = getattr(self, k)

        return ret

    @property
    def uniqueids(self):
        """Return a list of all uniqueids in this ParameterSet.

        See also:
        * <phoebe.parameters.ParameterSet.tags>

        There is no singular version for uniqueid for a ParameterSet.  At the
        <phoebe.parameters.Parameter>, see <phoebe.parameters.Parameter.uniqueid>.

        Returns
        --------
        * (list) a list of all uniqueids for each <phoebe.parameters.Parameter>
            in this <phoebe.parmaeters.ParameterSet>
        """
        return [p.uniqueid for p in self.to_list()]

    @property
    def twigs(self):
        """Return a list of all twigs in this ParameterSet.

        See also:
        * <phoebe.parameters.ParameterSet.common_twig>
        * <phoebe.parameters.ParameterSet.tags>

        There is no singular version for twig for a ParameterSet.  At the
        <phoebe.parameters.Parameter>, see <phoebe.parameters.Parameter.twig>.

        Returns
        --------
        * (list) a list of all twigs for each <phoebe.parameters.Parameter>
            in this <phoebe.parmaeters.ParameterSet>
        """
        return [p.twig for p in self.to_list()]

    @property
    def common_twig(self):
        """
        The twig that is common between all items in this ParameterSet.
        This twig gives a single string which can point back to this ParameterSet
        (but may include other entries as well).

        See also:
        * <phoebe.parameters.ParameterSet.twigs>

        Returns
        -----------
        * (string) common twig of Parameters in the ParameterSet
        """
        return "@".join([getattr(self, k) for k in _meta_fields_twig if self.meta.get(k) is not None])

    @property
    def qualifier(self):
        """Return the value for qualifier if shared by ALL Parameters.

        If the value is not shared by ALL, then None will be returned.  To see
        all the qualifiers of all parameters, see <phoebe.parameters.ParameterSet.qualifiers>.

        To see the value of a single <phoebe.parameters.Parameter> object, see
        <phoebe.parameters.Parameter.qualifier>.

        Returns
        --------
        (string or None) the value if shared by ALL <phoebe.parameters.Parameter>
            objects in the <phoebe.parmaters.ParameterSet>, otherwise None
        """
        return self._qualifier

    @property
    def qualifiers(self):
        """Return a list of all qualifiers in this ParameterSet.

        See also:
        * <phoebe.parameters.ParameterSet.tags>

        For the singular version, see:
        * <phoebe.parameters.ParameterSet.qualifier>

        Returns
        --------
        * (list) a list of all qualifiers for each <phoebe.parameters.Parameter>
            in this <phoebe.parmaeters.ParameterSet>
        """
        return list(self.to_dict(field='qualifier').keys())

    @property
    def time(self):
        """Return the value for time if shared by ALL Parameters.

        If the value is not shared by ALL, then None will be returned.  To see
        all the qualifiers of all parameters, see <phoebe.parameters.ParameterSet.times>.

        To see the value of a single <phoebe.parameters.Parameter> object, see
        <phoebe.parameters.Parameter.time>.

        Returns
        --------
        (string or None) the value if shared by ALL <phoebe.parameters.Parameter>
            objects in the <phoebe.parmaters.ParameterSet>, otherwise None
        """
        return str(self._time) if self._time is not None else None

    @property
    def times(self):
        """Return a list of all the times of the Parameters.

        See also:
        * <phoebe.parameters.ParameterSet.tags>

        For the singular version, see:
        * <phoebe.parameters.ParameterSet.time>

        Returns
        --------
        * (list) a list of all times for each <phoebe.parameters.Parameter>
            in this <phoebe.parmaeters.ParameterSet>
        """
        return list(self.to_dict(field='time').keys())

    @property
    def history(self):
        """Return the value for history if shared by ALL Parameters.

        If the value is not shared by ALL, then None will be returned.  To see
        all the qualifiers of all parameters, see <phoebe.parameters.ParameterSet.histories>
        or <phoebe.parameters.ParameterSet.historys>.

        To see the value of a single <phoebe.parameters.Parameter> object, see
        <phoebe.parameters.Parameter.history>.

        Returns
        --------
        (string or None) the value if shared by ALL <phoebe.parameters.Parameter>
            objects in the <phoebe.parmaters.ParameterSet>, otherwise None
        """
        return self._history

    @property
    def histories(self):
        """Return a list of all the histories of the Parameters.

        See also:
        * <phoebe.parameters.ParameterSet.tags>

        For the singular version, see:
        * <phoebe.parameters.ParameterSet.history>

        Returns
        --------
        * (list) a list of all histories for each <phoebe.parameters.Parameter>
            in this <phoebe.parmaeters.ParameterSet>
        """
        return list(self.to_dict(field='history').keys())

    @property
    def historys(self):
        """Return a list of all the histories of the Parameters.

        Shortcut to <phoebe.parameters.ParameterSet.histories>

        See also:
        * <phoebe.parameters.ParameterSet.tags>

        For the singular version, see:
        * <phoebe.parameters.ParameterSet.history>

        Returns
        --------
        * (list) a list of all twigs for each <phoebe.parameters.Parameter>
            in this <phoebe.parmaeters.ParameterSet>
        """
        return self.histories


    @property
    def feature(self):
        """Return the value for feature if shared by ALL Parameters.

        If the value is not shared by ALL, then None will be returned.  To see
        all the qualifiers of all parameters, see <phoebe.parameters.ParameterSet.features>.

        To see the value of a single <phoebe.parameters.Parameter> object, see
        <phoebe.parameters.Parameter.feature>.

        Returns
        --------
        (string or None) the value if shared by ALL <phoebe.parameters.Parameter>
            objects in the <phoebe.parmaters.ParameterSet>, otherwise None
        """
        return self._feature

    @property
    def features(self):
        """Return a list of all this features of teh Parameters.

        See also:
        * <phoebe.parameters.ParameterSet.tags>

        For the singular version, see:
        * <phoebe.parameters.ParameterSet.feature>

        Returns
        --------
        * (list) a list of all features for each <phoebe.parameters.Parameter>
            in this <phoebe.parmaeters.ParameterSet>
        """
        return list(self.to_dict(field='feature').keys())


    # @property
    # def properties(self):
    #     """Return a list of all the properties of the Parameters.
    #
    #     :return: list of strings
    #     """
    #     return self.to_dict(field='feature').keys()

    @property
    def component(self):
        """Return the value for component if shared by ALL Parameters.

        If the value is not shared by ALL, then None will be returned.  To see
        all the qualifiers of all parameters, see <phoebe.parameters.ParameterSet.components>.

        To see the value of a single <phoebe.parameters.Parameter> object, see
        <phoebe.parameters.Parameter.component>.

        Returns
        --------
        (string or None) the value if shared by ALL <phoebe.parameters.Parameter>
            objects in the <phoebe.parmaters.ParameterSet>, otherwise None
        """
        return self._component

    @property
    def components(self):
        """Return a list of all the components of the Parameters.

        See also:
        * <phoebe.parameters.ParameterSet.tags>

        For the singular version, see:
        * <phoebe.parameters.ParameterSet.component>

        Returns
        --------
        * (list) a list of all components for each <phoebe.parameters.Parameter>
            in this <phoebe.parmaeters.ParameterSet>
        """
        return [c for c in self.to_dict(field='component').keys() if c!='_default']

    @property
    def dataset(self):
        """Return the value for dataset if shared by ALL Parameters.

        If the value is not shared by ALL, then None will be returned.  To see
        all the qualifiers of all parameters, see <phoebe.parameters.ParameterSet.datasets>.

        To see the value of a single <phoebe.parameters.Parameter> object, see
        <phoebe.parameters.Parameter.dataset>.

        Returns
        --------
        (string or None) the value if shared by ALL <phoebe.parameters.Parameter>
            objects in the <phoebe.parmaters.ParameterSet>, otherwise None
        """
        return self._dataset

    @property
    def datasets(self):
        """Return a list of all the datasets of the Parameters.

        See also:
        * <phoebe.parameters.ParameterSet.tags>

        For the singular version, see:
        * <phoebe.parameters.ParameterSet.dataset>

        Returns
        --------
        * (list) a list of all datasets for each <phoebe.parameters.Parameter>
            in this <phoebe.parmaeters.ParameterSet>
        """
        return [d for d in self.to_dict(field='dataset').keys() if d!='_default']

    @property
    def constraint(self):
        """Return the value for constraint if shared by ALL Parameters.

        If the value is not shared by ALL, then None will be returned.  To see
        all the qualifiers of all parameters, see <phoebe.parameters.ParameterSet.constraints>.

        To see the value of a single <phoebe.parameters.Parameter> object, see
        <phoebe.parameters.Parameter.constraint>.

        Returns
        --------
        (string or None) the value if shared by ALL <phoebe.parameters.Parameter>
            objects in the <phoebe.parmaters.ParameterSet>, otherwise None
        """
        return self._constraint

    @property
    def constraints(self):
        """Return a list of all the constraints of the Parameters.

        See also:
        * <phoebe.parameters.ParameterSet.tags>

        For the singular version, see:
        * <phoebe.parameters.ParameterSet.constraint>

        Returns
        --------
        * (list) a list of all constraints for each <phoebe.parameters.Parameter>
            in this <phoebe.parmaeters.ParameterSet>
        """
        return list(self.to_dict(field='constraint').keys())

    @property
    def compute(self):
        """Return the value for compute if shared by ALL Parameters.

        If the value is not shared by ALL, then None will be returned.  To see
        all the qualifiers of all parameters, see <phoebe.parameters.ParameterSet.computes>.

        To see the value of a single <phoebe.parameters.Parameter> object, see
        <phoebe.parameters.Parameter.compute>.

        Returns
        --------
        (string or None) the value if shared by ALL <phoebe.parameters.Parameter>
            objects in the <phoebe.parmaters.ParameterSet>, otherwise None
        """
        return self._compute

    @property
    def computes(self):
        """Return a list of all the computes of the Parameters.

        See also:
        * <phoebe.parameters.ParameterSet.tags>

        For the singular version, see:
        * <phoebe.parameters.ParameterSet.compute>

        Returns
        --------
        * (list) a list of all computes for each <phoebe.parameters.Parameter>
            in this <phoebe.parmaeters.ParameterSet>
        """
        return list(self.to_dict(field='compute').keys())

    @property
    def model(self):
        """Return the value for model if shared by ALL Parameters.

        If the value is not shared by ALL, then None will be returned.  To see
        all the qualifiers of all parameters, see <phoebe.parameters.ParameterSet.models>.

        To see the value of a single <phoebe.parameters.Parameter> object, see
        <phoebe.parameters.Parameter.model>.

        Returns
        --------
        (string or None) the value if shared by ALL <phoebe.parameters.Parameter>
            objects in the <phoebe.parmaters.ParameterSet>, otherwise None
        """
        return self._model

    @property
    def models(self):
        """Return a list of all the models of the Parameters.

        See also:
        * <phoebe.parameters.ParameterSet.tags>

        For the singular version, see:
        * <phoebe.parameters.ParameterSet.model>

        Returns
        --------
        * (list) a list of all models for each <phoebe.parameters.Parameter>
            in this <phoebe.parmaeters.ParameterSet>
        """
        return list(self.to_dict(field='model').keys())

    @property
    def fitting(self):
        """Return the value for fitting if shared by ALL Parameters.

        If the value is not shared by ALL, then None will be returned.  To see
        all the qualifiers of all parameters, see <phoebe.parameters.ParameterSet.fittings>.

        To see the value of a single <phoebe.parameters.Parameter> object, see
        <phoebe.parameters.Parameter.fitting>.

        Returns
        --------
        (string or None) the value if shared by ALL <phoebe.parameters.Parameter>
            objects in the <phoebe.parmaters.ParameterSet>, otherwise None
        """
        return self._fitting

    @property
    def fittings(self):
        """Return a list of all the fittings of the Parameters.

        See also:
        * <phoebe.parameters.ParameterSet.tags>

        For the singular version, see:
        * <phoebe.parameters.ParameterSet.fitting>

        Returns
        --------
        * (list) a list of all fittings for each <phoebe.parameters.Parameter>
            in this <phoebe.parmaeters.ParameterSet>
        """
        return list(self.to_dict(field='fitting').keys())

    @property
    def feedback(self):
        """Return the value for feedback if shared by ALL Parameters.

        If the value is not shared by ALL, then None will be returned.  To see
        all the qualifiers of all parameters, see <phoebe.parameters.ParameterSet.feedbacks>.

        To see the value of a single <phoebe.parameters.Parameter> object, see
        <phoebe.parameters.Parameter.feedback>.

        Returns
        --------
        (string or None) the value if shared by ALL <phoebe.parameters.Parameter>
            objects in the <phoebe.parmaters.ParameterSet>, otherwise None
        """
        return self._feedback

    @property
    def feedbacks(self):
        """Return a list of all the feedbacks of the Parameters.

        See also:
        * <phoebe.parameters.ParameterSet.tags>

        For the singular version, see:
        * <phoebe.parameters.ParameterSet.feedback>

        Returns
        --------
        * (list) a list of all feedbacks for each <phoebe.parameters.Parameter>
            in this <phoebe.parmaeters.ParameterSet>
        """
        return list(self.to_dict(field='feedback').keys())

    @property
    def plugin(self):
        """Return the value for plugin if shared by ALL Parameters.

        If the value is not shared by ALL, then None will be returned.  To see
        all the qualifiers of all parameters, see <phoebe.parameters.ParameterSet.plugins>.

        To see the value of a single <phoebe.parameters.Parameter> object, see
        <phoebe.parameters.Parameter.plugin>.

        Returns
        --------
        (string or None) the value if shared by ALL <phoebe.parameters.Parameter>
            objects in the <phoebe.parmaters.ParameterSet>, otherwise None
        """
        return self._plugin

    @property
    def plugins(self):
        """Return a list of all the plugins of the Parameters.

        See also:
        * <phoebe.parameters.ParameterSet.tags>

        For the singular version, see:
        * <phoebe.parameters.ParameterSet.plugin>

        Returns
        --------
        * (list) a list of all plugins for each <phoebe.parameters.Parameter>
            in this <phoebe.parmaeters.ParameterSet>
        """
        return list(self.to_dict(field='plugin').keys())


    @property
    def figure(self):
        """Return the value for figure if shared by ALL Parameters.

        If the value is not shared by ALL, then None will be returned.  To see
        all the figures of all parameters, see :func:`figures`.

        :return: str or None
        """
        return self._figure

    @property
    def figures(self):
        """Return a list of all the plots of the Parameters.

        :return: list of strings
        """
        return self.to_dict(field='figure').keys()

    @property
    def kind(self):
        """Return the value for kind if shared by ALL Parameters.

        If the value is not shared by ALL, then None will be returned.  To see
        all the qualifiers of all parameters, see <phoebe.parameters.ParameterSet.kinds>.

        To see the value of a single <phoebe.parameters.Parameter> object, see
        <phoebe.parameters.Parameter.kind>.

        Returns
        --------
        (string or None) the value if shared by ALL <phoebe.parameters.Parameter>
            objects in the <phoebe.parmaters.ParameterSet>, otherwise None
        """
        return self._kind

    @property
    def kinds(self):
        """Return a list of all the kinds of the Parameters.

        See also:
        * <phoebe.parameters.ParameterSet.tags>

        For the singular version, see:
        * <phoebe.parameters.ParameterSet.kind>

        Returns
        --------
        * (list) a list of all kinds for each <phoebe.parameters.Parameter>
            in this <phoebe.parmaeters.ParameterSet>
        """
        return list(self.to_dict(field='kind').keys())

    @property
    def context(self):
        """Return the value for context if shared by ALL Parameters.

        If the value is not shared by ALL, then None will be returned.  To see
        all the qualifiers of all parameters, see <phoebe.parameters.ParameterSet.contexts>.

        To see the value of a single <phoebe.parameters.Parameter> object, see
        <phoebe.parameters.Parameter.context>.

        Returns
        --------
        (string or None) the value if shared by ALL <phoebe.parameters.Parameter>
            objects in the <phoebe.parmaters.ParameterSet>, otherwise None
        """
        return self._context

    @property
    def contexts(self):
        """Return a list of all the contexts of the Parameters.

        See also:
        * <phoebe.parameters.ParameterSet.tags>

        For the singular version, see:
        * <phoebe.parameters.ParameterSet.context>

        Returns
        --------
        * (list) a list of all contexts for each <phoebe.parameters.Parameter>
            in this <phoebe.parmaeters.ParameterSet>
        """
        return list(self.to_dict(field='context').keys())

    def _set_meta(self):
        """
        set the meta fields of the ParameterSet as those that are shared
        by ALL parameters in the ParameterSet.  For any fields that are
        not
        """
        # we want to set meta-fields that are shared by ALL params in the PS
        for field in _meta_fields_twig:
            keys_for_this_field = set([getattr(p, field)
                                       for p in self.to_list()
                                       if getattr(p, field) is not None])
            if len(keys_for_this_field)==1:
                setattr(self, '_'+field, list(keys_for_this_field)[0])
            else:
                setattr(self, '_'+field, None)

    def _uniquetwig(self, twig, force_levels=['qualifier']):
        """
        get the least unique twig for the parameter given by twig that
        will return this single result for THIS PS

        :parameter str twig: a twig that will return a single Parameter from
                THIS PS
        :parameter list force_levels: (optional) a list of "levels"
            (eg. context) that should be included whether or not they are
            necessary
        :return: the unique twig
        :rtype: str
        """
        for_this_param = self.filter(twig, check_visible=False)

        metawargs = {}

        # NOTE: self.contexts is INCREDIBLY expensive
        # if len(self.contexts) and 'context' not in force_levels:
        if 'context' not in force_levels:
            # then let's force context to be included
            force_levels.append('context')

        for k in force_levels:
            metawargs[k] = getattr(for_this_param, k)

        prev_count = len(self)
        # just to fake in case no metawargs are passed at all
        ps_for_this_search = []
        for k in _meta_fields_twig:
            metawargs[k] = getattr(for_this_param, k)
            if getattr(for_this_param, k) is None:
                continue

            ps_for_this_search = self.filter(check_visible=False, **metawargs)

            if len(ps_for_this_search) < prev_count and k not in force_levels:
                prev_count = len(ps_for_this_search)
            elif k not in force_levels:
                # this didn't help us
                metawargs[k] = None

        if len(ps_for_this_search) != 1:
            # TODO: after fixing regex in twig (t0type vs t0)
            # change this to raise Error instead of return
            return twig

        # now we go in the other direction and try to remove each to make sure
        # the count goes up
        for k in _meta_fields_twig:
            if metawargs[k] is None or k in force_levels:
                continue

            ps_for_this_search = self.filter(check_visible=False,
                                             **{ki: metawargs[k]
                                                for ki in _meta_fields_twig
                                                if ki != k})

            if len(ps_for_this_search) == 1:
                # then we didn't need to use this tag
                metawargs[k] = None

        # and lastly, we make sure that the tag corresponding to the context
        # is present
        context = for_this_param.context
        if hasattr(for_this_param, context):
            metawargs[context] = getattr(for_this_param, context)

        return "@".join([metawargs[k]
                         for k in _meta_fields_twig
                         if metawargs[k] is not None])

    def _attach_params(self, params, **kwargs):
        """Attach a list of parameters (or ParameterSet) to this ParameterSet.

        :parameter list params: list of parameters, or ParameterSet
        :parameter **kwargs: attributes to set for each parameter (ie tags)
        """
        lst = params.to_list() if isinstance(params, ParameterSet) else params
        for param in lst:
            param._bundle = self

            for k, v in kwargs.items():
                # Here we'll set the attributes (_context, _qualifier, etc)
                if getattr(param, '_{}'.format(k)) is None:
                    setattr(param, '_{}'.format(k), v)
            self._params.append(param)

        self._check_copy_for()

        return

    def _check_copy_for(self):
        """Check the value of copy_for and make appropriate copies."""
        if not self._bundle:
            return

        # read the following at your own risk - I just wrote it and it still
        # confuses me and baffles me that it works
        for param in self.to_list():
            if param.copy_for:
                # copy_for tells us how to filter and what set of attributes
                # needs a copy of this parameter
                #
                # copy_for = {'kind': ['star', 'disk', 'custombody'], 'component': '*'}
                # means that this should exist for each component (since that has a wildcard) which
                # has a kind in [star, disk, custombody]
                #
                # copy_for = {'kind': ['rv_dep'], 'component': '*', 'dataset': '*'}
                # means that this should exist for each component/dataset pair with the
                # rv_dep kind

                attrs = [k for k,v in param.copy_for.items() if '*' in v]
                # attrs is a list of the attributes for which we need a copy of
                # this parameter for any pair

                ps = self._bundle.filter(check_visible=False,
                                         check_default=False,
                                         check_advanced=False,
                                         check_single=False,
                                         force_ps=True, **param.copy_for)
                metawargs = {k:v for k,v in ps.meta.items() if v is not None and k in attrs}
                for k,v in param.meta.items():
                    if k not in ['twig', 'uniquetwig'] and k not in attrs:
                        metawargs[k] = v
                # metawargs is a list of the shared tags that will be used to filter for
                # existing parameters so that we know whether they already exist or
                # still need to be created

                # logger.debug("_check_copy_for {}: attrs={}".format(param.twig, attrs))
                for attrvalues in itertools.product(*(getattr(ps, '{}s'.format(attr)) for attr in attrs)):
                    # logger.debug("_check_copy_for {}: attrvalues={}".format(param.twig, attrvalues))
                    # for each attrs[i] (ie component), attrvalues[i] (star01)
                    # we need to look for this parameter, and if it does not exist
                    # then create it by copying param


                    for attr, attrvalue in zip(attrs, attrvalues):
                        #if attrvalue=='_default' and not getattr(param, attr):
                        #    print "SKIPPING", attr, attrvalue
                        #    continue
                        metawargs[attr] = attrvalue

                    # logger.debug("_check_copy_for {}: metawargs={}".format(param.twig, metawargs))
                    if not len(self._bundle.filter(check_visible=False, **metawargs)):
                        # then we need to make a new copy
                        logger.debug("copying '{}' parameter for {}".format(param.qualifier, {attr: attrvalue for attr, attrvalue in zip(attrs, attrvalues)}))

                        newparam = param.copy()

                        for attr, attrvalue in zip(attrs, attrvalues):
                            setattr(newparam, '_{}'.format(attr), attrvalue)

                        newparam._copy_for = False
                        if newparam._visible_if and newparam._visible_if.lower() == 'false':
                            newparam._visible_if = None
                        newparam._bundle = self._bundle

                        self._params.append(newparam)


                    # Now we need to handle copying constraints.  This can't be
                    # in the previous if statement because the parameters can be
                    # copied before constraints are ever attached.
                    if hasattr(param, 'is_constraint') and param.is_constraint:

                        param_constraint = param.is_constraint

                        copied_param = self._bundle.get_parameter(check_visible=False,
                                                                  check_default=False,
                                                                  check_advanced=False,
                                                                  check_single=False,
                                                                  **metawargs)

                        if not copied_param.is_constraint:
                            constraint_kwargs = param_constraint.constraint_kwargs.copy()
                            for attr, attrvalue in zip(attrs, attrvalues):
                                if attr in constraint_kwargs.keys():
                                    constraint_kwargs[attr] = attrvalue

                            logger.debug("copying constraint '{}' parameter for {}".format(param_constraint.constraint_func, {attr: attrvalue for attr, attrvalue in zip(attrs, attrvalues)}))
                            self.add_constraint(func=param_constraint.constraint_func, **constraint_kwargs)

        return

    def _check_label(self, label, allow_overwrite_in_context=False):
        """Check to see if the label is allowed."""

        if not isinstance(label, str):
            label = str(label)

        if label.lower() in _forbidden_labels:
            raise ValueError("'{}' is forbidden to be used as a label"
                             .format(label))
        if not re.match("^[a-z,A-Z,0-9,_]*$", label):
            raise ValueError("label '{}' is forbidden - only alphabetic, numeric, and '_' characters are allowed in labels".format(label))
        if len(self.filter(twig=label, check_visible=False, check_default=False,
                           check_advanced=False, check_single=False)):
            # with the one exception of 'latest@model' where we allow overwriting
            if not (allow_overwrite_in_context and self.filter(twig=label).context==allow_overwrite_in_context):
                raise ValueError("label '{}' is already in use".format(label))
        if label[0] in ['_']:
            raise ValueError("first character of label is a forbidden character")

    def __add__(self, other):
        """Adding 2 PSs returns a new PS with items that are in either."""
        if isinstance(other, Parameter):
            other = ParameterSet([other])

        if isinstance(other, ParameterSet):
            return ParameterSet(list(set(self._params + other._params)))
        else:
            raise NotImplementedError

    def __sub__(self, other):
        """Subtracting 2 PSs returns a new PS with items in the first but not second."""

        if isinstance(other, Parameter):
            other = ParameterSet([other])

        if isinstance(other, ParameterSet):
            return ParameterSet([p for p in self._params if p not in other._params])
        else:
            raise NotImplementedError

    def __mul__(self, other):
        """
        multiplying 2 PSs should return a new PS with items that are in both (ie AND logic)

        this is the same as chaining filter calls
        """
        if isinstance(other, Parameter):
            other = ParameterSet([other])

        if isinstance(other, ParameterSet):
            return ParameterSet([p for p in self._params if p in other._params])
        else:
            raise NotImplementedError

    @classmethod
    def open(cls, filename):
        """
        Open a ParameterSet from a JSON-formatted file.
        This is a constructor so should be called as:

        ```py
        ps = ParameterSet.open('test.json')
        ```

        See also:
        * <phoebe.parameters.Parameter.open>
        * <phoebe.frontend.bundle.Bundle.open>

        Arguments
        ---------
        * `filename` (string): relative or full path to the file

        Returns
        ---------
        * an instantiated <phoebe.parameters.ParameterSet> object
        """
        filename = os.path.expanduser(filename)
        f = open(filename, 'r')
        if _can_ujson:
            data = ujson.load(f)
        else:
            data = json.load(f, object_pairs_hook=parse_json)
        f.close()
        return cls(data)

    def save(self, filename, incl_uniqueid=False, compact=False):
        """
        Save the ParameterSet to a JSON-formatted ASCII file.

        See also:
        * <phoebe.parameters.Parameter.save>
        * <phoebe.frontend.bundle.Bundle.save>

        Arguments
        ----------
        * `filename` (string): relative or full path to the file
        * `incl_uniqueid` (bool, optional, default=False): whether to include
            uniqueids in the file (only needed if its necessary to maintain the
            uniqueids when reloading)
        * `compact` (bool, optional, default=False): whether to use compact
            file-formatting (may be quicker to save/load, but not as easily readable)

        Returns
        --------
        * (string) filename
        """
        filename = os.path.expanduser(filename)
        f = open(filename, 'w')
        if compact:
            if _can_ujson:
                ujson.dump(self.to_json(incl_uniqueid=incl_uniqueid), f,
                           sort_keys=False, indent=0)
            else:
                logger.warning("for faster compact saving, install ujson")
                json.dump(self.to_json(incl_uniqueid=incl_uniqueid), f,
                          sort_keys=False, indent=0)
        else:
            json.dump(self.to_json(incl_uniqueid=incl_uniqueid), f,
                      sort_keys=True, indent=0, separators=(',', ': '))
        f.close()

        return filename

    def ui(self, client='http://localhost:4200', **kwargs):
        """
        [NOT IMPLEMENTED]

        The bundle must be in client mode in order to open the web-interface.
        See <phoebe.frontend.bundle.Bundle.as_client> to switch to client mode.

        :parameter str client: URL of the running client which must be connected
            to the same server as the bundle
        :return: URL of the parameterset of this bundle in the client (will also
            attempt to open webbrowser)
        :rtype: str
        """
        if self._bundle is None or not self._bundle.is_client:
            raise ValueError("bundle must be in client mode")

        if len(kwargs):
            return self.filter(**kwargs).ui(client=client)

        querystr = "&".join(["{}={}".format(k, v)
                             for k, v in self._filter.items()])
        # print self._filter
        url = "{}/{}?{}".format(client, self._bundle._bundleid, querystr)

        logger.info("opening {} in browser".format(url))
        webbrowser.open(url)
        return url

    def to_list(self, **kwargs):
        """
        Convert the <phoebe.parameters.ParameterSet> to a list of
        <phoebe.parameters.Parameter> objects.

        Arguments
        ---------
        * `**kwargs`: filter arguments sent to
            <phoebe.parameters.ParameterSet.filter>

        Returns
        --------
        * (list) list of <phoebe.parameter.Parameter> objects
        """
        if kwargs:
            return self.filter(**kwargs).to_list()
        return self._params

    def tolist(self, **kwargs):
        """
        Alias of <phoebe.parameters.ParameterSet.to_list>

        Arguments
        ---------
        * `**kwargs`: filter arguments sent to
            <phoebe.parameters.ParameterSet.filter>

        Returns
        --------
        * (list) list of <phoebe.parameter.Parameter> objects
        """
        return self.to_list(**kwargs)

    def to_list_of_dicts(self, **kwargs):
        """
        Convert the <phoebe.parameters.ParameterSet> to a list of the dictionary
        representation of each <phoebe.parameters.Parameter>.

        See also:
        * <phoebe.parameters.Parameter.to_dict>

        Arguments
        ----------
        * `**kwargs`: filter arguments sent to
            <phoebe.parameters.ParameterSet.filter>

        Returns
        --------
        * (list of dicts) list of dictionaries, with each entry in the list
            representing a single <phoebe.parameters.Parameter> object converted
            to a dictionary via <phoebe.parameters.Parameter.to_dict>.
        """
        if kwargs:
            return self.filter(**kwargs).to_list_of_dicts()
        return [param.to_dict() for param in self._params]

    def __dict__(self):
        """Dictionary representation of a ParameterSet."""
        return self.to_dict()

    def to_flat_dict(self, **kwargs):
        """
        Convert the <phoebe.parameters.ParameterSet> to a flat dictionary, with
        keys being uniquetwigs to access the parameter and values being the
        <phoebe.parameters.Parameter> objects themselves.

        See also:
        * <phoebe.parameters.Parameter.uniquetwig>

        Arguments
        ----------
        * `**kwargs`: filter arguments sent to
            <phoebe.parameters.ParameterSet.filter>

        Returns
        --------
        * (dict) uniquetwig: Parameter pairs.
        """
        if kwargs:
            return self.filter(**kwargs).to_flat_dict()
        return {param.uniquetwig: param for param in self._params}

    def to_dict(self, field=None, include_none=False, **kwargs):
        """
        Convert the <phoebe.parameters.ParameterSet> to a structured (nested)
        dictionary to allow traversing the structure from the bottom up.

        See also:
        * <phoebe.parameters.ParameterSet.to_json>
        * <phoebe.parameters.ParameterSet.keys>
        * <phoebe.parameters.ParameterSet.values>
        * <phoebe.parameters.ParameterSet.items>

        Arguments
        ----------
        * `field` (string, optional, default=None): build the dictionary with
            keys at a given level/field.  Can be any of the keys in
            <phoebe.parameters.ParameterSet.meta>.  If None, the keys will be
            the lowest level in which Parameters have different values.

        Returns
        ---------
        * (dict) dictionary of <phoebe.parameters.ParameterSet> or
            <phoebe.parameters.Parameter> objects.
        """
        if kwargs:
            return self.filter(**kwargs).to_dict(field=field)

        if field is not None:
            keys_for_this_field = set([getattr(p, field)
                                       for p in self.to_list()
                                       if getattr(p, field) is not None])
            d = {k: self.filter(check_visible=False, **{field: k}) for k in keys_for_this_field}
            if include_none:
                d_None = ParameterSet([p for p in self.to_list() if getattr(p, field) is None])
                if len(d_None):
                    d[None] = d_None

            return d

        # we want to find the first level (from the bottom) in which filtering
        # further would shorten the list (ie there are more than one unique
        # item for that field)

        # so let's go through the fields in reverse (context up to (but not
        # including) qualifier)
        for field in reversed(_meta_fields_twig[1:]):
            # then get the unique keys in this field among the params in this
            # PS
            keys_for_this_field = set([getattr(p, field)
                                       for p in self.to_list()
                                       if getattr(p, field) is not None])
            # and if there are more than one, then return a dictionary with
            # those keys and the ParameterSet of the matching items
            if len(keys_for_this_field) > 1:
                self._next_field = field
                return {k: self.filter(check_visible=False, **{field: k})
                        for k in keys_for_this_field}

        # if we've survived, then we're at the bottom and only have times or
        # qualifier left
        if self.context in ['hierarchy']:
            self._next_field = 'qualifier'
            return {param.qualifier: param for param in self._params}
        else:
            self._next_field = 'time'
            return {param.time: param for param in self._params}

    def keys(self):
        """
        Return the keys from <phoebe.parameters.ParameterSet.to_dict>

        Returns
        ---------
        * (list) list of strings
        """
        return list(self.__dict__().keys())

    def values(self):
        """
        Return the values from <phoebe.parmaeters.ParameterSet.to_dict>

        Returns
        -------
        * (list) list of <phoebe.paramters.ParameterSet> or
            <phoebe.parameters.Parameter> objects.
        """
        return self.__dict__().values()

    def items(self):
        """
        Returns the items (key, value pairs) from
        <phoebe.parmaeters.ParameterSet.to_dict>.

        :return: string, :class:`Parameter` or :class:`ParameterSet` pairs
        """
        return self.__dict__().items()

    def set(self, key, value, **kwargs):
        """
        Set the value of a <phoebe.parameters.Parameter> in the
        <phoebe.parameters.ParameterSet>.

        If <phoebe.parameters.ParameterSet.get> with the same value for
        `key`/`twig` and `**kwargs` would retrieve a single Parameter,
        this will set the value of that parameter.

        Or you can provide 'value@...' or 'default_unit@...', etc
        to specify what attribute to set.

        Arguments
        -----------
        * `key` (string): the twig (called key here to be analagous to a python
            dictionary) used for filtering.
        * `value` (valid value for the matching Parameter): value to set
        * `**kwargs`: other filter parameters

        Returns
        --------
        * (float/array/string/etc): the value of the <phoebe.parameters.Parameter>
            after setting the value (including converting units if applicable).
        """
        twig = key

        method = None
        twigsplit = re.findall(r"[\w']+", twig)
        if twigsplit[0] == 'value':
            twig = '@'.join(twigsplit[1:])
            method = 'set_value'
        elif twigsplit[0] == 'quantity':
            twig = '@'.join(twigsplit[1:])
            method = 'set_quantity'
        elif twigsplit[0] in ['unit', 'default_unit']:
            twig = '@'.join(twigsplit[1:])
            method = 'set_default_unit'
        elif twigsplit[0] in ['timederiv']:
            twig = '@'.join(twigsplit[1:])
            method = 'set_timederiv'
        elif twigsplit[0] in ['description']:
            raise KeyError("cannot set {} of {}".format(twigsplit[0], '@'.join(twigsplit[1:])))

        if self._bundle is not None and self._bundle.get_setting('dict_set_all').get_value() and len(self.filter(twig=twig, **kwargs)) > 1:
            # then we need to loop through all the returned parameters and call set on them
            for param in self.filter(twig=twig, **kwargs).to_list():
                self.set('{}@{}'.format(method, param.twig) if method is not None else param.twig, value)
        else:

            if method is None:
                return self.set_value(twig=twig, value=value, **kwargs)
            else:
                param = self.get_parameter(twig=twig, **kwargs)

                return getattr(param, method)(value)

    def __getitem__(self, key):
        """
        """
        if self._bundle is not None:
            kwargs = self._bundle.get_value(qualifier='dict_filter',
                                            context='setting',
                                            default={})
        else:
            kwargs = {}

        if isinstance(key, int):
            return self.filter(**kwargs).to_list()[key]

        return self.filter_or_get(twig=key, **kwargs)

    def __setitem__(self, twig, value):
        """
        """
        if self._bundle is not None:
            kwargs = self._bundle.get_setting('dict_filter').get_value()
        else:
            kwargs = {}

        self.set(twig, value, **kwargs)

    def __contains__(self, twig):
        """
        """
        # may not be an exact match with __dict__.keys()
        return len(self.filter(twig=twig))

    def __len__(self):
        """
        """
        return len(self._params)

    def __iter__(self):
        """
        """
        return iter(self.__dict__())

    def to_json(self, incl_uniqueid=False):
        """
        Convert the <phoebe.parameters.ParameterSet> to a json-compatible
        object.

        The resulting object will be a list, with one entry per-Parameter
        being the json representation of that Parameter from
        <phoebe.parameters.Parameter.to_json>.

        See also:
        * <phoebe.parameters.Parameter.to_json>
        * <phoebe.parameters.ParameterSet.to_dict>
        * <phoebe.parameters.ParameterSet.save>

        Arguments
        --------
        * `incl_uniqueid` (bool, optional, default=False): whether to include
            uniqueids in the file (only needed if its necessary to maintain the
            uniqueids when reloading)

        Returns
        -----------
        * (list of dicts)
        """
        lst = []
        for context in _contexts:
            lst += [v.to_json(incl_uniqueid=incl_uniqueid)
                    for v in self.filter(context=context,
                                         check_visible=False,
                                         check_default=False).to_list()]
        return lst
        # return {k: v.to_json() for k,v in self.to_flat_dict().items()}

    def filter(self, twig=None, check_visible=True, check_default=True,
               check_advanced=False, check_single=False, **kwargs):
        """
        Filter the <phoebe.parameters.ParameterSet> based on the meta-tags of the
        children <phoebe.parameters.Parameter> objects and return another
        <phoebe.parameters.ParameterSet>.

        Because another ParameterSet is returned, these filter calls are
        chainable.

        ```py
        b.filter(context='component').filter(component='starA')
        ```

        * `check_advanced` (bool, optional, default=False): whether to exclude parameters which
            are considered "advanced".
        * `check_single` (bool, optional, default=False): whether to exclude ChoiceParameters
            with only a single choice.
        See also:
        * <phoebe.parameters.ParameterSet.filter_or_get>
        * <phoebe.parameters.ParameterSet.exclude>
        * <phoebe.parameters.ParameterSet.get>
        * <phoebe.parameters.ParameterSet.get_parameter>
        * <phoebe.parameters.ParameterSet.get_or_create>

        Arguments
        -----------
        * `twig` (str, optional, default=None): the search twig - essentially a single
            string with any delimiter (ie '@') that will be parsed
            into any of the meta-tags.  Example: instead of
            `b.filter(context='component', component='starA')`, you
            could do `b.filter('starA@component')`.
        * `check_visible` (bool, optional, default=True): whether to hide invisible
            parameters.  These are usually parameters that do not
            play a role unless the value of another parameter meets
            some condition.
        * `check_default` (bool, optional, default=True): whether to exclude parameters which
            have a _default tag (these are parameters which solely exist
            to provide defaults for when new parameters or datasets are
            added and the parameter needs to be copied appropriately).
        * `check_advanced` (bool, optional, default=False): whether to exclude parameters which
            are considered "advanced".
        * `check_single` (bool, optional, default=False): whether to exclude ChoiceParameters
            with only a single choice.
        * `**kwargs`:  meta-tags to search (ie. 'context', 'component',
            'model', etc).  See <phoebe.parameters.ParameterSet.meta>
            for all possible options.

        Returns
        ----------
        * the resulting <phoebe.parameters.ParameterSet>.
        """
        kwargs['check_visible'] = check_visible
        kwargs['check_default'] = check_default
        kwargs['check_advanced'] = check_advanced
        kwargs['check_single'] = check_single
        kwargs['force_ps'] = True
        return self.filter_or_get(twig=twig, **kwargs)

    def get(self, twig=None, check_visible=True, check_default=True,
            check_advanced=False, check_single=False, **kwargs):
        """
        Get a single <phoebe.parameters.Parameter> from this
        <phoebe.parameters.ParameterSet>.  This works exactly the
        same as <phoebe.parameters.ParameterSet.filter> except there must be only
        a single result, and the Parameter itself is returned instead of a
        ParameterSet.

        This is identical to <phoebe.parameters.ParameterSet.get_parameter>

        See also:
        * <phoebe.parameters.ParameterSet.filter>
        * <phoebe.parameters.ParameterSet.filter_or_get>
        * <phoebe.parameters.ParameterSet.exclude>
        * <phoebe.parameters.ParameterSet.get_or_create>

        Arguments
        -----------
        * `twig` (str, optional, default=None): the search twig - essentially a single
            string with any delimiter (ie '@') that will be parsed
            into any of the meta-tags.  Example: instead of
            `b.filter(context='component', component='starA')`, you
            could do `b.filter('starA@component')`.
        * `check_visible` (bool, optional, default=True): whether to hide invisible
            parameters.  These are usually parameters that do not
            play a role unless the value of another parameter meets
            some condition.
        * `check_default` (bool, optional, default=True): whether to exclude parameters which
            have a _default tag (these are parameters which solely exist
            to provide defaults for when new parameters or datasets are
            added and the parameter needs to be copied appropriately).
        * `check_advanced` (bool, optional, default=False): whether to exclude parameters which
            are considered "advanced".
        * `check_single` (bool, optional, default=False): whether to exclude ChoiceParameters
            with only a single choice.
        * `**kwargs`:  meta-tags to search (ie. 'context', 'component',
            'model', etc).  See <phoebe.parameters.ParameterSet.meta>
            for all possible options.

        Returns
        --------
        * the resulting <phoebe.parameters.Parameter>.

        Raises
        -------
        * ValueError: if either 0 or more than 1 results are found
            matching the search.
        """
        kwargs['check_visible'] = check_visible
        kwargs['check_default'] = check_default
        kwargs['check_advanced'] = check_advanced
        kwargs['check_single'] = check_single
        # print "***", kwargs
        ps = self.filter(twig=twig, **kwargs)
        if not len(ps):
            # TODO: custom exception?
            raise ValueError("0 results found")
        elif len(ps) != 1:
            # TODO: custom exception?
            raise ValueError("{} results found: {}".format(len(ps), ps.twigs))
        else:
            # then only 1 item, so return the parameter
            return ps._params[0]

    def filter_or_get(self, twig=None, autocomplete=False, force_ps=False,
                      check_visible=True, check_default=True,
                      check_advanced=False, check_single=False, **kwargs):
        """

        Filter the <phoebe.parameters.ParameterSet> based on the meta-tags of its
        Parameters and return another <phoebe.parameters.ParameterSet> unless there is
        exactly 1 result, in which case the <phoebe.parameters.Parameter> itself is
        returned (set `force_ps=True` to avoid this from happening or call
        <phoebe.parameters.ParameterSet.filter> instead).

        In the case when another <phoebe.parameters.ParameterSet> is returned, these
        calls are chainable.

        ```py
        b.filter_or_get(context='component').filter_or_get(component='starA')
        ```

        See also:
        * <phoebe.parameters.ParameterSet.filter>
        * <phoebe.parameters.ParameterSet.exclude>
        * <phoebe.parameters.ParameterSet.get>
        * <phoebe.parameters.ParameterSet.get_parameter>
        * <phoebe.parameters.ParameterSet.get_or_create>

        Arguments
        -----------
        * `twig` (str, optional, default=None): the search twig - essentially a single
            string with any delimiter (ie '@') that will be parsed
            into any of the meta-tags.  Example: instead of
            `b.filter(context='component', component='starA')`, you
            could do `b.filter('starA@component')`.
        * `check_visible` (bool, optional, default=True): whether to hide invisible
            parameters.  These are usually parameters that do not
            play a role unless the value of another parameter meets
            some condition.
        * `check_default` (bool, optional, default=True): whether to exclude parameters which
            have a _default tag (these are parameters which solely exist
            to provide defaults for when new parameters or datasets are
            added and the parameter needs to be copied appropriately).
        * `check_advanced` (bool, optional, default=False): whether to exclude parameters which
            are considered "advanced".
        * `check_single` (bool, optional, default=False): whether to exclude ChoiceParameters
            with only a single choice.
        * `force_ps` (bool, optional, default=False): whether to force a
            <phoebe.parameters.ParameterSet> to be returned, even if more than
            1 result (see also: <phoebe.parameters.ParameterSet.filter>)
        * `**kwargs`:  meta-tags to search (ie. 'context', 'component',
            'model', etc).  See <phoebe.parameters.ParameterSet.meta>
            for all possible options.

        Returns
        ----------
        * the resulting <phoebe.parameters.Parameter> object if the length
            of the results is exactly 1 and `force_ps=False`, otherwise the
            resulting <phoebe.parameters.ParameterSet>.
        """

        if self._bundle is None:
            # then override check_default to False - its annoying when building
            # a ParameterSet say by calling datasets.lc() and having half
            # of the Parameters hidden by this switch
            check_default = False

        if not (twig is None or isinstance(twig, str)):
            raise TypeError("first argument (twig) must be of type str or None")

        if kwargs.get('component', None) == '_default' or\
                kwargs.get('dataset', None) == '_default' or\
                kwargs.get('uniqueid', None) is not None or\
                kwargs.get('uniquetwig', None) is not None:
            # then override the default for check_default and make sure to
            # return a result
            check_default = False

        time = kwargs.get('time', None)
        if hasattr(time, '__iter__') and not isinstance(time, str):
            # then we should loop here rather than forcing complicated logic
            # below
            kwargs['twig'] = twig
            kwargs['autocomplete'] = autocomplete
            kwargs['force_ps'] = force_ps
            kwargs['check_visible'] = check_visible
            kwargs['check_default'] = check_default
            kwargs['check_advanced'] = check_advanced
            kwargs['check_single'] = check_single
            return_ = ParameterSet()
            for t in time:
                kwargs['time'] = t
                return_ += self.filter_or_get(**kwargs)
            return return_

        params = self.to_list()

        def string_to_time(time):
            try:
                return float(time)
            except ValueError:
                # allow for passing a twig that needs to resolve a float
                if self._bundle is None:
                    return self.get_value(time, context=['system', 'component'])
                else:
                    return self._bundle.get_value(time, context=['system', 'component'])

        # TODO: replace with key,value in kwargs.items()... unless there was
        # some reason that won't work?
        for key in kwargs.keys():
            if len(params) and \
                    key in _meta_fields_filter and \
                    kwargs[key] is not None:

                #if kwargs[key] is None:
                #    params = [pi for pi in params if getattr(pi,key) is None]
                #else:
                if isinstance(kwargs[key], unicode):
                    # unicodes can cause all sorts of confusions with fnmatch,
                    # so let's just cast now and be done with it
                    kwargs[key] = str(kwargs[key])

                params = [pi for pi in params if (hasattr(pi,key) and getattr(pi,key) is not None) and
                    (getattr(pi,key)==kwargs[key] or
                    (isinstance(kwargs[key],list) and getattr(pi,key) in kwargs[key]) or
                    (isinstance(kwargs[key],str) and isinstance(getattr(pi,key),str) and fnmatch(getattr(pi,key),kwargs[key])) or
                    (key=='kind' and isinstance(kwargs[key],str) and getattr(pi,key).lower()==kwargs[key].lower()) or
                    (key=='kind' and isinstance(kwargs[key],list) and getattr(pi,key).lower() in [k.lower() for k in kwargs[key]]) or
                    (key=='time' and abs(float(getattr(pi,key))-string_to_time(kwargs[key]))<1e-6))]
                    #(key=='time' and abs(float(getattr(pi,key))-float(kwargs[key]))<=abs(np.array([p._time for p in params])-float(kwargs[key]))))]

        # handle hiding _default (cheaper than visible_if so let's do first)
        if check_default:
            params = [pi for pi in params if pi.component != '_default' and pi.dataset != '_default']

        # handle visible_if
        if check_visible:
            params = [pi for pi in params if pi.is_visible]

        # handle hiding advanced parameters
        if check_advanced:
            params = [pi for pi in params if not pi.advanced]

        # handle hiding choice parameters with a single option
        if check_single:
            params = [pi for pi in params if not hasattr(pi, 'choices') or len(pi.choices) > 1]

        if isinstance(twig, int):
            # then act as a list index
            return params[twig]

        # TODO: handle isinstance(twig, float) as passing time?

        # TODO: smarter error if trying to slice on a PS instead of value (ie
        # b['value@blah'][::8] where b['value@blah'] is returning an empty PS
        # and ::8 is being passed here as twig)

        # now do twig matching
        method = None
        if twig is not None:
            _user_twig = deepcopy(twig)
            twigsplit = twig.split('@')
            if twigsplit[0] == 'value':
                twig = '@'.join(twigsplit[1:])
                method = 'get_value'
            elif twigsplit[0] == 'quantity':
                twig = '@'.join(twigsplit[1:])
                method = 'get_quantity'
            elif twigsplit[0] in ['unit', 'default_unit']:
                twig = '@'.join(twigsplit[1:])
                method = 'get_default_unit'
            elif twigsplit[0] in ['timederiv']:
                twig = '@'.join(twigsplit[1:])
                method = 'get_timederiv'
            elif twigsplit[0] == 'description':
                twig = '@'.join(twigsplit[1:])
                method = 'get_description'
            elif twigsplit[0] == 'choices':
                twig = '@'.join(twigsplit[1:])
                method = 'get_choices'
            elif twigsplit[0] == 'result':
                twig = '@'.join(twigsplit[1:])
                method = 'get_result'

            # twigsplit = re.findall(r"[\w']+", twig)
            twigsplit = twig.split('@')

            if autocomplete:
                # then we want to do matching based on all but the
                # last item in the twig and then try to autocomplete
                # based on the last item
                if re.findall(r"[^\w]", _user_twig[-1]):
                    # then we will autocomplete on an empty entry
                    twigautocomplete = ''
                else:
                    # the last item in twig is incomplete
                    twigautocomplete = twigsplit[-1]
                    twigsplit = twigsplit[:-1]

            for ti in twigsplit:
                # TODO: need to fix repeating twigs (ie
                # period@period@period@period still matches and causes problems
                # with the tabcomplete)
                params = [pi for pi in params if ti in pi.twig.split('@')]

            if autocomplete:
                # we want to provide options for what twigautomplete
                # could be to produce matches
                options = []
                for pi in params:
                    for twiglet in pi.twig.split('@'):
                        if twigautocomplete == twiglet[:len(twigautocomplete)]:
                            if len(twigautocomplete):
                                completed_twig = _user_twig.replace(twigautocomplete, twiglet)
                            else:
                                completed_twig = _user_twig + twiglet
                            if completed_twig not in options:
                                options.append(completed_twig)
                return options

        if len(params) == 1 and not force_ps:
            # then just return the parameter itself
            if method is None:
                return params[0]
            else:
                return getattr(params[0], method)()

        elif method is not None:
            raise ValueError("{} results found, could not call {}".format(len(params), method))

        # TODO: handle returning 0 results better

        ps = ParameterSet(params)
        ps._bundle = self._bundle
        ps._filter = self._filter.copy()
        for k, v in kwargs.items():
            if k in _meta_fields_filter:
                ps._filter[k] = v
        if twig is not None:
            # try to guess necessary additions to filter
            # twigsplit = twig.split('@')
            for attr in _meta_fields_twig:
                tag = getattr(ps, attr)
                if tag in twigsplit:
                    ps._filter[attr] = tag
        return ps

    def exclude(self, twig=None, check_visible=True, check_default=True, **kwargs):
        """
        Exclude the results from this filter from the current
        <phoebe.parameters.ParameterSet>.

        See also:
        * <phoebe.parameters.ParameterSet.filter>
        * <phoebe.parameters.ParameterSet.filter_or_get>
        * <phoebe.parameters.ParameterSet.get>
        * <phoebe.parameters.ParameterSet.get_parameter>
        * <phoebe.parameters.ParameterSet.get_or_create>

        Arguments
        -----------
        * `twig` (str, optional, default=None): the search twig - essentially a single
            string with any delimiter (ie '@') that will be parsed
            into any of the meta-tags.  Example: instead of
            `b.filter(context='component', component='starA')`, you
            could do `b.filter('starA@component')`.
        * `check_visible` (bool, optional, default=True): whether to hide invisible
            parameters.  These are usually parameters that do not
            play a role unless the value of another parameter meets
            some condition.
        * `check_default` (bool, optional, default=True): whether to exclude parameters which
            have a _default tag (these are parameters which solely exist
            to provide defaults for when new parameters or datasets are
            added and the parameter needs to be copied appropriately).
            Defaults to True.
        * `**kwargs`:  meta-tags to search (ie. 'context', 'component',
            'model', etc).  See <phoebe.parameters.ParameterSet.meta>
            for all possible options.

        Returns
        ----------
        * the resulting <phoebe.parameters.ParameterSet>.
        """
        return self - self.filter(twig=twig,
                                  check_visible=check_visible,
                                  check_default=check_default,
                                  **kwargs)

    def get_parameter(self, twig=None, **kwargs):
        """
        Get a <phoebe.parameters.Parameter> from this
        <phoebe.parameters.ParameterSet>.  This is identical to
        <phoebe.parameters.ParameterSet.get>.

        See also:
        * <phoebe.parameters.ParameterSet.filter>
        * <phoebe.parameters.ParameterSet.filter_or_get>
        * <phoebe.parameters.ParameterSet.exclude>
        * <phoebe.parameters.ParameterSet.get_or_create>

        Arguments
        -----------
        * `twig` (str, optional, default=None): the search twig - essentially a single
            string with any delimiter (ie '@') that will be parsed
            into any of the meta-tags.  Example: instead of
            `b.filter(context='component', component='starA')`, you
            could do `b.filter('starA@component')`.
        * `check_visible` (bool, optional, default=True): whether to hide invisible
            parameters.  These are usually parameters that do not
            play a role unless the value of another parameter meets
            some condition.
        * `check_default` (bool, optional, default=True): whether to exclude parameters which
            have a _default tag (these are parameters which solely exist
            to provide defaults for when new parameters or datasets are
            added and the parameter needs to be copied appropriately).
            Defaults to True.
        * `**kwargs`:  meta-tags to search (ie. 'context', 'component',
            'model', etc).  See <phoebe.parameters.ParameterSet.meta>
            for all possible options.

        Returns
        --------
        * the resulting <phoebe.parameters.Parameter>.

        Raises
        -------
        * ValueError: if either 0 or more than 1 results are found
            matching the search.
        """
        return self.get(twig=twig, **kwargs)

    def get_or_create(self, qualifier, new_parameter, **kwargs):
        """
        Get a <phoebe.parameters.Parameter> from the
        <phoebe.parameters.ParameterSet>. If it does not exist,
        create and attach it.

        Note: running this on a ParameterSet that is NOT a
        <phoebe.frontend.bundle.Bundle>,
        will NOT add the Parameter to the Bundle, but only the temporary
        ParameterSet.

        See also:
        * <phoebe.parameters.ParameterSet.filter>
        * <phoebe.parameters.ParameterSet.filter_or_get>
        * <phoebe.parameters.ParameterSet.exclude>
        * <phoebe.parameters.ParameterSet.get>
        * <phoebe.parameters.ParameterSet.get_parameter>

        Arguments
        ----------
        * `qualifier` (string): the qualifier of the Parameter.
            **NOTE**: this must be a qualifier, not a twig.
        * `new_parameter`: (<phoebe.parameters.Parameter>): the parameter to
            attach if no result is found.
        * `**kwargs`: meta-tags to use when filtering, including `check_visible` and
            `check_default`.  See <phoebe.parameters.ParameterSet.filter_or_get>.

        Returns
        ---------
        * (<phoebe.parameters.Parameter, bool): the Parameter object (either
            from filtering or newly created) and a boolean telling whether the
            Parameter was created or not.

        Raises
        -----------
        * ValueError: if more than 1 result was found using the filter criteria.
        """
        ps = self.filter_or_get(qualifier=qualifier, **kwargs)
        if isinstance(ps, Parameter):
            return ps, False
        elif len(ps):
            # TODO: custom exception?
            raise ValueError("more than 1 result was found")
        else:
            self._attach_params(ParameterSet([new_parameter]), **kwargs)

            logger.debug("creating and attaching new parameter: {}".format(new_parameter.qualifier))

            return self.filter_or_get(qualifier=qualifier, **kwargs), True

    def _remove_parameter(self, param):
        """
        Remove a Parameter from the ParameterSet

        :parameter param: the :class:`Parameter` object to be removed
        :type param: :class:`Parameter`
        """
        # TODO: check to see if protected (required by a current constraint or
        # by a backend)
        self._params = [p for p in self._params if p != param]

    def remove_parameter(self, twig=None, **kwargs):
        """
        Remove a <phoebe.parameters.Parameter> from the
        <phoebe.parameters.ParameterSet>.

        Note: removing Parameters from a ParameterSet will not remove
        them from any parent ParameterSets
        (including the <phoebe.fontend.bundle.Bundle>).

        Arguments
        --------
        * `twig` (string, optional, default=None): the twig to search for the
            parameter (see <phoebe.parameters.ParameterSet.get>)
        * `**kwargs`: meta-tags to use when filtering, including `check_visible` and
            `check_default`.  See <phoebe.parameters.ParameterSet.get>.

        Raises
        ------
        * ValueError: if 0 or more than 1 results are found using the
                provided filter criteria.
        """
        param = self.get(twig=twig, **kwargs)

        self._remove_parameter(param)

    def remove_parameters_all(self, twig=None, **kwargs):
        """
        Remove all <phoebe.parameters.Parameter> objects that match the filter
        from the <phoebe.parameters.ParameterSet>.

        Any Parameter that would be included in the resulting ParameterSet
        from a <phoebe.parameters.ParameterSet.filter> call with the same
        arguments will be removed from this ParameterSet.

        Note: removing Parameters from a ParameterSet will not remove
        them from any parent ParameterSets
        (including the <phoebe.frontend.bundle.Bundle>)

        Arguments
        --------
        * `twig` (string, optional, default=None): the twig to search for the
            parameter (see <phoebe.parameters.ParameterSet.get>)
        * `**kwargs`: meta-tags to use when filtering, including `check_visible` and
            `check_default`.  See <phoebe.parameters.ParameterSet.filter>.
        """
        params = self.filter(twig=twig, check_visible=False, check_default=False, **kwargs)

        for param in params.to_list():
            self._remove_parameter(param)

    def get_quantity(self, twig=None, unit=None,
                     default=None, t=None, **kwargs):
        """
        Get the quantity of a <phoebe.parameters.Parameter> in this
        <phoebe.parameters.ParameterSet>.

        Note: this only works for Parameter objects with a `get_quantity` method.
        These include:
        * <phoebe.parameters.FloatParameter> (see <phoebe.parameters.FloatParameter.get_quantity>)
        * <phoebe.parameters.FloatArrayParameter>

        See also:
        * <phoebe.parameters.ParameterSet.set_quantity>
        * <phoebe.parameters.ParameterSet.get_value>
        * <phoebe.parameters.ParameterSet.set_value>
        * <phoebe.parameters.ParameterSet.set_value_all>
        * <phoebe.parameters.ParameterSet.get_default_unit>
        * <phoebe.parameters.ParameterSet.set_default_unit>
        * <phoebe.parameters.ParameterSet.set_default_unit_all>

        Arguments
        ----------
        * `twig` (string, optional, default=None): twig to be used to access
            the Parameter.  See <phoebe.parameters.ParameterSet.get_parameter>.
        * `unit` (string or unit, optional, default=None): unit to convert the
            quantity.  If not provided or None, will use the default unit.  See
            <phoebe.parameters.ParameterSet.get_default_unit>.
        * `default` (quantity, optional, default=None): value to return if
            no results are returned by <phoebe.parameters.ParameterSet.get_parameter>
            given the value of `twig` and `**kwargs`.
        * `**kwargs`: filter options to be passed along to
            <phoebe.parameters.ParameterSet.get_parameter>.

        Returns
        --------
        * an astropy quantity object
        """
        # TODO: for time derivatives will need to use t instead of time (time
        # gets passed to twig filtering)

        if default is not None:
            # then we need to do a filter first to see if parameter exists
            if not len(self.filter(twig=twig, **kwargs)):
                return default

        param = self.get_parameter(twig=twig, **kwargs)

        if param.qualifier in kwargs.keys():
            # then we have an "override" value that was passed, and we should
            # just return that.
            # Example b.get_value('teff', teff=6000) returns 6000
            return kwargs.get(param.qualifier)

        return param.get_quantity(unit=unit, t=t)

    def set_quantity(self, twig=None, value=None, **kwargs):
        """
        Set the quantity of a <phoebe.parameters.Parameter> in the
        <phoebe.parameters.ParameterSet>.

        Note: this only works for Parameter objects with a `set_quantity` method.
        These include:
        * <phoebe.parameters.FloatParameter> (see <phoebe.parameters.FloatParameter>)
        * <phoebe.parameters.FloatArrayParameter>

        See also:
        * <phoebe.parameters.ParameterSet.get_quantity>
        * <phoebe.parameters.ParameterSet.get_value>
        * <phoebe.parameters.ParameterSet.set_value>
        * <phoebe.parameters.ParameterSet.set_value_all>
        * <phoebe.parameters.ParameterSet.get_default_unit>
        * <phoebe.parameters.ParameterSet.set_default_unit>
        * <phoebe.parameters.ParameterSet.set_default_unit_all>

        Arguments
        ----------
        * `twig` (string, optional, default=None): twig to be used to access
            the Parameter.  See <phoebe.parameters.ParameterSet.get_parameter>.
        * `value` (quantity, optional, default=None): quantity to set for the
            matched Parameter.
        * `**kwargs`: filter options to be passed along to
            <phoebe.parameters.ParameterSet.get_parameter> and `set_quantity`.

        Raises
        --------
        * ValueError: if a unique match could not be found via
            <phoebe.parameters.ParameterSet.get_parameter>
        """
        # TODO: handle twig having parameter key (value@, default_unit@, adjust@, etc)
        # TODO: does this return anything (update the docstring)?
        return self.get_parameter(twig=twig, **kwargs).set_quantity(value=value, **kwargs)

    def get_value(self, twig=None, unit=None, default=None, t=None, **kwargs):
        """
        Get the value of a <phoebe.parameters.Parameter> in this
        <phoebe.parameters.ParameterSet>.

        See also:
        * <phoebe.parameters.ParameterSet.get_quantity>
        * <phoebe.parameters.ParameterSet.set_quantity>
        * <phoebe.parameters.ParameterSet.set_value>
        * <phoebe.parameters.ParameterSet.set_value_all>
        * <phoebe.parameters.ParameterSet.get_default_unit>
        * <phoebe.parameters.ParameterSet.set_default_unit>
        * <phoebe.parameters.ParameterSet.set_default_unit_all>

        Arguments
        ----------
        * `twig` (string, optional, default=None): twig to be used to access
            the Parameter.  See <phoebe.parameters.ParameterSet.get_parameter>.
        * `unit` (string or unit, optional, default=None): unit to convert the
            value.  If not provided or None, will use the default unit.  See
            <phoebe.parameters.ParameterSet.get_default_unit>. `unit` will
            be ignored for Parameters that do not store quantities.
        * `default` (quantity, optional, default=None): value to return if
            no results are returned by <phoebe.parameters.ParameterSet.get_parameter>
            given the value of `twig` and `**kwargs`.
        * `**kwargs`: filter options to be passed along to
            <phoebe.parameters.ParameterSet.get_parameter>.

        Returns
        --------
        * (float/array/string) the value of the filtered
            <phoebe.parameters.Parameter>.
        """
        # TODO: for time derivatives will need to use t instead of time (time
        # gets passed to twig filtering)

        if default is not None:
            # then we need to do a filter first to see if parameter exists
            if not len(self.filter(twig=twig, **kwargs)):
                return default

        param = self.get_parameter(twig=twig, **kwargs)

        # if hasattr(param, 'default_unit'):
        # This breaks for constraint parameters
        if isinstance(param, FloatParameter) or\
                isinstance(param,FloatArrayParameter):
            return param.get_value(unit=unit, t=t, **kwargs)

        return param.get_value(**kwargs)

    def set_value(self, twig=None, value=None, **kwargs):
        """
        Set the value of a <phoebe.parameters.Parameter> in this
        <phoebe.parameters.ParameterSet>.

        Note: setting the value of a Parameter in a ParameterSet WILL
        change that Parameter across any parent ParameterSets (including
        the <phoebe.frontend.bundle.Bundle>).

        See also:
        * <phoebe.parameters.ParameterSet.get_quantity>
        * <phoebe.parameters.ParameterSet.set_quantity>
        * <phoebe.parameters.ParameterSet.get_value>
        * <phoebe.parameters.ParameterSet.set_value_all>
        * <phoebe.parameters.ParameterSet.get_default_unit>
        * <phoebe.parameters.ParameterSet.set_default_unit>
        * <phoebe.parameters.ParameterSet.set_default_unit_all>

        Arguments
        ----------
        * `twig` (string, optional, default=None): twig to be used to access
            the Parameter.  See <phoebe.parameters.ParameterSet.get_parameter>.
        * `value` (optional, default=None): valid value to set for the
            matched Parameter.
        * `index` (int, optional): only applicable for
            <phoebe.parmaeters.FloatArrayParameter>.  Passing `index` will call
            <phoebe.parameters.FloatArrayParameter.set_index_value> and pass
            `index` instead of <phoebe.parameters.FloatArrayParameter.set_value>.
        * `**kwargs`: filter options to be passed along to
            <phoebe.parameters.ParameterSet.get_parameter> and
            <phoebe.parameters.Parameter.set_value>.

        Raises
        --------
        * ValueError: if a unique match could not be found via
            <phoebe.parameters.ParameterSet.get_parameter>
        """
        # TODO: handle twig having parameter key (value@, default_unit@, adjust@, etc)
        # TODO: does this return anything (update the docstring)?
        if twig is not None and value is None:
            # then try to support value as the first argument if no matches with twigs
            if not isinstance(twig, str):
                value = twig
                twig = None

            elif not len(self.filter(twig=twig, check_default=check_default, **kwargs)):
                value = twig
                twig = None

        if "index" in kwargs.keys():
            return self.get_parameter(twig=twig,
                                      **kwargs).set_index_value(value=value,
                                                                **kwargs)

        if "time" in kwargs.keys():
            if not len(self.filter(**kwargs)):
                # then let's try filtering without time and seeing if we get a
                # FloatArrayParameter so that we can use set_index_value instead
                time = kwargs.pop("time")

                param = self.get_parameter(twig=twig, **kwargs)
                if not isinstance(param, FloatArrayParameter):
                    raise TypeError

                # TODO: do we need to be more clever about time qualifier for
                # ETV datasets? TODO: is this robust enough... this won't search
                # for times outside the existing ParameterSet.  We could also
                # try param.get_parent_ps().get_parameter('time'), but this
                # won't work when outside the bundle (which is used within
                # backends.py to set fluxes, etc) print "***
                # get_parameter(qualifier='times', **kwargs)", {k:v for k,v in
                # kwargs.items() if k not in ['qualifier']}
                time_param = self.get_parameter(qualifier='times', **{k:v for k,v in kwargs.items() if k not in ['qualifier']})
                index = np.where(time_param.get_value()==time)[0]

                return param.set_index_value(value=value, index=index, **kwargs)

        return self.get_parameter(twig=twig,
                                  **kwargs).set_value(value=value,
                                                      **kwargs)

    def set_value_all(self, twig=None, value=None, check_default=False, **kwargs):
        """
        Set the value of all returned <phoebe.parameters.Parameter> objects
        in this <phoebe.parameters.ParameterSet>.

        Any Parameter that would be included in the resulting ParameterSet
        from a <phoebe.parameters.ParametSet.filter> call with the same arguments
        will have their value set.

        Note: setting the value of a Parameter in a ParameterSet WILL
        change that Parameter across any parent ParameterSets (including
        the <phoebe.frontend.bundle.Bundle>)

        See also:
        * <phoebe.parameters.ParameterSet.get_quantity>
        * <phoebe.parameters.ParameterSet.set_quantity>
        * <phoebe.parameters.ParameterSet.get_value>
        * <phoebe.parameters.ParameterSet.set_value>
        * <phoebe.parameters.ParameterSet.get_default_unit>
        * <phoebe.parameters.ParameterSet.set_default_unit>
        * <phoebe.parameters.ParameterSet.set_default_unit_all>

        Arguments
        ----------
        * `twig` (string, optional, default=None): twig to be used to access
            the Parameters.  See <phoebe.parameters.ParameterSet.filter>.
        * `value` (optional, default=None): valid value to set for each
            matched Parameter.
        * `index` (int, optional): only applicable for
            <phoebe.parmaeters.FloatArrayParameter>.  Passing `index` will call
            <phoebe.parameters.FloatArrayParameter.set_index_value> and pass
            `index` instead of <phoebe.parameters.FloatArrayParameter.set_value>.
        * `ignore_none` (bool, optional, default=False): if `ignore_none=True`,
            no error will be raised if the filter returns 0 results.
        * `**kwargs`: filter options to be passed along to
            <phoebe.parameters.ParameterSet.get_parameter> and
            <phoebe.parameters.Parameter.set_value>.

        Raises
        -------
        * ValueError: if the <phoebe.parameters.ParameterSet.filter> call with
            the given `twig` and `**kwargs` returns 0 results.  This error
            is ignored if `ignore_none=True`.
        """
        if twig is not None and value is None:
            # then try to support value as the first argument if no matches with twigs
            if not isinstance(twig, str):
                value = twig
                twig = None

            elif not len(self.filter(twig=twig, check_default=check_default, **kwargs)):
                value = twig
                twig = None

        params = self.filter(twig=twig,
                             check_default=check_default,
                             **kwargs).to_list()

        if not kwargs.pop('ignore_none', False) and not len(params):
            raise ValueError("no parameters found")

        for param in params:
            if "index" in kwargs.keys():
                return self.get_parameter(twig=twig,
                                          **kwargs).set_index_value(value=value,
                                                                    **kwargs)
            param.set_value(value=value, **kwargs)

    def get_default_unit(self, twig=None, **kwargs):
        """
        Get the default unit for a <phoebe.parameters.Parameter> in the
        <phoebe.parameters.ParameterSet>.

        Note: this only works for Parameter objects with a `get_default_unit` method.
        These include:
        * <phoebe.parameters.FloatParameter.get_default_unit>
        * <phoebe.parameters.FloatArrayParameter.get_default_unit>

        See also:
        * <phoebe.parameters.ParameterSet.get_quantity>
        * <phoebe.parameters.ParameterSet.set_quantity>
        * <phoebe.parameters.ParameterSet.get_value>
        * <phoebe.parameters.ParameterSet.set_value>
        * <phoebe.parameters.ParameterSet.set_value_all>
        * <phoebe.parameters.ParameterSet.set_default_unit>
        * <phoebe.parameters.ParameterSet.set_default_unit_all>
        """
        return self.get_parameter(twig=twig, **kwargs).get_default_unit()

    def set_default_unit(self, twig=None, unit=None, **kwargs):
        """
        Set the default unit for a <phoebe.parameters.Parameter> in the
        <phoebe.parameters.ParameterSet>.

        Note: setting the default_unit of a Parameter in a ParameterSet WILL
        change that Parameter across any parent ParameterSets (including
        the <phoebe.frontend.bundle.Bundle>).

        Note: this only works for Parameter objects with a `set_default_unit` method.
        These include:
        * <phoebe.parameters.FloatParameter.set_default_unit>
        * <phoebe.parameters.FloatArrayParameter.set_default_unit>

        See also:
        * <phoebe.parameters.ParameterSet.get_quantity>
        * <phoebe.parameters.ParameterSet.set_quantity>
        * <phoebe.parameters.ParameterSet.get_value>
        * <phoebe.parameters.ParameterSet.set_value>
        * <phoebe.parameters.ParameterSet.set_value_all>
        * <phoebe.parameters.ParameterSet.get_default_unit>
        * <phoebe.parameters.ParameterSet.set_default_unit_all>

        Arguments
        ----------
        * `twig` (string, optional, default=None): twig to be used to access
            the Parameter.  See <phoebe.parameters.ParameterSet.get_parameter>.
        * `unit` (unit, optional, default=None): valid unit to set for the
            matched Parameter.
        * `**kwargs`: filter options to be passed along to
            <phoebe.parameters.ParameterSet.get_parameter> and
            <phoebe.parameters.Parameter.set_value>.

        Raises
        --------
        * ValueError: if a unique match could not be found via
            <phoebe.parameters.ParameterSet.get_parameter>
        """
        if twig is not None and unit is None:
            # then try to support value as the first argument if no matches with twigs
            if isinstance(unit, u.Unit) or not isinstance(twig, str):
                unit = twig
                twig = None

            elif not len(self.filter(twig=twig, check_default=check_default, **kwargs)):
                unit = twig
                twig = None

        return self.get_parameter(twig=twig, **kwargs).set_default_unit(unit)

    def set_default_unit_all(self, twig=None, unit=None, **kwargs):
        """
        Set the default unit for all <phoebe.parameters.Parameter> objects in the
        <phoebe.parameters.ParameterSet>.

        Any Parameter that would be included in the resulting ParameterSet
        from a <phoebe.parameters.ParametSet.filter> call with the same arguments
        will have their default_unit set.

        Note: setting the default_unit of a Parameter in a ParameterSet WILL
        change that Parameter across any parent ParameterSets (including
        the <phoebe.frontend.bundle.Bundle>).

        Note: this only works for Parameter objects with a `set_default_unit` method.
        These include:
        * <phoebe.parameters.FloatParameter.set_default_unit>
        * <phoebe.parameters.FloatArrayParameter.set_default_unit>

        See also:
        * <phoebe.parameters.ParameterSet.get_quantity>
        * <phoebe.parameters.ParameterSet.set_quantity>
        * <phoebe.parameters.ParameterSet.get_value>
        * <phoebe.parameters.ParameterSet.set_value>
        * <phoebe.parameters.ParameterSet.set_value_all>
        * <phoebe.parameters.ParameterSet.get_default_unit>
        * <phoebe.parameters.ParameterSet.set_default_unit>


        Arguments
        ----------
        * `twig` (string, optional, default=None): twig to be used to access
            the Parameters.  See <phoebe.parameters.ParameterSet.filter>.
        * `unit` (unit, optional, default=None): valid unit to set for each
            matched Parameter.
        * `**kwargs`: filter options to be passed along to
            <phoebe.parameters.ParameterSet.get_parameter> and
            `set_default_unit`.
        """
        # TODO: add support for ignore_none as per set_value_all
        if twig is not None and unit is None:
            # then try to support value as the first argument if no matches with twigs
            if isinstance(unit, u.Unit) or not isinstance(twig, str):
                unit = twig
                twig = None

            elif not len(self.filter(twig=twig, check_default=check_default, **kwargs)):
                unit = twig
                twig = None

        for param in self.filter(twig=twig, **kwargs).to_list():
            param.set_default_unit(unit)

    def get_adjust(self, twig=None, **kwargs):
        """
        [NOT IMPLEMENTED]

        raises NotImplementedError: because it isn't
        """
        raise NotImplementedError

    def set_adjust(self):
        """
        [NOT IMPLEMENTED]

        raises NotImplementedError: because it isn't
        """
        raise NotImplementedError

    def set_adjust_all(self):
        """
        [NOT IMPLEMENTED]

        raises NotImplementedError: because it isn't
        """
        raise NotImplementedError

    def get_enabled(self, twig=None, **kwargs):
        """
        [NOT IMPLEMENTED]

        raises NotImplementedError: because it isn't
        """
        raise NotImplementedError

    def set_enabled(self):
        """
        [NOT IMPLEMENTED]

        raises NotImplementedError: because it isn't
        """
        raise NotImplementedError

    def get_description(self, twig=None, **kwargs):
        """
        Get the description of a <phoebe.parameters.Parameter> in the
        <phoebe.parameters.ParameterSet>.

        This is simply a shortcut to <phoebe.parameters.ParameterSet.get_parameter>
        and <phoebe.parameters.Parameter.get_description>.

        Arguments
        ----------
        * `twig` (string, optional, default=None): twig to be used to access
            the Parameter.  See <phoebe.parameters.ParameterSet.get_parameter>.
        * `**kwargs`: filter options to be passed along to
            <phoebe.parameters.ParameterSet.get_parameter>.

        Returns
        --------
        * (string) the description of the filtered
            <phoebe.parameters.Parameter>.
        """
        return self.get_parameter(twig=twig, **kwargs).get_description()

    def get_prior(self, twig=None, **kwargs):
        """
        [NOT IMPLEMENTED]

        raises NotImplementedError: because it isn't
        """
        raise NotImplementedError

    def set_prior(self):
        """
        [NOT IMPLEMENTED]

        raises NotImplementedError: because it isn't
        """
        raise NotImplementedError

    def remove_prior(self):
        """
        [NOT IMPLEMENTED]

        raises NotImplementedError: because it isn't
        """
        raise NotImplementedError

    def get_posterior(self, twig=None, **kwargs):
        """
        [NOT IMPLEMENTED]

        raises NotImplementedError: because it isn't
        """
        raise NotImplementedError

    def remove_posterior(self):
        """
        [NOT IMPLEMENTED]

        raises NotImplementedError: because it isn't
        """
        raise NotImplementedError


    def _unpack_plotting_kwargs(self, **kwargs):



        # We now need to unpack if the contents within kwargs contain multiple
        # contexts/datasets/kinds/components/etc.
        # the dataset tag can appear in the compute context as well, so if the
        # context tag isn't in kwargs, let's default it to dataset or model
        kwargs.setdefault('context', ['dataset', 'model'])

        filter_kwargs = {}
        for k in list(self.meta.keys())+['twig']:
            if k in ['time']:
                # time handled later
                continue
            filter_kwargs[k] = kwargs.pop(k, None)

        ps = self.filter(**filter_kwargs)

        if 'time' in kwargs.keys() and ps.kind in ['mesh', 'mesh_syn', 'lp', 'lp_syn']:
            ps = ps.filter(time=kwargs.get('time'))

        # If ps returns more than one dataset/model/component, then we need to
        # loop and plot all.  This will automatically rotate through colors
        # (unless the user provided color in a kwarg).  To choose individual
        # styling, the user must make individual calls and provide the styling
        # options as kwargs.

        # we'll return a list of dictionaries, with each dictionary prepared
        # to pass directly to autofig
        return_ = []

        if len(ps.contexts) > 1:
            for context in ps.contexts:
                this_return = ps.filter(context=context)._unpack_plotting_kwargs(**kwargs)
                return_ += this_return
            return return_

        if len(ps.datasets)>1 and ps.kind not in ['mesh']:
            for dataset in ps.datasets:
                this_return = ps.filter(dataset=dataset)._unpack_plotting_kwargs(**kwargs)
                return_ += this_return
            return return_

        # For kinds, we want to ignore the deps - those won't have arrays
        kinds = [m for m in ps.kinds if m[-3:] != 'dep']

        # If we are asking to plot a dataset that also shows up in columns in
        # the mesh, then remove the mesh kind.  In other words: mesh stuff
        # will only be plotted if mesh is the only kind in the filter.
        pskinds = ps.kinds
        if len(pskinds) > 1 and 'mesh' in pskinds:
            pskinds.remove('mesh')

        if len(kinds) == 1 and len(pskinds) > 1:
            # then we need to filter to exclude the dep
            ps = ps.filter(kind=kinds[0])
            pskinds = [kinds[0]]

        if len(ps.kinds) > 1:
            for kind in [m for m in pskinds if m[-3:]!='dep']:
                this_return = ps.filter(kind=kind)._unpack_plotting_kwargs(**kwargs)
                return_ += this_return
            return return_

        if len(ps.models) > 1:
            for model in ps.models:
                # TODO: change linestyle for models instead of color?
                this_return = ps.filter(model=model)._unpack_plotting_kwargs(**kwargs)
                return_ += this_return
            return return_

        if len(ps.times) > 1 and kwargs.get('x', None) not in ['time', 'times'] and kwargs.get('y', None) not in ['time', 'times'] and kwargs.get('z', None) not in ['time', 'times']:
            # only meshes, lp, spectra, etc will be able to iterate over times
            for time in ps.times:
                this_return = ps.filter(time=time)._unpack_plotting_kwargs(**kwargs)
                return_ += this_return
            return return_

        if len(ps.components) > 1:
            return_ = []
            for component in ps.components:
                this_return = ps.filter(component=component)._unpack_plotting_kwargs(**kwargs)
                return_ += this_return
            return return_


        if ps.kind in ['mesh', 'mesh_syn', 'orb', 'orb_syn'] and \
                ps.context == 'dataset':
            # nothing to plot here... at least for now
            return []

        if not len(ps):
            return []

        # Now that we've looped over everything, we can assume that we are dealing
        # with a SINGLE call.  We need to prepare kwargs so that it can be passed
        # to autofig.plot or autofig.mesh


        #### SUPPORT DICTIONARIES IN KWARGS
        # like color={'primary': 'red', 'secondary': 'blue'} or
        # linestyle={'rv01': 'solid', 'rv02': 'dashed'}
        # here we need to filter any kwargs that are dictionaries if they match
        # the current ps
        for k,v in kwargs.items():
            if isinstance(v, dict) and 'kwargs' not in k:
                # overwrite kwargs[k] based on any match in v
                match = None
                for kk,vv in v.items():
                    if kk in ps.meta.values():
                        if match is not None:
                            raise ValueError("dictionary {}={} is not unique for {}".format(k,v, ps.meta))
                        match = vv

                if match is not None:
                    kwargs[k] = match
                else:
                    # remove from the dictionary and fallback on defaults
                    _dump = kwargs.pop(k)

        #### ALIASES
        if 'color' in kwargs.keys() and 'colors' not in kwargs.keys() and 'c' not in kwargs.keys():
            logger.warning("assuming you meant 'c' instead of 'color'")
            kwargs['c'] = kwargs.pop('color')
        elif 'colors' in kwargs.keys() and 'c' not in kwargs.keys():
            logger.warning("assuming you meant 'c' instead of 'colors'")
            kwargs['c'] = kwargs.pop('colors')
        if 'facecolor' in kwargs.keys() and 'facecolors' not in kwargs.keys() and 'fc' not in kwargs.keys():
            logger.warning("assuming you meant 'fc' instead of 'facecolor'")
            kwargs['fc'] = kwargs.pop('facecolor')
        elif 'facecolors' in kwargs.keys() and 'fc' not in kwargs.keys():
            logger.warning("assuming you meant 'fc' instead of 'facecolors'")
            kwargs['fc'] = kwargs.pop('facecolors')
        if 'edgecolor' in kwargs.keys() and 'edgecolors' not in kwargs.keys() and 'ec' not in kwargs.keys():
            logger.warning("assuming you meant 'ec' instead of 'edgecolor'")
            kwargs['ec'] = kwargs.pop('edgecolor')
        elif 'edgecolors' in kwargs.keys() and 'ec' not in kwargs.keys():
            logger.warning("assuming you meant 'ec' instead of 'edgecolors'")
            kwargs['ec'] = kwargs.pop('edgecolors')

        for d in ['x', 'y', 'z']:
            if '{}error'.format(d) not in kwargs.keys():
                if '{}errors'.format(d) in kwargs.keys():
                    logger.warning("assuming you meant '{}error' instead of '{}errors'".format(d,d))
                    kwargs['{}error'.format(d)] = kwargs.pop('{}errors'.format(d))

        def _kwargs_fill_dimension(kwargs, direction, ps):
            # kwargs[direction] is currently one of the following:
            # * twig/qualifier
            # * array/float
            # * string (applicable for color dimensions)
            #
            # if kwargs[direction] is a twig, then we need to change the
            # entry in the dictionary to be the data-array itself

            current_value = kwargs.get(direction, None)

            #### RETRIEVE DATA ARRAYS
            if isinstance(current_value, str):
                if ps.kind not in ['mesh'] and direction in ['fc', 'ec']:
                    logger.warning("fc and ec are not allowable for dataset={} with kind={}, ignoring {}={}".format(ps.dataset, ps.kind, direction, current_value))
                    _dump = kwargs.pop(direction)
                    return kwargs

                elif current_value in ['None', 'none']:
                    return kwargs

                elif '@' in current_value or current_value in ps.qualifiers or \
                        (current_value in ['xs', 'ys', 'zs'] and 'xyz_elements' in ps.qualifiers) or \
                        (current_value in ['us', 'vs', 'ws'] and 'uvw_elements' in ps.qualifiers):

                    if kwargs['autofig_method'] == 'mesh' and current_value in ['xs', 'ys', 'zs']:
                        # then we actually need to unpack from the xyz_elements
                        verts = ps.get_quantity(qualifier='xyz_elements')
                        array_value = verts.value[:, :, ['xs', 'ys', 'zs'].index(current_value)] * verts.unit
                    elif kwargs['autofig_method'] == 'mesh' and current_value in ['us', 'vs', 'ws']:
                        # then we actually need to unpack from the uvw_elements
                        verts = ps.get_quantity(qualifier='uvw_elements')
                        array_value = verts.value[:, :, ['us', 'vs', 'ws'].index(current_value)] * verts.unit
                    else:
                        if len(ps.filter(current_value))==1:
                            array_value = ps.get_quantity(current_value)
                        elif len(ps.filter(current_value).times) > 1 and ps.get_value(current_value, time=ps.filter(current_value).times[0]):
                            # then we'll assume we have something like volume vs times.  If not, then there may be a length mismatch issue later
                            unit = ps.get_quantity(current_value, time=ps.filter(current_value).times[0]).unit
                            array_value = np.array([ps.get_quantity(current_value, time=time).to(unit).value for time in ps.filter(current_value).times])*unit
                        else:
                            raise ValueError("could not find Parameter for {} in {}".format(current_value, ps.meta))

                    kwargs[direction] = array_value

                    if ps.context == 'dataset' and current_value in sigmas_avail:
                        # then let's see if there are errors
                        errorkey = '{}error'.format(direction)
                        errors = kwargs.get(errorkey, None)
                        if isinstance(errors, np.ndarray) or isinstance(errors, float) or isinstance(errors, int):
                            kwargs[errorkey] = errors
                        elif isinstance(errors, str):
                            errors = ps.get_quantity(kwargs.get(errorkey))
                            kwargs[errorkey] = errors
                        else:
                            sigmas = ps.get_quantity('sigmas')
                            if len(sigmas):
                                kwargs.setdefault(errorkey, sigmas)

                    # now let's set the label for the dimension from the qualifier/twig
                    kwargs.setdefault('{}label'.format(direction), _plural_to_singular.get(current_value, current_value))

                    # we'll also keep the qualifier around - autofig doesn't use this
                    # but we'll keep it so we can set some defaults
                    kwargs['{}qualifier'.format(direction)] = current_value

                    return kwargs

                elif current_value in ['time', 'times'] and len(ps.times):
                    kwargs[direction] = sorted([float(t) for t in ps.times])
                    kwargs['{}qualifier'] = None
                    return kwargs

                elif current_value in ['wavelengths'] and ps.time is not None:
                    # these are not tagged with the time, so we need to find them
                    full_dataset_meta = {k:v for k,v in ps.meta.items() if k not in ['qualifier', 'time']}
                    full_dataset_ps = ps._bundle.filter(**full_dataset_meta)
                    candidate_params = full_dataset_ps.filter(current_value)
                    if len(candidate_params) == 1:
                        kwargs[direction] = candidate_params.get_quantity()
                        kwargs.setdefault('{}label'.format(direction), _plural_to_singular.get(current_value, current_value))
                        kwargs['{}qualifier'.format(direction)] = current_value
                        return kwargs
                    elif len(candidate_params) > 1:
                        raise ValueError("could not find single match for {}={}, found: {}".format(direction, current_value, candidate_params.twigs))
                    else:
                        # then len(candidate_params) == 0
                        raise ValueError("could not find a match for {}={}".format(direction, current_value))

                elif current_value.split(':')[0] in ['phase', 'phases']:
                    component_phase = current_value.split(':')[1] \
                                        if len(current_value.split(':')) > 1 \
                                        else None

                    if ps.kind in ['etvs']:
                        times = ps.get_value('time_ecls', unit=u.d)
                    else:
                        times = ps.get_value('times', unit=u.d)

                    kwargs[direction] = self._bundle.to_phase(times, component=component_phase, t0=kwargs.get('t0', 't0_supconj')) * u.dimensionless_unscaled

                    kwargs.setdefault('{}label'.format(direction), 'phase:{}'.format(component_phase) if component_phase is not None else 'phase')

                    kwargs['{}qualifier'.format(direction)] = current_value

                    # and we'll set the linebreak so that decreasing phase breaks any lines (allowing for phase wrapping)
                    kwargs.setdefault('linebreak', '{}-'.format(direction))

                    return kwargs

                elif direction in ['c', 'fc', 'ec']:
                    # then there is the possibility of referring to a column
                    # that technnically is attached to a different dataset in
                    # the same mesh (e.g. rvs@rv01 inside kind=mesh).  Let's
                    # check for that first.

                    if ps.kind in ['mesh'] and ps._bundle is not None:
                        full_mesh_meta = {k:v for k,v in ps.meta.items() if k not in ['qualifier', 'dataset']}
                        full_mesh_ps = ps._bundle.filter(**full_mesh_meta)
                        candidate_params = full_mesh_ps.filter(current_value)
                        if len(candidate_params) == 1:
                            kwargs[direction] = candidate_params.get_quantity()
                            kwargs.setdefault('{}label'.format(direction), _plural_to_singular.get(current_value, current_value))
                            kwargs['{}qualifier'.format(direction)] = current_value
                            return kwargs
                        elif len(candidate_params) > 1:
                            raise ValueError("could not find single match for {}={}, found: {}".format(direction, current_value, candidate_params.twigs))
                        elif current_value in autofig.cyclers._mplcolors:
                            # no need to raise a warning, this is a valid color
                            pass
                        else:
                            # maybe a hex or anything not in the cycler? or should we raise an error instead?
                            logger.warning("could not find Parameter match for {}={} at time={}, assuming named color".format(direction, current_value, full_mesh_meta['time']))

                    # Nothing has been found, so we'll assume the string is
                    # the name of a color.  If the color isn't accepted by
                    # autofig then autofig will raise an error listing the
                    # list of allowed colors.
                    return kwargs

                else:
                    raise ValueError("could not recognize {} for {} direction in dataset='{}', ps.meta={}".format(current_value, direction, ps.dataset, ps.meta))

            elif _instance_in(current_value, np.ndarray, list, tuple, float, int):
                # then leave it as-is
                return kwargs
            elif current_value is None:
                return kwargs
            else:
                raise NotImplementedError


        #### DIRECTION DEFAULTS
        # define defaults for directions based on ps.kind
        if ps.kind in ['mesh', 'mesh_syn']:
            # first determine from any passed values if we're in xyz or uvw
            # (do not allow mixing between roche and POS)
            detected_qualifiers = [kwargs[af_direction] for af_direction in ['x', 'y', 'z'] if af_direction in kwargs.keys()]
            if len(detected_qualifiers):
                coordinate_systems = set(['uvw' if detected_qualifier in ['us', 'vs', 'ws'] else 'xyz' for detected_qualifier in detected_qualifiers if detected_qualifier in ['us', 'vs', 'ws', 'xs', 'ys', 'zs']])


                if len(coordinate_systems) == 1:
                    coordinates = ['xs', 'ys', 'zs'] if list(coordinate_systems)[0] == 'xyz' else ['us', 'vs', 'ws']
                elif len(coordinate_systems) > 1:
                    # then we're mixing roche and POS
                    raise ValueError("cannot mix xyz (roche) and uvw (pos) coordinates while plotting")
                else:
                    # then len(coordinate_system) == 0
                    coordinates = ['us', 'vs', 'ws']

            else:
                coordinates = ['us', 'vs', 'ws']


            defaults = {}
            # first we need to know if any of the af_directions are set to
            # something other than cartesian by the user (in which case we need
            # to check for the parameter's existence before defaulting and use
            # scatter instead of mesh plot)
            mesh_all_cartesian = True
            for af_direction in ['x', 'y', 'z']:
                if kwargs.get(af_direction, None) not in [None] + coordinates:
                    mesh_all_cartesian = False

            # now we need to loop again and set any missing defaults
            for af_direction in ['x', 'y', 'z']:
                if af_direction in kwargs.keys():
                    # then default doesn't matter, but we'll set it at what it is
                    defaults[af_direction] = kwargs[af_direction]

                    if kwargs[af_direction] in coordinates:
                        # the provided qualifier could be something else (ie teffs)
                        # in which case we'll end up doing a scatter instead of
                        # a mesh plot

                        # now we'll remove from coordinates still available
                        coordinates.remove(kwargs[af_direction])
                else:
                    # we'll take the first entry remaining in coordinates
                    coordinate = coordinates.pop(0)

                    # if mesh_all_cartesian then we're doing a mesh plot
                    # and know that we have xyz/uvw_elements available.
                    # Otherwise, we need to check and only apply the default
                    # if that parameter (xs, ys, zs, us, vs, ws) is available.
                    # Either way, we've removed this from the coordinates
                    # list so the next direction will fill from the next available
                    if mesh_all_cartesian or coordinate in ps.qualifiers:
                        defaults[af_direction] = coordinate


            # since we'll be selecting from the time tag, we need a non-zero tolerance
            kwargs.setdefault('itol', 1e-6)

            if mesh_all_cartesian:
                # then we'll be doing a mesh plot, so set some reasonable defaults

                # units will have handled this in POS (uvw) coordinates, but not
                # Roche (xyz) as those are unitless
                kwargs.setdefault('equal_aspect', True)

                # we want the wireframe by default
                kwargs.setdefault('ec', 'black')
                kwargs.setdefault('fc', 'white')
            else:
                # then even though the scatter may be rs vs cartesian with same
                # units, let's default to disabling equal aspect ratio
                kwargs.setdefault('equal_aspect', False)

            sigmas_avail = []

        elif ps.kind in ['orb', 'orb_syn']:
            # similar logic to meshes above, except we only have uvw
            coordinates = ['us', 'vs', 'ws']

            defaults = {}
            for af_direction in ['x', 'y', 'z']:
                if af_direction in kwargs.keys():
                    # then default doesn't matter, but we'll set it at what it is
                    defaults[af_direction] = kwargs[af_direction]

                    if kwargs[af_direction] in coordinates:
                        # the provided qualifier could be something else (ie teffs)
                        # in which case we'll end up doing a scatter instead of
                        # a mesh plot

                        # now we'll remove from coordinates still available
                        coordinates.remove(kwargs[af_direction])
                else:
                    # we'll take the first entry remaining in coordinates
                    defaults[af_direction] = coordinates.pop(0)

            if kwargs.get('projection', None) != '3d':
                defaults['z'] = 0

            sigmas_avail = []
        elif ps.kind in ['lc', 'lc_syn']:
            defaults = {'x': 'times',
                        'y': 'fluxes',
                        'z': 0}
            sigmas_avail = ['fluxes']
        elif ps.kind in ['rv', 'rv_syn']:
            defaults = {'x': 'times',
                        'y': 'rvs',
                        'z': 0}
            sigmas_avail = ['rvs']
        elif ps.kind in ['lp', 'lp_syn']:
            defaults = {'x': 'wavelengths',
                        'y': 'flux_densities',
                        'z': 0}
            sigmas_avail = ['flux_densities']

            # since we'll be selecting from the time tag, we need a non-zero tolerance
            kwargs.setdefault('itol', 1e-6)

            # if animating or drawing at a single time, we want to show only
            # the selected item, not all and then highlight the selected item
            kwargs.setdefault('highlight_linestyle', kwargs.get('linestyle', 'solid'))
            kwargs.setdefault('highlight_marker', 'None')
            kwargs.setdefault('highlight_size', kwargs.get('size', 0.02))  # this matches the default in autofig for call._sizes
            kwargs.setdefault('uncover', True)
            kwargs.setdefault('trail', 0)

        elif ps.kind in ['etv', 'etv_syn']:
            defaults = {'x': 'time_ecls',
                        'y': 'etvs',
                        'z': 0}
            sigmas_avail = ['etvs']
        else:
            logger.debug("could not find plotting defaults for ps.meta: {}, ps.twigs: {}".format(ps.meta, ps.twigs))
            raise NotImplementedError("defaults for kind {} (dataset: {}) not yet implemented".format(ps.kind, ps.dataset))

        #### DETERMINE AUTOFIG PLOT TYPE
        # NOTE: this must be done before calling _kwargs_fill_dimension below
        cartesian = ['xs', 'ys', 'zs', 'us', 'vs', 'ws']
        if ps.kind in ['mesh']:
            if mesh_all_cartesian:
                kwargs['autofig_method'] = 'mesh'
            else:
                kwargs['autofig_method'] = 'plot'

            if self.time is not None:
                kwargs['i'] = float(self.time)
        else:
            kwargs['autofig_method'] = 'plot'

        #### GET DATA ARRAY FOR EACH AUTOFIG "DIRECTION"
        for af_direction in ['x', 'y', 'z', 'c', 's', 'fc', 'ec']:
            # set the array and dimension label
            if af_direction not in kwargs.keys() and af_direction in defaults.keys():
                # don't want to use setdefault here because we don't want an
                # entry if the af_direction is not in either dict
                kwargs[af_direction] = defaults[af_direction]
            kwargs = _kwargs_fill_dimension(kwargs, af_direction, ps)

        #### HANDLE AUTOFIG'S INDENPENDENT VARIABLE DIRECTION (i)
        # try to find 'times' in the cartesian dimensions:
        for af_direction in ['x', 'y', 'z']:
            if kwargs.get('{}label'.format(af_direction), None) in ['times', 'time_ecls']:
                kwargs['i'] = af_direction
                break
        else:
            # then we didn't find a match, so we'll either pass the time
            # (for a mesh) or times array (otherwise)
            if ps.time is not None:
                # a single mesh will pass just that single time on as the
                # independent variable/direction
                kwargs['i'] = float(ps.time)
                kwargs['iqualifier'] = 'ps.times'
            elif ps.kind in ['etv']:
                kwargs['i'] = ps.get_quantity(qualifier='time_ecls')
                kwargs['iqualifier'] = 'time_ecls'
            else:
                kwargs['i'] = ps.get_quantity(qualifier='times')
                kwargs['iqualifier'] = 'times'


        #### STYLE DEFAULTS
        # set defaults for marker/linestyle depending on whether this is
        # observational or synthetic data
        if ps.context == 'dataset':
            kwargs.setdefault('linestyle', 'none')
        elif ps.context == 'model':
            if ps.kind in ['mesh', 'mesh_syn'] and kwargs['autofig_method'] == 'plot':
                kwargs.setdefault('marker', '^')
                kwargs.setdefault('linestyle', 'none')
            else:
                kwargs.setdefault('marker', 'none')

        # set defaults for colormap and symmetric limits
        for af_direction in ['c', 'fc', 'ec']:
            qualifier = kwargs.get('{}qualifier'.format(af_direction), '').split('@')[0]
            if qualifier in ['rvs']:
                kwargs.setdefault('{}map'.format(af_direction), 'RdBu_r')
                if kwargs['{}map'.format(af_direction)] == 'RdBu_r':
                    # only apply symmetric default if taking the colormap default
                    kwargs.setdefault('{}lim'.format(af_direction), 'symmetric')
            elif qualifier in ['vxs', 'vys', 'vzs', 'vus', 'vvs', 'vws']:
                kwargs.setdefault('{}map'.format(af_direction), 'RdBu')
                if kwargs['{}map'.format(af_direction)] == 'RdBu':
                    # only apply symmetric default if taking the colormap default
                    kwargs.setdefault('{}lim'.format(af_direction), 'symmetric')
                kwargs.setdefault('{}lim'.format(af_direction), 'symmetric')
            elif qualifier in ['teffs']:
                kwargs.setdefault('{}map'.format(af_direction), 'afmhot')
            elif qualifier in ['loggs']:
                kwargs.setdefault('{}map'.format(af_direction), 'gnuplot')
            elif qualifier in ['visibilities']:
                kwargs.setdefault('{}map'.format(af_direction), 'RdYlGn')
                kwargs.setdefault('{}lim'.format(af_direction), (0,1))

        #### LABEL FOR LEGENDS
        attrs = ['component', 'dataset']
        if len(ps._bundle.models) > 1:
            attrs += ['model']
        default_label = '@'.join([getattr(ps, attr) for attr in attrs if getattr(ps, attr) is not None])
        kwargs.setdefault('label', default_label)

        return (kwargs,)

    def gcf(self):
        """
        Get the active current figure.

        See also:
        * <phoebe.parameters.ParameterSet.plot>
        * <phoebe.parameters.ParameterSet.show>
        * <phoebe.parameters.ParameterSet.savefig>
        * <phoebe.parameters.ParameterSet.clf>
        """
        if self._bundle is None:
            return autofig.gcf()

        if self._bundle._figure is None:
            self._bundle._figure = autofig.Figure()

        return self._bundle._figure

    def clf(self):
        """
        Clear/reset the active current figure.

        See also:
        * <phoebe.parameters.ParameterSet.plot>
        * <phoebe.parameters.ParameterSet.show>
        * <phoebe.parameters.ParameterSet.savefig>
        * <phoebe.parameters.ParameterSet.gcf>
        """
        if self._bundle is None:
            raise ValueError("could not find parent Bundle object")

        self._bundle._figure = None

    def plot(self, twig=None, **kwargs):
        """
        High-level wrapper around matplotlib that uses
        [autofig 1.0.0](https://github.com/kecnry/autofig/tree/1.0.0)
        under-the-hood for automated figure and animation production.

        See also:
        * <phoebe.parameters.ParameterSet.show>
        * <phoebe.parameters.ParameterSet.savefig>
        * <phoebe.parameters.ParameterSet.gcf>
        * <phoebe.parameters.ParameterSet.clf>

        Note: not all options are listed below.  See the
        [autofig](https://github.com/kecnry/autofig/tree/1.0.0)
        tutorials and documentation for more options which are passed along
        via `**kwargs`.

        Arguments
        ----------
        * `twig` (string, optional, default=None): twig to use for filtering
            prior to plotting.  See <phoebe.parameters.ParameterSet.filter>
        * `time` (float, optional): time to use for plotting/animating.
        * `times` (list/array, optional): times to use for animating (will
            override any value sent to `time`).
        * `t0` (string/float, optional): qualifier/twig or float of the t0 that
            should be used for phasing, if applicable.  If provided as a string,
            `b.get_value(t0)` needs to provide a valid float.

        * `x` (string/float/array, optional): qualifier/twig of the array to plot on the
            x-axis (will default based on the dataset-kind if not provided).
            With the exception of phase, `b.get_value(x)` needs to provide a
            valid float or array.  To plot phase along the x-axis, pass
            `x='phases'` or `x=phases:[component]`.  This will use the ephemeris
            from <phoebe.frontend.bundle.Bundle.get_ephemeris(component) if
            possible to phase the applicable times array.
        * `y` (string/float/array, optional): qualifier/twig of the array to plot on the
            y-axis (will default based on the dataset-kind if not provided).
        * `z` (string/float/array, optional): qualifier/twig of the array to plot on the
            z-axis.  By default, this will just order the points on a 2D plot.
            To plot in 3D, also pass `projection='3d'`.
        * `s` (strong/float/array, optional): qualifier/twig of the array to use
            for size.  See the [autofig tutorial on size](https://github.com/kecnry/autofig/blob/1.0.0/tutorials/size_modes.ipynb)
            for more information.
        * `c` (string/float/array, optional): qualifier/twig of the array to use
            for color.
        * `fc` (string/float/array, optional): qualifier/twig of the array to use
            for facecolor (only applicable for mesh plots).
        * `ec` (string/float/array, optional): qualifier/twig of the array to use
            for edgecolor (only applicable for mesh plots).

        * `xerror` (string/float/array, optional): qualifier/twig of the array to plot as
            x-errors (will default based on `x` if not provided).
        * `yerror` (string/float/array, optional): qualifier/twig of the array to plot as
            y-errors (will default based on `y` if not provided).
        * `zerror` (string/float/array, optional): qualifier/twig of the array to plot as
            z-errors (will default based on `z` if not provided).

        * `xunit` (string/unit, optional): unit to plot on the x-axis (will
            default on `x` if not provided).
        * `yunit` (string/unit, optional): unit to plot on the y-axis (will
            default on `y` if not provided).
        * `zunit` (string/unit, optional): unit to plot on the z-axis (will
            default on `z` if not provided).
        * `cunit` (string/unit, optional): unit to plot on the color-axis (will
            default on `c` if not provided).
        * `fcunit` (string/unit, optional): unit to plot on the facecolor-axis (will
            default on `fc` if not provided, only applicable for mesh plots).
        * `ecunit` (string/unit, optional): unit to plot on the edgecolor-axis (will
            default on `ec` if not provided, only applicable for mesh plots).

        * `xlabel` (string, optional): label for the x-axis (will default on `x`
            if not provided, but will not set if the axes already has an xlabel).
        * `ylabel` (string, optional): label for the y-axis (will default on `y`
            if not provided, but will not set if the axes already has an ylabel).
        * `zlabel` (string, optional): label for the z-axis (will default on `z`
            if not provided, but will not set if the axes already has an zlabel).
        * `slabel` (string, optional): label for the size-axis (will default on `s`
            if not provided, but will not set if the axes already has an slabel).
        * `clabel` (string, optional): label for the color-axis (will default on `c`
            if not provided, but will not set if the axes already has an clabel).
        * `fclabel` (string, optional): label for the facecolor-axis (will default on `fc`
            if not provided, but will not set if the axes already has an fclabel,
            only applicable for mesh plots).
        * `eclabel` (string, optional): label for the edgecolor-axis (will default on `ec`
            if not provided, but will not set if the axes already has an eclabel,
            only applicable for mesh plots).

        * `xlim` (tuple/string, optional): limits for the x-axis (will default on
            data if not provided).  See [autofig tutorial on limits](https://github.com/kecnry/autofig/blob/1.0.0/tutorials/limits.ipynb)
            for more information/choices.
        * `ylim` (tuple/string, optional): limits for the y-axis (will default on
            data if not provided).  See [autofig tutorial on limits](https://github.com/kecnry/autofig/blob/1.0.0/tutorials/limits.ipynb)
            for more information/choices.
        * `zlim` (tuple/string, optional): limits for the z-axis (will default on
            data if not provided).  See [autofig tutorial on limits](https://github.com/kecnry/autofig/blob/1.0.0/tutorials/limits.ipynb)
            for more information/choices.
        * `slim` (tuple/string, optional): limits for the size-axis (will default on
            data if not provided).  See [autofig tutorial on limits](https://github.com/kecnry/autofig/blob/1.0.0/tutorials/limits.ipynb)
            for more information/choices.
        * `clim` (tuple/string, optional): limits for the color-axis (will default on
            data if not provided).  See [autofig tutorial on limits](https://github.com/kecnry/autofig/blob/1.0.0/tutorials/limits.ipynb)
            for more information/choices.
        * `fclim` (tuple/string, optional): limits for the facecolor-axis (will default on
            data if not provided).  See [autofig tutorial on limits](https://github.com/kecnry/autofig/blob/1.0.0/tutorials/limits.ipynb)
            for more information/choices.
        * `eclim` (tuple/string, optional): limits for the edgecolor-axis (will default on
            data if not provided).  See [autofig tutorial on limits](https://github.com/kecnry/autofig/blob/1.0.0/tutorials/limits.ipynb)
            for more information/choices.

        * `smode` (string, optional): size mode.  See the [autofig tutorial on sizes](https://github.com/kecnry/autofig/blob/1.0.0/tutorials/size_modes.ipynb)
            for more information.

        * `highlight` (bool, optional, default=True): whether to highlight at the
            current time.  Only applicable if `time` or `times` provided.
        * `highlight_marker` (string, optional): marker to use for highlighting.
            Only applicable if `highlight=True` and `time` or `times` provided.
        * `highlight_color` (string, optional): color to use for highlighting.
            Only applicable if `highlight=True` and `time` or `times` provided.

        * `uncover` (bool, optional): whether to uncover data based on the current
            time.  Only applicable if `time` or `times` provided.

        * `save` (string, optional, default=False): filename to save the
            figure (or False to not save).
        * `show` (bool, optional, default=False): whether to show the plot
        * `animate` (bool, optional, default=False): whether to animate the figure.
        * `draw_sidebars` (bool, optional, default=True): whether to include
            any applicable sidebars (colorbar, sizebar, etc).
        * `draw_title` (bool, optional, default=True): whether to draw axes
            titles.
        * `subplot_grid` (tuple, optional, default=None): override the subplot
            grid used (see [autofig tutorial on subplots](https://github.com/kecnry/autofig/blob/1.0.0/tutorials/subplot_positioning.ipynb)
            for more details).

        * `save_kwargs` (dict, optional): any kwargs necessary to pass on to
            save (only applicable if `animate=True`).

        * `**kwargs`: additional keyword arguments are sent along to [autofig](https://github.com/kecnry/autofig/tree/1.0.0).

        Returns
        --------
        * (autofig figure, matplotlib figure)
        """
        if not _use_autofig:
            if os.getenv('PHOEBE_ENABLE_PLOTTING', 'TRUE').upper() != 'TRUE':
                raise ImportError("cannot plot because PHOEBE_ENABLE_PLOTTING environment variable is disasbled")
            else:
                raise ImportError("autofig not imported, cannot plot")

        # since we used the args trick above, all other options have to be in kwargs
        save = kwargs.pop('save', False)
        show = kwargs.pop('show', False)
        tight_layout = kwargs.pop('tight_layout', False)
        draw_sidebars = kwargs.pop('draw_sidebars', False)
        draw_title = kwargs.pop('draw_title', False)
        subplot_grid = kwargs.pop('subplot_grid', None)
        animate = kwargs.pop('animate', False)
        time = kwargs.get('time', None)  # don't pop since time may be used for filtering

        if twig is not None:
            kwargs['twig'] = twig

        plot_kwargss = self._unpack_plotting_kwargs(**kwargs)

        # this loop handles any of the automatically-generated
        # multiple plotting calls, passing each on to autofig
        for plot_kwargs in plot_kwargss:
            y = plot_kwargs.get('y', [])
            if (isinstance(y, u.Quantity) and isinstance(y.value, float)) or (hasattr(y, 'value') and isinstance(y.value, float)):
                pass
            elif not len(y):
                # a dataset without observational data, for example
                continue

            autofig_method = plot_kwargs.pop('autofig_method', 'plot')
            # we kept the qualifiers around so we could do some default-logic,
            # but it isn't necessary to pass them on to autofig.
            plot_kwargs = {k:v for k,v in plot_kwargs.items() if 'qualifier' not in k}
            logger.info("calling autofig.{}({})".format(autofig_method, ", ".join(["{}={}".format(k,v if not isinstance(v, np.ndarray) else "<data ({})>".format(v.shape)) for k,v in plot_kwargs.items()])))
            func = getattr(self.gcf(), autofig_method)

            func(**plot_kwargs)


        if save or show or animate:
            # NOTE: time, times, will all be included in kwargs
            try:
                return self._show_or_save(save, show, animate,
                                          draw_sidebars=draw_sidebars,
                                          draw_title=draw_title,
                                          tight_layout=tight_layout,
                                          subplot_grid=subplot_grid,
                                          **kwargs)
            except Exception as err:
                self.clf()
                raise err
        else:
            afig = self.gcf()
            fig = None

            return afig, fig

    def _show_or_save(self, save, show, animate,
                      draw_sidebars=True,
                      draw_title=True,
                      tight_layout=False,
                      subplot_grid=None,
                      **kwargs):
        """
        Draw/animate and show and/or save a autofig plot
        """
        if animate and not show and not save:
            logger.warning("setting show to True since animate=True and save not provided")
            show = True

        if animate:
            # prefer times over time
            times = kwargs.get('times', kwargs.get('time', None))
            save_kwargs = kwargs.get('save_kwargs', {})

            if times is None:
                # then let's try to get all SYNTHETIC times
                # it would be nice to only do ENABLED, but then we have to worry about compute
                # it would also be nice to worry about models... but then you should filter first
                logger.info("no times were providing, so defaulting to animate over all dataset times")
                times = []
                for dataset in self.datasets:
                    ps = self.filter(dataset=dataset, context='model')
                    if len(ps.times):
                        # for the case of meshes/spectra
                        times += [float(t) for t in ps.times]
                    else:
                        for param in ps.filter(qualifier='times').to_list():
                            times += list(param.get_value())

                times = sorted(list(set(times)))

            logger.info("calling autofig.animate(i={}, draw_sidebars={}, draw_title={}, tight_layout={}, save={}, show={}, save_kwargs={})".format(times, draw_sidebars, draw_title, tight_layout, save, show, save_kwargs))

            mplanim = self.gcf().animate(i=times,
                                         draw_sidebars=draw_sidebars,
                                         draw_title=draw_title,
                                         tight_layout=tight_layout,
                                         subplot_grid=subplot_grid,
                                         save=save,
                                         show=show,
                                         save_kwargs=save_kwargs)

            afig = self.gcf()

            # clear the autofig figure
            self.clf()

            return afig, mplanim

        else:
            time = kwargs.get('time', None)

            if isinstance(time, str):
                time = self.get_value(time, context=['component', 'system'])

            logger.info("calling autofig.draw(i={}, draw_sidebars={}, draw_title={}, tight_layout={}, save={}, show={})".format(time, draw_sidebars, draw_title, tight_layout, save, show))
            fig = self.gcf().draw(i=time,
                                  draw_sidebars=draw_sidebars,
                                  draw_title=draw_title,
                                  tight_layout=tight_layout,
                                  subplot_grid=subplot_grid,
                                  save=save, show=show)
            # clear the figure so next call will start over and future shows will work
            afig = self.gcf()
            self.clf()

            return afig, fig


    def show(self, **kwargs):
        """
        Draw and show the plot.

        See also:
        * <phoebe.parameters.ParameterSet.plot>
        * <phoebe.parameters.ParameterSet.savefig>
        * <phoebe.parameters.ParameterSet.gcf>
        * <phoebe.parameters.ParameterSet.clf>

        Arguments
        ----------
        * `show` (bool, optional, default=True): whether to show the plot
        * `save` (False/string, optional, default=False): filename to save the
            figure (or False to not save).
        * `animate` (bool, optional, default=False): whether to animate the figure.
        * `draw_sidebars` (bool, optional, default=True): whether to include
            any applicable sidebars (colorbar, sizebar, etc).
        * `draw_title` (bool, optional, default=True): whether to draw axes
            titles.
        * `subplot_grid` (tuple, optional, default=None): override the subplot
            grid used (see [autofig tutorial on subplots](https://github.com/kecnry/autofig/blob/1.0.0/tutorials/subplot_positioning.ipynb)
            for more details).
        * `time` (float, optional): time to use for plotting/animating.
        * `times` (list/array, optional): times to use for animating (will
            override any value sent to `time`).
        * `save_kwargs` (dict, optional): any kwargs necessary to pass on to
            save (only applicable if `animate=True`).

        Returns
        --------
        * (autofig figure, matplotlib figure)
        """
        kwargs.setdefault('show', True)
        kwargs.setdefault('save', False)
        kwargs.setdefault('animate', False)
        return self._show_or_save(**kwargs)

    def savefig(self, filename, **kwargs):
        """
        Draw and save the plot.

        See also:
        * <phoebe.parameters.ParameterSet.plot>
        * <phoebe.parameters.ParameterSet.show>
        * <phoebe.parameters.ParameterSet.gcf>
        * <phoebe.parameters.ParameterSet.clf>

        Arguments
        ----------
        * `save` (string): filename to save the figure (or False to not save).
        * `show` (bool, optional, default=False): whether to show the plot
        * `animate` (bool, optional, default=False): whether to animate the figure.
        * `draw_sidebars` (bool, optional, default=True): whether to include
            any applicable sidebars (colorbar, sizebar, etc).
        * `draw_title` (bool, optional, default=True): whether to draw axes
            titles.
        * `subplot_grid` (tuple, optional, default=None): override the subplot
            grid used (see [autofig tutorial on subplots](https://github.com/kecnry/autofig/blob/1.0.0/tutorials/subplot_positioning.ipynb)
            for more details).
        * `time` (float, optional): time to use for plotting/animating.
        * `times` (list/array, optional): times to use for animating (will
            override any value sent to `time`).
        * `save_kwargs` (dict, optional): any kwargs necessary to pass on to
            save (only applicable if `animate=True`).

        Returns
        --------
        * (autofig figure, matplotlib figure)
        """
        filename = os.path.expanduser(filename)
        kwargs.setdefault('show', False)
        kwargs.setdefault('save', filename)
        kwargs.setdefault('animate', False)
        return self._show_or_save(**kwargs)

class Parameter(object):
    def __init__(self, qualifier, value=None, description='', **kwargs):
        """
        This is a generic class for a Parameter.  Any Parameter that
        will actually be usable will be a subclass of this class.

        Parameters are the base of PHOEBE and hold, at the minimum,
        the value of the parameter, a description, and meta-tags
        which are used to collect and filter a list of Parameters
        inside a ParameterSet.

        Some subclasses of Parameter can add additional methods
        or attributes.  For example :class:`FloatParameter` handles
        converting units and storing a default_unit.


        Any subclass of Parameter must (at the minimum):
        - method for get_value
        - method for set_value,
        - call to set_value in the overload of __init__
        - self._dict_fields_other defined in __init__
        - self._dict_fields = _meta_fields_all + self._dict_fields_other in __init__

        Arguments
        ------------
        * `value`: value to initialize the parameter
        * `description` (string, optional): description of the parameter
        * `bundle` (<phoebe.frontend.bundle.Bundle>, optional): parent bundle
            object.
        * `uniqueid` (string, optional): uniqueid for the parameter (suggested to leave blank
            and a random string will be generated)
        * `time` (string/float, optional): value for the time tag
        * `history` (string, optional): label for the history tag
        * `feature` (string, optional): label for the feature tag
        * `component` (string, optional): label for the component tag
        * `dataset` (string, optional): label for the dataset tag
        * `constraint` (string, optional): label for the constraint tag
        * `compute` (string, optional): label for the compute tag
        * `model` (string, optional): label for the model tag
        * `fitting` (string, optional): label for the fitting tag
        * `feedback` (string, optional): label for the feedback tag
        * `plugin` (string, optional): label for the plugin tag
        * `kind` (string, optional): label for the kind tag
        * `context` (string, optional): label for the context tag
        * `copy_for` (dictionary/False, optional, default=False): dictionary of
            filter arguments for which this parameter must be copied (use with caution)
        * `visible_if` (string, optional): string to check the value of another
            parameter holding the same meta-tags (except qualifier) to determine
            whether this parameter is visible and therefore shown in filters
            (example: `visible_if='otherqualifier:True'`).  See also
            <phoebe.parameters.Parameter.is_visible>
        """

        uniqueid = kwargs.get('uniqueid', _uniqueid())
        bundle = kwargs.get('bundle', None)

        self._description = description
        self._advanced = kwargs.get('advanced', False)
        self._bundle = bundle
        self._value = None

        # Meta-data
        self.set_uniqueid(uniqueid)
        self._qualifier = qualifier
        self._time = kwargs.get('time', None)
        self._history = kwargs.get('history', None)
        self._feature = kwargs.get('feature', None)
        self._component = kwargs.get('component', None)
        self._dataset = kwargs.get('dataset', None)
        self._constraint = kwargs.get('constraint', None)
        self._compute = kwargs.get('compute', None)
        self._model = kwargs.get('model', None)
        self._fitting = kwargs.get('fitting', None)
        self._feedback = kwargs.get('feedback', None)
        self._plugin = kwargs.get('plugin', None)
        self._figure = kwargs.get('figure', None)
        self._kind = kwargs.get('kind', None)
        self._context = kwargs.get('context', None)

        # set whether new 'copies' of this parameter need to be created when
        # new objects (body components, not orbits) or datasets are added to
        # the bundle.
        self._copy_for = kwargs.get('copy_for', False)

        self._visible_if = kwargs.get('visible_if', None)

        self._dict_fields_other = ['description', 'value', 'visible_if', 'copy_for', 'advanced']
        self._dict_fields = _meta_fields_all + self._dict_fields_other

        # loading from json can result in unicodes instead of strings - this then
        # causes problems with a lot of isinstances and string-matching.
        for attr in _meta_fields_twig + self._dict_fields_other:
            attr = '_{}'.format(attr)
            val = getattr(self, attr)

            if isinstance(val, unicode) and attr not in ['_copy_for']:
              setattr(self, attr, str(val))


            #if attr == '_copy_for' and isinstance(self._copy_for, str):
            #    print "***", self._copy_for
            #    self._copy_for = json.loads(self._copy_for)

    @classmethod
    def _from_json(cls, bundle=None, **kwargs):
        """
        """
        # this is a class method to initialize any subclassed Parameter by classname
        # will almost always call through parameter_from_json

        # TODO: is this even necessary?  for most cases we can probably just call __init__
        # TODO: this will surely break for those that require bundle as the first arg
        if bundle is not None:
            return cls(bundle, **kwargs)
        else:
            return cls(**kwargs)

    def __repr__(self):
        """
        """
        if isinstance(self._value, nparray.ndarray):
            quantity = self._value
        elif hasattr(self, 'quantity'):
            quantity = self.get_quantity()
        else:
            quantity = self.get_value()

        if hasattr(self, 'constraint') and self.constraint is not None:
            return "<Parameter: {}={} (constrained) | keys: {}>".format(self.qualifier, quantity, ', '.join(self._dict_fields_other))
        else:
            return "<Parameter: {}={} | keys: {}>".format(self.qualifier, quantity, ', '.join(self._dict_fields_other))

    def __str__(self):
        """
        """
        if isinstance(self._value, nparray.ndarray):
            quantity = self._value
        elif hasattr(self, 'quantity'):
            quantity = self.get_quantity()
        else:
            quantity = self.get_value()

        str_ = "{}: {}\n".format("Parameter", self.uniquetwig)
        str_ += "{:>32}: {}\n".format("Qualifier", self.qualifier)
        str_ += "{:>32}: {}\n".format("Description", self.description)
        str_ += "{:>32}: {}\n".format("Value", quantity)

        if hasattr(self, 'choices'):
            str_ += "{:>32}: {}\n".format("Choices", ", ".join(self.choices))
        if hasattr(self, 'constrained_by'):
            str_ += "{:>32}: {}\n".format("Constrained by", ", ".join([p.uniquetwig for p in self.constrained_by]) if self.constrained_by is not None else 'None')
        if hasattr(self, 'constrains'):
            str_ += "{:>32}: {}\n".format("Constrains", ", ".join([p.uniquetwig for p in self.constrains]) if len(self.constrains) else 'None')
        if hasattr(self, 'related_to'):
            str_ += "{:>32}: {}\n".format("Related to", ", ".join([p.uniquetwig for p in self.related_to]) if len(self.related_to) else 'None')
        if self.visible_if is not None:
            str_ += "{:>32}: {}\n".format("Only visible if", self.visible_if)

        return str_

    def __len__(self):
        """
        since this may be returned from a filter, fake to say there is only 1 result
        """
        return 1

    def __eq__(self, other):
        """
        """
        # TODO: check value as well
        if not isinstance(other, Parameter):
            return False
        return self.uniqueid == other.uniqueid

    def copy(self):
        """
        Deepcopy the <phoebe.parameters.Parameter> (with a new uniqueid).
        All other tags will remain the same... so some other tag should be
        changed before attaching back to a <phoebe.parameters.ParameterSet> or
        <phoebe.frontend.bundle.Bundle>.

        See also:
        * <phoebe.parameters.Parameter.uniqueid>

        Returns
        ---------
        * (<phoebe.parameters.Parameter>): the copied Parameter object
        """
        s = self.to_json()
        cpy = parameter_from_json(s)
        # TODO: may need to subclass for Parameters that require bundle by using this line instead:
        # cpy = parameter_from_json(s, bundle=self._bundle)
        cpy.set_uniqueid(_uniqueid())
        return cpy

    def to_string(self):
        """
        Return the string representation of the <phoebe.parameters.Parameter>.

        See also:
        * <phoebe.parameters.Parameter.to_string_short>

        Returns
        -------
        * (str): the string representation
        """
        return self.__str__()

    def to_string_short(self):
        """
        Return a short/abreviated string representation of the
        <phoebe.parmaeters.Parameter>.

        See also:
        * <phoebe.parameters.Parameter.to_string>

        Returns
        --------
        * (str): the string representation
        """
        if hasattr(self, 'constrained_by') and len(self.constrained_by) > 0:
            return "* {:>30}: {}".format(self.uniquetwig_trunc, self.get_quantity() if hasattr(self, 'quantity') else self.get_value())
        else:
            return "{:>32}: {}".format(self.uniquetwig_trunc, self.get_quantity() if hasattr(self, 'quantity') else self.get_value())

    def __dict__(self):
        """
        """
        # including uniquetwig for everything can be VERY SLOW, so let's not
        # include that in the dictionary
        d =  {k: getattr(self,k) for k in self._dict_fields if k not in ['uniquetwig']}
        d['Class'] = self.__class__.__name__
        return d

    def to_dict(self):
        """
        Return the dictionary representation of the <phoebe.parameters.Parameter>.

        Returns
        -------
        * (dict): the dictionary representation of the Parameter.
        """
        return self.__dict__()

    def __getitem__(self, key):
        """
        """
        return self.__dict__()[key]

    def __setitem__(self, key, value):
        """
        """
        # TODO: don't allow changing things like visible_if or description here?
        raise NotImplementedError

    @classmethod
    def open(cls, filename):
        """
        Open a Parameter from a JSON-formatted file.
        This is a constructor so should be called as:

        ```py
        param = Parameter.open('test.json')
        ```

        See also:
        * <phoebe.parameters.ParameterSet.open>
        * <phoebe.frontend.bundle.Bundle.open>

        Arguments
        ---------
        * `filename` (string): relative or full path to the file

        Returns
        -------
        * (<phoebe.parameters.Parameter): the inistantiated Parameter object.
        """
        filename = os.path.expanduser(filename)
        f = open(filename, 'r')
        data = json.load(f, object_pairs_hook=parse_json)
        f.close()
        return cls(data)

    def save(self, filename, incl_uniqueid=False):
        """
        Save the Parameter to a JSON-formatted ASCII file

        See also:
        * <phoebe.parameters.ParameterSet.save>
        * <phoebe.frontend.bundle.Bundle.save>

        Arguments
        ----------
        * `filename` (string): relative or full path to the file
        * `incl_uniqueid` (bool, optional, default=False): whether to include
            uniqueids in the file (only needed if its necessary to maintain the
            uniqueids when reloading)

        Returns
        --------
        * (string) filename
        """
        filename = os.path.expanduser(filename)
        f = open(filename, 'w')
        json.dump(self.to_json(incl_uniqueid=incl_uniqueid), f,
                   sort_keys=True, indent=0, separators=(',', ': '))
        f.close()

        return filename

    def to_json(self, incl_uniqueid=False):
        """
        Convert the <phoebe.parameters.Parameter> to a json-compatible
        object.

        See also:
        * <phoebe.parameters.ParameterSet.to_json>
        * <phoebe.parameters.Parameter.to_dict>
        * <phoebe.parameters.Parameter.save>

        Arguments
        --------
        * `incl_uniqueid` (bool, optional, default=False): whether to include
            uniqueids in the file (only needed if its necessary to maintain the
            uniqueids when reloading)

        Returns
        -----------
        * (dict)
        """
        def _parse(k, v):
            """
            """
            if k=='value':
                if isinstance(self._value, nparray.ndarray):
                    if self._value.unit is not None and hasattr(self, 'default_unit'):
                        v = self._value.to(self.default_unit).to_dict()
                    else:
                        v = self._value.to_dict()
                if isinstance(v, u.Quantity):
                    v = self.get_value() # force to be in default units
                if isinstance(v, np.ndarray):
                    v = v.tolist()
                if isinstance(v, u.Unit) or isinstance(v, u.CompositeUnit) or isinstance(v, u.IrreducibleUnit):
                    v = str(v.to_string())
                return v
            elif k=='limits':
                return [vi.value if hasattr(vi, 'value') else vi for vi in v]
            elif v is None:
                return v
            elif isinstance(v, str):
                return v
            elif isinstance(v, dict):
                return v
            elif isinstance(v, float) or isinstance(v, int) or isinstance(v, list):
                return v
            elif _is_unit(v):
                return str(v.to_string())
            else:
                try:
                    return str(v)
                except:
                    raise NotImplementedError("could not parse {} of '{}' to json".format(k, self.uniquetwig))

        return {k: _parse(k, v) for k,v in self.to_dict().items() if (v is not None and k not in ['twig', 'uniquetwig', 'quantity'] and (k!='uniqueid' or incl_uniqueid or self.qualifier=='detached_job'))}

    @property
    def attributes(self):
        """
        Return a list of the attributes of this <phoebe.parameters.Parameter>.

        Returns
        -------
        * (list)
        """
        return self._dict_fields_other

    def get_attributes(self):
        """
        Return a list of the attributes of this <phoebe.parameters.Parameter>.
        This is simply a shortcut to <phoebe.parameters.Parameter.attributes>.

        Returns
        --------
        * (list)
        """
        return self.attributes

    @property
    def meta(self):
        """
        See all the meta-tag properties for this <phoebe.parameters.Parameter>.

        See <phoebe.parameters.Parameter.get_meta> for the ability to ignore
        certain keys.

        Returns
        -------
        * (dict) an ordered dictionary of all tag properties.
        """
        return self.get_meta()

    def get_meta(self, ignore=['uniqueid']):
        """
        See all the meta-tag properties for this <phoebe.parameters.Parameter>.

        See also:
        * <phoebe.parameters.Parameter.meta>
        * <phoebe.parameters.ParameterSet.get_meta>

        Arguments
        ---------
        * `ignore` (list, optional, default=['uniqueid']): list of keys to
            exclude from the returned dictionary

        Returns
        ----------
        * (dict) an ordered dictionary of tag properties
        """
        return OrderedDict([(k, getattr(self, k)) for k in _meta_fields_all if k not in ignore])

    @property
    def tags(self):
        """
        Returns a dictionary that lists all available tags.

        See also:
        * <phoebe.parameters.ParameterSet.tags>
        * <phoebe.parameters.Parameter.meta>

        Will include entries from the singular attributes:
        * <phoebe.parameters.Parameter.context>
        * <phoebe.parameters.Parameter.kind>
        * <phoebe.parameters.Parameter.model>
        * <phoebe.parameters.Parameter.compute>
        * <phoebe.parameters.Parameter.constraint>
        * <phoebe.parameters.Parameter.dataset>
        * <phoebe.parameters.Parameter.component>
        * <phoebe.parameters.Parameter.feature>
        * <phoebe.parameters.Parameter.time>
        * <phoebe.parameters.Parameter.qualifier>

        Returns
        ----------
        * (dict) a dictionary of all singular tag attributes.
        """
        return self.get_meta(ignore=['uniqueid', 'plugin', 'feedback', 'fitting', 'history', 'twig', 'uniquetwig'])

    @property
    def advanced(self):
        """
        Whether the parameter is considered an advanced parameter
        """
        return self._advanced

    @property
    def qualifier(self):
        """
        Return the qualifier of this <phoebe.parameters.Parameter>.

        See also:
        * <phoebe.parameters.ParameterSet.qualifier>
        * <phoebe.parameters.ParameterSet.qualifiers>

        Returns
        -------
        * (str) the qualifier tag of this Parameter.
        """
        return self._qualifier

    @property
    def time(self):
        """
        Return the time of this <phoebe.parameters.Parameter>.

        See also:
        * <phoebe.parameters.ParameterSet.time>
        * <phoebe.parameters.ParameterSet.times>

        Returns
        -------
        * (str) the time tag of this Parameter.
        """
        # need to force formatting because of the different way numpy.float64 is
        # handled before numpy 1.14.  See https://github.com/phoebe-project/phoebe2/issues/247
        return '{:09f}'.format(float(self._time)) if self._time is not None else None

    @property
    def history(self):
        """
        Return the history of this <phoebe.parameters.Parameter>.

        See also:
        * <phoebe.parameters.ParameterSet.history>
        * <phoebe.parameters.ParameterSet.historys>

        Returns
        -------
        * (str) the history tag of this Parameter.
        """
        return self._history

    @property
    def feature(self):
        """
        Return the feature of this <phoebe.parameters.Parameter>.

        See also:
        * <phoebe.parameters.ParameterSet.feature>
        * <phoebe.parameters.ParameterSet.features>

        Returns
        -------
        * (str) the feature tag of this Parameter.
        """
        return self._feature

    @property
    def component(self):
        """
        Return the component of this <phoebe.parameters.Parameter>.

        See also:
        * <phoebe.parameters.ParameterSet.component>
        * <phoebe.parameters.ParameterSet.components>

        Returns
        -------
        * (str) the component tag of this Parameter.
        """
        return self._component

    @property
    def dataset(self):
        """
        Return the dataset of this <phoebe.parameters.Parameter>.

        See also:
        * <phoebe.parameters.ParameterSet.dataset>
        * <phoebe.parameters.ParameterSet.datasets>

        Returns
        -------
        * (str) the dataset tag of this Parameter.
        """
        return self._dataset

    @property
    def constraint(self):
        """
        Return the constraint of this <phoebe.parameters.Parameter>.

        See also:
        * <phoebe.parameters.ParameterSet.constraint>
        * <phoebe.parameters.ParameterSet.constraints>

        Returns
        -------
        * (str) the constraint tag of this Parameter.
        """
        return self._constraint

    @property
    def compute(self):
        """
        Return the compute of this <phoebe.parameters.Parameter>.

        See also:
        * <phoebe.parameters.ParameterSet.compute>
        * <phoebe.parameters.ParameterSet.computes>

        Returns
        -------
        * (str) the compute tag of this Parameter.
        """
        return self._compute

    @property
    def model(self):
        """
        Return the model of this <phoebe.parameters.Parameter>.

        See also:
        * <phoebe.parameters.ParameterSet.model>
        * <phoebe.parameters.ParameterSet.models>

        Returns
        -------
        * (str) the model tag of this Parameter.
        """
        return self._model

    @property
    def fitting(self):
        """
        Return the fitting of this <phoebe.parameters.Parameter>.

        See also:
        * <phoebe.parameters.ParameterSet.fitting>
        * <phoebe.parameters.ParameterSet.fittings>

        Returns
        -------
        * (str) the fitting tag of this Parameter.
        """
        return self._fitting

    @property
    def feedback(self):
        """
        Return the feedback of this <phoebe.parameters.Parameter>.

        See also:
        * <phoebe.parameters.ParameterSet.feedback>
        * <phoebe.parameters.ParameterSet.feedbacks>

        Returns
        -------
        * (str) the feedback tag of this Parameter.
        """
        return self._feedback

    @property
    def plugin(self):
        """
        Return the plugin of this <phoebe.parameters.Parameter>.

        See also:
        * <phoebe.parameters.ParameterSet.plugin>
        * <phoebe.parameters.ParameterSet.plugins>

        Returns
        -------
        * (str) the plugin tag of this Parameter.
        """
        return self._plugin

    @property
    def figure(self):
        """
        :return: figure tag of this Parameter
        """
        return self._figure

    @property
    def kind(self):
        """
        Return the kind of this <phoebe.parameters.Parameter>.

        See also:
        * <phoebe.parameters.ParameterSet.kind>
        * <phoebe.parameters.ParameterSet.kinds>

        Returns
        -------
        * (str) the kind tag of this Parameter.
        """
        return self._kind

    @property
    def context(self):
        """
        Return the context of this <phoebe.parameters.Parameter>.

        See also:
        * <phoebe.parameters.ParameterSet.context>
        * <phoebe.parameters.ParameterSet.contexts>

        Returns
        -------
        * (str) the context tag of this Parameter.
        """
        return self._context

    @property
    def uniqueid(self):
        """
        Return the uniqueid of this <phoebe.parameters.Parameter>.

        See also:
        * <phoebe.parameters.ParameterSet.uniequids>

        Returns
        -------
        * (str) the uniqueid of this Parameter.
        """
        return self._uniqueid

    @property
    def uniquetwig_trunc(self):
        """
        Return the uniquetwig but truncated if necessary to be <=12 characters.

        See also:
        * <phoebe.parameters.Parameter.uniquetwig>
        * <phoebe.parameters.Parameter.twig>

        Returns
        --------
        * (str) the uniquetwig, truncated to 12 characters
        """
        uniquetwig = self.uniquetwig
        if len(uniquetwig) > 30:
            return uniquetwig[:27]+'...'
        else:
            return uniquetwig


    @property
    def uniquetwig(self):
        """
        Determine the shortest (more-or-less) twig which will point
        to this single <phoebe.parameters.Parameter> in the parent
        <phoebe.frontend.bundle.Bundle>.

        See <phoebe.parameters.Parameter.get_uniquetwig> (introduced in 2.1.1)
        for the ability to pass a <phoebe.parameters.ParameterSet>.

        See also:
        * <phoebe.parameters.Parameter.twig>
        * <phoebe.parameters.Parameter.uniquetwig_trunc>

        Returns
        --------
        * (str) uniquetwig
        """
        return self.get_uniquetwig()


    def get_uniquetwig(self, ps=None):
        """
        Determine the shortest (more-or-less) twig which will point
        to this single <phoebe.parameters.Parameter> in a given parent
        <phoebe.parameters.ParameterSet>.

        See also:
        * <phoebe.parameters.Parameter.twig>
        * <phoebe.parameters.Parameter.uniquetwig_trunc>

        Arguments
        ----------
        * `ps` (<phoebe.parameters.ParameterSet>, optional): ParameterSet
            in which the returned uniquetwig will point to this Parameter.
            If not provided or None this will default to the parent
            <phoebe.frontend.bundle.Bundle>, if available.

        Returns
        --------
        * (str) uniquetwig
        """

        if ps is None:
            ps = self._bundle

        if ps is None:
            return self.twig
        return ps._uniquetwig(self.twig)

    @property
    def twig(self):
        """
        The twig of a <phoebe.parameters.Parameter> is a single string with the
        individual <phoebe.parameters.Parameter.meta> tags separated by '@' symbols.
        This twig gives a single string which can point back to this Parameter.

        See also:
        * <phoebe.parameters.Parameter.uniquetwig>
        * <phoebe.parameters.ParameterSet.twigs>

        Returns
        --------
        * (str): the full twig of this Parameter.
        """
        return "@".join([getattr(self, k) for k in _meta_fields_twig if getattr(self, k) is not None])

    @property
    def visible_if(self):
        """
        Return the `visible_if` expression for this <phoebe.parameters.Parameter>.

        See also:
        * <phoebe.parameters.Parameter.is_visible>

        Returns
        --------
        * (str): the `visible_if` expression for this Parameter
        """
        return self._visible_if

    @property
    def is_visible(self):
        """
        Execute the `visible_if` expression for this <phoebe.parameters.Parameter>
        and determine whether it is currently visible in the parent
        <phoebe.parameters.ParameterSet>.

        If `False`, <phoebe.parameters.ParameterSet.filter> calls must have
        `check_visible=False` or else this Parameter will be excluded.

        See also:
        * <phoebe.parameters.Parameter.visible_if>

        Returns
        --------
        * (bool):  whether this parameter is currently visible
        """
        def is_visible_single(visible_if):
            # visible_if syntax: [ignore,these]qualifier:value

            if visible_if.lower() == 'false':
                return False

            # otherwise we need to find the parameter we're referencing and check its value
            if visible_if[0]=='[':
                remove_metawargs, visible_if = visible_if[1:].split(']')
                remove_metawargs = remove_metawargs.split(',')
            else:
                remove_metawargs = []

            qualifier, value = visible_if.split(':')

            if 'hierarchy.' in qualifier:
                # TODO: set specific syntax (hierarchy.get_meshables:2)
                # then this needs to do some logic on the hierarchy
                hier = self._bundle.hierarchy
                if not hier or not len(hier.get_value()):
                    # then hierarchy hasn't been set yet, so we can't do any
                    # of these tests
                    return True

                method = qualifier.split('.')[1]

                if value in ['true', 'True']:
                    value = True
                elif value in ['false', 'False']:
                    value = False

                return getattr(hier, method)(self.component) == value

            else:

                # the parameter needs to have all the same meta data except qualifier
                # TODO: switch this to use self.get_parent_ps ?
                metawargs = {k:v for k,v in self.get_meta(ignore=['twig', 'uniquetwig', 'uniqueid']+remove_metawargs).items() if v is not None}
                metawargs['qualifier'] = qualifier
                # metawargs['twig'] = None
                # metawargs['uniquetwig'] = None
                # metawargs['uniqueid'] = None
                # if metawargs.get('component', None) == '_default':
                    # metawargs['component'] = None

                try:
                    # this call is quite expensive and bloats every get_parameter(check_visible=True)
                    param = self._bundle.get_parameter(check_visible=False,
                                                       check_default=False,
                                                       check_advanced=False,
                                                       check_single=False,
                                                       **metawargs)
                except ValueError:
                    # let's not let this hold us up - sometimes this can happen when copying
                    # parameters (from copy_for) in order that the visible_if parameter
                    # happens later
                    logger.debug("parameter not found when trying to determine if visible, {}".format(metawargs))
                    return True

                #~ print "***", qualifier, param.qualifier, param.get_value(), value

                if isinstance(param, BoolParameter):
                    if value in ['true', 'True']:
                        value = True
                    elif value in ['false', 'False']:
                        value = False


                if isinstance(value, str) and value[0] in ['!', '~']:
                    return param.get_value() != value[1:]
                elif value=='<notempty>':
                    return len(param.get_value()) > 0
                else:
                    return param.get_value() == value


        if self.visible_if is None:
            return True

        if not self._bundle:
            # then we may not be able to do the check, for now let's just return True
            return True

        return np.all([is_visible_single(visible_if_i) for visible_if_i in self.visible_if.split(',')])



    @property
    def copy_for(self):
        """
        Return the `copy_for` expression for this <phoebe.parameters.Parameter>.

        This expression determines which new components and datasets should
        receive a copy of this Parameter.

        Returns:
        * (dict) the `copy_for` expression for this Parameter
        """
        return self._copy_for


    @property
    def description(self):
        """
        Return the `description` of the <phoebe.parameters.Parameter>.  The
        description is a slightly longer explanation of the Parameter qualifier.

        See also:
        * <phoebe.parameters.Parameter.get_description>
        * <phoebe.parameters.ParameterSet.get_description>
        * <phoebe.parameters.Parameter.qualifier>

        Returns
        --------
        * (str) the description
        """
        return self._description

    def get_description(self):
        """
        Return the `description` of the <phoebe.parameters.Parameter>.  The
        description is a slightly longer explanation of the Parameter qualifier.

        See also:
        * <phoebe.parameters.Parameter.description>
        * <phoebe.parameters.ParameterSet.get_description>
        * <phoebe.parameters.Parameter.qualifier>

        Returns
        --------
        * (str) the description
        """
        return self._description

    @property
    def value(self):
        """
        Return the value of the <phoebe.parameters.Parameter>.  For more options,
        including units when applicable, use the appropriate `get_value`
        method instead:

        * <phoebe.parameters.FloatParameter.get_value>
        * <phoebe.parameters.FloatArrayParameter.get_value>
        * <phoebe.parameters.HierarchyParameter.get_value>
        * <phoebe.parameters.IntParameter.get_value>
        * <phoebe.parameters.BoolParameter.get_value>
        * <phoebe.parameters.ChoiceParameter.get_value>
        * <phoebe.parameters.SelectParameter.get_value>
        * <phoebe.parameters.ConstraintParameter.get_value>
        * <phoebe.parameters.HistoryParameter.get_value>

        Returns
        ---------
        * (float/int/string/bool): the current value of the Parameter.
        """

        return self.get_value()


    def _add_history(self, redo_func, redo_kwargs, undo_func, undo_kwargs):
        """
        """
        if self._bundle is None or not self._bundle.history_enabled:
            return
        if 'value' in undo_kwargs.keys() and undo_kwargs['value'] is None:
            return

            logger.debug("creating history entry for {}".format(redo_func))
        #~ print "*** param._add_history", redo_func, redo_kwargs, undo_func, undo_kwargs
        self._bundle._add_history(redo_func, redo_kwargs, undo_func, undo_kwargs)

    # TODO (done?): access to value, adjust, unit, prior, posterior, etc in dictionary (when applicable)
    # TODO (done?): ability to set value, adjust, unit, prior, posterior through dictionary access (but not meta-fields)

    def get_parent_ps(self):
        """
        Return a <phoebe.parameters.ParameterSet> of all Parameters in the same
        <phoebe.frontend.bundle.Bundle> which share the same
        meta-tags (except qualifier, twig, uniquetwig).

        See also:
        * <phoebe.parameters.Parameter.meta>

        Returns
        ----------
        * (<phoebe.parameters.ParameterSet>): the parent ParameterSet.
        """
        if self._bundle is None:
            return None

        metawargs = {k:v for k,v in self.meta.items() if k not in ['qualifier', 'twig', 'uniquetwig']}

        return self._bundle.filter(**metawargs)

    def to_constraint(self):
        """
        Convert this <phoebe.parameters.Parameter> to a
        <phoebe.parameters.ConstraintParameter>.

        **NOTE**: this is an advanced functionality: use with caution.

        Returns
        --------
        * (<phoebe.parameters.ConstraintParameter): the ConstraintParameter
        """
        return ConstraintParameter(self._bundle, "{%s}" % self.uniquetwig)

    def __math__(self, other, symbol, mathfunc):
        """
        """


        try:
            # print "***", type(other), mathfunc
            if isinstance(other, ConstraintParameter):
                # print "*** __math__", self.quantity, mathfunc, other.result, other.expr
                return ConstraintParameter(self._bundle, "{%s} %s (%s)" % (self.uniquetwig, symbol, other.expr), default_unit=(getattr(self.quantity, mathfunc)(other.result).unit))
            elif isinstance(other, Parameter):

                # we need to do some tricks here since the math could fail if doing
                # math on  arrays of different lengths (ie if one is empty)
                # So instead, we'll just multiply with 1.0 floats if we can get the
                # unit from the quantity.

                self_quantity = self.quantity
                other_quantity = other.quantity

                if hasattr(self_quantity, 'unit'):
                    self_quantity = 1.0 * self_quantity.unit
                if hasattr(other_quantity, 'unit'):
                    other_quantity = 1.0 * other_quantity.unit

                default_unit = getattr(self_quantity, mathfunc)(other_quantity).unit
                return ConstraintParameter(self._bundle, "{%s} %s {%s}" % (self.uniquetwig, symbol, other.uniquetwig), default_unit=default_unit)
            elif isinstance(other, u.Quantity):
                return ConstraintParameter(self._bundle, "{%s} %s %0.30f" % (self.uniquetwig, symbol, _value_for_constraint(other)), default_unit=(getattr(self.quantity, mathfunc)(other).unit))
            elif isinstance(other, float) or isinstance(other, int):
                if symbol in ['+', '-'] and hasattr(self, 'default_unit'):
                    # assume same units as self (NOTE: NOT NECESSARILY SI) if addition or subtraction
                    other = float(other)*self.default_unit
                else:
                    # assume dimensionless
                    other = float(other)*u.dimensionless_unscaled
                return ConstraintParameter(self._bundle, "{%s} %s %f" % (self.uniquetwig, symbol, _value_for_constraint(other)), default_unit=(getattr(self.quantity, mathfunc)(other).unit))
            elif isinstance(other, u.Unit) and mathfunc=='__mul__':
                return self.quantity*other
            else:
                raise NotImplementedError("math with type {} not supported".format(type(other)))
        except ValueError:
            raise ValueError("constraint math failed: make sure you're using astropy 1.0+")

    def __rmath__(self, other, symbol, mathfunc):
        """
        """
        try:
            if isinstance(other, ConstraintParameter):
                return ConstraintParameter(self._bundle, "(%s) %s {%s}" % (other.expr, symbol, self.uniquetwig), default_unit=(getattr(self.quantity, mathfunc)(other.result).unit))
            elif isinstance(other, Parameter):
                return ConstraintParameter(self._bundle, "{%s} %s {%s}" % (other.uniquetwig, symbol, self.uniquetwig), default_unit=(getattr(self.quantity, mathfunc)(other.quantity).unit))
            elif isinstance(other, u.Quantity):
                return ConstraintParameter(self._bundle, "%0.30f %s {%s}" % (_value_for_constraint(other), symbol, self.uniquetwig), default_unit=(getattr(self.quantity, mathfunc)(other).unit))
            elif isinstance(other, float) or isinstance(other, int):
                if symbol in ['+', '-'] and hasattr(self, 'default_unit'):
                    # assume same units as self if addition or subtraction
                    other = float(other)*self.default_unit
                else:
                    # assume dimensionless
                    other = float(other)*u.dimensionless_unscaled
                return ConstraintParameter(self._bundle, "%f %s {%s}" % (_value_for_constraint(other), symbol, self.uniquetwig), default_unit=(getattr(self.quantity, mathfunc)(other).unit))
            elif isinstance(other, u.Unit) and mathfunc=='__mul__':
                return self.quantity*other
            else:
                raise NotImplementedError("math with type {} not supported".format(type(other)))
        except ValueError:
            raise ValueError("constraint math failed: make sure you're using astropy 1.0+")

    def __add__(self, other):
        """
        """
        return self.__math__(other, '+', '__add__')

    def __radd__(self, other):
        """
        """
        return self.__rmath__(other, '+', '__radd__')

    def __sub__(self, other):
        """
        """
        return self.__math__(other, '-', '__sub__')

    def __rsub__(self, other):
        """
        """
        return self.__rmath__(other, '-', '__rsub__')

    def __mul__(self, other):
        """
        """
        return self.__math__(other, '*', '__mul__')

    def __rmul__(self, other):
        """
        """
        return self.__rmath__(other, '*', '__rmul__')

    def __div__(self, other):
        """
        """
        return self.__math__(other, '/', '__div__')

    def __rdiv__(self, other):
        """
        """
        return self.__rmath__(other, '/', '__rdiv__')

    def __truediv__(self, other):
        """
        """
        # NOTE: only used in python3
        return self.__math__(other, '/', '__truediv__')

    def __rtruediv__(self, other):
        """
        """
        # note only used in python3
        return self.__rmath__(other, '/', '__rtruediv__')

    def __pow__(self, other):
        """
        """
        return self.__math__(other, '**', '__pow__')

    def set_uniqueid(self, uniqueid):
        """
        Set the `uniqueid` of this <phoebe.parameters.Parameter>.
        There is no real need for a user to call this unless there is some
        conflict or they manually want to set the uniqueids.

        NOTE: this does not check for conflicts, and having two parameters
        without the same uniqueid (not really unique anymore is it) will
        surely cause unexpected results.  Use with caution.

        See also:
        * <phoebe.parameters.Parameter.uniqueid>

        Arguments
        ---------
        * `uniqueid` (string): the new uniqueid
        """
        # TODO: check to make sure uniqueid is valid (is actually unique within self._bundle and won't cause problems with constraints, etc)
        self._uniqueid = uniqueid

    def get_value(self, *args, **kwargs):
        """
        This method should be overriden by any subclass of
        <phoebe.parameters.Parameter>, and should be decorated with the
        @update_if_client decorator.
        Please see the individual classes documentation:

        * <phoebe.parameters.FloatParameter.get_value>
        * <phoebe.parameters.FloatArrayParameter.get_value>
        * <phoebe.parameters.HierarchyParameter.get_value>
        * <phoebe.parameters.IntParameter.get_value>
        * <phoebe.parameters.BoolParameter.get_value>
        * <phoebe.parameters.ChoiceParameter.get_value>
        * <phoebe.parameters.SelectParameter.get_value>
        * <phoebe.parameters.ConstraintParameter.get_value>
        * <phoebe.parameters.HistoryParameter.get_value>

        If subclassing, this method needs to:
        * cast to the correct type/units, handling defaults

        Raises
        -------
        * NoteImplemmentedError: because this must be subclassed
        """
        if self.qualifier in kwargs.keys():
            # then we have an "override" value that was passed, and we should
            # just return that.
            # Example teff_param.get_value('teff', teff=6000) returns 6000
            return kwargs.get(self.qualifier)
        return None

    def set_value(self, *args, **kwargs):
        """
        This method should be overriden by any subclass of Parameter, and should
        be decorated with the @send_if_client decorator
        Please see the individual classes for documentation:

        * <phoebe.parameters.FloatParameter.set_value>
        * <phoebe.parameters.FloatArrayParameter.set_value>
        * <phoebe.parameters.HierarchyParameter.set_value>
        * <phoebe.parameters.IntParameter.set_value>
        * <phoebe.parameters.BoolParameter.set_value>
        * <phoebe.parameters.ChoiceParameter.set_value>
        * <phoebe.parameters.SelectParameter.set_value>
        * <phoebe.parameters.ConstraintParameter.set_value>
        * <phoebe.parameters.HistoryParameter.set_value>

        If subclassing, this method needs to:
        * check the inputs for the correct format/agreement/cast_type
        * make sure that converting back to default_unit will work (if applicable)
        * make sure that in choices (if a choose)
        * make sure that not out of limits
        * make sure that not out of prior ??

        Raises
        -------
        * NotImplementedError: because this must be subclassed
        """
        raise NotImplementedError # <--- leave this in place, should be subclassed


class StringParameter(Parameter):
    """
    Parameter that accepts any string for the value
    """
    def __init__(self, *args, **kwargs):
        """
        see <phoebe.parameters.Parameter.__init__>
        """
        super(StringParameter, self).__init__(*args, **kwargs)

        self.set_value(kwargs.get('value', ''))

        self._dict_fields_other = ['description', 'value', 'visible_if', 'copy_for', 'advanced']
        self._dict_fields = _meta_fields_all + self._dict_fields_other

    @update_if_client
    def get_value(self, **kwargs):
        """
        Get the current value of the <phoebe.parameters.StringParameter>.

        **default/override values**: if passing a keyword argument with the same
            name as the Parameter qualifier (see
            <phoebe.parameters.Parameter.qualifier>), then the value passed
            to that keyword argument will be returned **instead of** the current
            value of the Parameter.  This is mostly used internally when
            wishing to override values sent to
            <phoebe.frontend.bundle.Bundle.run_compute>, for example.

        Arguments
        ----------
        * `**kwargs`: passing a keyword argument that matches the qualifier
            of the Parameter, will return that value instead of the stored value.
            See above for how default values are treated.

        Returns
        --------
        * (string) the current or overridden value of the Parameter
        """
        default = super(StringParameter, self).get_value(**kwargs)
        if default is not None: return default
        return str(self._value)

    @send_if_client
    def set_value(self, value, **kwargs):
        """
        Set the current value of the <phoebe.parameters.StringParameter>.

        Arguments
        ----------
        * `value` (string): the new value of the Parameter.
        * `**kwargs`: IGNORED

        Raises
        ---------
        * ValueError: if `value` could not be converted to the correct type
            or is not a valid value for the Parameter.
        """
        _orig_value = deepcopy(value)

        try:
            value = str(value)
        except:
            raise ValueError("could not cast value to string")
        else:
            self._value = value

            self._add_history(redo_func='set_value', redo_kwargs={'value': value, 'uniqueid': self.uniqueid}, undo_func='set_value', undo_kwargs={'value': _orig_value, 'uniqueid': self.uniqueid})

class TwigParameter(Parameter):
    # TODO: change to RefParameter?
    """
    Parameter that handles referencing any other *parameter* by twig (must exist)
    This stores the uniqueid but will display as the current uniquetwig for that item
    """
    def __init__(self, bundle, *args, **kwargs):
        """
        see <phoebe.parameters.Parameter.__init__>
        """
        super(TwigParameter, self).__init__(*args, **kwargs)

        # usually its the bundle's job to attach param._bundle after the
        # creation of a parameter.  But in this case, having access to the
        # bundle is necessary in order to intialize and set the value
        self._bundle = bundle

        self.set_value(kwargs.get('value', ''))

        self._dict_fields_other = ['description', 'value', 'visible_if', 'copy_for', 'advanced']
        self._dict_fields = _meta_fields_all + self._dict_fields_other

    def get_parameter(self):
        """
        Return the parameter that the `value` is referencing

        Returns
        --------
        * (<phoebe.parameters.Parameter>)
        """
        return self._bundle.get_parameter(uniqueid=self._value)

    @update_if_client
    def get_value(self, **kwargs):
        """
        Get the current value of the <phoebe.parameters.TwigParameter>.

        **default/override values**: if passing a keyword argument with the same
            name as the Parameter qualifier (see
            <phoebe.parameters.Parameter.qualifier>), then the value passed
            to that keyword argument will be returned **instead of** the current
            value of the Parameter.  This is mostly used internally when
            wishing to override values sent to
            <phoebe.frontend.bundle.Bundle.run_compute>, for example.

        Arguments
        ----------
        * `**kwargs`: passing a keyword argument that matches the qualifier
            of the Parameter, will return that value instead of the stored value.
            See above for how default values are treated.

        Returns
        --------
        * (string) the current or overridden value of the Parameter
        """
        # self._value is the uniqueid of the parameter.  So we need to
        # retrieve that parameter, but display the current uniquetwig
        # to the user
        # print "*** TwigParameter.get_value self._value: {}".format(self._value)
        default = super(TwigParameter, self).get_value(**kwargs)
        if default is not None: return default
        if self._value is None:
            return None
        return _uniqueid_to_uniquetwig(self._bundle, self._value)


    @send_if_client
    def set_value(self, value, **kwargs):
        """
        Set the current value of the <phoebe.parameters.StringParameter>.

        Arguments
        ----------
        * `value` (string): the new value of the Parameter.
        * `**kwargs`: passed on to filter to find the Parameter

        Raises
        ---------
        * ValueError: if `value` could not be converted to the correct type
            or is not a valid value for the Parameter.
        """
        _orig_value = deepcopy(self.get_value())

        # first make sure only returns one results
        if self._bundle is None:
            raise ValueError("TwigParameters must be attached from the bundle, and cannot be standalone")

        value = str(value)  # <-- in case unicode

        # NOTE: this means that in all saving of bundles, we MUST keep the uniqueid and retain them when re-opening
        value = _twig_to_uniqueid(self._bundle, value, **kwargs)
        self._value = value

        self._add_history(redo_func='set_value', redo_kwargs={'value': value, 'uniqueid': self.uniqueid}, undo_func='set_value', undo_kwargs={'value': _orig_value, 'uniqueid': self.uniqueid})


class ChoiceParameter(Parameter):
    """
    Parameter in which the value has to match one of the pre-defined choices
    """
    def __init__(self, *args, **kwargs):
        """
        see <phoebe.parameters.Parameter.__init__>
        """
        super(ChoiceParameter, self).__init__(*args, **kwargs)

        self._choices = kwargs.get('choices', [])

        self.set_value(kwargs.get('value', ''))

        self._dict_fields_other = ['description', 'choices', 'value', 'visible_if', 'copy_for', 'advanced']
        self._dict_fields = _meta_fields_all + self._dict_fields_other

    @property
    def choices(self):
        """
        Return the valid list of choices.

        This is identical to: <phoebe.parameters.ChoiceParameter.get_choices>

        Returns
        ---------
        * (list) list of valid choices
        """
        return self._choices

    def get_choices(self):
        """
        Return the valid list of choices.

        This is identical to: <phoebe.parameters.ChoiceParameter.choices>

        Returns
        ---------
        * (list) list of valid choices
        """
        return self._choices

    @update_if_client
    def get_value(self, **kwargs):
        """
        Get the current value of the <phoebe.parameters.ChoiceParameter>.

        **default/override values**: if passing a keyword argument with the same
            name as the Parameter qualifier (see
            <phoebe.parameters.Parameter.qualifier>), then the value passed
            to that keyword argument will be returned **instead of** the current
            value of the Parameter.  This is mostly used internally when
            wishing to override values sent to
            <phoebe.frontend.bundle.Bundle.run_compute>, for example.
            Note: the provided value is not checked against the valid set
            of choices (<phoebe.parameters.ChoiceParameter.choices>).

        Arguments
        ----------
        * `**kwargs`: passing a keyword argument that matches the qualifier
            of the Parameter, will return that value instead of the stored value.
            See above for how default values are treated.

        Returns
        --------
        * (string) the current or overridden value of the Parameter
        """
        default = super(ChoiceParameter, self).get_value(**kwargs)
        if default is not None: return default
        return str(self._value)

    @send_if_client
    def set_value(self, value, run_checks=None, **kwargs):
        """
        Set the current value of the <phoebe.parameters.ChoiceParameter>.

        Arguments
        ----------
        * `value` (string): the new value of the Parameter.
        * `**kwargs`: IGNORED

        Raises
        ---------
        * ValueError: if `value` could not be converted to a string.
        * ValueError: if `value` is not one of
            <phoebe.parameters.ChoiceParameter.choices>
        """
        _orig_value = deepcopy(self.get_value())

        try:
            value = str(value)
        except:
            raise ValueError("could not cast value to string")

        if self.qualifier=='passband':
            if value not in self.choices:
                self._choices = list_passbands(refresh=True)

        if value not in self.choices:
            raise ValueError("value {} not one of {}".format(value, self.choices))

        if self.qualifier=='passband' and value not in list_installed_passbands():
            # then we need to download and install before setting
            logger.info("downloading passband: {}".format(value))
            download_passband(value)

        self._value = value

        # run_checks if requested (default)
        if run_checks is None:
            run_checks = conf.interactive_checks
        if run_checks and self._bundle:
            passed, msg = self._bundle.run_checks()
            if not passed:
                # passed is either False (failed) or None (raise Warning)
                msg += "  If not addressed, this warning will continue to be raised and will throw an error at run_compute."
                logger.warning(msg)

        self._add_history(redo_func='set_value', redo_kwargs={'value': value, 'uniqueid': self.uniqueid}, undo_func='set_value', undo_kwargs={'value': _orig_value, 'uniqueid': self.uniqueid})

class SelectParameter(Parameter):
    """
    Parameter in which the value is a list of pre-defined choices
    """
    def __init__(self, *args, **kwargs):
        """
        see <phoebe.parameters.Parameter.__init__>
        """
        super(SelectParameter, self).__init__(*args, **kwargs)

        self._choices = kwargs.get('choices', [])

        self.set_value(kwargs.get('value', []))

        self._dict_fields_other = ['description', 'choices', 'value', 'visible_if', 'copy_for']
        self._dict_fields = _meta_fields_all + self._dict_fields_other

    @property
    def choices(self):
        """
        Return the valid list of choices.

        This is identical to: <phoebe.parameters.SelectParameter.get_choices>

        Returns
        ---------
        * (list) list of valid choices
        """
        return self._choices

    def get_choices(self):
        """
        Return the valid list of choices.

        This is identical to: <phoebe.parameters.SelectParameter.choices>

        Returns
        ---------
        * (list) list of valid choices
        """
        return self._choices

    def valid_selection(self, value):
        """
        Determine if `value` is valid given the current value of
        <phoebe.parameters.SelectParameter.choices>.

        In order to be valid, each item in the list `value` can be one of the
        items in the list of or match with at least one item by allowing for
        '*' and '?' wildcards.  Wildcard matching is done via the fnmatch
        python package.

        See also:
        * <phoebe.parameters.SelectParameter.remove_not_valid_selections>
        * <phoebe.parameters.SelectParameter.expand_value>

        Arguments
        ----------
        * `value` (string or list): the value to test against the list of choices

        Returns
        --------
        * (bool): whether `value` is valid given the choices.
        """
        if isinstance(value, list):
            return np.all([self.valid_selection(v) for v in value])

        if value in self.choices:
            return True

        # allow for wildcards
        for choice in self.choices:
            if fnmatch(choice, value):
                return True

        return False

    @update_if_client
    def get_value(self, expand=False, **kwargs):
        """
        Get the current value of the <phoebe.parameters.SelectParameter>.

        **default/override values**: if passing a keyword argument with the same
            name as the Parameter qualifier (see
            <phoebe.parameters.Parameter.qualifier>), then the value passed
            to that keyword argument will be returned **instead of** the current
            value of the Parameter.  This is mostly used internally when
            wishing to override values sent to
            <phoebe.frontend.bundle.Bundle.run_compute>, for example.

        See also:
        * <phoebe.parameters.SelectParameter.expand_value>

        Arguments
        ----------
        * `expand` (bool, optional, default=False): whether to expand any
            wildcards in the stored value against the valid choices (see
            <phoebe.parameters.SelectParameter.choices>)
        * `**kwargs`: passing a keyword argument that matches the qualifier
            of the Parameter, will return that value instead of the stored value.
            See above for how default values are treated.

        Returns
        --------
        * (list) the current or overridden value of the Parameter
        """
        if expand:
            return self.expand_value(**kwargs)

        default = super(SelectParameter, self).get_value(**kwargs)
        if default is not None: return default
        return self._value

    def expand_value(self, **kwargs):
        """
        Get the current value of the <phoebe.parameters.SelectParameter>.

        This is simply a shortcut to <phoebe.parameters.SelectParameter.get_value>
        but passing `expand=True`.

        **default/override values**: if passing a keyword argument with the same
            name as the Parameter qualifier (see
            <phoebe.parameters.Parameter.qualifier>), then the value passed
            to that keyword argument will be returned **instead of** the current
            value of the Parameter.  This is mostly used internally when
            wishing to override values sent to
            <phoebe.frontend.bundle.Bundle.run_compute>, for example.

        See also:
        * <phoebe.parameters.SelectParameter.valid_selection>
        * <phoebe.parameters.SelectParameter.remove_not_valid_selections>

        Arguments
        ----------
        * `**kwargs`: passing a keyword argument that matches the qualifier
            of the Parameter, will return that value instead of the stored value.
            See above for how default values are treated.

        Returns
        --------
        * (list) the current or overridden value of the Parameter
        """
        selection = []
        for v in self.get_value(**kwargs):
            for choice in self.choices:
                if v==choice and choice not in selection:
                    selection.append(choice)
                elif fnmatch(choice, v) and choice not in selection:
                    selection.append(choice)

        return selection

    @send_if_client
    def set_value(self, value, run_checks=None, **kwargs):
        """
        Set the current value of the <phoebe.parameters.SelectParameter>.

        `value` must be valid according to
        <phoebe.parmaeters.SelectParameter.valid_selection>, otherwise a
        ValueError will be raised.

        Arguments
        ----------
        * `value` (string): the new value of the Parameter.
        * `run_checks` (bool, optional): whether to call
            <phoebe.frontend.bundle.Bundle.run_checks> after setting the value.
            If `None`, the value in `phoebe.conf.interactive_checks` will be used.
            This will not raise an error, but will cause a warning in the logger
            if the new value will cause the system to fail checks.
        * `**kwargs`: IGNORED

        Raises
        ---------
        * ValueError: if `value` could not be converted to the correct type
        * ValueError: if `value` is not valid for the current choices in
            <phoebe.parameters.SelectParameter.choices>.
            See also <phoebe.parameters.SelectParameter.valid_selection>
        """
        _orig_value = deepcopy(self.get_value())

        if isinstance(value, str):
            value = [value]

        if not isinstance(value, list):
            raise TypeError("value must be a list of strings, received {}".format(type(value)))

        try:
            value = [str(v) for v in value]
        except:
            raise ValueError("could not cast to list of strings")

        invalid_selections = []
        for v in value:
            if not self.valid_selection(v):
                invalid_selections.append(v)

        if len(invalid_selections):
            raise ValueError("{} are not valid selections.  Choices: {}".format(invalid_selections, self.choices))

        self._value = value

        # run_checks if requested (default)
        if run_checks is None:
            run_checks = conf.interactive_checks
        if run_checks and self._bundle:
            passed, msg = self._bundle.run_checks()
            if not passed:
                # passed is either False (failed) or None (raise Warning)
                logger.warning(msg)

        self._add_history(redo_func='set_value', redo_kwargs={'value': value, 'uniqueid': self.uniqueid}, undo_func='set_value', undo_kwargs={'value': _orig_value, 'uniqueid': self.uniqueid})

    def remove_not_valid_selections(self):
        """
        Update the value to remove any that are (no longer) valid.  This
        should not need to be called manually, but is often called internally
        when components or datasets are removed from the
        <phoebe.frontend.bundle.Bundle>.

        See also:
        * <phoebe.parameters.SelectParameter.valid_selection>
        * <phoebe.parameters.SelectParameter.expand_value>
        * <phoebe.parameters.SelectParameter.set_value>
        """
        value = [v for v in self.get_value() if self.valid_selection(v)]
        self.set_value(value)

    def __add__(self, other):
        if isinstance(other, str):
            other = [other]

        if not isinstance(other, list):
            return super(SelectParameter, self).__add__(self, other)

        # then we have a list, so we want to append to the existing value
        return list(set(self.get_value()+other))

    def __sub__(self, other):
        if isinstance(other, str):
            other = [other]

        if not isinstance(other, list):
            return super(SelectParameter, self).__sub__(self, other)

        return [v for v in self.get_value() if v not in other]

class BoolParameter(Parameter):
    def __init__(self, *args, **kwargs):
        """
        see <phoebe.parameters.Parameter.__init__>
        """
        super(BoolParameter, self).__init__(*args, **kwargs)

        self.set_value(kwargs.get('value', True))

        self._dict_fields_other = ['description', 'value', 'visible_if', 'copy_for', 'advanced']
        self._dict_fields = _meta_fields_all + self._dict_fields_other

    @update_if_client
    def get_value(self, **kwargs):
        """
        Get the current value of the <phoebe.parameters.BoolParameter>.

        **default/override values**: if passing a keyword argument with the same
            name as the Parameter qualifier (see
            <phoebe.parameters.Parameter.qualifier>), then the value passed
            to that keyword argument will be returned **instead of** the current
            value of the Parameter.  This is mostly used internally when
            wishing to override values sent to
            <phoebe.frontend.bundle.Bundle.run_compute>, for example.

        Arguments
        ----------
        * `**kwargs`: passing a keyword argument that matches the qualifier
            of the Parameter, will return that value instead of the stored value.
            See above for how default values are treated.

        Returns
        --------
        * (bool) the current or overridden value of the Parameter
        """
        default = super(BoolParameter, self).get_value(**kwargs)
        if default is not None: return default
        return self._value

    @send_if_client
    def set_value(self, value, **kwargs):
        """
        Set the current value of the <phoebe.parameters.BoolParameter>.

        If not a boolean, `value` is casted as follows:
        * 'false', 'False', '0' -> `False`
        * default python casting (0->`False`, other numbers->`True`, strings with length->`True`)

        Arguments
        ----------
        * `value` (bool): the new value of the Parameter.
        * `**kwargs`: IGNORED

        Raises
        ---------
        * ValueError: if `value` could not be converted to a boolean
        """
        _orig_value = deepcopy(self.get_value())

        if value in ['false', 'False', '0']:
            value = False

        try:
            value = bool(value)
        except:
            raise ValueError("could not cast value to boolean")
        else:
            self._value = value

            if self.context not in ['setting', 'history']:
                self._add_history(redo_func='set_value', redo_kwargs={'value': value, 'uniqueid': self.uniqueid}, undo_func='set_value', undo_kwargs={'value': _orig_value, 'uniqueid': self.uniqueid})

class UnitParameter(Parameter):
    def __init__(self, *args, **kwargs):
        """
        see :meth:`Parameter.__init__`
        """
        super(UnitParameter, self).__init__(*args, **kwargs)

        value = kwargs.get('value')
        value = self._check_type(value)
        self._value = value

        self._dict_fields_other = ['description', 'value', 'visible_if', 'copy_for', 'advanced']
        self._dict_fields = _meta_fields_all + self._dict_fields_other

    def _check_type(self, value):
        if isinstance(value, u.Unit) or isinstance(value, u.CompositeUnit) or isinstance(value, u.IrreducibleUnit):
            return value

        if isinstance(value, str) or isinstance(value, unicode):
            try:
                value = u.Unit(str(value))
            except:
                raise ValueError("{} not supported Unit".format(value))
            else:
                return value

    @send_if_client
    def set_value(self, value, **kwargs):
        """
        """
        _orig_value = deepcopy(self.get_value())

        value = self._check_type(value)

        # the following line will raise an error if units are not compatible
        _orig_value.to(value)

        self._value = value

        if self.context not in ['setting', 'history']:
            self._add_history(redo_func='set_value', redo_kwargs={'value': value, 'uniqueid': self.uniqueid}, undo_func='set_value', undo_kwargs={'value': _orig_value, 'uniqueid': self.uniqueid})


    @update_if_client
    def get_value(self):
        """
        """
        return self._value

class DictParameter(Parameter):
    def __init__(self, *args, **kwargs):
        """
        see <phoebe.parameters.Parameter.__init__>
        """
        super(DictParameter, self).__init__(*args, **kwargs)

        self.set_value(kwargs.get('value', {}))

        self._dict_fields_other = ['description', 'value', 'visible_if', 'copy_for', 'advanced']
        self._dict_fields = _meta_fields_all + self._dict_fields_other

    @update_if_client
    def get_value(self, **kwargs):
        """
        Get the current value of the <phoebe.parameters.DictParameter>.

        **default/override values**: if passing a keyword argument with the same
            name as the Parameter qualifier (see
            <phoebe.parameters.Parameter.qualifier>), then the value passed
            to that keyword argument will be returned **instead of** the current
            value of the Parameter.  This is mostly used internally when
            wishing to override values sent to
            <phoebe.frontend.bundle.Bundle.run_compute>, for example.

        Arguments
        ----------
        * `**kwargs`: passing a keyword argument that matches the qualifier
            of the Parameter, will return that value instead of the stored value.
            See above for how default values are treated.

        Returns
        --------
        * (dict) the current or overridden value of the Parameter
        """
        default = super(DictParameter, self).get_value(**kwargs)
        if default is not None: return default
        return self._value

    @send_if_client
    def set_value(self, value, **kwargs):
        """
        Set the current value of the <phoebe.parameters.DictParameter>.

        Arguments
        ----------
        * `value` (dict): the new value of the Parameter.
        * `**kwargs`: IGNORED

        Raises
        ---------
        * ValueError: if `value` could not be converted to the correct type
            or is not a valid value for the Parameter.
        """
        _orig_value = deepcopy(self.get_value())

        try:
            value = dict(value)
        except:
            raise ValueError("could not cast value to dictionary")
        else:
            self._value = value

            self._add_history(redo_func='set_value', redo_kwargs={'value': value, 'uniqueid': self.uniqueid}, undo_func='set_value', undo_kwargs={'value': _orig_value, 'uniqueid': self.uniqueid})


class IntParameter(Parameter):
    def __init__(self, *args, **kwargs):
        """
        see <phoebe.parameters.Parameter.__init__>
        """
        super(IntParameter, self).__init__(*args, **kwargs)

        limits = kwargs.get('limits', (None, None))
        self.set_limits(limits)

        self.set_value(kwargs.get('value', 1))

        self._dict_fields_other = ['description', 'value', 'limits', 'visible_if', 'copy_for', 'advanced']
        self._dict_fields = _meta_fields_all + self._dict_fields_other

    @property
    def limits(self):
        """
        Return the current valid limits for the <phoebe.parameters.IntParameter>.

        This is identical to <phoebe.parameters.IntParameter.get_limits>.

        See also:
        * <phoebe.parameters.IntParameter.set_limits>
        * <phoebe.parameters.IntParameter.within_limits>

        Returns
        --------
        * (tuple): the current limits, where `None` means no lower/upper limits.
        """
        return self._limits

    def get_limits(self):
        """
        Return the current valid limits for the <phoebe.parameters.IntParameter>.

        This is identical to <phoebe.parameters.IntParameter.limits>.

        See also:
        * <phoebe.parameters.IntParameter.set_limits>
        * <phoebe.parameters.IntParameter.within_limits>

        Returns
        --------
        * (tuple): the current limits, where `None` means no lower/upper limits.
        """
        return self.limits

    def set_limits(self, limits=(None, None)):
        """
        Set the limits for the <phoebe.parameters.IntParameter>.

        See also:
        * <phoebe.parameters.IntParameter.get_limits>
        * <phoebe.parameters.IntParameter.within_limits>

        Arguments
        ----------
        * `limits` (tuple, optional, default=(None, None)): new limits
            formatted as (`lower`, `upper`) where either value can be `None`
            (interpretted as no lower/upper limits).
        """
        if not len(limits)==2:
            raise ValueError("limits must be in the format: (min, max)")

        if None not in limits and limits[1] < limits[0]:
            raise ValueError("lower limits must be less than upper limit")

        limits = list(limits)

        self._limits = limits

    def within_limits(self, value):
        """
        Check whether a value falls within the set limits.

        See also:
        * <phoebe.parameters.IntParameter.get_limits>
        * <phoebe.parameters.IntParameter.set_limits>

        Arguments
        --------
        * `value` (int): the value to check against the current limits.

        Returns
        --------
        * (bool): whether `value` is valid according to the limits.
        """

        return (self.limits[0] is None or value >= self.limits[0]) and (self.limits[1] is None or value <= self.limits[1])

    def _check_value(self, value):
        if isinstance(value, str):
            value = float(value)

        try:
            value = int(value)
        except:
            raise ValueError("could not cast value to integer")
        else:

            # make sure the value is within the limits
            if not self.within_limits(value):
                raise ValueError("value of {} must be within limits of {}".format(self.qualifier, self.limits))

        return value

    @update_if_client
    def get_value(self, **kwargs):
        """
        Get the current value of the <phoebe.parameters.IntParameter>.

        **default/override values**: if passing a keyword argument with the same
            name as the Parameter qualifier (see
            <phoebe.parameters.Parameter.qualifier>), then the value passed
            to that keyword argument will be returned **instead of** the current
            value of the Parameter.  This is mostly used internally when
            wishing to override values sent to
            <phoebe.frontend.bundle.Bundle.run_compute>, for example.

        Arguments
        ----------
        * `**kwargs`: passing a keyword argument that matches the qualifier
            of the Parameter, will return that value instead of the stored value.
            See above for how default values are treated.

        Returns
        --------
        * (int) the current or overridden value of the Parameter
        """
        default = super(IntParameter, self).get_value(**kwargs)
        if default is not None: return default
        return self._value

    @send_if_client
    def set_value(self, value, **kwargs):
        """
        Set the current value of the <phoebe.parameters.IntParameter>.

        See also:
        * <phoebe.parameters.IntParameter.get_limits>
        * <phoebe.parameters.IntParameter.set_limits>
        * <phoebe.parameters.IntParameter.within_limits>

        Arguments
        ----------
        * `value` (int): the new value of the Parameter.
        * `**kwargs`: IGNORED

        Raises
        ---------
        * ValueError: if `value` could not be converted to an integer
        * ValueError: if `value` is outside the limits.  See:
            <phoebe.parameters.IntParameter.get_limits> and
            <phoebe.parameters.IntParameter.within_limits>
        """
        _orig_value = deepcopy(self.get_value())

        value = self._check_value(value)

        self._value = value

        self._add_history(redo_func='set_value', redo_kwargs={'value': value, 'uniqueid': self.uniqueid}, undo_func='set_value', undo_kwargs={'value': _orig_value, 'uniqueid': self.uniqueid})


class FloatParameter(Parameter):
    def __init__(self, *args, **kwargs):
        """
        see <phoebe.parameters.Parameter.__init__>

        additional options:
        * `default_unit`
        """
        super(FloatParameter, self).__init__(*args, **kwargs)

        self._in_constraints = []                        # labels of constraints that have this parameter in the expression (not implemented yet)
        self._is_constraint = None                          # label of the constraint that defines the value of this parameter (not implemented yet)

        default_unit = kwargs.get('default_unit', None)
        self.set_default_unit(default_unit)

        limits = kwargs.get('limits', (None, None))
        self.set_limits(limits)

        unit = kwargs.get('unit', None)  # will default to default_unit in set_value

        if isinstance(unit, unicode):
          unit = u.Unit(str(unit))


        timederiv = kwargs.get('timederiv', None)
        self.set_timederiv(timederiv)

        self.set_value(kwargs.get('value', ''), unit)

        self._dict_fields_other = ['description', 'value', 'quantity', 'default_unit', 'limits', 'visible_if', 'copy_for', 'advanced'] # TODO: add adjust?  or is that a different subclass?
        if conf.devel:
            # NOTE: this check will take place when CREATING the parameter,
            # so toggling devel after won't affect whether timederiv is included
            # in string representations.
            self._dict_fields_other += ['timederiv']

        self._dict_fields = _meta_fields_all + self._dict_fields_other

    @property
    def default_unit(self):
        """
        Return the default unit for the <phoebe.parameters.FloatParameter>.

        This is identical to <phoebe.parameters.FloatParameter.get_default_unit>.

        See also:
        * <phoebe.parameters.FloatParameter.set_default_unit>

        Returns
        --------
        * (unit): the current default units.
        """
        return self._default_unit

    def get_default_unit(self):
        """
        Return the default unit for the <phoebe.parameters.FloatParameter>.

        This is identical to <phoebe.parameters.FloatParameter.default_unit>.

        See also:
        * <phoebe.parameters.FloatParameter.set_default_unit>

        Returns
        --------
        * (unit): the current default units.
        """
        return self.default_unit

    def set_default_unit(self, unit):
        """
        Set the default unit for the <phoebe.parameters.FloatParameter>.

        See also:
        * <phoebe.parameters.FloatParameter.get_default_unit>

        Arguments
        --------
        * `unit` (unit or valid string): the desired new units.  If the Parameter
            currently has default units, then the new units must be compatible
            with the current units

        Raises
        -------
        * Error: if the new and current units are incompatible.
        """
        # TODO: add to docstring documentation about what happens (does the value convert, etc)
        # TODO: check to make sure isinstance(unit, astropy.u.Unit)
        # TODO: check to make sure can convert from current default unit (if exists)
        if isinstance(unit, unicode) or isinstance(unit, str):
          unit = u.Unit(str(unit))
        elif unit is None:
            unit = u.dimensionless_unscaled

        if not _is_unit(unit):
            raise TypeError("unit must be a Unit")

        if hasattr(self, '_default_unit') and self._default_unit is not None:
            # we won't use a try except here so that the error comes from astropy
            check_convert = self._default_unit.to(unit)

        self._default_unit = unit

    @property
    def limits(self):
        """
        Return the current valid limits for the <phoebe.parameters.FloatParameter>.

        This is identical to <phoebe.parameters.FloatParameter.get_limits>.

        See also:
        * <phoebe.parameters.FloatParameter.set_limits>
        * <phoebe.parameters.FloatParameter.within_limits>

        Returns
        --------
        * (tuple): the current limits, where `None` means no lower/upper limits.
        """
        return self._limits

    def get_limits(self):
        """
        Return the current valid limits for the <phoebe.parameters.FloatParameter>.

        This is identical to <phoebe.parameters.FloatParameter.get_limits>.

        See also:
        * <phoebe.parameters.FloatParameter.set_limits>
        * <phoebe.parameters.FloatParameter.within_limits>

        Returns
        --------
        * (tuple): the current limits, where `None` means no lower/upper limits.
        """
        return self.limits

    def set_limits(self, limits=(None, None)):
        """
        Set the limits for the <phoebe.parameters.FloatParameter>.

        See also:
        * <phoebe.parameters.FloatParameter.get_limits>
        * <phoebe.parameters.FloatParameter.within_limits>

        Arguments
        ----------
        * `limits` (tuple, optional, default=(None, None)): new limits
            formatted as (`lower`, `upper`) where either value can be `None`
            (interpretted as no lower/upper limits).  If the individual values
            are floats (not quantities), they'll be assumed to be in the default
            units of the Parameter (see
            <phoebe.parameters.FloatParameter.get_default_unit> and
            <phoebe.parameters.FloatParameter.set_default_unit>)
        """
        if not len(limits)==2:
            raise ValueError("limits must be in the format: (min, max)")

        limits = list(limits)
        for i in range(2):
            # first convert to float if integer
            if isinstance(limits[i], int):
                limits[i] = float(limits[i])

            # now convert to quantity using default unit if value was float or int
            if isinstance(limits[i], float):
                limits[i] = limits[i] * self.default_unit

        if None not in limits and limits[1] < limits[0]:
            raise ValueError("lower limits must be less than upper limit")

        self._limits = limits

    def within_limits(self, value):
        """
        Check whether a value falls within the set limits.

        See also:
        * <phoebe.parameters.FloatParameter.get_limits>
        * <phoebe.parameters.FloatParameter.set_limits>

        Arguments
        --------
        * `value` (float/quantity): the value to check against the current
            limits.  If `value` is a float, it is assume to have the same
            units as the default units (see
            <phoebe.parameters.FloatParameter.get_default_unit> and
            <phoebe.parameters.FloatParameter.set_default_unit>).

        Returns
        --------
        * (bool): whether `value` is valid according to the limits.
        """

        if isinstance(value, int) or isinstance(value, float):
            value = value * self.default_unit

        return (self.limits[0] is None or value >= self.limits[0]) and (self.limits[1] is None or value <= self.limits[1])

    @property
    def timederiv(self):
        return self._timederiv

    @property
    def quantity(self):
        """
        Shortcut to <phoebe.parameters.FloatParameter.get_quantity>
        """
        return self.get_quantity()

    def get_timederiv(self):
        """
        """
        return self._timederiv

    def set_timederiv(self, timederiv):
        """
        """
        self._timederiv = timederiv

    #@update_if_client is on the called get_quantity
    def get_value(self, unit=None, t=None, **kwargs):
        """
        Get the current value of the <phoebe.parameters.FloatParameter> or
        <phoebe.parameters.FloatArrayParameter>.

        This is identical to <phoebe.parameters.FloatParameter.get_quantity>
        and is just included to match the method names of most other Parameter
        types.  See the documentation of <phoebe.parameters.FloatParameter.get_quantity>
        for full details.
        """
        default = super(FloatParameter, self).get_value(**kwargs)
        if default is not None: return default
        quantity = self.get_quantity(unit=unit, t=t, **kwargs)
        if hasattr(quantity, 'value'):
            return quantity.value
        else:
            return quantity

    @update_if_client
    def get_quantity(self, unit=None, t=None, **kwargs):
        """
        Get the current quantity of the <phoebe.parameters.FloatParameter> or
        <phoebe.parameters.FloatArrayParameter>.

        **default/override values**: if passing a keyword argument with the same
            name as the Parameter qualifier (see
            <phoebe.parameters.Parameter.qualifier>), then the value passed
            to that keyword argument will be returned **instead of** the current
            value of the Parameter.  This is mostly used internally when
            wishing to override values sent to
            <phoebe.frontend.bundle.Bundle.run_compute>, for example.

        See also:
        * <phoebe.parameters.FloatParameter.get_quantity>

        Arguments
        ----------
        * `unit` (unit or string, optional, default=None): unit to convert the
            value.  If not provided, will use the default unit (see
            <phoebe.parameters.FloatParameter.default_unit>)
        * `**kwargs`: passing a keyword argument that matches the qualifier
            of the Parameter, will return that value instead of the stored value.
            See above for how default values are treated.

        Returns
        --------
        * (float/array) the current or overridden value of the Parameter
        """
        default = super(FloatParameter, self).get_value(**kwargs) # <- note this is calling get_value on the Parameter object
        if default is not None:
            value = default
            if isinstance(default, u.Quantity):
                return value
        else:
            value = self._value

        if isinstance(value, nparray.ndarray):
            if value.unit is not None:
                value = value.quantity
            else:
                value = value.array

        if t is not None:
            raise NotImplementedError("timederiv is currently disabled until it can be tested thoroughly")

        if t is not None and self.is_constraint is not None:
            # TODO: is this a risk for an infinite loop?
            value = self.is_constraint.get_result(t=t)

        if t is not None and self.timederiv is not None:
            # check to see if value came from a constraint - and if so, we will
            # need to re-evaluate that constraint at t=t.


            parent_ps = self.get_parent_ps()
            deriv = parent_ps.get_value(self.timederiv, unit=self.default_unit/u.d)
            # t0 = parent_ps.get_value('t0_values', unit=u.d)
            t0 = self._bundle.get_value('t0', context='system', unit=u.d)

            # if time has been provided without units, we assume the same units as t0
            if not hasattr(time, 'value'):
                # time = time * parent_ps.get_parameter('t0_values').default_unit
                time = time * self._bundle.get_value('t0', context='system').default_unit

            # print "***", value, deriv, time, t0
            value = value + deriv*(time-t0)

        if unit is None:
            unit = self.default_unit

        # TODO: check to see if this is still necessary
        if isinstance(unit, str):
            # we need to do this to make sure we get PHOEBE's version of
            # the unit instead of astropy's
            unit = u.Unit(unit)

        # TODO: catch astropy units and convert to PHOEBE's?

        if unit is None or value is None:
            return value
        else:
            # NOTE: astropy will raise an error if units not compatible
            return value.to(unit)

    def _check_value(self, value, unit=None):
        if isinstance(value, tuple) and (len(value) !=2 or isinstance(value[1], float) or isinstance(value[1], int)):
            # allow passing tuples (this could be a FloatArrayParameter - if it isn't
            # then this array will fail _check_type below)
            value = np.asarray(value)
        # accept tuples (ie 1.2, 'rad') from dictionary access
        if isinstance(value, tuple) and unit is None:
            value, unit = value
        if isinstance(value, str):
            value = float(value)
        if isinstance(value, dict) and 'nparray' in value.keys():
            # then we're loading the JSON version of an nparray object
            value = nparray.from_dict(value)

        return self._check_type(value), unit

    def _check_type(self, value):
        # we do this separately so that FloatArrayParameter can keep this set_value
        # and just subclass _check_type
        if isinstance(value, u.Quantity):
            if not (isinstance(value.value, float) or isinstance(value.value, int)):
                raise ValueError("value could not be cast to float")

        elif not (isinstance(value, float) or isinstance(value, int)):
            # TODO: probably need to change this to be flexible with all the cast_types
            raise ValueError("value could not be cast to float")

        return value

    #@send_if_client is on the called set_quantity
    def set_value(self, value, unit=None, force=False, run_checks=None, **kwargs):
        """
        Set the current value/quantity of the <phoebe.parameters.FloatParameter>.

        This is identical to <phoebe.parameters.FloatParameter.set_quantity>
        and is just included to match the method names of most other Parameter
        types.  See the documentation of <phoebe.parameters.FloatParameter.set_quantity>
        for full details.

        See also:
        * <phoebe.parameters.FloatParameter.set_quantity>
        * <phoebe.parameters.FloatParameter.get_limits>
        * <phoebe.parameters.FloatParameter.set_limits>
        * <phoebe.parameters.FloatParameter.within_limits>
        """
        return self.set_quantity(value=value, unit=unit, force=force, run_checks=run_checks, **kwargs)

    @send_if_client
    def set_quantity(self, value, unit=None, force=False, run_checks=None, run_constraints=None, **kwargs):
        """
        Set the current value/quantity of the <phoebe.parameters.FloatParameter>
        or <phoebe.parameters.FloatArrayParameter>.

        Units can either be passed by providing a Quantity object to `value`
        OR by passing a unit object (or valid string representation) to `unit`.
        If units are provided with both but do not agree, an error will be raised.

        See also:
        * <phoebe.parameters.FloatParameter.set_value>
        * <phoebe.parameters.FloatParameter.get_limits>
        * <phoebe.parameters.FloatParameter.set_limits>
        * <phoebe.parameters.FloatParameter.within_limits>

        Arguments
        ----------
        * `value` (float/quantity): the new value of the Parameter.
        * `unit` (unit or valid string, optional, default=None): the unit in
            which `value` is provided.  If not provided or None, it is assumed
            that `value` is in the default units (see <phoebe.parameters.FloatParameter.default_unit>
            and <phoebe.parameters.FloatParameter.set_default_unit>).
        * `force` (bool, optional, default=False, EXPERIMENTAL): override
            and set the value of a constrained Parameter.
        * `run_checks` (bool, optional): whether to call
            <phoebe.frontend.bundle.Bundle.run_checks> after setting the value.
            If `None`, the value in `phoebe.conf.interactive_checks` will be used.
            This will not raise an error, but will cause a warning in the logger
            if the new value will cause the system to fail checks.
        * `run_constraints` whether to run any necessary constraints after setting
            the value.  If `None`, the value in `phoebe.conf.interactive_constraints`
            will be used.
        * `**kwargs`: IGNORED

        Raises
        ---------
        * ValueError: if `value` could not be converted to a float/quantity.
        * ValueError: if the units of `value` and `unit` are in disagreement
        * ValueError: if the provided units are not compatible with the
            default units.
        * ValueError: if `value` is outside the limits.  See:
            <phoebe.parameters.FloatParameter.get_limits> and
            <phoebe.parameters.FloatParameter.within_limits>
        """
        _orig_value = deepcopy(self.get_value())

        if len(self.constrained_by) and not force:
            raise ValueError("cannot change the value of a constrained parameter.  This parameter is constrained by '{}'".format(', '.join([p.uniquetwig for p in self.constrained_by])))

        # if 'time' in kwargs.keys() and isinstance(self, FloatArrayParameter):
        #     # then find the correct index and set by index instead
        #     time_param = self._bundle

        value, unit = self._check_value(value, unit)

        if isinstance(unit, str):
            # print "*** converting string to unit"
            unit = u.Unit(unit)  # should raise error if not a recognized unit
        elif unit is not None and not _is_unit(unit):
            raise TypeError("unit must be an phoebe.u.Unit or None, got {}".format(unit))

        # check to make sure value and unit don't clash
        if isinstance(value, u.Quantity) or (isinstance(value, nparray.ndarray) and value.unit is not None):
            if unit is not None:
                # check to make sure they're the same
                if value.unit != unit:
                    raise ValueError("value and unit do not agree")

        elif value is None:
            # allowed for FloatArrayParameter if self.allow_none.  This should
            # already have been checked by self._check_type
            value = value

        elif unit is not None:
            # print "*** converting value to quantity"
            value = value * unit

        elif self.default_unit is not None:
            value = value * self.default_unit

        # handle wrapping for angle measurements
        if value is not None and value.unit.physical_type == 'angle':
            # NOTE: this may fail for nparray types
            if value > (360*u.deg) or value < (0*u.deg):
                value = value % (360*u.deg)
                logger.warning("wrapping value of {} to {}".format(self.qualifier, value))

        # make sure the value is within the limits, if this isn't an array or nan
        if isinstance(value, float) and not self.within_limits(value):
            raise ValueError("value of {} must be within limits of {}".format(self.qualifier, self.limits))

        # make sure we can convert back to the default_unit
        try:
            if self.default_unit is not None and value is not None:
                test = value.to(self.default_unit)
        except u.core.UnitsError:
            raise ValueError("cannot convert provided unit ({}) to default unit ({})".format(value.unit, self.default_unit))
        except:
            self._value = value
        else:
            self._value = value

        if run_constraints is None:
            run_constraints = conf.interactive_constraints
        if run_constraints:
            for constraint_id in self._in_constraints:
                #~ print "*** parameter.set_value run_constraint uniqueid=", constraint_id
                self._bundle.run_constraint(uniqueid=constraint_id)
        else:
            # then we want to delay running constraints... so we need to track
            # which ones need to be run once requested
            for constraint_id in self._in_constraints:
                if constraint_id not in self._bundle._delayed_constraints:
                    self._bundle._delayed_constraints.append(constraint_id)

        # run_checks if requested (default)
        if run_checks is None:
            run_checks = conf.interactive_checks
        if run_checks and self._bundle:
            passed, msg = self._bundle.run_checks()
            if not passed:
                # passed is either False (failed) or None (raise Warning)
                msg += "  If not addressed, this warning will continue to be raised and will throw an error at run_compute."
                logger.warning(msg)

        self._add_history(redo_func='set_value', redo_kwargs={'value': value, 'uniqueid': self.uniqueid}, undo_func='set_value', undo_kwargs={'value': _orig_value, 'uniqueid': self.uniqueid})


    #~ @property
    #~ def constraint(self):
        #~ """
        #~ returns the label of the constraint that constrains this parameter
        #~
        #~ you can then access all of the parameters of the constraint via bundle.get_constraint(label)
        #~ """
        #~ return self.constraint_expression.uniquetwig

    @property
    def is_constraint(self):
        """
        Returns the <phoebe.parameters.ConstraintParameter> that constrains
        this parameter.  If this <phoebe.parameters.FloatParameter> is not
        constrained, this will return None.

        See also:
        * <phoebe.parameters.FloatParameter.constrained_by>
        * <phoebe.parameters.FloatParameter.in_constraints>
        * <phoebe.parameters.FloatParameter.constrains>
        * <phoebe.parameters.FloatParameter.related_to>

        Returns
        -------
        * (None or <phoebe.parameters.ConstraintParameter)
        """
        if self._is_constraint is None:
            return None
        return self._bundle.get_parameter(context='constraint', uniqueid=self._is_constraint)

    @property
    def constrained_by(self):
        """
        Returns a list of <phoebe.parameters.Parameter> objects that constrain
        this <phoebe.parameters.FloatParameter>.

        See also:
        * <phoebe.parameters.FloatParameter.is_constraint>
        * <phoebe.parameters.FloatParameter.in_constraints>
        * <phoebe.parameters.FloatParameter.constrains>
        * <phoebe.parameters.FloatParameter.related_to>

        Returns
        -------
        * (list of <phoebe.parameters.Parameter>)
        """
        if self._is_constraint is None:
            return []
        params = []
        for var in self.is_constraint._vars:
            param = var.get_parameter()
            if param.uniqueid != self.uniqueid:
                params.append(param)
        return params

    #~ @property
    #~ def in_constraints(self):
        #~ """
        #~ returns a list the labels of the constraints in which this parameter constrains another
        #~
        #~ you can then access all of the parameters of a given constraint via bundle.get_constraint(constraint)
        #~ """
        #~ return [param.uniquetwig for param in self.in_constraints_expressions]

    @property
    def in_constraints(self):
        """
        Returns a list of the expressions in which this
        <phoebe.parameters.FloatParameter> constrains other Parameters.

        See also:
        * <phoebe.parameters.FloatParameter.is_constraint>
        * <phoebe.parameters.FloatParameter.constrained_by>
        * <phoebe.parameters.FloatParameter.constrains>
        * <phoebe.parameters.FloatParameter.related_to>

        Returns
        -------
        * (list of expressions)
        """
        expressions = []
        for uniqueid in self._in_constraints:
            expressions.append(self._bundle.get_parameter(context='constraint', uniqueid=uniqueid))
        return expressions

    @property
    def constrains(self):
        """
        Returns a list of Parameters that are constrained by this
         <phoebe.parameters.FloatParameter>.

        See also:
        * <phoebe.parameters.FloatParameter.is_constraint>
        * <phoebe.parameters.FloatParameter.constrained_by>
        * <phoebe.parameters.FloatParameter.in_constraints>
        * <phoebe.parameters.FloatParameter.related_to>

         Returns
         -------
         * (list of Parameters)
        """
        params = []
        for constraint in self.in_constraints:
            for var in constraint._vars:
                param = var.get_parameter()
                if param.component == constraint.component and param.qualifier == constraint.qualifier:
                    if param not in params and param.uniqueid != self.uniqueid:
                        params.append(param)
        return params

    @property
    def related_to(self):
        """
        Returns a list of all parameters that are either constrained by or
        constrain this parameter.

        See also:
        * <phoebe.parameters.FloatParameter.is_constraint>
        * <phoebe.parameters.FloatParameter.constrained_by>
        * <phoebe.parameters.FloatParameter.in_constraints>
        * <phoebe.parameters.FloatParameter.constrains>

         Returns
         -------
         * (list of Parameters)
        """
        params = []
        constraints = self.in_constraints
        if self.is_constraint is not None:
            constraints.append(self.is_constraint)

        for constraint in constraints:
            for var in constraint._vars:
                param = var.get_parameter()
                if param not in params and param.uniqueid != self.uniqueid:
                    params.append(param)

        return params


class FloatArrayParameter(FloatParameter):
    def __init__(self, *args, **kwargs):
        """
        see <phoebe.parameters.Parameter.__init__>

        Additional arguments
        ---------------------
        * `allow_none` (bool, optional, default=False)
        """
        self._allow_none = kwargs.get('allow_none', False)
        super(FloatArrayParameter, self).__init__(*args, **kwargs)

        # NOTE: default_unit and value handled in FloatParameter.__init__()

        self._dict_fields_other = ['description', 'value', 'default_unit', 'visible_if', 'copy_for', 'allow_none']
        self._dict_fields = _meta_fields_all + self._dict_fields_other

    def __repr__(self):
        """
        FloatArrayParameter needs to "truncate" the array by temporarily
        overriding np.set_printoptions
        """
        opt = np.get_printoptions()
        # <Parameter:_qualifier= takes 13+len(qualifier) characters
        np.set_printoptions(threshold=8, edgeitems=3, linewidth=opt['linewidth']-(13+len(self.qualifier)))
        repr_ = super(FloatArrayParameter, self).__repr__()
        np.set_printoptions(**opt)
        return repr_

    def __str__(self):
        """
        FloatArrayParameter needs to "truncate" the array by temporarily
        overriding np.set_printoptions
        """
        opt = np.get_printoptions()
        # Value:_ takes 7 characters
        np.set_printoptions(threshold=8, edgeitems=3, linewidth=opt['linewidth']-7)
        str_ = super(FloatArrayParameter, self).__str__()
        np.set_printoptions(**opt)
        return str_

    @property
    def allow_none(self):
        """
        Return whether None is an acceptable value in addition to an array

        Returns
        --------
        * (bool)
        """
        return self._allow_none

    def to_string_short(self):
        """
        Short abbreviated string representation of the
        <phoebe.parameters.FloatArrayParameter>.

        See also:
        * <phoebe.parameters.Parameter.to_string>

        Returns
        --------
        * (str)
        """
        opt = np.get_printoptions()
        np.set_printoptions(threshold=8, edgeitems=3, linewidth=opt['linewidth']-len(self.uniquetwig)-2)
        str_ = super(FloatArrayParameter, self).to_string_short()
        np.set_printoptions(**opt)
        return str_

    def interp_value(self, **kwargs):
        """
        Interpolate to find the value in THIS array given a value from
        ANOTHER array in the SAME parent <phoebe.parameters.ParameterSet>
        (see <phoebe.parameters.Parameter.get_parent_ps>).

        This currently only supports simple 1D linear interpolation (via
        `numpy.interp`) and does no checks to make sure you're interpolating
        with respect to an independent parameter - so use with caution.

        ```py
        print this_param.get_parent_ps().qualifiers
        'other_qualifier' in this_param.get_parent_ps().qualifiers
        True
        this_param.interp_value(other_qualifier=5)
        ```

        where other_qualifier must be in ParentPS.qualifiers
        AND must point to another <phoebe.parameters.FloatArrayParameter>.

        Example:

        ```py
        b['flux@lc01@model'].interp_value(times=10.2)
        ```

        NOTE: Interpolation by phase is not currently supported - but you can use
        <phoebe.frontend.bundle.Bundle.to_time> to convert to a valid
        time first (just make sure its in the bounds of the time array).

        NOTE: this method does not currently support units.  You must provide
        the interpolating value in its default units and are returned the
        value in the default units (no support for quantities).

        Arguments
        ----------
        * `**kwargs`: see examples above, must provide a single
            qualifier-value pair to use for interpolation.  In most cases
            this will probably be time=value or wavelength=value.

        Returns
        --------
        * (float) the interpolated value.

        Raises
        --------
        * KeyError: if more than one qualifier is passed
        * KeyError: if no qualifier is passed that belongs to the
            parent :class:`ParameterSet`
        * KeyError: if the qualifier does not point to another
            <phoebe.parameters.FloatArrayParameter>
        """
        # TODO: add support for units
        # TODO: add support for non-linear interpolation (probably would need to use scipy)?
        # TODO: add support for interpolating in phase_space

        if len(kwargs.keys()) > 1:
            raise KeyError("interp_value only takes a single qualifier-value pair")

        qualifier, qualifier_interp_value = kwargs.items()[0]

        if isinstance(qualifier_interp_value, str):
            # then assume its a twig and try to resolve
            # for example: time='t0_supconj'
            qualifier_interp_value = self._bundle.get_value(qualifier_interp_value, context=['system', 'component'])

        parent_ps = self.get_parent_ps()

        if qualifier not in parent_ps.qualifiers:
            # TODO: handle plural to singular (having to say
            # interp_value(times=5) is awkward)
            raise KeyError("'{}' not valid qualifier (must be one of {})".format(qualifier, parent_ps.qualifiers))

        qualifier_parameter = parent_ps.get(qualifier=qualifier)

        if not isinstance(qualifier_parameter, FloatArrayParameter):
            raise KeyError("'{}' does not point to a FloatArrayParameter".format(qualifier))

        return np.interp(qualifier_interp_value, qualifier_parameter.get_value(), self.get_value())


    def append(self, value):
        """
        Append a value to the end of the array.

        Arguments
        ---------
        * `value` (float): the float to append to the end of the current array
        """
        # check units
        if isinstance(value, u.Quantity):
            value = value.to(self.default_unit).value

        if isinstance(value, nparray.ndarray):
            value = value.to_array()

        new_value = np.append(self.get_value(), value) * self.default_unit
        self.set_value(new_value)

    def set_index_value(self, index, value, **kwargs):
        """
        Set the value of the array at a given index.

        Arguments
        -----------
        * `index` (int): the index of the value to be replaced
        * `value` (float): the value to be replaced
        * `**kwargs`: IGNORED
        """
        if isinstance(value, u.Quantity):
            value = value.to(self.default_unit).value
        elif isinstance(value, str) or isinstance(value, unicode):
            value = float(value)
        #else:
            #value = value*self.default_unit
        lst =self.get_value()#.value
        lst[index] = value
        self.set_value(lst)

    def __add__(self, other):
        if not (isinstance(other, list) or isinstance(other, np.ndarray)):
            return super(FloatArrayParameter, self).__add__(self, other)

        # then we have a list, so we want to append to the existing value
        return np.append(self.get_value(), np.asarray(other))

    def __sub__(self, other):
        if not (isinstance(other, list) or isinstance(other, np.ndarray)):
            return super(FloatArrayParameter, self).__add__(self, other)

        # then we have a list, so we want to append to the existing value
        return np.array([v for v in self.get_value() if v not in other])

    # def set_value_at_time(self, time, value, **kwargs):
    #     """
    #     """
    #     parent_ps = self.get_parent_ps()
    #     times_param = parent_ps.get_parameter(qualifier='times')
    #     index = np.where(times_param.get_value()==time)[0][0]
    #
    #     self.set_index_value(index, value, **kwargs)


    #~ def at_time(self, time):
        #~ """
        #~ looks for a parameter with qualifier time that shares all the same meta data and
        #~ """
        #~ raise NotImplementedError

    def _check_type(self, value):
        """
        """
        if self.allow_none and value is None:
            value = None

        if isinstance(value, u.Quantity):
            if isinstance(value.value, float) or isinstance(value.value, int):
                value = np.array([value])

        # if isinstance(value, str):
            # value = np.fromstring(value)

        elif isinstance(value, float) or isinstance(value, int):
            value = np.array([value])

        elif isinstance(value, dict) and 'nparray' in value.keys():
            value = nparray.from_dict(value)

        elif not (isinstance(value, list) or isinstance(value, tuple) or isinstance(value, np.ndarray) or isinstance(value, nparray.ndarray)):
            # TODO: probably need to change this to be flexible with all the cast_types
            raise TypeError("value '{}' ({}) could not be cast to array".format(value, type(value)))

        return value

    def set_property(self, **kwargs):
        """
        Set any property of the underlying [nparray](https://github.com/kecnry/nparray/tree/1.0.0)
        object.

        Example:
        ```py
        param.set_value(start=10, stop=20)
        ```

        Arguments
        ----------
        * `**kwargs`: properties to be set on the underlying nparray object.

        Raises
        -------
        * ValueError: if the value is not an nparray object.
        """
        if not isinstance(self._value, nparray.ndarray):
            raise ValueError("value is not a nparray object")

        for property, value in kwargs.items():
            setattr(self._value, property, value)

class ArrayParameter(Parameter):
    def __init__(self, *args, **kwargs):
        """
        see <phoebe.parameters.Parameter.__init__>
        """
        super(ArrayParameter, self).__init__(*args, **kwargs)

        self.set_value(kwargs.get('value', []))

        self._dict_fields_other = ['description', 'value', 'visible_if', 'copy_for', 'advanced']
        self._dict_fields = _meta_fields_all + self._dict_fields_other

    def append(self, value):
        """
        Append a value to the end of the array.

        Arguments
        ---------
        * `value`: the float to append to the end of the current array
        """
        if isinstance(value, nparray.ndarray):
            value = value.to_array()

        new_value = np.append(self.get_value(), value)
        self.set_value(new_value)

    #~ def at_time(self, time):
        #~ """
        #~ looks for a parameter with qualifier time that shares all the same meta data and
        #~ """
        #~ raise NotImplementedError

    @update_if_client
    def get_value(self, **kwargs):
        """
        Get the current value of the <phoebe.parameters.ArrayParameter>.

        **default/override values**: if passing a keyword argument with the same
            name as the Parameter qualifier (see
            <phoebe.parameters.Parameter.qualifier>), then the value passed
            to that keyword argument will be returned **instead of** the current
            value of the Parameter.  This is mostly used internally when
            wishing to override values sent to
            <phoebe.frontend.bundle.Bundle.run_compute>, for example.

        Arguments
        ----------
        * `**kwargs`: passing a keyword argument that matches the qualifier
            of the Parameter, will return that value instead of the stored value.
            See above for how default values are treated.

        Returns
        --------
        * (np array) the current or overridden value of the Parameter
        """
        default = super(ArrayParameter, self).get_value(**kwargs)
        if default is not None: return default

        if isinstance(self._value, nparray.ndarray):
            return self._value.to_array()
        else:
            return self._value

    @send_if_client
    def set_value(self, value, **kwargs):
        """
        Set the current value of the <phoebe.parameters.ArrayParameter>.

        Arguments
        ----------
        * `value` (Array): the new value of the Parameter.
        * `**kwargs`: IGNORED

        Raises
        ---------
        * ValueError: if `value` could not be converted to the correct type
            or is not a valid value for the Parameter.
        """
        _orig_value = deepcopy(self._value)
        self._value = np.array(value)

        if self.context not in ['setting', 'history']:
            self._add_history(redo_func='set_value', redo_kwargs={'value': value, 'uniqueid': self.uniqueid}, undo_func='set_value', undo_kwargs={'value': _orig_value, 'uniqueid': self.uniqueid})

class IntArrayParameter(FloatArrayParameter):
    def __init__(self, *args, **kwargs):
        """
        see <phoebe.parameters.Parameter.__init__>
        """
        kwargs.setdefault('default_unit', u.dimensionless_unscaled)
        super(IntArrayParameter, self).__init__(*args, **kwargs)


    def __repr__(self):
        """
        IntArrayParameter needs to "truncate" the array by temporarily
        overriding np.set_printoptions
        """
        opt = np.get_printoptions()
        # <Parameter:_qualifier= takes 13+len(qualifier) characters
        np.set_printoptions(threshold=8, edgeitems=3, linewidth=opt['linewidth']-(13+len(self.qualifier)))
        repr_ = super(IntArrayParameter, self).__repr__()
        np.set_printoptions(**opt)
        return repr_

    def __str__(self):
        """
        IntArrayParameter needs to "truncate" the array by temporarily
        overriding np.set_printoptions
        """
        opt = np.get_printoptions()
        # Value:_ takes 7 characters
        np.set_printoptions(threshold=8, edgeitems=3, linewidth=opt['linewidth']-7)
        str_ = super(IntArrayParameter, self).__str__()
        np.set_printoptions(**opt)
        return str_

    @property
    def quantity(self):
        """
        Shortcut to <phoebe.parameters.IntArrayParameter.get_quantity>.
        """
        return self.get_quantity()

    @update_if_client
    def get_quantity(self, **kwargs):
        """
        Return a quantity object, even though <phoebe.parameters.IntArrayParameter>
        do not have units.

        Arguments
        ---------
        * `**kwargs`: ignored

        Returns
        ---------
        * (quantity)
        """
        return self.get_value() * u.dimensionless_unscaled

    @send_if_client
    def set_value(self, value, **kwargs):
        """
        Set the current value of the <phoebe.parameters.IntArrayParameter>.

        Arguments
        ----------
        * `value` (array of ints): the new value of the Parameter.
        * `**kwargs`: IGNORED

        Raises
        ---------
        * ValueError: if `value` could not be converted to the correct type
            or is not a valid value for the Parameter.
        """
        _orig_value = deepcopy(self._value)
        self._value = np.array(value, dtype=np.int)

        self._add_history(redo_func='set_value', redo_kwargs={'value': value, 'uniqueid': self.uniqueid}, undo_func='set_value', undo_kwargs={'value': _orig_value, 'uniqueid': self.uniqueid})



class HierarchyParameter(StringParameter):
    def __init__(self, value, **kwargs):
        """
        see <phoebe.parameters.Parameter.__init__>
        """
        dump = kwargs.pop('qualifier', None)
        kwargs.setdefault('advanced', True)
        super(HierarchyParameter, self).__init__(qualifier='hierarchy', value=value, **kwargs)

    def __repr__(self):
        return "<HierarchyParameter: {}>".format(self.get_value())

    def __str__(self):
        #~ return self.get_value().replace('(', '\n\t').replace(')', '\n')
        #~ def _print_item(item, tab, str_):
            #~ if isinstance(item, list):
                #~ tab += 1
                #~ for child in item:
                    #~ str_ += _print_item(child, tab, str_)
            #~ else:
                #~ return str_ + '\n' + '\t'*tab + item
        #~
        #~ str_ = ''
        #~ for item in self._parse_repr():
            #~ tab = 0
            #~ str_ += _print_item(str(item), tab, '')
#~
        #~ return str_
        if not len(self.get_value()):
            return 'NO HIERARCHY'
        else:
            return json.dumps(self._parse_repr(), indent=4).replace(',','').replace('[','').replace(']','').replace('"', '').replace('\n\n','\n')

    @send_if_client
    def set_value(self, value, update_cache=True, **kwargs):
        """
        Set the current value of the <phoebe.parameters.HierarchyParameter>.

        Arguments
        ----------
        * `value` (string): the new value of the Parameter.
        * `**kwargs`: IGNORED

        Raises
        ---------
        * ValueError: if `value` could not be converted to a string.
        """

        # TODO: check to make sure valid

        _orig_value = deepcopy(self.get_value())

        try:
            value = str(value)
        except:
            raise ValueError("cannot cast to string")
        else:
            self._value = value

            self._add_history(redo_func='set_value', redo_kwargs={'value': value, 'uniqueid': self.uniqueid}, undo_func='set_value', undo_kwargs={'value': _orig_value, 'uniqueid': self.uniqueid})

        if update_cache:
            self._update_cache()

    def _clear_cache(self):
        """
        """
        self._is_binary = {}
        self._is_contact_binary = {}

    def _update_cache(self):
        """
        """
        # update cache for is_binary and is_contact_binary
        self._clear_cache()
        if self._bundle is not None:
            # for comp in self.get_components():
            for comp in self._bundle.components:
                if comp == '_default':
                    continue
                self._is_binary[comp] = self._compute_is_binary(comp)
                self._is_contact_binary[comp] = self._compute_is_contact_binary(comp)


    def _parse_repr(self):
         """
         turn something like "orbit:outer(orbit:inner(star:starA, star:starB), star:starC)"
         into ['orbit:outer', ['orbit:inner', ['star:starA', 'star:starB'], 'star:starC']]
         """

         repr_ = self.get_value()
         repr_str = '["{}"]'.format(repr_.replace(', ', '", "').replace('(', '", ["').replace(')', '"]')).replace(']"', '"]').replace('""', '"').replace(']"', ']')
         return json.loads(repr_str)

    def _recurse_find_trace(self, structure, item, trace=[]):
        """
        given a nested structure from _parse_repr and find the trace route to get to item
        """

        try:
            i = structure.index(item)
        except ValueError:
            for j,substructure in enumerate(structure):
                if isinstance(substructure, list):
                    return self._recurse_find_trace(substructure, item, trace+[j])
        else:
            return trace+[i]

    def _get_by_trace(self, structure, trace):
        """
        retrieve an item from the nested structure from _parse_repr given a trace (probably modified from _recurse_find_trace)
        """
        for i in trace:
            structure = structure[i]

        return structure

    def _get_structure_and_trace(self, component):
        """
        """
        obj = self._bundle.filter(component=component, context='component', check_visible=False)
        our_item = '{}:{}'.format(obj.kind, component)


        repr_ = self.get_value()
        structure = self._parse_repr()

        trace = self._recurse_find_trace(structure, our_item)

        return structure, trace, our_item

    def rename_component(self, old_component, new_component):
        """
        Swap a component in the <phoebe.parameters.HierarchyParameter>.

        Note that this does NOT update component tags within the
        <phoebe.parametes.ParameterSet> or <phoebe.frontend.bundle.Bundle>.
        To change the name of a component, use
        <phoebe.frontend.bundle.Bundle.rename_component> instead.

        Arguments
        ----------
        * `old_component` (string): the current name of the component in the
            hierarchy
        * `new_component` (string): the replaced component
        """
        kind = self.get_kind_of(old_component)
        value = self.get_value()
        # TODO: this could still cause issues if the names of components are
        # contained in other components (ie starA, starAB)
        value = value.replace("{}:{}".format(kind, old_component), "{}:{}".format(kind, new_component))
        # delay updating cache until after the bundle
        # has had a chance to also change its component tags
        self.set_value(value, update_cache=False)

    def get_components(self):
        """
        Return a list of all components in the <phoebe.parameters.HierarchyParameter>.

        See also:
        * <phoebe.parameters.HierarchyParameter.get_top>
        * <phoebe.parameters.HierarchyParameter.get_stars>
        * <phoebe.parameters.HierarchyParameter.get_envelopes>
        * <phoebe.parameters.HierarchyParameter.get_orbits>
        * <phoebe.parameters.HierarchyParameter.get_meshables>

        Returns
        -------
        * (list of strings)
        """
        l = re.findall(r"[\w']+", self.get_value())
        return l[1::2]

    def get_top(self):
        """
        Return the top-level component in the <phoebe.parameters.HierarchyParameter>.

        See also:
        * <phoebe.parameters.HierarchyParameter.get_components>
        * <phoebe.parameters.HierarchyParameter.get_stars>
        * <phoebe.parameters.HierarchyParameter.get_envelopes>
        * <phoebe.parameters.HierarchyParameter.get_orbits>
        * <phoebe.parameters.HierarchyParameter.get_meshables>

        Returns
        -------
        * (string)
        """
        return str(self._parse_repr()[0].split(':')[1])

    def get_stars(self):
        """
        Return a list of all components with kind='star' in the
        <phoebe.parameters.HierarchyParameter>.

        See also:
        * <phoebe.parameters.HierarchyParameter.get_components>
        * <phoebe.parameters.HierarchyParameter.get_top>
        * <phoebe.parameters.HierarchyParameter.get_envelopes>
        * <phoebe.parameters.HierarchyParameter.get_orbits>
        * <phoebe.parameters.HierarchyParameter.get_meshables>

        Returns
        -------
        * (list of strings)
        """
        l = re.findall(r"[\w']+", self.get_value())
        # now search for indices of star and take the next entry from this flat list
        return [l[i+1] for i,s in enumerate(l) if s=='star']

    def get_envelopes(self):
        """
        Return a list of all components with kind='envelope' in the
        <phoebe.parameters.HierarchyParameter>.

        See also:
        * <phoebe.parameters.HierarchyParameter.get_components>
        * <phoebe.parameters.HierarchyParameter.get_top>
        * <phoebe.parameters.HierarchyParameter.get_stars>
        * <phoebe.parameters.HierarchyParameter.get_orbits>
        * <phoebe.parameters.HierarchyParameter.get_meshables>

        Returns
        -------
        * (list of strings)
        """
        l = re.findall(r"[\w']+", self.get_value())
        # now search for indices of star and take the next entry from this flat list
        return [l[i+1] for i,s in enumerate(l) if s=='envelope']

    def get_orbits(self):
        """
        Return a list of all components with kind='orbit' in the
        <phoebe.parameters.HierarchyParameter>.

        See also:
        * <phoebe.parameters.HierarchyParameter.get_components>
        * <phoebe.parameters.HierarchyParameter.get_top>
        * <phoebe.parameters.HierarchyParameter.get_stars>
        * <phoebe.parameters.HierarchyParameter.get_envelopes>
        * <phoebe.parameters.HierarchyParameter.get_meshables>

        Returns
        -------
        * (list of strings)
        """
        #~ l = re.findall(r"[\w']+", self.get_value())
        # now search for indices of orbit and take the next entry from this flat list
        #~ return [l[i+1] for i,s in enumerate(l) if s=='orbit']
        orbits = []
        for star in self.get_stars():
            parent = self.get_parent_of(star)
            if parent not in orbits and parent!='component':
                orbits.append(parent)
        return orbits

    def get_meshables(self):
        """
        Return a list of all components that are meshable (generally stars,
        but also handles the envelope for a contact binary)
        in the <phoebe.parameters.HierarchyParameter>.

        See also:
        * <phoebe.parameters.HierarchyParameter.get_components>
        * <phoebe.parameters.HierarchyParameter.get_top>
        * <phoebe.parameters.HierarchyParameter.get_stars>
        * <phoebe.parameters.HierarchyParameter.get_envelopes>
        * <phoebe.parameters.HierarchyParameter.get_orbits>

        Returns
        -------
        * (list of strings)
        """
        l = re.findall(r"[\w']+", self.get_value())
        # now search for indices of star and take the next entry from this flat list
        meshables = [l[i+1] for i,s in enumerate(l) if s in ['star', 'envelope']]

        # now we want to remove any star which has a sibling envelope
        has_sibling_envelope = []
        for item in meshables:
            if self.get_sibling_of(item, kind='envelope'):
                has_sibling_envelope.append(item)

        return [m for m in meshables if m not in has_sibling_envelope]

    def get_parent_of(self, component):
        """
        Get the parent of a component in the
        <phoebe.parameters.HierarchyParameter>.

        See also:
        * <phoebe.parameters.HierarchyParameter.get_sibling_of>
        * <phoebe.parameters.HierarchyParameter.get_siblings_of>
        * <phoebe.parameters.HierarchyParameter.get_envelope_of>
        * <phoebe.parameters.HierarchyParameter.get_stars_of_sibling_of>
        * <phoebe.parameters.HierarchyParameter.get_children_of>
        * <phoebe.parameters.HierarchyParameter.get_stars_of_children_of>
        * <phoebe.parameters.HierarchyParameter.get_child_of>

        Arguments
        ----------
        * `component` (string): the name of the component under which to search.

        Returns
        ---------
        * (string)
        """
        # example:
        # - self.get_value(): "orbit:outer(orbit:inner(star:starA, star:starB), star:starC)"
        # - component: "starA"
        # - needs to return "inner"

        if component is None:
            return self.get_top()


        structure, trace, item = self._get_structure_and_trace(component)
        # trace points us to our_item at self._get_by_trace(structure, trace)
        # so to get the parent, if our trace is [1,1,0] we want to use [1, 0] which is trace[:-2]+[trace[-2]-1]


        #~ print "***", trace
        if len(trace)<=1:
            return None

        return str(self._get_by_trace(structure, trace[:-2]+[trace[-2]-1]).split(':')[-1])

    def get_sibling_of(self, component, kind=None):
        """
        Get the sibling of a component in the
        <phoebe.parameters.HierarchyParameter>.

        If there is more than one sibling, the first result will be returned.

        See also:
        * <phoebe.parameters.HierarchyParameter.get_parent_of>
        * <phoebe.parameters.HierarchyParameter.get_siblings_of>
        * <phoebe.parameters.HierarchyParameter.get_envelope_of>
        * <phoebe.parameters.HierarchyParameter.get_stars_of_sibling_of>
        * <phoebe.parameters.HierarchyParameter.get_children_of>
        * <phoebe.parameters.HierarchyParameter.get_stars_of_children_of>
        * <phoebe.parameters.HierarchyParameter.get_child_of>

        Arguments
        ----------
        * `component` (string): the name of the component under which to search.
        * `kind` (string, optional): filter to match the kind of the component.

        Returns
        ---------
        * (string)
        """
        siblings = self.get_siblings_of(component, kind=kind)
        if not len(siblings):
            return None
        else:
            return siblings[0]


    def get_siblings_of(self, component, kind=None):
        """
        Get the siblings of a component in the
        <phoebe.parameters.HierarchyParameter>.

        See also:
        * <phoebe.parameters.HierarchyParameter.get_parent_of>
        * <phoebe.parameters.HierarchyParameter.get_siblings_of>
        * <phoebe.parameters.HierarchyParameter.get_envelope_of>
        * <phoebe.parameters.HierarchyParameter.get_stars_of_sibling_of>
        * <phoebe.parameters.HierarchyParameter.get_children_of>
        * <phoebe.parameters.HierarchyParameter.get_stars_of_children_of>
        * <phoebe.parameters.HierarchyParameter.get_child_of>

        Arguments
        ----------
        * `component` (string): the name of the component under which to search.
        * `kind` (string, optional): filter to match the kind of the component.

        Returns
        ---------
        * (list of strings)
        """

        structure, trace, item = self._get_structure_and_trace(component)
        #item_kind, item_label = item.split(':')

        parent_label = self.get_parent_of(component)
        siblings = self.get_children_of(parent_label, kind=kind)

        #self_ind = siblings.index(component)
        if component in siblings:
            siblings.remove(component)

        if not len(siblings):
            return []
        else:
            return siblings

    def get_envelope_of(self, component):
        """
        Get the parent-envelope of a component in the
        <phoebe.parameters.HierarchyParameter>.

        See also:
        * <phoebe.parameters.HierarchyParameter.get_parent_of>
        * <phoebe.parameters.HierarchyParameter.get_sibling_of>
        * <phoebe.parameters.HierarchyParameter.get_siblings_of>
        * <phoebe.parameters.HierarchyParameter.get_stars_of_sibling_of>
        * <phoebe.parameters.HierarchyParameter.get_children_of>
        * <phoebe.parameters.HierarchyParameter.get_stars_of_children_of>
        * <phoebe.parameters.HierarchyParameter.get_child_of>

        Arguments
        ----------
        * `component` (string): the name of the component under which to search.

        Returns
        ---------
        * (string)
        """
        envelopes = self.get_siblings_of(component, 'envelope')
        if not len(envelopes):
            return []
        else:
            return envelopes[0]

    def get_stars_of_sibling_of(self, component):
        """
        Get the stars under the sibling of a component in the
        <phoebe.parameters.HierarchyParameter>.

        This is the same as <phoebe.parameters.Hierarchy.get_sibling_of> except
        if a sibling is in an orbit, this will recursively follow the tree to
        return a list of all stars under that orbit.

        See also:
        * <phoebe.parameters.HierarchyParameter.get_parent_of>
        * <phoebe.parameters.HierarchyParameter.get_sibling_of>
        * <phoebe.parameters.HierarchyParameter.get_siblings_of>
        * <phoebe.parameters.HierarchyParameter.get_envelope_of>
        * <phoebe.parameters.HierarchyParameter.get_children_of>
        * <phoebe.parameters.HierarchyParameter.get_stars_of_children_of>
        * <phoebe.parameters.HierarchyParameter.get_child_of>

        Arguments
        ----------
        * `component` (string): the name of the component under which to search.

        Returns
        ---------
        * (string)
        """
        sibling = self.get_sibling_of(component)

        if sibling in self.get_stars():
            return sibling

        stars = [child for child in self.get_stars_of_children_of(sibling)]

        # TODO: do we need to make sure there aren't duplicates?
        # return list(set(stars))

        return stars


    def get_children_of(self, component, kind=None):
        """
        Get the children of a component in the
        <phoebe.parameters.HierarchyParameter>.

        See also:
        * <phoebe.parameters.HierarchyParameter.get_parent_of>
        * <phoebe.parameters.HierarchyParameter.get_sibling_of>
        * <phoebe.parameters.HierarchyParameter.get_siblings_of>
        * <phoebe.parameters.HierarchyParameter.get_envelope_of>
        * <phoebe.parameters.HierarchyParameter.get_stars_of_sibling_of>
        * <phoebe.parameters.HierarchyParameter.get_stars_of_children_of>
        * <phoebe.parameters.HierarchyParameter.get_child_of>

        Arguments
        ----------
        * `component` (string): the name of the component under which to search.
        * `kind` (string, optional): filter to match the kind of the component.

        Returns
        ---------
        * (list of strings)
        """

        structure, trace, item = self._get_structure_and_trace(component)
        item_kind, item_label = item.split(':')

        if isinstance(kind, str):
            kind = [kind]

        if item_kind not in ['orbit']:
            # return None
            return []
        else:
            items = self._get_by_trace(structure, trace[:-1]+[trace[-1]+1])
            # we want to ignore suborbits
            #return [str(ch.split(':')[-1]) for ch in items if isinstance(ch, unicode)]
            return [str(ch.split(':')[-1]) for ch in items if isinstance(ch, unicode) and (kind is None or ch.split(':')[0] in kind)]

    def get_stars_of_children_of(self, component):
        """
        Get the stars under the children of a component in the
        <phoebe.parameters.HierarchyParameter>.

        This is the same as <phoebe.parameters.Hierarchy.get_children_of> except
        if any of the children is in an orbit, this will recursively follow the tree to
        return a list of all stars under that orbit.

        See also:
        * <phoebe.parameters.HierarchyParameter.get_parent_of>
        * <phoebe.parameters.HierarchyParameter.get_sibling_of>
        * <phoebe.parameters.HierarchyParameter.get_siblings_of>
        * <phoebe.parameters.HierarchyParameter.get_envelope_of>
        * <phoebe.parameters.HierarchyParameter.get_stars_of_sibling_of>
        * <phoebe.parameters.HierarchyParameter.get_children_of>
        * <phoebe.parameters.HierarchyParameter.get_stars_of_children_of>
        * <phoebe.parameters.HierarchyParameter.get_child_of>

        Arguments
        ----------
        * `component` (string): the name of the component under which to search.

        Returns
        ---------
        * (string)
        """

        stars = self.get_stars()
        orbits = self.get_orbits()
        stars_children = []

        for child in self.get_children_of(component):
            if child in stars:
                stars_children.append(child)
            elif child in orbits:
                stars_children += self.get_stars_of_children_of(child)
            else:
                # maybe an envelope or eventually spot, ring, etc
                pass

        return stars_children



    def get_child_of(self, component, ind, kind=None):
        """
        Get the child (by index) of a component in the
        <phoebe.parameters.HierarchyParameter>.

        See also:
        * <phoebe.parameters.HierarchyParameter.get_parent_of>
        * <phoebe.parameters.HierarchyParameter.get_sibling_of>
        * <phoebe.parameters.HierarchyParameter.get_siblings_of>
        * <phoebe.parameters.HierarchyParameter.get_envelope_of>
        * <phoebe.parameters.HierarchyParameter.get_stars_of_sibling_of>
        * <phoebe.parameters.HierarchyParameter.get_children_of>
        * <phoebe.parameters.HierarchyParameter.get_stars_of_children_of>

        Arguments
        ----------
        * `component` (string): the name of the component under which to search.
        * `ind` (int): the index of the child to return (starting at 0)
        * `kind` (string, optional): filter to match the kind of the component.

        Returns
        ---------
        * (string)
        """
        children = self.get_children_of(component, kind=kind)
        if children is None:
            return None
        else:
            return children[ind]


    def get_primary_or_secondary(self, component, return_ind=False):
        """
        Return whether a given component is the 'primary' or 'secondary'
        component in its parent orbit, according to the
        <phoebe.parameters.HierarchyParameter>.

        Arguments
        ----------
        * `component` (string): the name of the component.
        * `return_ind` (bool, optional, default=False): if `True`, this
            will return `0` instead of `'primary'` and `1` instead of
            `'secondary'`.

        Returns
        --------
        * (string or int): either 'primary'/'secondary' or 0/1 depending on the
            value of `return_ind`.
        """
        parent = self.get_parent_of(component)
        if parent is None:
            # then this is a single component, not in a binary
            return 'primary'

        children_of_parent = self.get_children_of(parent)

        ind = children_of_parent.index(component)

        if ind > 1:
            return None

        if return_ind:
            return ind + 1

        return ['primary', 'secondary'][ind]

    def get_kind_of(self, component):
        """
        Return the kind of a given component in the
        <phoebe.parameters.HierarchyParameter>.

        Arguments
        ----------
        * `component` (string): the name of the component.

        Returns
        --------
        * (string): the kind (star, orbit, envelope, etc) of the component
        """
        structure, trace, item = self._get_structure_and_trace(component)
        item_kind, item_label = item.split(':')

        return item_kind


    def _compute_is_contact_binary(self, component):
        """
        """
        if 'envelope' not in self.get_value():
            return False

        if component not in self.get_components():
            # TODO: this can probably at least check to see if is itself
            # an envelope?
            return False

        return self.get_kind_of(component)=='envelope' or (self.get_sibling_of(component, kind='envelope') is not None)

    def is_contact_binary(self, component):
        """
        Return whether a given component is part of a contact binary,
        according to the <phoebe.parameters.HierarchyPararameter>.
        This is especially useful for <phoebe.parameters.ConstraintParameter>.

        This is done by checking whether any of the component's siblings is
        an envelope.  See <phoebe.parameters.HierarchyParameter.get_siblings_of>
        and <phoebe.parameters.HierarchyParameter.get_kind_of>.

        Arguments
        ----------
        * `component` (string): the name of the component.

        Returns
        --------
        * (bool): whether the given component is part of a contact binary.
        """
        if component not in self._is_contact_binary.keys():
            self._update_cache()

        return self._is_contact_binary.get(component)

    def _compute_is_binary(self, component):
        """
        """
        if component not in self.get_components():
            # TODO: is this the best fallback?
            return True

        if len(self.get_stars())==1:
            return False

        return self.get_kind_of(self.get_parent_of(component))=='orbit'

    def is_binary(self, component):
        """
        Return whether a given component is part of a contact binary,
        according to the <phoebe.parameters.HierarchyPararameter>.
        This is especially useful for <phoebe.parameters.ConstraintParameter>.

        This is done by checking whether the component's parent is an orbit.
        See <phoebe.parameters.HierarchyParameter.get_parent_of> and
        <phoebe.parameters.HierarchyParameter.get_kind_of>.

        Arguments
        ----------
        * `component` (string): the name of the component.

        Returns
        --------
        * (bool): whether the given component is part of a contact binary.
        """
        if component not in self._is_binary.keys():
            self._update_cache()

        return self._is_binary.get(component)


class ConstraintParameter(Parameter):
    """
    One side of a constraint (not an equality)

    qualifier: constrained parameter
    value: expression
    """
    def __init__(self, bundle, value, **kwargs):
        """
        see <phoebe.parameters.Parameter.__init__>
        """
        super(ConstraintParameter, self).__init__(qualifier=kwargs.pop('qualifier', None), value=value, description=kwargs.pop('description', 'constraint'), **kwargs)

        # usually its the bundle's job to attach param._bundle after the
        # creation of a parameter.  But in this case, having access to the
        # bundle is necessary in order to intialize and set the value
        self._bundle = bundle
        if isinstance(value, ConstraintParameter):
            default_unit = kwargs.get('default_unit', value.result.unit)
            value = value.get_value()

        else:
            default_unit = kwargs.get('default_unit', u.dimensionless_unscaled)

        self._vars = []
        self._var_params = None
        self._constraint_func = kwargs.get('constraint_func', None)
        self._constraint_kwargs = kwargs.get('constraint_kwargs', {})
        self._in_solar_units = kwargs.get('in_solar_units', False)
        self.set_value(value)
        self.set_default_unit(default_unit)
<<<<<<< HEAD
        self._dict_fields_other = ['description', 'value', 'default_unit', 'constraint_func', 'constraint_kwargs', 'advanced']
=======
        self._dict_fields_other = ['description', 'value', 'default_unit', 'constraint_func', 'constraint_kwargs', 'in_solar_units']
>>>>>>> 37b62430
        self._dict_fields = _meta_fields_all + self._dict_fields_other

    @property
    def is_visible(self):
        """
        Return whether the <phoebe.parameters.ConstraintParameter> is visible
        by checking on the visibility of the constrained parameter.

        See:
        * <phoebe.parameters.ConstraintParameter.constrained_parameter>
        * <phoebe.parameters.Parameter.is_visible>
        * <phoebe.parameters.Parameter.visible_if>

        Returns
        -------
        * (bool)
        """
        return self.constrained_parameter.is_visible

    @property
    def constraint_func(self):
        """
        Access the constraint_func tag of this
        <phoebe.parameters.ConstraintParameter>.

        Returns
        -------
        * (str) the constraint_func tag of this Parameter.
        """
        return self._constraint_func

    @property
    def constraint_kwargs(self):
        """
        Access the keyword arguments sent to the constraint.

        Returns
        ------
        * (dict)
        """
        return self._constraint_kwargs

    @property
    def in_solar_units(self):
        """
        """
        return self._in_solar_units

    @property
    def vars(self):
        """
        Return all the variables in this <phoebe.parameters.ConstraintParameter>
        as a <phoebe.parameters.ParameterSet>.

        Return
        ------
        * (<phoebe.parameters.ParameterSet>): ParameterSet of all variables in
            the expression for this constraint.
        """
        # cache _var_params
        if self._var_params is None:
            self._var_params = ParameterSet([var.get_parameter() for var in self._vars])
        return self._var_params

    def _get_var(self, param=None, **kwargs):
        if not isinstance(param, Parameter):
            if isinstance(param, str) and 'twig' not in kwargs.keys():
                kwargs['twig'] = param

            param = self.get_parameter(**kwargs)

        varids = [var.unique_label for var in self._vars]
        if param.uniqueid not in varids:
            raise KeyError("{} was not found in expression".format(param.uniquetwig))
        return self._vars[varids.index(param.uniqueid)]



    def _parse_expr(self, expr):

        # the expression currently has twigs between curly braces,
        # we need to extract these and turn each into a ConstraintVar
        # so that we actually store the uniqueid of the parameter,
        # but always display the /current/ uniquetwig in the expression

        vars_ = []
        lbls = re.findall(r'\{.[^{}]*\}', expr)

        for lbl in lbls:
            twig = lbl.replace('{', '').replace('}', '')
            #~ print "ConstraintParameter._parse_expr lbl: {}, twig: {}".format(lbl, twig)
            var = ConstraintVar(self._bundle, twig)

            # TODO: if var.is_param, we need to make it read-only and required by this constraint, etc

            vars_.append(var)
            expr = expr.replace(lbl, var.safe_label)

        if self.qualifier:
            #~ print "***", self._bundle.__repr__(), self.qualifier, self.component
            ps = self._bundle.filter(qualifier=self.qualifier, component=self.component, dataset=self.dataset, feature=self.feature, kind=self.kind, model=self.model, check_visible=False) - self._bundle.filter(context='constraint', check_visible=False)
            if len(ps) == 1:
                constrained_parameter = ps.get_parameter(check_visible=False,
                                                         check_default=False,
                                                         check_advanced=False,
                                                         check_single=False)
            else:
                raise KeyError("could not find single match for {}".format({'qualifier': self.qualifier, 'component': self.component, 'dataset': self.dataset, 'feature': self.feature, 'model': self.model}))


            var = ConstraintVar(self._bundle, constrained_parameter.twig)

            vars_.append(var)

        return expr, vars_

    @property
    def constrained_parameter(self):
        """
        Access the <phoebe.parameters.Parameter> that is constrained (i.e.
        solved for) by this <phoebe.parameters.ConstraintParameter>.

        This is identical to
        <phoebe.parameters.ConstraintParameter.get_constrained_parameter>.

        See also:
        * <phoebe.parameters.ConstraintParameter.flip_for>
        * <phoebe.frontend.bundle.Bundle.flip_constraint>

        Returns
        -------
        * (<phoebe.parameters>parameter>)
        """
        # try:
        if True:
            return self.get_constrained_parameter()
        # except: # TODO exception type
            # return None

    def get_constrained_parameter(self):
        """
        Access the <phoebe.parameters.Parameter> that is constrained (i.e.
        solved for) by this <phoebe.parameters.ConstraintParameter>.

        This is identical to
        <phoebe.parameters.ConstraintParameter.constrained_parameter>.

        See also:
        * <phoebe.parameters.ConstraintParameter.flip_for>
        * <phoebe.frontend.bundle.Bundle.flip_constraint>

        Returns
        -------
        * (<phoebe.parameters>parameter>)
        """
        return self.get_parameter(qualifier=self.qualifier, component=self.component, dataset=self.dataset, check_visible=False)

    def get_parameter(self, twig=None, **kwargs):
        """
        Access one of the <phoebe.parameters.Parameter> object that is a variable
        in the <phoebe.parameters.ConstraintParameter>.

        **NOTE**: if the filtering results in more than one result, the first
        will be taken instead of raising an error.

        Arguments
        ----------
        * `twig` (string, optional): twig to use for filtering.  See
            <phoebe.parameters.ParameterSet.get_parameter>
        * `**kwargs`: other tags used for filtering.  See
            <phoebe.parameters.ParameterSet.get_parameter>

        Returns
        --------
        * (<phoebe.parameters.Parameter>)

        Raises
        -------
            * KeyError: if the filtering results in 0 matches
        """
        kwargs['twig'] = twig
        kwargs['check_default'] = False
        kwargs['check_visible'] = False
        kwargs['check_advanced'] = False
        kwargs['check_single'] = False
        ps = self.vars.filter(**kwargs)
        if len(ps)==1:
            return ps.get(check_visible=False, check_default=False,
                          check_advanced=False, check_single=False)
        elif len(ps) > 1:
            # TODO: is this safe?  Some constraints may have a parameter listed
            # twice, so we can do this then, but maybe should check to make sure
            # all items have the same uniqueid?  Maybe check len(ps.uniqueids)?
            return ps.to_list()[0]
        else:
            raise KeyError("no result found")

    @property
    def default_unit(self):
        """
        Return the default unit for the <phoebe.parameters.ConstraintParameter>.

        This is identical to <phoebe.parameters.ConstraintParameter.get_default_unit>.

        See also:
        * <phoebe.parameters.ConstraintParameter.set_default_unit>

        Returns
        --------
        * (unit): the current default units.
        """
        return self._default_unit

    def get_default_unit(self):
        """
        Return the default unit for the <phoebe.parameters.ConstraintParameter>.

        This is identical to <phoebe.parameters.ConstraintParameter.default_unit>.

        See also:
        * <phoebe.parameters.ConstraintParameter.set_default_unit>

        Returns
        --------
        * (unit): the current default units.
        """
        return self.default_unit

    def set_default_unit(self, unit):
        """
        Set the default unit for the <phoebe.parameters.ConstraintParameter>.

        See also:
        * <phoebe.parameters.ConstraintParameter.get_default_unit>

        Arguments
        --------
        * `unit` (unit or valid string): the desired new units.  If the Parameter
            currently has default units, then the new units must be compatible
            with the current units

        Raises
        -------
        * Error: if the new and current units are incompatible.
        """
        # TODO: check to make sure can convert from current default unit (if exists)
        if isinstance(unit, unicode) or isinstance(unit, str):
            unit = u.Unit(str(unit))

        if not _is_unit(unit):
            raise TypeError("unit must be a Unit")

        if hasattr(self, '_default_unit') and self._default_unit is not None:
            # we won't use a try except here so that the error comes from astropy
            check_convert = self._default_unit.to(unit)


        self._default_unit = unit

    #@send_if_client   # TODO: this breaks
    def set_value(self, value, **kwargs):
        """
        Set the current value of the <phoebe.parameters.ConstraintParameter>.

        Arguments
        ----------
        * `value` (string): the new value of the Parameter.
        * `**kwargs`: IGNORED

        Raises
        ---------
        * ValueError: if `value` could not be converted to a string.
        * Error: if `value` could not be parsed into a valid constraint expression.
        """
        _orig_value = deepcopy(self.get_value())

        if self._bundle is None:
            raise ValueError("ConstraintParameters must be attached from the bundle, and cannot be standalone")
        value = str(value) # <-- in case unicode
        # if the user wants to see the expression, we'll replace all
        # var.safe_label with var.curly_label
        self._value, self._vars = self._parse_expr(value)
        # reset the cached version of the PS - will be recomputed on next request
        self._var_params = None
        #~ print "***", self.uniquetwig, self.uniqueid
        self._add_history(redo_func='set_value', redo_kwargs={'value': value, 'uniqueid': self.uniqueid}, undo_func='set_value', undo_kwargs={'value': _orig_value, 'uniqueid': self.uniqueid})

    def _update_bookkeeping(self):
        # do bookkeeping on parameters
        self._remove_bookkeeping()
        for var in self._vars:
            param = var.get_parameter()
            if param.qualifier == self.qualifier and param.component == self.component:
                # then this is the currently constrained parameter
                param._is_constraint = self.uniqueid
                if param.uniqueid in param._in_constraints:
                    param._in_constraints.remove(self.uniqueid)
            else:
                # then this is a constraining parameter
                if self.uniqueid not in param._in_constraints:
                    param._in_constraints.append(self.uniqueid)

    def _remove_bookkeeping(self):
        for var in self._vars:
            param = var.get_parameter()
            if param._is_constraint == self.uniqueid:
                param._is_constraint = None
            if self.uniqueid in param._in_constraints:
                param._in_constraints.remove(self.uniqueid)

    @property
    def expr(self):
        """
        Return the expression of the <phoebe.parameters.ConstraintParameter>.
        This is just a shortcut to
        <phoebe.parameters.ConstraintParameter.get_value>.

        Returns
        -------
        * (float)
        """
        return self.get_value()

    #@update_if_client  # TODO: this breaks
    def get_value(self):
        """
        Return the expression/value of the
        <phoebe.parameters.ConstraintParameter>.

        Returns
        -------
        * (float)
        """
        # for access to the sympy-safe expr, just use self._expr
        expr = self._value
        for var in self._vars:
            # update to current unique twig
            var.update_user_label()  # update curly label
            #~ print "***", expr, var.safe_label, var.curly_label
            expr = expr.replace(str(var.safe_label), str(var.curly_label))

        return expr

    def __repr__(self):
        expr = "{} ({})".format(self.expr, "solar units" if self.in_solar_units else "SI")
        if self.qualifier is not None:
            lhs = '{'+self.get_constrained_parameter().uniquetwig+'}'
            return "<ConstraintParameter: {} = {} => {}>".format(lhs, expr, self.result)
        else:
            return "<ConstraintParameter: {} => {}>".format(expr, self.result)

    def __str__(self):
        return "Constrains (qualifier): {}\nExpression in {} (value): {}\nCurrent Result (result): {}".format(self.qualifier, 'solar units' if self.in_solar_units else 'SI', self.expr, self.result)

    def __math__(self, other, symbol, mathfunc):
        #~ print "*** ConstraintParameter.__math__ other.type", type(other)
        if isinstance(other, ConstraintParameter):
            #~ print "*** ConstraintParameter.__math__", symbol, self.result, other.result
            return ConstraintParameter(self._bundle, "(%s) %s (%s)" % (self.expr, symbol, other.expr), default_unit=(getattr(self.result, mathfunc)(other.result).unit))
        elif isinstance(other, Parameter):
            return ConstraintParameter(self._bundle, "(%s) %s {%s}" % (self.expr, symbol, other.uniquetwig), default_unit=(getattr(self.result, mathfunc)(other.quantity).unit))
        elif isinstance(other, u.Quantity):
            #print "***", other, type(other), isinstance(other, ConstraintParameter)
            return ConstraintParameter(self._bundle, "(%s) %s %0.30f" % (self.expr, symbol, _value_for_constraint(other, self)), default_unit=(getattr(self.result, mathfunc)(other).unit))
        elif isinstance(other, float) or isinstance(other, int):
            if symbol in ['+', '-']:
                # assume same units as self (NOTE: NOT NECESSARILY SI) if addition or subtraction
                other = float(other)*self.default_unit
            else:
                # assume dimensionless
                other = float(other)*u.dimensionless_unscaled
            return ConstraintParameter(self._bundle, "(%s) %s %f" % (self.expr, symbol, _value_for_constraint(other, self)), default_unit=(getattr(self.result, mathfunc)(other).unit))
        elif isinstance(other, str):
            return ConstraintParameter(self._bundle, "(%s) %s %s" % (self.expr, symbol, other), default_unit=(getattr(self.result, mathfunc)(eval(other)).unit))
        elif _is_unit(other) and mathfunc=='__mul__':
            # here we'll fake the unit to become a quantity so that we still return a ConstraintParameter
            return self*(1*other)
        else:
            raise NotImplementedError("math using {} with type {} not supported".format(mathfunc, type(other)))

    def __rmath__(self, other, symbol, mathfunc):
        #~ print "*** ConstraintParameter.__rmath__ other.type", type(other)
        if isinstance(other, ConstraintParameter):
            #~ print "*** ConstraintParameter.__math__", symbol, self.result, other.result
            return ConstraintParameter(self._bundle, "(%s) %s (%s)" % (other.expr, symbol, self.expr), default_unit=(getattr(self.result, mathfunc)(other.result).unit))
        elif isinstance(other, Parameter):
            return ConstraintParameter(self._bundle, "{%s} %s (%s)" % (other.uniquetwig, symbol, self.expr), default_unit=(getattr(self.result, mathfunc)(other.quantity).unit))
        elif isinstance(other, u.Quantity):
            #~ print "*** rmath", other, type(other)
            return ConstraintParameter(self._bundle, "%0.30f %s (%s)" % (_value_for_constraint(other, self), symbol, self.expr), default_unit=(getattr(self.result, mathfunc)(other).unit))
        elif isinstance(other, float) or isinstance(other, int):
            if symbol in ['+', '-']:
                # assume same units as self if addition or subtraction
                other = float(other)*self.default_unit
            else:
                # assume dimensionless
                other = float(other)*u.dimensionless_unscaled
            return ConstraintParameter(self._bundle, "%f %s (%s)" % (_value_for_constraint(other, self), symbol, self.expr), default_unit=(getattr(self.result, mathfunc)(other).unit))
        elif isinstance(other, str):
            return ConstraintParameter(self._bundle, "%s %s (%s)" % (other, symbol, self.expr), default_unit=(getattr(self.result, mathfunc)(eval(other)).unit))
        elif _is_unit(other) and mathfunc=='__mul__':
            # here we'll fake the unit to become a quantity so that we still return a ConstraintParameter
            return self*(1*other)
        else:
            raise NotImplementedError("math using {} with type {} not supported".format(mathfunc, type(other)))

    def __add__(self, other):
        return self.__math__(other, '+', '__add__')

    def __radd__(self, other):
        return self.__rmath__(other, '+', '__radd__')

    def __sub__(self, other):
        return self.__math__(other, '-', '__sub__')

    def __rsub__(self, other):
        return self.__math__(other, '-', '__rsub__')

    def __mul__(self, other):
        return self.__math__(other, '*', '__mul__')

    def __rmul__(self, other):
        return self.__rmath__(other, '*', '__rmul__')

    def __div__(self, other):
        return self.__math__(other, '/', '__div__')

    def __rdiv__(self, other):
        return self.__rmath__(other, '/', '__rdiv__')

    def __pow__(self, other):
        return self.__math__(other, '**', '__pow__')

    @property
    def result(self):
        """
        Get the current value (as a quantity) of the result of the expression
        of this <phoebe.parameters.ConstraintParameter>.

        This is identical to <phoebe.parameters.ConstraintParameter.get_result>.

        Returns
        --------
        * (quantity): the current result of evaluating the constraint expression.
        """
        return self.get_result()

    def get_result(self, t=None):
        """
        Get the current value (as a quantity) of the result of the expression
        of this <phoebe.parameters.ConstraintParameter>.

        This is identical to <phoebe.parameters.ConstraintParameter.result>.

        Returns
        --------
        * (quantity): the current result of evaluating the constraint expression.
        """
        # TODO: optimize this:
        # almost half the time is being spent on self.get_value() of which most is spent on var.update_user_label
        # second culprit is converting everything to si
        # third culprit is the dictionary comprehensions

        # in theory, it would be nice to prepare this list at the module import
        # level, but that causes an infinite loop in the imports, so we'll
        # do a re-import here.  If this causes significant lag, it may be worth
        # trying to resolve the infinite loop.
        from phoebe.constraints import builtin
        _constraint_builtin_funcs = [f for f in dir(builtin) if isinstance(getattr(builtin, f), types.FunctionType)]
        _constraint_builtin_funcs += ['sin', 'cos', 'tan', 'arcsin', 'arccos', 'arctan', 'sqrt']

        def eq_needs_builtin(eq):
            for func in _constraint_builtin_funcs:
                if "{}(".format(func) in eq:
                    #print "*** eq_needs_builtin", func
                    return True
            return False

        def get_values(vars, safe_label=True):
            # use np.float64 so that dividing by zero will result in a
            # np.inf
            def _single_value(quantity):
                if self.in_solar_units:
                    return np.float64(u.to_solar(quantity).value)
                else:
                    return np.float64(quantity.si.value)

            return {var.safe_label if safe_label else var.user_label: _single_value(var.get_quantity(t=t)) if var.get_parameter()!=self.constrained_parameter else _single_value(var.get_quantity()) for var in vars}

        eq = self.get_value()

        if _use_sympy and not eq_needs_builtin(eq):
            values = get_values(self._vars, safe_label=True)
            values['I'] = 1 # CHEATING MAGIC
            # just to be safe, let's reinitialize the sympy vars
            for v in self._vars:
                #~ print "creating sympy var: ", v.safe_label
                sympy.var(str(v.safe_label), positive=True)

            # print "***", self._value, values
            eq = sympy.N(self._value, 30)
            # print "***", self._value, values, eq.subs(values), eq.subs(values).evalf(15)
            value = float(eq.subs(values).evalf(15))
        else:
            # order here matters - self.get_value() will update the user_labels
            # to be the current unique twigs
            #print "***", eq, values


            if eq_needs_builtin(eq):
                # the else (which works for np arrays) does not work for the built-in funcs
                # this means that we can't currently support the built-in funcs WITH arrays

                values = get_values(self._vars, safe_label=False)

                # cannot do from builtin import *
                for func in _constraint_builtin_funcs:
                    # I should be shot for doing this...
                    # in order for eval to work, the builtin functions need
                    # to be imported at the top-level, but I don't really want
                    # to do from builtin import * (and even if I did, python
                    # yells at me for doing that), so instead we'll add them
                    # to the locals dictionary.
                    locals()[func] = getattr(builtin, func)

                try:
                    value = float(eval(eq.format(**values)))
                except:
                    value = np.nan


            else:
                # the following works for np arrays
                values = get_values(self._vars, safe_label=True)

                # if any of the arrays are empty (except the one we're filling)
                # then we want to return an empty array as well (the math would fail)
                arrays_filled = True
                for var in self._vars:
                    var_value = var.get_value()
                    #print "***", self.twig, self.constrained_parameter.twig, var.user_label, var_value, isinstance(var_value, np.ndarray), var.unique_label != self.constrained_parameter.uniqueid
                    # if self.qualifier is None then this isn't attached to solve anything yet, so we don't need to worry about checking to see if the var is the constrained parameter
                    if isinstance(var_value, np.ndarray) and len(var_value)==0 and (var.unique_label != self.constrained_parameter.uniqueid or self.qualifier is None):
                        #print "*** found empty array", self.constrainted_parameter.twig, var.safe_label, var_value
                        arrays_filled = False
                        #break  # out of the for loop

                if arrays_filled:
                    #print "*** else else", self._value, values
                    #print "***", _use_sympy, self._value, value
                    value = eval(self._value, values)
                else:
                    #print "*** EMPTY ARRAY FROM CONSTRAINT"
                    value = np.array([])

        #~ return value

        # let's assume the math was correct to give SI and we want units stored in self.default_units

        if self.default_unit is not None:
            if self.in_solar_units:
                convert_scale = u.to_solar(self.default_unit)
            else:
                convert_scale = self.default_unit.to_system(u.si)[0].scale
            #value = float(value/convert_scale) * self.default_unit
            value = value/convert_scale * self.default_unit


        return value

    def flip_for(self, twig=None, expression=None, **kwargs):
        """
        Flip the constraint expression to solve for for any of the parameters
        in the expression.

        The filtering (with `twig` and `**kwargs`) must find a single match
        among the Parameters in the expression.  See
        <phoebe.parameters.ConstraintParameter.vars> and
        <phoebe.parameters.ConstraintParameter.get_parameter>.

        See also:
        * <phoebe.frontend.bundle.Bundle.flip_constraint>

        Arguments
        ----------
        * `twig` (string, optional): the twig of the Parameter to constraint (solve_for).
        * `expression` (string, optional): provide the new expression.  If not
            provided, the expression will be pulled from the constraint func
            if possible, or solved for analytically if sympy is installed.
        * `**kwargs`: tags to be used for filtering for the newly constrained
            Parameter.
        """

        _orig_expression = self.get_value()

        # try to get the parameter from the bundle
        kwargs['twig'] = twig
        newly_constrained_var = self._get_var(**kwargs)
        newly_constrained_param = self.get_parameter(**kwargs)

        check_kwargs = {k:v for k,v in newly_constrained_param.meta.items() if k not in ['context', 'twig', 'uniquetwig']}
        check_kwargs['context'] = 'constraint'
        if len(self._bundle.filter(**check_kwargs)):
            raise ValueError("'{}' is already constrained".format(newly_constrained_param.twig))

        currently_constrained_var = self._get_var(qualifier=self.qualifier, component=self.component)
        currently_constrained_param = currently_constrained_var.get_parameter() # or self.constrained_parameter

        import constraint
        if self.constraint_func is not None and hasattr(constraint, self.constraint_func):
            # then let's see if the method is capable of resolving for use
            # try:
            if True:
                # TODO: this is not nearly general enough, each method takes different arguments
                # and getting solve_for as newly_constrained_param.qualifier

                lhs, rhs, constraint_kwargs = getattr(constraint, self.constraint_func)(self._bundle, solve_for=newly_constrained_param, **self.constraint_kwargs)
            # except NotImplementedError:
            #     pass
            # else:
                # TODO: this needs to be smarter and match to self._get_var().user_label instead of the current uniquetwig

                expression = rhs._value # safe expression
                #~ print "*** flip by recalling method success!", expression

        # print "***", lhs._value, rhs._value

        if expression is not None:
            expression = expression

        elif _use_sympy:


            eq_safe = "({}) - {}".format(self._value, currently_constrained_var.safe_label)

            #~ print "*** solving {} for {}".format(eq_safe, newly_constrained_var.safe_label)

            expression = sympy.solve(eq_safe, newly_constrained_var.safe_label)[0]

            #~ print "*** solution: {}".format(expression)

        else:
            # TODO: ability for built-in constraints to flip themselves
            # we could access self.kind and re-call that with a new solve_for option?
            raise ValueError("must either have sympy installed or provide a new expression")

        self._qualifier = newly_constrained_param.qualifier
        self._component = newly_constrained_param.component
        self._kind = newly_constrained_param.kind

        self._value = str(expression)
        # reset the default_unit so that set_default_unit doesn't complain
        # about incompatible units
        self._default_unit = None
        self.set_default_unit(newly_constrained_param.default_unit)

        self._update_bookkeeping()

        self._add_history(redo_func='flip_constraint', redo_kwargs={'expression': expression, 'uniqueid': newly_constrained_param.uniqueid}, undo_func='flip_constraint', undo_kwargs={'expression': _orig_expression, 'uniqueid': currently_constrained_param.uniqueid})


class HistoryParameter(Parameter):
    def __init__(self, bundle, redo_func, redo_kwargs, undo_func, undo_kwargs, **kwargs):
        """
        see <phoebe.parameters.Parameter.__init__>

        This Parameter should never be created manually, but instead handled
        by the <phoebe.frontend.bundle.Bundle>.

        Arguments
        -----------
        * `bundle`
        * `redo_func`
        * `redo_kwargs`
        * `undo_func`
        * `undo_kwargs`
        """
        dump = kwargs.pop('qualifier', None)
        kwargs['context'] = 'history'
        super(HistoryParameter, self).__init__(qualifier='history', **kwargs)

        # usually its the bundle's job to attach param._bundle after the
        # creation of a parameter.  But in this case, having access to the
        # bundle is necessary in order to check if function names are valid
        # methods of the bundle
        self._bundle = bundle

        # if a function itself is passed instead of the string name, convert
        if hasattr(redo_func, '__call__'):
            redo_func = redo_func.__name__
        if hasattr(undo_func, '__call__'):
            undo_func = undo_func.__name__

        # check to make sure the funcs are valid methods of the bundle
        if not hasattr(self._bundle, redo_func):
            raise ValueError("bundle does not have '{}' method".format(redo_func))
        if not hasattr(self._bundle, undo_func):
            raise ValueError("bundle does not have '{}' method".format(undo_func))

        self._redo_func = redo_func
        self._redo_kwargs = redo_kwargs
        self._undo_func = undo_func
        self._undo_kwargs = undo_kwargs

        self._affected_params = []


        # TODO: how can we hold other parameters affect (ie. if the user calls set_value('incl', 80) and there is a constraint on asini that changes a... how do we log that here)

        self._dict_fields_other = ['redo_func', 'redo_kwargs', 'undo_func', 'undo_kwargs', 'advanced']
        self._dict_fields = _meta_fields_all + self._dict_fields_other

    def __repr__(self):
        """
        """
        return "<HistoryParameter: {} | keys: {}>".format(self.history, ', '.join(self._dict_fields_other))

    def __str__(self):
        """
        """
        # TODO: fill in str representation
        return "{}\nredo: {}\nundo: {}".format(self.history, self.redo_str, self.undo_str)

    def to_string_short(self):
        """
        An abbreviated string representation of the <phoebe.parameters.HistoryParameter>.

        See also:
        * <phoebe.parameters.Parameter.to_string>

        Returns
        ----------
        * (string)
        """
        # this is what will be printed when in a PS (ie bundle.get_history())
        return "redo: {}, undo: {}".format(self.redo_str, self.undo_str)

    @property
    def undo_str(self):
        """
        """
        undo_kwargs = self.undo_kwargs
        if undo_kwargs is not None:
            return "{}({})".format(self.undo_func, ", ".join("{}={}".format(k,v) for k,v in undo_kwargs.items()))
        else:
            return "no longer undoable"

    @property
    def redo_str(self):
        """
        """
        redo_kwargs = self.redo_kwargs
        if redo_kwargs is not None:
            return "{}({})".format(self.redo_func, ", ".join("{}={}".format(k,v) for k,v in redo_kwargs.items()))
        else:
            return "no longer redoable"

    @property
    def redo_func(self):
        """
        """
        return self._redo_func

    @property
    def redo_kwargs(self):
        """
        """
        _redo_kwargs = deepcopy(self._redo_kwargs)
        if 'uniqueid' in _redo_kwargs.keys():
            uniqueid = _redo_kwargs.pop('uniqueid')
            try:
                _redo_kwargs['twig'] = self._bundle.get_parameter(uniqueid=uniqueid).uniquetwig
            except ValueError:
                # then the uniqueid is no longer available and we can no longer undo this item
                return None
        return _redo_kwargs

    @property
    def undo_func(self):
        """
        """
        return self._undo_func

    @property
    def undo_kwargs(self):
        """
        """
        _undo_kwargs = deepcopy(self._undo_kwargs)
        if 'uniqueid' in _undo_kwargs.keys():
            uniqueid = _undo_kwargs.pop('uniqueid')
            try:
                _undo_kwargs['twig'] = self._bundle.get_parameter(uniqueid=uniqueid).uniquetwig
            except ValueError:
                # then the uniqeuid is no longer available and we can no longer undo this item
                return None
        return _undo_kwargs

    @property
    def affected_params(self):
        """
        """
        return self.get_affected_params

    def get_affected_params(self, return_twigs=False):
        """
        """
        raise NotImplementedError
        if return_twigs:
            return [self._bundle.get_parameter(uniqueid=uniqueid).uniquetwig]
        else:
            return [self._bundle.get_parameter(uniqueid=uniqueid)]

    def redo(self):
        """
        """
        if self.redo_kwargs is None:
            # TODO: logger message explaining no longer redoable
            return
        # TODO: logger message
        return getattr(self._bundle, self._redo_func)(**self._redo_kwargs)

    def undo(self):
        """
        """
        if self.undo_kwargs is None:
            # TODO: logger message explaining no longer undoable
            return
        # TODO: logger message
        return getattr(self._bundle, self._undo_func)(**self._undo_kwargs)


class JobParameter(Parameter):
    """
    Parameter that tracks a submitted job (detached run_compute or run_fitting)
    """
    def __init__(self, b, location, status_method, retrieve_method, server_status=None, **kwargs):
        """
        see <phoebe.parameters.Parameter.__init__>
        """
        _qualifier = kwargs.pop('qualifier', None)
        super(JobParameter, self).__init__(qualifier='detached_job', **kwargs)

        self._bundle = b
        self._server_status = server_status
        self._location = location
        self._status_method = status_method
        self._retrieve_method = retrieve_method
        self._value = 'unknown'
        #self._randstr = randstr

        # TODO: may need to be more clever once remote servers are supported
        self._script_fname = os.path.join(location, '_{}.py'.format(self.uniqueid))
        self._results_fname = os.path.join(location, '_{}.out'.format(self.uniqueid))

        # TODO: add a description?

        self._dict_fields_other = ['description', 'value', 'server_status', 'location', 'status_method', 'retrieve_method', 'uniqueid', 'advanced']
        self._dict_fields = _meta_fields_all + self._dict_fields_other

    def __str__(self):
        """
        """
        # TODO: implement a nice(r) string representation
        return "qualifier: {}\nstatus: {}".format(self.qualifier, self.status)

    #@update_if_client # get_status will make API call if JobParam points to a server
    def get_value(self, **kwargs):
        """
        JobParameter doesn't really have a value, but for the sake of Parameter
        representations, we'll provide the current status.

        Also see:
            * :meth:`location`
            * :meth:`status_method`
            * :meth:`retrieve_method`
            * :meth:`status`
            * :meth:`attach`
        """
        return self.status

    def set_value(self, *args, **kwargs):
        """
        <phoebe.parameters.JobParameter> is read-only.  Calling set_value
        will raise an Error.

        Raises
        --------
        * NotImplementedError: because this never will be
        """

        raise NotImplementedError("JobParameter is a read-only parameter.  Call status or attach()")

    @property
    def server_status(self):
        """
        """
        return self._server_status

    @property
    def location(self):
        """
        """
        return self._location

    @property
    def status_method(self):
        """
        """
        return self._status_method

    @property
    def retrieve_method(self):
        """
        """
        return self._retrieve_method

    @property
    def status(self):
        """
        :raises NotImplementedError: if status isn't implemented for the given :meth:`status_method
        """
        return self.get_status()

    def get_status(self):
        """
        [NOT IMPLEMENTED]
        """
        if not _can_requests:
            raise ImportError("requests module required for external jobs")

        if self._value == 'loaded':
            status = 'loaded'

        elif not _is_server and self._bundle is not None and self._server_status is not None:
            if self._value in ['complete']:
                # then we have no need to bother checking again
                status = self._value
            else:
                url = self._server_status
                logger.info("checking job status on server from {}".format(url))
                # "{}/{}/parameters/{}".format(server, bundleid, self.uniqueid)
                r = requests.get(url, timeout=5)
                try:
                    rjson = r.json()
                except ValueError:
                    # TODO: better exception here - perhaps look for the status code from the response?
                    status = self._value
                else:
                    status = rjson['data']['attributes']['value']

        else:

            if self.status_method == 'exists':
                output_exists = os.path.isfile("_{}.out".format(self.uniqueid))
                if output_exists:
                    status = 'complete'
                else:
                    status = 'unknown'
            else:
                raise NotImplementedError

        # here we'll set the value to be the latest CHECKED status for the sake
        # of exporting to JSON and updating the status for clients.  get_value
        # will still call status so that it will return the CURRENT value.
        self._value = status
        return status

    def _retrieve_results(self):
        """
        [NOT IMPLEMENTED]
        """
        # now the file with the model should be retrievable from self._result_fname
        result_ps = ParameterSet.open(self._results_fname)
        return result_ps

    def attach(self, wait=True, sleep=5, cleanup=True):
        """

        :parameter int sleep: number of seconds to sleep between status checks
        :parameter bool cleanup: whether to delete this parameter and any temporary
            files once the results are loaded (default: True)
        :raises ValueError: if not attached to a bundle
        :raises NotImplementedError: because it isn't
        """
        if not _can_requests:
            raise ImportError("requests module required for external jobs")


        if not self._bundle:
            raise ValueError("can only attach a job if attached to a bundle")

        #if self._value == 'loaded':
        #    raise ValueError("results have already been loaded")
        status = self.get_status()
        if not wait and status!='complete':
            if status in ['loaded']:
                logger.info("job already loaded")
            else:
                logger.info("current status: {}, check again or use wait=True".format(status))
            return status


        while self.get_status() not in ['complete', 'loaded']:
            # TODO: any way we can not make 2 calls to self.status here?
            logger.info("current status: {}, trying again in {}s".format(self.get_status(), sleep))
            time.sleep(sleep)

        if self._server_status is not None and not _is_server:
            # then we are no longer attached as a client to this bundle on
            # the server, so we need to just pull the results manually
            url = self._server_status
            logger.info("pulling job results from server from {}".format(url))
            # "{}/{}/parameters/{}".format(server, bundleid, self.uniqueid)
            r = requests.get(url, timeout=5)
            rjson = r.json()

            # status should already be complete because of while loop above,
            # but could always check the following:
            # rjson['value']['attributes']['value'] == 'complete'

            # TODO: server needs to sideload results once complete
            newparams = rjson['included']
            self._bundle._attach_param_from_server(newparams)


        else:
            logger.info("current status: {}, pulling job results".format(self.status))
            result_ps = self._retrieve_results()

            # now we need to attach result_ps to self._bundle
            # TODO: is creating metawargs here necessary?  Shouldn't the params already be tagged?
            metawargs = {'compute': result_ps.compute, 'model': result_ps.model, 'context': 'model'}
            self._bundle._attach_params(result_ps, **metawargs)

            if cleanup:
                os.remove(self._script_fname)
                os.remove(self._results_fname)

        self._value = 'loaded'

        # TODO: add history?

        return self._bundle.get_model(self.model)<|MERGE_RESOLUTION|>--- conflicted
+++ resolved
@@ -7622,11 +7622,7 @@
         self._in_solar_units = kwargs.get('in_solar_units', False)
         self.set_value(value)
         self.set_default_unit(default_unit)
-<<<<<<< HEAD
-        self._dict_fields_other = ['description', 'value', 'default_unit', 'constraint_func', 'constraint_kwargs', 'advanced']
-=======
-        self._dict_fields_other = ['description', 'value', 'default_unit', 'constraint_func', 'constraint_kwargs', 'in_solar_units']
->>>>>>> 37b62430
+        self._dict_fields_other = ['description', 'value', 'default_unit', 'constraint_func', 'constraint_kwargs', 'in_solar_units', 'advanced']
         self._dict_fields = _meta_fields_all + self._dict_fields_other
 
     @property
