"""Parameters and ParameterSets.

General logic for all Parameters and ParameterSets which makeup the overall
framework of the PHOEBE 2.0 frontend.
"""

from phoebe.constraints.expression import ConstraintVar
# from phoebe.constraints import builtin
from phoebe.parameters.twighelpers import _uniqueid_to_uniquetwig
from phoebe.parameters.twighelpers import _twig_to_uniqueid
from phoebe.frontend import tabcomplete
from phoebe.dependencies import nparray
from phoebe.utils import parse_json

import sys
import random
import string
import functools
import itertools
import re
import sys
import os
import difflib
import time
import types
from collections import OrderedDict
from fnmatch import fnmatch
from copy import deepcopy
import readline
import numpy as np

import json
try:
    import ujson
except ImportError:
    _can_ujson = False
else:
    _can_ujson = True

import webbrowser
from datetime import datetime

if os.getenv('PHOEBE_ENABLE_EXTERNAL_JOBS', 'FALSE').upper() == 'TRUE':
    try:
        import requests
    except ImportError:
        _can_requests = False
    else:
        _can_requests = True
else:
    _can_requests = False

if sys.version_info[0] == 3:
  unicode = str

# things needed to be imported at top-level for constraints to solve:
from numpy import sin, cos, tan, arcsin, arccos, arctan, sqrt

from phoebe import u
from phoebe import conf
from phoebe import list_passbands, list_installed_passbands, list_online_passbands, download_passband

if os.getenv('PHOEBE_ENABLE_SYMPY', 'FALSE').upper() == 'TRUE':
    try:
        import sympy
    except ImportError:
        _use_sympy = False
    else:
        _use_sympy = True
else:
    _use_sympy = False

_use_sympy = False
_is_server = False

if os.getenv('PHOEBE_ENABLE_PLOTTING', 'TRUE').upper() == 'TRUE':
    try:
        from phoebe.dependencies import autofig
    except (ImportError, TypeError):
        _use_autofig = False
    else:
        _use_autofig = True
else:
    _use_autofig = False

import logging
logger = logging.getLogger("PARAMETERS")
logger.addHandler(logging.NullHandler())


_parameter_class_that_require_bundle = ['HistoryParameter', 'TwigParameter',
                                        'ConstraintParameter', 'JobParameter']

_meta_fields_twig = ['time', 'qualifier', 'history', 'feature', 'component',
                     'dataset', 'constraint', 'compute', 'model', 'fitting',
                     'feedback', 'plugin', 'figure', 'kind',
                     'context']

_meta_fields_all = _meta_fields_twig + ['twig', 'uniquetwig', 'uniqueid']
_meta_fields_filter = _meta_fields_all + ['constraint_func', 'value']

_contexts = ['history', 'system', 'component', 'feature',
             'dataset', 'constraint', 'compute', 'model', 'fitting',
             'feedback', 'plugin', 'figure', 'setting']

# define a list of default_forbidden labels
# an individual ParameterSet may build on this list with components, datasets,
# etc for labels
# components and datasets should also forbid this list
_forbidden_labels = deepcopy(_meta_fields_all)

# forbid all "contexts", although should already be in _meta_fields_all
_forbidden_labels += _contexts

# forbid all "methods"
_forbidden_labels += ['value', 'adjust', 'prior', 'posterior', 'default_unit',
                      'quantity',
                      'unit', 'timederiv', 'visible_if', 'description', 'result']

# forbid some random things
_forbidden_labels += ['protomesh', 'pbmesh']
_forbidden_labels += ['bol']

# forbid all kinds
_forbidden_labels += ['lc', 'rv', 'lp', 'sp', 'orb', 'mesh']
_forbidden_labels += ['star', 'orbit', 'envelope']
_forbidden_labels += ['spot', 'pulsation']
_forbidden_labels += ['phoebe', 'legacy', 'jktebop', 'photodynam', 'ellc']



# we also want to forbid any possible qualifiers
# from system:
_forbidden_labels += ['t0', 'ra', 'dec', 'epoch', 'distance', 'vgamma', 'hierarchy']

# from setting:
_forbidden_labels += ['phoebe_version', 'log_history', 'dict_filter',
                      'dict_set_all', 'run_checks_compute']

# from component
_forbidden_labels += ['requiv', 'requiv_max', 'requiv_min', 'teff', 'abun', 'logg',
                      'fillout_factor', 'pot_min', 'pot_max',
                      'syncpar', 'period', 'pitch', 'yaw', 'incl', 'long_an',
                      'gravb_bol', 'irrad_frac_refl_bol', 'irrad_frac_lost_bol',
                      'ld_func_bol', 'ld_coeffs_bol', 'mass', 'dpdt', 'per0',
                      'dperdt', 'ecc', 'deccdt', 't0_perpass', 't0_supconj',
                      't0_ref', 'mean_anom', 'q', 'sma', 'asini', 'ecosw', 'esinw',
                      ]

# from dataset:
_forbidden_labels += ['times', 'fluxes', 'sigmas',
                     'compute_times', 'compute_phases', 'compute_phases_t0',
                     'ld_mode', 'ld_func', 'ld_coeffs', 'ld_coeffs_source',
                     'passband', 'intens_weighting',
                     'pblum_mode', 'pblum_ref', 'pblum', 'pbflux',
                     'pblum_dataset', 'pblum_component',
                     'l3_mode', 'l3', 'l3_frac',
                     'exptime', 'rvs', 'wavelengths',
                     'flux_densities', 'profile_func', 'profile_rest', 'profile_sv',
                     'Ns', 'time_ecls', 'time_ephems', 'etvs',
                     'us', 'vs', 'ws', 'vus', 'vvs', 'vws',
                     'include_times', 'columns', 'coordinates',
                     'uvw_elements', 'xyz_elements',
                     'pot', 'rpole', 'volume',
                     'xs', 'ys', 'zs', 'vxs', 'vys', 'vzs',
                     'nxs', 'nys', 'nzs', 'nus', 'nvs', 'nws',
                     'areas', 'rs', 'rprojs', 'loggs', 'teffs', 'mus',
                     'visible_centroids', 'visibilities',
                     'intensities', 'abs_intensities',
                     'normal_intensities', 'abs_normal_intensities',
                     'boost_factors', 'ldint', 'ptfarea',
                     'pblum', 'pblum_ext', 'abs_pblum', 'abs_pblum_ext']


# from compute:
_forbidden_labels += ['enabled', 'dynamics_method', 'ltte',
                      'gr', 'stepsize', 'integrator',
                      'irrad_method', 'boosting_method', 'mesh_method', 'distortion_method',
                      'ntriangles', 'rv_grav',
                      'mesh_offset', 'mesh_init_phi', 'horizon_method', 'eclipse_method',
                      'atm', 'lc_method', 'rv_method', 'fti_method', 'fti_oversample',
                      'etv_method', 'etv_tol',
                      'gridsize', 'refl_num', 'ie',
                      'stepsize', 'orbiterror', 'ringsize',
                      'exact_grav', 'grid', 'hf'
                      ]

# from feature:
_forbidden_labels += ['colat', 'long', 'radius', 'relteff',
                      'radamp', 'freq', 'l', 'm', 'teffext'
                      ]

# from figure:
_forbidden_labels += ['color', 'marker', 'linestyle']

# ? and * used for wildcards in twigs
_twig_delims = ' \t\n`~!#$%^&)-=+]{}\\|;,<>/:'


_singular_to_plural = {'time': 'times', 'phase': 'phases', 'flux': 'fluxes', 'sigma': 'sigmas',
                       'rv': 'rvs', 'flux_density': 'flux_densities',
                       'time_ecl': 'time_ecls', 'time_ephem': 'time_ephems', 'N': 'Ns',
                       'x': 'xs', 'y': 'ys', 'z': 'zs', 'vx': 'vxs', 'vy': 'vys',
                       'vz': 'vzs', 'nx': 'nxs', 'ny': 'nys', 'nz': 'nzs',
                       'u': 'us', 'v': 'vs', 'w': 'ws', 'vu': 'vus', 'vv': 'vvs',
                       'vw': 'vws', 'nu': 'nus', 'nv': 'nvs', 'nw': 'nws',
                       'cosbeta': 'cosbetas', 'logg': 'loggs', 'teff': 'teffs',
                       'r': 'rs', 'rproj': 'rprojs', 'mu': 'mus',
                       'visibility': 'visibilities'}
_plural_to_singular = {v:k for k,v in _singular_to_plural.items()}

def _singular_to_plural_get(k):
    return _singular_to_plural.get(k, k)

def _plural_to_singular_get(k):
    return _plural_to_singular.get(k, k)

def send_if_client(fctn):
    """Intercept and send to the server if bundle is in client mode."""
    @functools.wraps(fctn)
    def _send_if_client(self, *args, **kwargs):
        fctn_map = {'set_quantity': 'set_value',
                    'set_value': 'set_value',
                    'set_default_unit': 'set_default_unit'}
        b = self._bundle
        if b is not None and b.is_client:
            # TODO: self._filter???
            # TODO: args???
            method = fctn_map.get(fctn.__name__, 'bundle_method')
            d = self._filter if hasattr(self, '_filter') \
                else {'uniqueid': self.uniqueid}
            d['bundleid'] = b._bundleid
            d['args'] = args
            d['fctn'] = fctn.__name__
            for k, v in kwargs.items():
                if hasattr(v, 'to_json'):
                    v = v.to_json()
                d[k] = v

            logger.info('emitting {} ({}) to server'.format(method, d))
            b._socketio.emit(method, d)

            if fctn.__name__ in ['run_compute', 'run_fitting']:
                # then we're expecting a quick response with an added jobparam
                # let's add that now
                self._bundle.client_update()
        else:
            return fctn(self, *args, **kwargs)
    return _send_if_client


def update_if_client(fctn):
    """Intercept and check updates from server if bundle is in client mode."""
    @functools.wraps(fctn)
    def _update_if_client(self, *args, **kwargs):
        b = self._bundle
        if b is None or not hasattr(b, 'is_client'):
            return fctn(self, *args, **kwargs)
        elif b.is_client and \
                (b._last_client_update is None or
                (datetime.now() - b._last_client_update).seconds > 1):

            b.client_update()
        return fctn(self, *args, **kwargs)
    return _update_if_client


def _uniqueid(n=30):
    """Return a unique string with length n.

    :parameter int N: number of character in the uniqueid
    :return: the uniqueid
    :rtype: str
    """
    return ''.join(random.SystemRandom().choice(
                   string.ascii_uppercase + string.ascii_lowercase)
                   for _ in range(n))

def _is_unit(unit):
    return isinstance(unit, u.Unit) or isinstance(unit, u.CompositeUnit) or isinstance(unit, u.IrreducibleUnit)

def _value_for_constraint(item, constraintparam=None):
    if getattr(item, 'keep_in_solar_units', False):
        # for example, constants defined in the constraint itself can have
        # this attribute added to force them to stay in solar units in the constraint
        return item.value
    elif constraintparam is not None and constraintparam.in_solar_units:
        return u.to_solar(item).value
    else:
        return item.si.value


def parameter_from_json(dictionary, bundle=None):
    """Load a single parameter from a JSON dictionary.

    Arguments
    ----------
    * `parameter` (dict): the dictionarry containing the parameter information
    * `bundle` (<phoebe.frontend.bundle.Bundle>, optional): the bundle object
        that the parameter will be attached to

    Returns
    --------
    * an instantiated <phoebe.parameters.Parameter> object>
    """
    if isinstance(dictionary, str):
        dictionary = json.loads(dictionary, object_pairs_hook=parse_json)

    classname = dictionary.pop('Class')

    if classname not in _parameter_class_that_require_bundle:
        bundle = None

    # now let's do some dirty magic and get the actual classitself
    # from THIS module.  __name__ is a string to lookup this module
    # from the sys.modules dictionary
    cls = getattr(sys.modules[__name__], classname)

    return cls._from_json(bundle, **dictionary)

def _instance_in(obj, *types):
    for typ in types:
        if isinstance(obj, typ):
            return True

    return False

def _fnmatch(to_this, expression_or_string):
    if '*' in expression_or_string or '?' in expression_or_string:
        return fnmatch(to_this, expression_or_string)
    else:
        return expression_or_string == to_this

class ParameterSetInfo(dict):
    def __init__(self, ps, attribute):
        super(dict, self).__init__()
        self._attribute = attribute

        for qualifier in ps.qualifiers:
            entries_this_qualifier = {}
            for param in ps.filter(qualifier=qualifier, check_visible=False, check_default=False).to_list():
                if not hasattr(param, attribute):
                    continue

                value = str(getattr(param, attribute))
                if value not in entries_this_qualifier.keys():
                    entries_this_qualifier[value] = []

                entries_this_qualifier[value].append(param.uniqueid)

            if not len(entries_this_qualifier):
                # then the hasattr hasn't returned anything, so we don't need to
                # do anything for this qualifier
                continue


            if len(entries_this_qualifier) == 1:
                self[qualifier] = value
            else:
                for value, uniqueids in entries_this_qualifier.items():
                    self[ps.filter(uniqueid=uniqueids, check_visible=False, check_default=False).common_twig] = value

    def __repr__(self):
        return "<ParameterSetInfo (qualifier/twig: {}): {}>".format(self._attribute, {k:v for k,v in self.items()})

    def __str__(self):
        """String representation for the ParameterSet."""
        if len(self.keys()):
            param_info = "\n".join("{:>32}: {}".format(k,v) for k,v in sorted(self.items()))
        else:
            param_info = "NO PARAMETERS"

        return "ParameterSetInfo: (qualfier/twig: {})\n".format(self._attribute)+param_info



class ParameterSet(object):
    """ParameterSet.

    The ParameterSet is an abstract list of Parameters which can then be
    filtered into another ParameterSet or Parameter by filtering on set tags of
    the Parameter or on "twig" notation (a single string using '@' symbols to
    separate these same tags).
    """

    def __init__(self, params=[]):
        """Initialize a new ParameterSet.

        Arguments
        ---------
        * `params` (list, optional, default=[]): list of
            <phoebe.parameters.Parameter> objects.

        Returns:
        --------
        * an instantiated <phoebe.parameters.ParameterSet>.
        """
        self._bundle = None
        self._filter = {}

        if len(params) and not isinstance(params[0], Parameter):
            # then attempt to load as if json
            self._params = []
            for param_dict in params:
                self._params += [parameter_from_json(param_dict, self)]

            for param in self._params:
                param._bundle = self
        else:
            self._params = params

        self._qualifier = None
        self._time = None
        self._history = None
        self._component = None
        self._dataset = None
        self._constraint = None
        self._compute = None
        self._model = None
        self._fitting = None
        self._feedback = None
        self._plugin = None
        self._figure = None
        self._kind = None
        self._context = None

        # just as a dummy, this'll be filled and handled by to_dict()
        self._next_field = 'key'

        self._set_meta()

        # force an update to _next_field
        self.to_dict(skip_return=True)

        # set tab completer
        readline.set_completer(tabcomplete.Completer().complete)
        readline.set_completer_delims(_twig_delims)
        readline.parse_and_bind("tab: complete")

    def __repr__(self):
        """Representation for the ParameterSet."""
        self.to_dict()  # <-- to force an update to _next_field
        if len(self._params):
            if len(self.keys()) and self.keys()[0] is not None:
                return "<ParameterSet: {} parameters | {}s: {}>"\
                    .format(len(self._params),
                            self._next_field,
                            ', '.join(self.keys()))
            else:
                return "<ParameterSet: {} parameters>"\
                    .format(len(self._params))
        else:
            return "<ParameterSet: EMPTY>"

    def __str__(self):
        """String representation for the ParameterSet."""
        if len(self._params):
            param_info = "\n".join([p.to_string_short() for p in self._params])
        else:
            param_info = "NO PARAMETERS"

        return "ParameterSet: {} parameters\n".format(len(self._params))+param_info

    def __lt__(self, other):
        raise NotImplementedError("comparison operators with ParameterSets are not supported")

    def __le__(self, other):
        raise NotImplementedError("comparison operators with ParameterSets are not supported")

    def __gt__(self, other):
        raise NotImplementedError("comparison operators with ParameterSets are not supported")

    def __ge__(self, other):
        raise NotImplementedError("comparison operators with ParameterSets are not supported")

    def __eq__(self, other):
        raise NotImplementedError("comparison operators with ParameterSets are not supported")

    def __ne__(self, other):
        raise NotImplementedError("comparison operators with ParameterSets are not supported")

    @property
    def info(self):
        """
        Shortcut to <phoebe.parameters.ParameterSet.get_info> with the default
        arguments.
        """
        return self.get_info()

    def get_info(self, attribute='description', **kwargs):
        """
        Access any available attribute across the ParameterSet.  This returns
        a dictionary-like object where keys are the qualifier or twig
        and values are according to the value passed to `attribute`.  Any
        entries that can be merged (because they have the same value) will
        be into a single entry.  Any that cannot, will show the shortest
        common twig of all parameters that apply to that entry.  Parameters
        without the requested `attribute` will omitted (non-FloatParameters will
        be excluded if `attribute` is 'default_unit', for example).

        See also:
        * <phoebe.parameters.ParameterSet.info>

        Arguments
        -------------
        * `attribute` (string, optional, default='description'): attribute
            to access for each parameter.  This will be the values in the
            returned dictionary object.
        * `**kwargs`: additional keyword arguments are first sent to
            <phoebe.parameters.ParameterSet.filter>.

        Returns
        -----------
        * a dictionary-like object that is subclassed to provide a nice
          representation when printed to the screen.
        """
        if len(kwargs.items()):
            return self.filter(**kwargs).get_info(attribute)
        return ParameterSetInfo(self, attribute)

    @property
    def meta(self):
        """Dictionary of all meta-tags.

        This is a shortcut to the <phoebe.parameters.ParameterSet.get_meta> method.
        See <phoebe.parameters.ParameterSet.get_meta> for the ability to ignore
        certain keys.

        See all the meta-tag properties that are shared by ALL Parameters. If a
        given value is 'None', that means that it is not shared among ALL
        Parameters.  To see the different values among the Parameters, you can
        access that attribute.

        For example: if `ps.meta['context'] == None`, you can see all values
        through `ps.contexts`.

        See also:
        * <phoebe.parameters.ParameterSet.tags>

        Returns
        ----------
        * (dict) an ordered dictionary of all tag properties
        """
        return self.get_meta()

    def get_meta(self, ignore=['uniqueid']):
        """Dictionary of all meta-tags, with option to ignore certain tags.

        See all the meta-tag properties that are shared by ALL Parameters.
        If a given value is 'None', that means that it is not shared
        among ALL Parameters.  To see the different values among the
        Parameters, you can access that attribute.

        For example: if `ps.meta['context'] == None`, you can see all values
        through `ps.contexts`.

        See also:
        * <phoebe.parameters.ParameterSet.meta>
        * <phoebe.parameters.ParameterSet.tags>
        * <phoebe.parameters.Parameter.get_meta>

        Arguments
        -----------
        * `ignore` (list, optional, default=['uniqueid']): list of keys to exclude
            from the returned dictionary.

        Returns
        ----------
        * (dict) an ordered dictionary of all tag properties
        """
        return OrderedDict([(k, getattr(self, k))
                            for k in _meta_fields_twig
                            if k not in ignore])

    def set_meta(self, **kwargs):
        """Set the value of tags for all Parameters in this ParameterSet.

        Arguments
        -----------
        * `**kwargs`: tag value pairs to be set for all <phoebe.parameters.Parameter>
            objects in this <phoebe.parameters.ParameterSet>
        """
        for param in self.to_list():
            for k, v in kwargs.items():
                # Here we'll set the attributes (_context, _qualifier, etc)
                if getattr(param, '_{}'.format(k)) is None:
                    setattr(param, '_{}'.format(k), v)

    def _options_for_tag(self, tag, include_default=True):
        # keys_for_this_field = set([getattr(p, tag)
        #                            for p in self.to_list()
        #                            if getattr(p, tag) is not None])

        # especially as the PS gets larger, this is actually somewhat cheaper
        # than building the large list and taking the set.
        keys_for_this_field = []
        for p in self.to_list():
            key = getattr(p, tag)
            if key is not None and key not in keys_for_this_field and (include_default or key!='_default'):
                keys_for_this_field.append(key)

        return keys_for_this_field

    @property
    def tags(self):
        """Returns a dictionary that lists all available tags that can be used
        for further filtering.

        See also:
        * <phoebe.parameters.ParameterSet.meta>
        * <phoebe.parameters.Parameter.meta>

        Will include entries from the plural attributes:
        * <phoebe.parameters.ParameterSet.contexts>
        * <phoebe.parameters.ParameterSet.kinds>
        * <phoebe.parameters.ParameterSet.models>
        * <phoebe.parameters.ParameterSet.computes>
        * <phoebe.parameters.ParameterSet.constraints>
        * <phoebe.parameters.ParameterSet.datasets>
        * <phoebe.parameters.ParameterSet.components>
        * <phoebe.parameters.ParameterSet.features>
        * <phoebe.parameters.ParameterSet.times>
        * <phoebe.parameters.ParameterSet.qualifiers>

        Returns
        ----------
        * (dict) a dictionary of all plural tag attributes.
        """
        ret = {}
        for typ in _meta_fields_twig:
            if typ in ['uniqueid', 'plugin', 'feedback', 'fitting', 'history', 'twig', 'uniquetwig']:
                continue

            k = '{}s'.format(typ)
            ret[k] = getattr(self, k)

        return ret

    @property
    def uniqueids(self):
        """Return a list of all uniqueids in this ParameterSet.

        See also:
        * <phoebe.parameters.ParameterSet.tags>

        There is no singular version for uniqueid for a ParameterSet.  At the
        <phoebe.parameters.Parameter>, see <phoebe.parameters.Parameter.uniqueid>.

        Returns
        --------
        * (list) a list of all uniqueids for each <phoebe.parameters.Parameter>
            in this <phoebe.parmaeters.ParameterSet>
        """
        return [p.uniqueid for p in self.to_list()]

    @property
    def twigs(self):
        """Return a list of all twigs in this ParameterSet.

        See also:
        * <phoebe.parameters.ParameterSet.common_twig>
        * <phoebe.parameters.ParameterSet.tags>

        There is no singular version for twig for a ParameterSet.  At the
        <phoebe.parameters.Parameter>, see <phoebe.parameters.Parameter.twig>.

        Returns
        --------
        * (list) a list of all twigs for each <phoebe.parameters.Parameter>
            in this <phoebe.parmaeters.ParameterSet>
        """
        return [p.twig for p in self.to_list()]

    @property
    def common_twig(self):
        """
        The twig that is common between all items in this ParameterSet.
        This twig gives a single string which can point back to this ParameterSet
        (but may include other entries as well).

        See also:
        * <phoebe.parameters.ParameterSet.twigs>

        Returns
        -----------
        * (string) common twig of Parameters in the ParameterSet
        """
        meta = self.get_meta(ignore=['uniqueid', 'uniquetwig', 'twig'])
        return "@".join([getattr(self, k) for k in _meta_fields_twig if meta.get(k) is not None])

    @property
    def qualifier(self):
        """Return the value for qualifier if shared by ALL Parameters.

        If the value is not shared by ALL, then None will be returned.  To see
        all the qualifiers of all parameters, see <phoebe.parameters.ParameterSet.qualifiers>.

        To see the value of a single <phoebe.parameters.Parameter> object, see
        <phoebe.parameters.Parameter.qualifier>.

        Returns
        --------
        (string or None) the value if shared by ALL <phoebe.parameters.Parameter>
            objects in the <phoebe.parmaters.ParameterSet>, otherwise None
        """
        return self._qualifier

    @property
    def qualifiers(self):
        """Return a list of all qualifiers in this ParameterSet.

        See also:
        * <phoebe.parameters.ParameterSet.tags>

        For the singular version, see:
        * <phoebe.parameters.ParameterSet.qualifier>

        Returns
        --------
        * (list) a list of all qualifiers for each <phoebe.parameters.Parameter>
            in this <phoebe.parmaeters.ParameterSet>
        """
        return self._options_for_tag('qualifier')

    @property
    def time(self):
        """Return the value for time if shared by ALL Parameters.

        If the value is not shared by ALL, then None will be returned.  To see
        all the qualifiers of all parameters, see <phoebe.parameters.ParameterSet.times>.

        To see the value of a single <phoebe.parameters.Parameter> object, see
        <phoebe.parameters.Parameter.time>.

        Returns
        --------
        (string or None) the value if shared by ALL <phoebe.parameters.Parameter>
            objects in the <phoebe.parmaters.ParameterSet>, otherwise None
        """
        return str(self._time) if self._time is not None else None

    @property
    def times(self):
        """Return a list of all the times of the Parameters.

        See also:
        * <phoebe.parameters.ParameterSet.tags>

        For the singular version, see:
        * <phoebe.parameters.ParameterSet.time>

        Returns
        --------
        * (list) a list of all times for each <phoebe.parameters.Parameter>
            in this <phoebe.parmaeters.ParameterSet>
        """
        return self._options_for_tag('time')

    @property
    def history(self):
        """Return the value for history if shared by ALL Parameters.

        If the value is not shared by ALL, then None will be returned.  To see
        all the qualifiers of all parameters, see <phoebe.parameters.ParameterSet.histories>
        or <phoebe.parameters.ParameterSet.historys>.

        To see the value of a single <phoebe.parameters.Parameter> object, see
        <phoebe.parameters.Parameter.history>.

        Returns
        --------
        (string or None) the value if shared by ALL <phoebe.parameters.Parameter>
            objects in the <phoebe.parmaters.ParameterSet>, otherwise None
        """
        return self._history

    @property
    def histories(self):
        """Return a list of all the histories of the Parameters.

        See also:
        * <phoebe.parameters.ParameterSet.tags>

        For the singular version, see:
        * <phoebe.parameters.ParameterSet.history>

        Returns
        --------
        * (list) a list of all histories for each <phoebe.parameters.Parameter>
            in this <phoebe.parmaeters.ParameterSet>
        """
        return self._options_for_tag('history')

    @property
    def historys(self):
        """Return a list of all the histories of the Parameters.

        Shortcut to <phoebe.parameters.ParameterSet.histories>

        See also:
        * <phoebe.parameters.ParameterSet.tags>

        For the singular version, see:
        * <phoebe.parameters.ParameterSet.history>

        Returns
        --------
        * (list) a list of all twigs for each <phoebe.parameters.Parameter>
            in this <phoebe.parmaeters.ParameterSet>
        """
        return self.histories


    @property
    def feature(self):
        """Return the value for feature if shared by ALL Parameters.

        If the value is not shared by ALL, then None will be returned.  To see
        all the qualifiers of all parameters, see <phoebe.parameters.ParameterSet.features>.

        To see the value of a single <phoebe.parameters.Parameter> object, see
        <phoebe.parameters.Parameter.feature>.

        Returns
        --------
        (string or None) the value if shared by ALL <phoebe.parameters.Parameter>
            objects in the <phoebe.parmaters.ParameterSet>, otherwise None
        """
        return self._feature

    @property
    def features(self):
        """Return a list of all this features of teh Parameters.

        See also:
        * <phoebe.parameters.ParameterSet.tags>

        For the singular version, see:
        * <phoebe.parameters.ParameterSet.feature>

        Returns
        --------
        * (list) a list of all features for each <phoebe.parameters.Parameter>
            in this <phoebe.parmaeters.ParameterSet>
        """
        return self._options_for_tag('feature', include_default=False)


    # @property
    # def properties(self):
    #     """Return a list of all the properties of the Parameters.
    #
    #     :return: list of strings
    #     """
    #     return self.to_dict(field='feature').keys()

    @property
    def component(self):
        """Return the value for component if shared by ALL Parameters.

        If the value is not shared by ALL, then None will be returned.  To see
        all the qualifiers of all parameters, see <phoebe.parameters.ParameterSet.components>.

        To see the value of a single <phoebe.parameters.Parameter> object, see
        <phoebe.parameters.Parameter.component>.

        Returns
        --------
        (string or None) the value if shared by ALL <phoebe.parameters.Parameter>
            objects in the <phoebe.parmaters.ParameterSet>, otherwise None
        """
        return self._component

    @property
    def components(self):
        """Return a list of all the components of the Parameters.

        See also:
        * <phoebe.parameters.ParameterSet.tags>

        For the singular version, see:
        * <phoebe.parameters.ParameterSet.component>

        Returns
        --------
        * (list) a list of all components for each <phoebe.parameters.Parameter>
            in this <phoebe.parmaeters.ParameterSet>
        """
        return self._options_for_tag('component', include_default=False)

    @property
    def dataset(self):
        """Return the value for dataset if shared by ALL Parameters.

        If the value is not shared by ALL, then None will be returned.  To see
        all the qualifiers of all parameters, see <phoebe.parameters.ParameterSet.datasets>.

        To see the value of a single <phoebe.parameters.Parameter> object, see
        <phoebe.parameters.Parameter.dataset>.

        Returns
        --------
        (string or None) the value if shared by ALL <phoebe.parameters.Parameter>
            objects in the <phoebe.parmaters.ParameterSet>, otherwise None
        """
        return self._dataset

    @property
    def datasets(self):
        """Return a list of all the datasets of the Parameters.

        See also:
        * <phoebe.parameters.ParameterSet.tags>

        For the singular version, see:
        * <phoebe.parameters.ParameterSet.dataset>

        Returns
        --------
        * (list) a list of all datasets for each <phoebe.parameters.Parameter>
            in this <phoebe.parmaeters.ParameterSet>
        """
        return self._options_for_tag('dataset', include_default=False)

    @property
    def constraint(self):
        """Return the value for constraint if shared by ALL Parameters.

        If the value is not shared by ALL, then None will be returned.  To see
        all the qualifiers of all parameters, see <phoebe.parameters.ParameterSet.constraints>.

        To see the value of a single <phoebe.parameters.Parameter> object, see
        <phoebe.parameters.Parameter.constraint>.

        Returns
        --------
        (string or None) the value if shared by ALL <phoebe.parameters.Parameter>
            objects in the <phoebe.parmaters.ParameterSet>, otherwise None
        """
        return self._constraint

    @property
    def constraints(self):
        """Return a list of all the constraints of the Parameters.

        See also:
        * <phoebe.parameters.ParameterSet.tags>

        For the singular version, see:
        * <phoebe.parameters.ParameterSet.constraint>

        Returns
        --------
        * (list) a list of all constraints for each <phoebe.parameters.Parameter>
            in this <phoebe.parmaeters.ParameterSet>
        """
        return self._options_for_tag('constraint')

    @property
    def compute(self):
        """Return the value for compute if shared by ALL Parameters.

        If the value is not shared by ALL, then None will be returned.  To see
        all the qualifiers of all parameters, see <phoebe.parameters.ParameterSet.computes>.

        To see the value of a single <phoebe.parameters.Parameter> object, see
        <phoebe.parameters.Parameter.compute>.

        Returns
        --------
        (string or None) the value if shared by ALL <phoebe.parameters.Parameter>
            objects in the <phoebe.parmaters.ParameterSet>, otherwise None
        """
        return self._compute

    @property
    def computes(self):
        """Return a list of all the computes of the Parameters.

        See also:
        * <phoebe.parameters.ParameterSet.tags>

        For the singular version, see:
        * <phoebe.parameters.ParameterSet.compute>

        Returns
        --------
        * (list) a list of all computes for each <phoebe.parameters.Parameter>
            in this <phoebe.parmaeters.ParameterSet>
        """
        return self._options_for_tag('compute')

    @property
    def model(self):
        """Return the value for model if shared by ALL Parameters.

        If the value is not shared by ALL, then None will be returned.  To see
        all the qualifiers of all parameters, see <phoebe.parameters.ParameterSet.models>.

        To see the value of a single <phoebe.parameters.Parameter> object, see
        <phoebe.parameters.Parameter.model>.

        Returns
        --------
        (string or None) the value if shared by ALL <phoebe.parameters.Parameter>
            objects in the <phoebe.parmaters.ParameterSet>, otherwise None
        """
        return self._model

    @property
    def models(self):
        """Return a list of all the models of the Parameters.

        See also:
        * <phoebe.parameters.ParameterSet.tags>

        For the singular version, see:
        * <phoebe.parameters.ParameterSet.model>

        Returns
        --------
        * (list) a list of all models for each <phoebe.parameters.Parameter>
            in this <phoebe.parmaeters.ParameterSet>
        """
        return self._options_for_tag('model')

    @property
    def fitting(self):
        """Return the value for fitting if shared by ALL Parameters.

        If the value is not shared by ALL, then None will be returned.  To see
        all the qualifiers of all parameters, see <phoebe.parameters.ParameterSet.fittings>.

        To see the value of a single <phoebe.parameters.Parameter> object, see
        <phoebe.parameters.Parameter.fitting>.

        Returns
        --------
        (string or None) the value if shared by ALL <phoebe.parameters.Parameter>
            objects in the <phoebe.parmaters.ParameterSet>, otherwise None
        """
        return self._fitting

    @property
    def fittings(self):
        """Return a list of all the fittings of the Parameters.

        See also:
        * <phoebe.parameters.ParameterSet.tags>

        For the singular version, see:
        * <phoebe.parameters.ParameterSet.fitting>

        Returns
        --------
        * (list) a list of all fittings for each <phoebe.parameters.Parameter>
            in this <phoebe.parmaeters.ParameterSet>
        """
        return self._options_for_tag('fitting')

    @property
    def feedback(self):
        """Return the value for feedback if shared by ALL Parameters.

        If the value is not shared by ALL, then None will be returned.  To see
        all the qualifiers of all parameters, see <phoebe.parameters.ParameterSet.feedbacks>.

        To see the value of a single <phoebe.parameters.Parameter> object, see
        <phoebe.parameters.Parameter.feedback>.

        Returns
        --------
        (string or None) the value if shared by ALL <phoebe.parameters.Parameter>
            objects in the <phoebe.parmaters.ParameterSet>, otherwise None
        """
        return self._feedback

    @property
    def feedbacks(self):
        """Return a list of all the feedbacks of the Parameters.

        See also:
        * <phoebe.parameters.ParameterSet.tags>

        For the singular version, see:
        * <phoebe.parameters.ParameterSet.feedback>

        Returns
        --------
        * (list) a list of all feedbacks for each <phoebe.parameters.Parameter>
            in this <phoebe.parmaeters.ParameterSet>
        """
        return self._options_for_tag('feedback')

    @property
    def plugin(self):
        """Return the value for plugin if shared by ALL Parameters.

        If the value is not shared by ALL, then None will be returned.  To see
        all the qualifiers of all parameters, see <phoebe.parameters.ParameterSet.plugins>.

        To see the value of a single <phoebe.parameters.Parameter> object, see
        <phoebe.parameters.Parameter.plugin>.

        Returns
        --------
        (string or None) the value if shared by ALL <phoebe.parameters.Parameter>
            objects in the <phoebe.parmaters.ParameterSet>, otherwise None
        """
        return self._plugin

    @property
    def plugins(self):
        """Return a list of all the plugins of the Parameters.

        See also:
        * <phoebe.parameters.ParameterSet.tags>

        For the singular version, see:
        * <phoebe.parameters.ParameterSet.plugin>

        Returns
        --------
        * (list) a list of all plugins for each <phoebe.parameters.Parameter>
            in this <phoebe.parmaeters.ParameterSet>
        """
        return self._options_for_tag('plugin')


    @property
    def figure(self):
        """Return the value for figure if shared by ALL Parameters.

        If the value is not shared by ALL, then None will be returned.  To see
        all the figures of all parameters, see :func:`figures`.

        :return: str or None
        """
        return self._figure

    @property
    def figures(self):
        """Return a list of all the plots of the Parameters.

        :return: list of strings
        """
        return self.to_dict(field='figure').keys()

    @property
    def kind(self):
        """Return the value for kind if shared by ALL Parameters.

        If the value is not shared by ALL, then None will be returned.  To see
        all the qualifiers of all parameters, see <phoebe.parameters.ParameterSet.kinds>.

        To see the value of a single <phoebe.parameters.Parameter> object, see
        <phoebe.parameters.Parameter.kind>.

        Returns
        --------
        (string or None) the value if shared by ALL <phoebe.parameters.Parameter>
            objects in the <phoebe.parmaters.ParameterSet>, otherwise None
        """
        return self._kind

    @property
    def kinds(self):
        """Return a list of all the kinds of the Parameters.

        See also:
        * <phoebe.parameters.ParameterSet.tags>

        For the singular version, see:
        * <phoebe.parameters.ParameterSet.kind>

        Returns
        --------
        * (list) a list of all kinds for each <phoebe.parameters.Parameter>
            in this <phoebe.parmaeters.ParameterSet>
        """
        return self._options_for_tag('kind')

    @property
    def context(self):
        """Return the value for context if shared by ALL Parameters.

        If the value is not shared by ALL, then None will be returned.  To see
        all the qualifiers of all parameters, see <phoebe.parameters.ParameterSet.contexts>.

        To see the value of a single <phoebe.parameters.Parameter> object, see
        <phoebe.parameters.Parameter.context>.

        Returns
        --------
        (string or None) the value if shared by ALL <phoebe.parameters.Parameter>
            objects in the <phoebe.parmaters.ParameterSet>, otherwise None
        """
        return self._context

    @property
    def contexts(self):
        """Return a list of all the contexts of the Parameters.

        See also:
        * <phoebe.parameters.ParameterSet.tags>

        For the singular version, see:
        * <phoebe.parameters.ParameterSet.context>

        Returns
        --------
        * (list) a list of all contexts for each <phoebe.parameters.Parameter>
            in this <phoebe.parmaeters.ParameterSet>
        """
        return self._options_for_tag('context')

    def _set_meta(self):
        """
        set the meta fields of the ParameterSet as those that are shared
        by ALL parameters in the ParameterSet.  For any fields that are
        not
        """
        # we want to set meta-fields that are shared by ALL params in the PS
        for field in _meta_fields_twig:
            keys_for_this_field = self._options_for_tag(field)

            if len(keys_for_this_field)==1:
                setattr(self, '_'+field, keys_for_this_field[0])
            else:
                setattr(self, '_'+field, None)

    def _uniquetwig(self, param_or_twig, force_levels=['qualifier']):
        """
        get the least unique twig for the parameter given by twig that
        will return this single result for THIS PS

        :parameter str twig: a twig that will return a single Parameter from
                THIS PS
        :parameter list force_levels: (optional) a list of "levels"
            (eg. context) that should be included whether or not they are
            necessary
        :return: the unique twig
        :rtype: str
        """
        for_this_param = param_or_twig if isinstance(param_or_twig, Parameter) else self.get_parameter(twig, check_default=False, check_visible=False)

        metawargs = {}

        # NOTE: self.contexts is INCREDIBLY expensive
        # if len(self.contexts) and 'context' not in force_levels:
        if 'context' not in force_levels:
            # then let's force context to be included
            force_levels.append('context')

        for k in force_levels:
            metawargs[k] = getattr(for_this_param, k)

        prev_count = len(self)
        # just to fake in case no metawargs are passed at all
        ps_for_this_search = []
        for k in _meta_fields_twig:
            metawargs[k] = getattr(for_this_param, k)
            if getattr(for_this_param, k) is None:
                continue

            ps_for_this_search = self.filter(check_visible=False, **metawargs)

            if len(ps_for_this_search) < prev_count and k not in force_levels:
                prev_count = len(ps_for_this_search)
            elif k not in force_levels:
                # this didn't help us
                metawargs[k] = None

        if len(ps_for_this_search) != 1:
            # TODO: after fixing regex in twig (t0type vs t0)
            # change this to raise Error instead of return
            return for_this_param.twig

        # now we go in the other direction and try to remove each to make sure
        # the count goes up
        for k in _meta_fields_twig:
            if metawargs[k] is None or k in force_levels:
                continue

            ps_for_this_search = self.filter(check_visible=False,
                                             **{ki: metawargs[ki]
                                                for ki in _meta_fields_twig
                                                if ki != k})

            if len(ps_for_this_search) == 1:
                # then we didn't need to use this tag
                metawargs[k] = None

        # and lastly, we make sure that the tag corresponding to the context
        # is present
        context = for_this_param.context
        if hasattr(for_this_param, context):
            metawargs[context] = getattr(for_this_param, context)

        return "@".join([metawargs[k]
                         for k in _meta_fields_twig
                         if metawargs[k] is not None])

    def _attach_params(self, params, check_copy_for=True, **kwargs):
        """Attach a list of parameters (or ParameterSet) to this ParameterSet.

        :parameter list params: list of parameters, or ParameterSet
        :parameter **kwargs: attributes to set for each parameter (ie tags)
        """
        lst = params.to_list() if isinstance(params, ParameterSet) else params
        ps = params if isinstance(params, ParameterSet) else ParameterSet(params)
        for param in lst:
            param._bundle = self

            for k, v in kwargs.items():
                # Here we'll set the attributes (_context, _qualifier, etc)
                if k in ['check_default', 'check_visible']: continue
                if getattr(param, '_{}'.format(k)) is None:
                    setattr(param, '_{}'.format(k), v)
            self._params.append(param)

        if check_copy_for:
            self._check_copy_for()

        return

    def _check_copy_for(self):
        """Check the value of copy_for and make appropriate copies."""
        if not self._bundle:
            return

        # read the following at your own risk - I just wrote it and it still
        # confuses me and baffles me that it works
        pss = {}
        for param in self.to_list():
            if param.copy_for:
                # copy_for tells us how to filter and what set of attributes
                # needs a copy of this parameter
                #
                # copy_for = {'kind': ['star', 'disk', 'custombody'], 'component': '*'}
                # means that this should exist for each component (since that has a wildcard) which
                # has a kind in [star, disk, custombody]
                #
                # copy_for = {'kind': ['rv'], 'component': '*', 'dataset': '*'}
                # or
                # copy_for = {'component': {}, 'dataset': {'kind': 'rv'}}
                # means that this should exist for each component/dataset pair with the
                # rv kind
                #
                # copy_for = {'component': {'kind': 'star'}, 'dataset': {'kind': 'rv'}}
                # means that this should exist for each component/dataset pair
                # in which the component has kind='star' and dataset has kind='rv'


                attrs = [k for k,v in param.copy_for.items() if '*' in v or isinstance(v, dict)]
                # attrs is a list of the attributes for which we need a copy of
                # this parameter for any pair

                def force_list(v):
                    if isinstance(v, list):
                        return v
                    elif v=='*':
                        return v
                    else:
                        return [v]

                filter_ = {}
                for k,v in param.copy_for.items():
                    if isinstance(v,dict):
                        for dk,dv in v.items():
                            if dk in filter_.keys():
                                filter_[dk] += force_list(dv)
                            else:
                                filter_[dk] = force_list(dv)
                    else:
                        filter_[k] = force_list(v)

                # making this filter call repeatedly is expensive, so since
                # we're filtering for the same thing multiple times, let's
                # cache the filter by the json string of the filter dictionary
                filter_json = json.dumps(filter_)
                if filter_json in pss.keys():
                    ps = pss.get(filter_json)
                else:
                    ps = self.filter(check_visible=False,
                                     check_default=False,
                                     check_advanced=False,
                                     check_single=False,
                                     force_ps=True, **filter_)
                    pss[filter_json] = ps

                metawargs = {k:v for k,v in ps.get_meta(ignore=['uniqueid', 'uniquetwig', 'twig']).items() if v is not None and k in attrs}
                # print("*** check_copy_for {} attrs={} filter_={}, metawargs={}".format(param.copy_for, attrs, filter_, metawargs))

                for k,v in param.get_meta(ignore=['uniqueid', 'uniquetwig', 'twig']).items():
                    if k not in attrs:
                        metawargs[k] = v
                # metawargs is a list of the shared tags that will be used to filter for
                # existing parameters so that we know whether they already exist or
                # still need to be created

                # logger.debug("_check_copy_for {}: attrs={}".format(param.twig, attrs))
                for attrvalues in itertools.product(*(getattr(ps, '{}s'.format(attr)) for attr in attrs)):
                    # logger.debug("_check_copy_for {}: attrvalues={}".format(param.twig, attrvalues))
                    # for each attrs[i] (ie component), attrvalues[i] (star01)
                    # we need to look for this parameter, and if it does not exist
                    # then create it by copying param

                    valid = True

                    for attr, attrvalue in zip(attrs, attrvalues):
                        #if attrvalue=='_default' and not getattr(param, attr):
                        #    print "SKIPPING", attr, attrvalue
                        #    continue

                        # make sure valid from the copy_for dictionary
                        if isinstance(param.copy_for[attr], dict):
                            filter_ = {k:v for k,v in param.copy_for[attr].items()}
                            filter_[attr] = attrvalue
                            if not len(ps.filter(check_visible=False, check_default=False, check_advanced=False, check_single=False, force_ps=True, **filter_)):
                                valid = False

                        metawargs[attr] = attrvalue

                    # logger.debug("_check_copy_for {}: metawargs={}".format(param.twig, metawargs))
                    if valid and not len(self._bundle.filter(check_visible=False, check_default=False, **metawargs)):
                        # then we need to make a new copy
                        logger.debug("copying '{}' parameter for {}".format(param.qualifier, {attr: attrvalue for attr, attrvalue in zip(attrs, attrvalues)}))

                        newparam = param.copy()

                        for attr, attrvalue in zip(attrs, attrvalues):
                            setattr(newparam, '_{}'.format(attr), attrvalue)

                        newparam._copy_for = False
                        if newparam._visible_if and newparam._visible_if.lower() == 'false':
                            newparam._visible_if = None
                        newparam._bundle = self._bundle

                        self._params.append(newparam)


                    # Now we need to handle copying constraints.  This can't be
                    # in the previous if statement because the parameters can be
                    # copied before constraints are ever attached.
                    if valid and hasattr(param, 'is_constraint') and param.is_constraint:

                        param_constraint = param.is_constraint

                        copied_param = self._bundle.get_parameter(check_visible=False,
                                                                  check_default=False,
                                                                  check_advanced=False,
                                                                  check_single=False,
                                                                  **metawargs)

                        if not copied_param.is_constraint:
                            constraint_kwargs = param_constraint.constraint_kwargs.copy()
                            for attr, attrvalue in zip(attrs, attrvalues):
                                if attr in constraint_kwargs.keys():
                                    constraint_kwargs[attr] = attrvalue

                            logger.debug("copying constraint '{}' parameter for {}".format(param_constraint.constraint_func, {attr: attrvalue for attr, attrvalue in zip(attrs, attrvalues)}))
                            self.add_constraint(func=param_constraint.constraint_func, **constraint_kwargs)

        return

    def _check_label(self, label, allow_overwrite=False):
        """Check to see if the label is allowed."""

        if not isinstance(label, str):
            label = str(label)

        if label.lower() in _forbidden_labels:
            raise ValueError("'{}' is forbidden to be used as a label"
                             .format(label))
        if not re.match("^[a-z,A-Z,0-9,_]*$", label):
            raise ValueError("label '{}' is forbidden - only alphabetic, numeric, and '_' characters are allowed in labels".format(label))
        if len(self.filter(twig=label, check_visible=False)) and not allow_overwrite:
            raise ValueError("label '{}' is already in use.  Remove first or pass overwrite=True, if available.".format(label))
        if label[0] in ['_']:
            raise ValueError("first character of label is a forbidden character")


    def __add__(self, other):
        """Adding 2 PSs returns a new PS with items that are in either."""
        if isinstance(other, Parameter):
            other = ParameterSet([other])

        if isinstance(other, ParameterSet):
            # NOTE: used to have the following but doesn't work in python3
            # because the Parameters aren't hashable:
            # return ParameterSet(list(set(self._params+other._params)))
            lst = self._params
            for p in other._params:
                if p not in lst:
                    lst.append(p)

            ps = ParameterSet(lst)
            ps._bundle = self._bundle
            return ps
        else:
            raise NotImplementedError

    def __sub__(self, other):
        """Subtracting 2 PSs returns a new PS with items in the first but not second."""

        if isinstance(other, Parameter):
            other = ParameterSet([other])

        if isinstance(other, ParameterSet):
            ps = ParameterSet([p for p in self._params if p not in other._params])
            ps._bundle = self._bundle
            return ps
        else:
            raise NotImplementedError

    def __mul__(self, other):
        """
        multiplying 2 PSs should return a new PS with items that are in both (ie AND logic)

        this is the same as chaining filter calls
        """
        if isinstance(other, Parameter):
            other = ParameterSet([other])

        if isinstance(other, ParameterSet):
            ps = ParameterSet([p for p in self._params if p in other._params])
            ps._bundle = self._bundle
            return ps
        else:
            raise NotImplementedError

    @classmethod
    def open(cls, filename):
        """
        Open a ParameterSet from a JSON-formatted file.
        This is a constructor so should be called as:

        ```py
        ps = ParameterSet.open('test.json')
        ```

        See also:
        * <phoebe.parameters.Parameter.open>
        * <phoebe.frontend.bundle.Bundle.open>

        Arguments
        ---------
        * `filename` (string): relative or full path to the file

        Returns
        ---------
        * an instantiated <phoebe.parameters.ParameterSet> object
        """
        filename = os.path.expanduser(filename)
        f = open(filename, 'r')
        if _can_ujson:
            # NOTE: this will not parse the unicode.  Bundle.open always calls
            # json instead of ujson for this reason.
            data = ujson.load(f)
        else:
            data = json.load(f, object_pairs_hook=parse_json)
        f.close()
        return cls(data)

    def save(self, filename, incl_uniqueid=False, compact=False):
        """
        Save the ParameterSet to a JSON-formatted ASCII file.

        See also:
        * <phoebe.parameters.Parameter.save>
        * <phoebe.frontend.bundle.Bundle.save>

        Arguments
        ----------
        * `filename` (string): relative or full path to the file
        * `incl_uniqueid` (bool, optional, default=False): whether to include
            uniqueids in the file (only needed if its necessary to maintain the
            uniqueids when reloading)
        * `compact` (bool, optional, default=False): whether to use compact
            file-formatting (may be quicker to save/load, but not as easily readable)

        Returns
        --------
        * (string) filename
        """
        filename = os.path.expanduser(filename)
        f = open(filename, 'w')
        if compact:
            if _can_ujson:
                ujson.dump(self.to_json(incl_uniqueid=incl_uniqueid), f,
                           sort_keys=False, indent=0)
            else:
                logger.warning("for faster compact saving, install ujson")
                json.dump(self.to_json(incl_uniqueid=incl_uniqueid), f,
                          sort_keys=False, indent=0)
        else:
            json.dump(self.to_json(incl_uniqueid=incl_uniqueid), f,
                      sort_keys=True, indent=0, separators=(',', ': '))
        f.close()

        return filename

    def ui(self, client='http://localhost:3000', full_ui=None, **kwargs):
        """
        Open an interactive user-interface for the ParameterSet.

        The bundle must be in client mode in order to open the web-interface.
        See <phoebe.frontend.bundle.Bundle.as_client> to switch to client mode.

        See also:
        * <phoebe.frontend.bundle.Bundle.from_server>
        * <phoebe.frontend.bundle.Bundle.as_client>
        * <phoebe.frontend.bundle.Bundle.is_client>
        * <phoebe.frontend.bundle.Bundle.client_update>

        Arguments
        -----------
        * `client` (str, optional, default='http://localhost:3000'): URL to find
            and launch the web-client.
        * `full_ui` (bool or None, optional, default=None): whether to launch
            the full navigatable UI (as opposed to just the ParameterSet view).
            If None, will default to True for a Bundle or False for a ParameterSet.
        * `**kwargs`: additional kwargs will be sent to
            <phoebe.parameters.ParameterSet.filter>.

        Returns
        ----------
        * `url` (string): the opened URL (will attempt to launch in the system
            webbrowser)
        """
        if self._bundle is None or not self._bundle.is_client:
            raise ValueError("bundle must be in client mode.  Call bundle.as_client()")

        if len(kwargs):
            return self.filter(**kwargs).ui(client=client)

        def filteritem(v):
            if isinstance(v, list):
                return v
            else:
                return [v]

        querystr = "&".join(["{}={}".format(k, filteritem(v))
                             for k, v in self._filter.items()])
        # print self._filter
        if full_ui is None:
            full_ui = len(self._filter.keys()) == 0


        ### TODO: can we support launching the electron instance if installed?
        if full_ui:
            url = "{}/{}/{}?{}".format(client, self._bundle.is_client.strip("http://"), self._bundle._bundleid, querystr)
        else:
            url = "{}/{}/{}/ps?{}".format(client, self._bundle.is_client.strip("http://"), self._bundle._bundleid, querystr)

        logger.info("opening {} in browser".format(url))
        webbrowser.open(url)
        return url

    def to_list(self, **kwargs):
        """
        Convert the <phoebe.parameters.ParameterSet> to a list of
        <phoebe.parameters.Parameter> objects.

        Arguments
        ---------
        * `**kwargs`: filter arguments sent to
            <phoebe.parameters.ParameterSet.filter>

        Returns
        --------
        * (list) list of <phoebe.parameter.Parameter> objects
        """
        if kwargs:
            return self.filter(**kwargs).to_list()
        return self._params

    def tolist(self, **kwargs):
        """
        Alias of <phoebe.parameters.ParameterSet.to_list>

        Arguments
        ---------
        * `**kwargs`: filter arguments sent to
            <phoebe.parameters.ParameterSet.filter>

        Returns
        --------
        * (list) list of <phoebe.parameter.Parameter> objects
        """
        return self.to_list(**kwargs)

    def to_list_of_dicts(self, **kwargs):
        """
        Convert the <phoebe.parameters.ParameterSet> to a list of the dictionary
        representation of each <phoebe.parameters.Parameter>.

        See also:
        * <phoebe.parameters.Parameter.to_dict>

        Arguments
        ----------
        * `**kwargs`: filter arguments sent to
            <phoebe.parameters.ParameterSet.filter>

        Returns
        --------
        * (list of dicts) list of dictionaries, with each entry in the list
            representing a single <phoebe.parameters.Parameter> object converted
            to a dictionary via <phoebe.parameters.Parameter.to_dict>.
        """
        if kwargs:
            return self.filter(**kwargs).to_list_of_dicts()
        return [param.to_dict() for param in self._params]

    def __dict__(self):
        """Dictionary representation of a ParameterSet."""
        return self.to_dict()

    def to_flat_dict(self, **kwargs):
        """
        Convert the <phoebe.parameters.ParameterSet> to a flat dictionary, with
        keys being uniquetwigs to access the parameter and values being the
        <phoebe.parameters.Parameter> objects themselves.

        See also:
        * <phoebe.parameters.Parameter.uniquetwig>

        Arguments
        ----------
        * `**kwargs`: filter arguments sent to
            <phoebe.parameters.ParameterSet.filter>

        Returns
        --------
        * (dict) uniquetwig: Parameter pairs.
        """
        if kwargs:
            return self.filter(**kwargs).to_flat_dict()
        return {param.uniquetwig: param for param in self._params}

    def to_dict(self, field=None, include_none=False, **kwargs):
        """
        Convert the <phoebe.parameters.ParameterSet> to a structured (nested)
        dictionary to allow traversing the structure from the bottom up.

        See also:
        * <phoebe.parameters.ParameterSet.to_json>
        * <phoebe.parameters.ParameterSet.keys>
        * <phoebe.parameters.ParameterSet.values>
        * <phoebe.parameters.ParameterSet.items>

        Arguments
        ----------
        * `field` (string, optional, default=None): build the dictionary with
            keys at a given level/field.  Can be any of the keys in
            <phoebe.parameters.ParameterSet.meta>.  If None, the keys will be
            the lowest level in which Parameters have different values.

        Returns
        ---------
        * (dict) dictionary of <phoebe.parameters.ParameterSet> or
            <phoebe.parameters.Parameter> objects.
        """
        # skip_return is used internally when we want to call this just to update
        # self._next field, but don't want to waste time on the actual dictionary
        # comprehension
        skip_return = kwargs.pop('skip_return', False)

        if kwargs:
            return self.filter(**kwargs).to_dict(field=field)

        if field is not None:
            keys_for_this_field = self._options_for_tag(field)
            if skip_return: return

            d =  {k: self.filter(check_visible=False, **{field: k}) for k in keys_for_this_field}
            if include_none:
                d_None = ParameterSet([p for p in self.to_list() if getattr(p, field) is None])
                if len(d_None):
                    d[None] = d_None

            return d

        # we want to find the first level (from the bottom) in which filtering
        # further would shorten the list (ie there are more than one unique
        # item for that field)

        # so let's go through the fields in reverse (context up to (but not
        # including) qualifier)
        for field in reversed(_meta_fields_twig[1:]):
            # then get the unique keys in this field among the params in this
            # PS
            keys_for_this_field = set([getattr(p, field)
                                       for p in self.to_list()
                                       if getattr(p, field) is not None])
            # and if there are more than one, then return a dictionary with
            # those keys and the ParameterSet of the matching items
            if len(keys_for_this_field) > 1:
                self._next_field = field
                if skip_return: return
                return {k: self.filter(check_visible=False, **{field: k})
                        for k in keys_for_this_field}

        # if we've survived, then we're at the bottom and only have times or
        # qualifier left
        if self.context in ['hierarchy']:
            self._next_field = 'qualifier'
            if skip_return: return
            return {param.qualifier: param for param in self._params}
        else:
            self._next_field = 'time'
            if skip_return: return
            return {param.time: param for param in self._params}

    def keys(self):
        """
        Return the keys from <phoebe.parameters.ParameterSet.to_dict>

        Returns
        ---------
        * (list) list of strings
        """
        return list(self.__dict__().keys())

    def values(self):
        """
        Return the values from <phoebe.parmaeters.ParameterSet.to_dict>

        Returns
        -------
        * (list) list of <phoebe.paramters.ParameterSet> or
            <phoebe.parameters.Parameter> objects.
        """
        return self.__dict__().values()

    def items(self):
        """
        Returns the items (key, value pairs) from
        <phoebe.parmaeters.ParameterSet.to_dict>.

        :return: string, :class:`Parameter` or :class:`ParameterSet` pairs
        """
        return self.__dict__().items()

    def set(self, key, value, **kwargs):
        """
        Set the value of a <phoebe.parameters.Parameter> in the
        <phoebe.parameters.ParameterSet>.

        If <phoebe.parameters.ParameterSet.get> with the same value for
        `key`/`twig` and `**kwargs` would retrieve a single Parameter,
        this will set the value of that parameter.

        Or you can provide 'value@...' or 'default_unit@...', etc
        to specify what attribute to set.

        Arguments
        -----------
        * `key` (string): the twig (called key here to be analagous to a python
            dictionary) used for filtering.
        * `value` (valid value for the matching Parameter): value to set
        * `**kwargs`: other filter parameters

        Returns
        --------
        * (float/array/string/etc): the value of the <phoebe.parameters.Parameter>
            after setting the value (including converting units if applicable).
        """
        twig = key

        method = None
        twigsplit = re.findall(r"[\w']+", twig)
        if twigsplit[0] == 'value':
            twig = '@'.join(twigsplit[1:])
            method = 'set_value'
        elif twigsplit[0] == 'quantity':
            twig = '@'.join(twigsplit[1:])
            method = 'set_quantity'
        elif twigsplit[0] in ['unit', 'default_unit']:
            twig = '@'.join(twigsplit[1:])
            method = 'set_default_unit'
        elif twigsplit[0] in ['timederiv']:
            twig = '@'.join(twigsplit[1:])
            method = 'set_timederiv'
        elif twigsplit[0] in ['description']:
            raise KeyError("cannot set {} of {}".format(twigsplit[0], '@'.join(twigsplit[1:])))

        if self._bundle is not None and self._bundle.get_setting('dict_set_all').get_value() and len(self.filter(twig=twig, **kwargs)) > 1:
            # then we need to loop through all the returned parameters and call set on them
            for param in self.filter(twig=twig, **kwargs).to_list():
                self.set('{}@{}'.format(method, param.twig) if method is not None else param.twig, value)
        else:

            if method is None:
                return self.set_value(twig=twig, value=value, **kwargs)
            else:
                param = self.get_parameter(twig=twig, **kwargs)

                return getattr(param, method)(value)

    def __getitem__(self, key):
        """
        """
        if self._bundle is not None:
            kwargs = self._bundle.get_value(qualifier='dict_filter',
                                            context='setting',
                                            default={})
        else:
            kwargs = {}

        if isinstance(key, int):
            return self.filter(**kwargs).to_list()[key]

        return self.filter_or_get(twig=key, **kwargs)

    def __setitem__(self, twig, value):
        """
        """
        if self._bundle is not None:
            kwargs = self._bundle.get_setting('dict_filter').get_value()
        else:
            kwargs = {}

        self.set(twig, value, allow_value_as_first_arg=False, **kwargs)

    def __contains__(self, twig):
        """
        """
        # may not be an exact match with __dict__.keys()
        return len(self.filter(twig=twig))

    def __len__(self):
        """
        """
        return len(self._params)

    def __iter__(self):
        """
        """
        return iter(self.__dict__())

    def to_json(self, incl_uniqueid=False):
        """
        Convert the <phoebe.parameters.ParameterSet> to a json-compatible
        object.

        The resulting object will be a list, with one entry per-Parameter
        being the json representation of that Parameter from
        <phoebe.parameters.Parameter.to_json>.

        See also:
        * <phoebe.parameters.Parameter.to_json>
        * <phoebe.parameters.ParameterSet.to_dict>
        * <phoebe.parameters.ParameterSet.save>

        Arguments
        --------
        * `incl_uniqueid` (bool, optional, default=False): whether to include
            uniqueids in the file (only needed if its necessary to maintain the
            uniqueids when reloading)

        Returns
        -----------
        * (list of dicts)
        """
        lst = []
        for context in _contexts:
            lst += [v.to_json(incl_uniqueid=incl_uniqueid)
                    for v in self.filter(context=context,
                                         check_visible=False,
                                         check_default=False).to_list()]
        return lst
        # return {k: v.to_json() for k,v in self.to_flat_dict().items()}

    def filter(self, twig=None, check_visible=True, check_default=True,
               check_advanced=False, check_single=False, **kwargs):
        """
        Filter the <phoebe.parameters.ParameterSet> based on the meta-tags of the
        children <phoebe.parameters.Parameter> objects and return another
        <phoebe.parameters.ParameterSet>.

        Because another ParameterSet is returned, these filter calls are
        chainable.

        ```py
        b.filter(context='component').filter(component='starA')
        ```

        * `check_advanced` (bool, optional, default=False): whether to exclude parameters which
            are considered "advanced".
        * `check_single` (bool, optional, default=False): whether to exclude ChoiceParameters
            with only a single choice.
        See also:
        * <phoebe.parameters.ParameterSet.filter_or_get>
        * <phoebe.parameters.ParameterSet.exclude>
        * <phoebe.parameters.ParameterSet.get>
        * <phoebe.parameters.ParameterSet.get_parameter>
        * <phoebe.parameters.ParameterSet.get_or_create>

        Arguments
        -----------
        * `twig` (str, optional, default=None): the search twig - essentially a single
            string with any delimiter (ie '@') that will be parsed
            into any of the meta-tags.  Example: instead of
            `b.filter(context='component', component='starA')`, you
            could do `b.filter('starA@component')`.
        * `check_visible` (bool, optional, default=True): whether to hide invisible
            parameters.  These are usually parameters that do not
            play a role unless the value of another parameter meets
            some condition.
        * `check_default` (bool, optional, default=True): whether to exclude parameters which
            have a _default tag (these are parameters which solely exist
            to provide defaults for when new parameters or datasets are
            added and the parameter needs to be copied appropriately).
        * `check_advanced` (bool, optional, default=False): whether to exclude parameters which
            are considered "advanced".
        * `check_single` (bool, optional, default=False): whether to exclude ChoiceParameters
            with only a single choice.
        * `**kwargs`:  meta-tags to search (ie. 'context', 'component',
            'model', etc).  See <phoebe.parameters.ParameterSet.meta>
            for all possible options.

        Returns
        ----------
        * the resulting <phoebe.parameters.ParameterSet>.
        """
        kwargs['check_visible'] = check_visible
        kwargs['check_default'] = check_default
        kwargs['check_advanced'] = check_advanced
        kwargs['check_single'] = check_single
        kwargs['force_ps'] = True
        return self.filter_or_get(twig=twig, **kwargs)

    def get(self, twig=None, check_visible=True, check_default=True,
            check_advanced=False, check_single=False, **kwargs):
        """
        Get a single <phoebe.parameters.Parameter> from this
        <phoebe.parameters.ParameterSet>.  This works exactly the
        same as <phoebe.parameters.ParameterSet.filter> except there must be only
        a single result, and the Parameter itself is returned instead of a
        ParameterSet.

        This is identical to <phoebe.parameters.ParameterSet.get_parameter>

        See also:
        * <phoebe.parameters.ParameterSet.filter>
        * <phoebe.parameters.ParameterSet.filter_or_get>
        * <phoebe.parameters.ParameterSet.exclude>
        * <phoebe.parameters.ParameterSet.get_or_create>

        Arguments
        -----------
        * `twig` (str, optional, default=None): the search twig - essentially a single
            string with any delimiter (ie '@') that will be parsed
            into any of the meta-tags.  Example: instead of
            `b.filter(context='component', component='starA')`, you
            could do `b.filter('starA@component')`.
        * `check_visible` (bool, optional, default=True): whether to hide invisible
            parameters.  These are usually parameters that do not
            play a role unless the value of another parameter meets
            some condition.
        * `check_default` (bool, optional, default=True): whether to exclude parameters which
            have a _default tag (these are parameters which solely exist
            to provide defaults for when new parameters or datasets are
            added and the parameter needs to be copied appropriately).
        * `check_advanced` (bool, optional, default=False): whether to exclude parameters which
            are considered "advanced".
        * `check_single` (bool, optional, default=False): whether to exclude ChoiceParameters
            with only a single choice.
        * `**kwargs`:  meta-tags to search (ie. 'context', 'component',
            'model', etc).  See <phoebe.parameters.ParameterSet.meta>
            for all possible options.

        Returns
        --------
        * the resulting <phoebe.parameters.Parameter>.

        Raises
        -------
        * ValueError: if either 0 or more than 1 results are found
            matching the search.
        """
        kwargs['check_visible'] = check_visible
        kwargs['check_default'] = check_default
        kwargs['check_advanced'] = check_advanced
        kwargs['check_single'] = check_single
        # print "***", kwargs
        ps = self.filter(twig=twig, **kwargs)
        if not len(ps):
            # TODO: custom exception?
            raise ValueError("0 results found for twig: '{}', {}".format(twig, kwargs))
        elif len(ps) != 1:
            # TODO: custom exception?
            raise ValueError("{} results found: {}".format(len(ps), ps.twigs))
        else:
            # then only 1 item, so return the parameter
            return ps._params[0]

    def filter_or_get(self, twig=None, autocomplete=False, force_ps=False,
                      check_visible=True, check_default=True,
                      check_advanced=False, check_single=False, **kwargs):
        """

        Filter the <phoebe.parameters.ParameterSet> based on the meta-tags of its
        Parameters and return another <phoebe.parameters.ParameterSet> unless there is
        exactly 1 result, in which case the <phoebe.parameters.Parameter> itself is
        returned (set `force_ps=True` to avoid this from happening or call
        <phoebe.parameters.ParameterSet.filter> instead).

        In the case when another <phoebe.parameters.ParameterSet> is returned, these
        calls are chainable.

        ```py
        b.filter_or_get(context='component').filter_or_get(component='starA')
        ```

        See also:
        * <phoebe.parameters.ParameterSet.filter>
        * <phoebe.parameters.ParameterSet.exclude>
        * <phoebe.parameters.ParameterSet.get>
        * <phoebe.parameters.ParameterSet.get_parameter>
        * <phoebe.parameters.ParameterSet.get_or_create>

        Arguments
        -----------
        * `twig` (str, optional, default=None): the search twig - essentially a single
            string with any delimiter (ie '@') that will be parsed
            into any of the meta-tags.  Example: instead of
            `b.filter(context='component', component='starA')`, you
            could do `b.filter('starA@component')`.
        * `check_visible` (bool, optional, default=True): whether to hide invisible
            parameters.  These are usually parameters that do not
            play a role unless the value of another parameter meets
            some condition.
        * `check_default` (bool, optional, default=True): whether to exclude parameters which
            have a _default tag (these are parameters which solely exist
            to provide defaults for when new parameters or datasets are
            added and the parameter needs to be copied appropriately).
        * `check_advanced` (bool, optional, default=False): whether to exclude parameters which
            are considered "advanced".
        * `check_single` (bool, optional, default=False): whether to exclude ChoiceParameters
            with only a single choice.
        * `force_ps` (bool, optional, default=False): whether to force a
            <phoebe.parameters.ParameterSet> to be returned, even if more than
            1 result (see also: <phoebe.parameters.ParameterSet.filter>)
        * `**kwargs`:  meta-tags to search (ie. 'context', 'component',
            'model', etc).  See <phoebe.parameters.ParameterSet.meta>
            for all possible options.

        Returns
        ----------
        * the resulting <phoebe.parameters.Parameter> object if the length
            of the results is exactly 1 and `force_ps=False`, otherwise the
            resulting <phoebe.parameters.ParameterSet>.
        """

        if self._bundle is None:
            # then override check_default to False - its annoying when building
            # a ParameterSet say by calling datasets.lc() and having half
            # of the Parameters hidden by this switch
            check_default = False

        if not (twig is None or isinstance(twig, str) or isinstance(twig, unicode)):
            raise TypeError("first argument (twig) must be of type str or None, got {}".format(type(twig)))

        if kwargs.get('component', None) == '_default' or\
                kwargs.get('dataset', None) == '_default' or\
                kwargs.get('uniqueid', None) is not None or\
                kwargs.get('uniquetwig', None) is not None:
            # then override the default for check_default and make sure to
            # return a result
            check_default = False

        time = kwargs.get('time', None)
        if hasattr(time, '__iter__') and not isinstance(time, str):
            # then we should loop here rather than forcing complicated logic
            # below
            kwargs['twig'] = twig
            kwargs['autocomplete'] = autocomplete
            kwargs['force_ps'] = force_ps
            kwargs['check_visible'] = check_visible
            kwargs['check_default'] = check_default
            kwargs['check_advanced'] = check_advanced
            kwargs['check_single'] = check_single
            return_ = ParameterSet()
            for t in time:
                kwargs['time'] = t
                return_ += self.filter_or_get(**kwargs)
            return return_

        params = self.to_list()

        def string_to_time(string):
            try:
                return float(string)
            except ValueError:
                # allow for passing a twig that needs to resolve a float (ie. 't0_supconj')
                if self._bundle is None:
                    return self.get_value(string, context=['system', 'component'], check_default=False, check_visible=False)
                else:
                    return self._bundle.get_value(string, context=['system', 'component'], check_default=False, check_visible=False)

        # TODO: replace with key,value in kwargs.items()... unless there was
        # some reason that won't work?
        for key in kwargs.keys():
            if len(params) and \
                    key in _meta_fields_filter and \
                    kwargs[key] is not None:

                #if kwargs[key] is None:
                #    params = [pi for pi in params if getattr(pi,key) is None]
                #else:
                if isinstance(kwargs[key], unicode):
                    # unicodes can cause all sorts of confusions with fnmatch,
                    # so let's just cast now and be done with it
                    kwargs[key] = str(kwargs[key])

                params = [pi for pi in params if (hasattr(pi,key) and getattr(pi,key) is not None) and
                    (getattr(pi,key)==kwargs[key] or
                    (isinstance(kwargs[key],list) and getattr(pi,key) in kwargs[key]) or
                    (isinstance(kwargs[key],list) and np.any([_fnmatch(getattr(pi,key),keyi) for keyi in kwargs[key]])) or
                    (isinstance(kwargs[key],str) and isinstance(getattr(pi,key),str) and _fnmatch(getattr(pi,key),kwargs[key])) or
                    (key=='kind' and isinstance(kwargs[key],str) and getattr(pi,key).lower()==kwargs[key].lower()) or
                    (key=='kind' and hasattr(kwargs[key],'__iter__') and getattr(pi,key).lower() in [k.lower() for k in kwargs[key]]) or
                    (key=='time' and abs(float(getattr(pi,key))-string_to_time(kwargs[key]))<1e-6))]
                    #(key=='time' and abs(float(getattr(pi,key))-float(kwargs[key]))<=abs(np.array([p._time for p in params])-float(kwargs[key]))))]

        # handle hiding _default (cheaper than visible_if so let's do first)
        if check_default and conf.check_default:
            params = [pi for pi in params if pi.component != '_default' and pi.dataset != '_default' and pi.feature != '_default']

        # handle visible_if
        if check_visible and conf.check_visible:
            params = [pi for pi in params if pi.is_visible]

        # handle hiding advanced parameters
        if check_advanced:
            params = [pi for pi in params if not pi.advanced]

        # handle hiding choice parameters with a single option
        if check_single:
            params = [pi for pi in params if not hasattr(pi, 'choices') or len(pi.choices) > 1]

        if isinstance(twig, int):
            # then act as a list index
            return params[twig]

        # TODO: handle isinstance(twig, float) as passing time?

        # TODO: smarter error if trying to slice on a PS instead of value (ie
        # b['value@blah'][::8] where b['value@blah'] is returning an empty PS
        # and ::8 is being passed here as twig)

        # now do twig matching
        method = None
        if twig is not None:
            _user_twig = deepcopy(twig)
            twigsplit = twig.split('@')
            if twigsplit[0] == 'value':
                twig = '@'.join(twigsplit[1:])
                method = 'get_value'
            elif twigsplit[0] == 'quantity':
                twig = '@'.join(twigsplit[1:])
                method = 'get_quantity'
            elif twigsplit[0] in ['unit', 'default_unit']:
                twig = '@'.join(twigsplit[1:])
                method = 'get_default_unit'
            elif twigsplit[0] in ['timederiv']:
                twig = '@'.join(twigsplit[1:])
                method = 'get_timederiv'
            elif twigsplit[0] == 'description':
                twig = '@'.join(twigsplit[1:])
                method = 'get_description'
            elif twigsplit[0] == 'choices':
                twig = '@'.join(twigsplit[1:])
                method = 'get_choices'
            elif twigsplit[0] == 'result':
                twig = '@'.join(twigsplit[1:])
                method = 'get_result'

            # twigsplit = re.findall(r"[\w']+", twig)
            twigsplit = twig.split('@')

            if autocomplete:
                # then we want to do matching based on all but the
                # last item in the twig and then try to autocomplete
                # based on the last item
                if re.findall(r"[^\w]", _user_twig[-1]):
                    # then we will autocomplete on an empty entry
                    twigautocomplete = ''
                else:
                    # the last item in twig is incomplete
                    twigautocomplete = twigsplit[-1]
                    twigsplit = twigsplit[:-1]

            for ti in twigsplit:
                # TODO: need to fix repeating twigs (ie
                # period@period@period@period still matches and causes problems
                # with the tabcomplete)
                params = [pi for pi in params if ti in pi.twig.split('@') or _fnmatch(pi.twig, ti)]

            if autocomplete:
                # we want to provide options for what twigautomplete
                # could be to produce matches
                options = []
                for pi in params:
                    for twiglet in pi.twig.split('@'):
                        if twigautocomplete == twiglet[:len(twigautocomplete)]:
                            if len(twigautocomplete):
                                completed_twig = _user_twig.replace(twigautocomplete, twiglet)
                            else:
                                completed_twig = _user_twig + twiglet
                            if completed_twig not in options:
                                options.append(completed_twig)
                return options

        if len(params) == 1 and not force_ps:
            # then just return the parameter itself
            if method is None:
                return params[0]
            else:
                return getattr(params[0], method)()

        elif method is not None:
            raise ValueError("{} results found, could not call {}".format(len(params), method))

        # TODO: handle returning 0 results better

        ps = ParameterSet(params)
        ps._bundle = self._bundle
        ps._filter = self._filter.copy()
        for k, v in kwargs.items():
            if k in _meta_fields_filter:
                ps._filter[k] = v
        if twig is not None:
            # try to guess necessary additions to filter
            # twigsplit = twig.split('@')
            for attr in _meta_fields_twig:
                tag = getattr(ps, attr)
                if tag in twigsplit:
                    ps._filter[attr] = tag
        return ps

    def exclude(self, twig=None, check_visible=True, check_default=True, **kwargs):
        """
        Exclude the results from this filter from the current
        <phoebe.parameters.ParameterSet>.

        See also:
        * <phoebe.parameters.ParameterSet.filter>
        * <phoebe.parameters.ParameterSet.filter_or_get>
        * <phoebe.parameters.ParameterSet.get>
        * <phoebe.parameters.ParameterSet.get_parameter>
        * <phoebe.parameters.ParameterSet.get_or_create>

        Arguments
        -----------
        * `twig` (str, optional, default=None): the search twig - essentially a single
            string with any delimiter (ie '@') that will be parsed
            into any of the meta-tags.  Example: instead of
            `b.filter(context='component', component='starA')`, you
            could do `b.filter('starA@component')`.
        * `check_visible` (bool, optional, default=True): whether to hide invisible
            parameters.  These are usually parameters that do not
            play a role unless the value of another parameter meets
            some condition.
        * `check_default` (bool, optional, default=True): whether to exclude parameters which
            have a _default tag (these are parameters which solely exist
            to provide defaults for when new parameters or datasets are
            added and the parameter needs to be copied appropriately).
            Defaults to True.
        * `**kwargs`:  meta-tags to search (ie. 'context', 'component',
            'model', etc).  See <phoebe.parameters.ParameterSet.meta>
            for all possible options.

        Returns
        ----------
        * the resulting <phoebe.parameters.ParameterSet>.
        """
        return self - self.filter(twig=twig,
                                  check_visible=check_visible,
                                  check_default=check_default,
                                  **kwargs)

    def get_parameter(self, twig=None, **kwargs):
        """
        Get a <phoebe.parameters.Parameter> from this
        <phoebe.parameters.ParameterSet>.  This is identical to
        <phoebe.parameters.ParameterSet.get>.

        See also:
        * <phoebe.parameters.ParameterSet.filter>
        * <phoebe.parameters.ParameterSet.filter_or_get>
        * <phoebe.parameters.ParameterSet.exclude>
        * <phoebe.parameters.ParameterSet.get_or_create>

        Arguments
        -----------
        * `twig` (str, optional, default=None): the search twig - essentially a single
            string with any delimiter (ie '@') that will be parsed
            into any of the meta-tags.  Example: instead of
            `b.filter(context='component', component='starA')`, you
            could do `b.filter('starA@component')`.
        * `check_visible` (bool, optional, default=True): whether to hide invisible
            parameters.  These are usually parameters that do not
            play a role unless the value of another parameter meets
            some condition.
        * `check_default` (bool, optional, default=True): whether to exclude parameters which
            have a _default tag (these are parameters which solely exist
            to provide defaults for when new parameters or datasets are
            added and the parameter needs to be copied appropriately).
            Defaults to True.
        * `**kwargs`:  meta-tags to search (ie. 'context', 'component',
            'model', etc).  See <phoebe.parameters.ParameterSet.meta>
            for all possible options.

        Returns
        --------
        * the resulting <phoebe.parameters.Parameter>.

        Raises
        -------
        * ValueError: if either 0 or more than 1 results are found
            matching the search.
        """
        return self.get(twig=twig, **kwargs)

    def get_or_create(self, qualifier, new_parameter, attach_to_bundle=False, **kwargs):
        """
        Get a <phoebe.parameters.Parameter> from the
        <phoebe.parameters.ParameterSet>. If it does not exist,
        create and attach it.

        Note: running this on a ParameterSet that is NOT a
        <phoebe.frontend.bundle.Bundle>,
        will NOT add the Parameter to the Bundle, but only the temporary
        ParameterSet, unless `attach_to_bundle` is set to True and the bundle
        can be found.

        See also:
        * <phoebe.parameters.ParameterSet.filter>
        * <phoebe.parameters.ParameterSet.filter_or_get>
        * <phoebe.parameters.ParameterSet.exclude>
        * <phoebe.parameters.ParameterSet.get>
        * <phoebe.parameters.ParameterSet.get_parameter>

        Arguments
        ----------
        * `qualifier` (string): the qualifier of the Parameter.
            **NOTE**: this must be a qualifier, not a twig.
        * `new_parameter`: (<phoebe.parameters.Parameter>): the parameter to
            attach if no result is found.
        * `attach_to_bundle` (bool, optional, default=False): whether to attach
            the added parameter (if created) to the bundle.
        * `**kwargs`: meta-tags to use when filtering, including `check_visible` and
            `check_default`.  See <phoebe.parameters.ParameterSet.filter_or_get>.

        Returns
        ---------
        * (<phoebe.parameters.Parameter, bool): the Parameter object (either
            from filtering or newly created) and a boolean telling whether the
            Parameter was created or not.

        Raises
        -----------
        * ValueError: if more than 1 result was found using the filter criteria.
        """
        ps = self.filter_or_get(qualifier=qualifier, **kwargs)
        if isinstance(ps, Parameter):
            return ps, False
        elif len(ps):
            # TODO: custom exception?
            raise ValueError("more than 1 result was found")
        else:
            logger.debug("creating and attaching new parameter: {}".format(new_parameter.qualifier))

            if attach_to_bundle:
                self._bundle._attach_params(ParameterSet([new_parameter]), **kwargs)
                return self._bundle.get_parameter(uniqueid=new_parameter.uniqueid), True
            else:
                self._attach_params(ParameterSet([new_parameter]), **kwargs)
                return self.get_parameter(uniqueid=new_parameter.uniqueid), True

    def _remove_parameter(self, param):
        """
        Remove a Parameter from the ParameterSet

        :parameter param: the :class:`Parameter` object to be removed
        :type param: :class:`Parameter`
        """
        # TODO: check to see if protected (required by a current constraint or
        # by a backend)
        self._params = [p for p in self._params if p.uniqueid != param.uniqueid]

    def remove_parameter(self, twig=None, **kwargs):
        """
        Remove a <phoebe.parameters.Parameter> from the
        <phoebe.parameters.ParameterSet>.

        Note: removing Parameters from a ParameterSet will not remove
        them from any parent ParameterSets
        (including the <phoebe.fontend.bundle.Bundle>).

        Arguments
        --------
        * `twig` (string, optional, default=None): the twig to search for the
            parameter (see <phoebe.parameters.ParameterSet.get>)
        * `**kwargs`: meta-tags to use when filtering, including `check_visible` and
            `check_default`.  See <phoebe.parameters.ParameterSet.get>.

        Raises
        ------
        * ValueError: if 0 or more than 1 results are found using the
                provided filter criteria.
        """
        param = self.get(twig=twig, **kwargs)

        self._remove_parameter(param)

    def remove_parameters_all(self, twig=None, **kwargs):
        """
        Remove all <phoebe.parameters.Parameter> objects that match the filter
        from the <phoebe.parameters.ParameterSet>.

        Any Parameter that would be included in the resulting ParameterSet
        from a <phoebe.parameters.ParameterSet.filter> call with the same
        arguments will be removed from this ParameterSet.

        Note: removing Parameters from a ParameterSet will not remove
        them from any parent ParameterSets
        (including the <phoebe.frontend.bundle.Bundle>)

        Arguments
        --------
        * `twig` (string, optional, default=None): the twig to search for the
            parameter (see <phoebe.parameters.ParameterSet.get>)
        * `**kwargs`: meta-tags to use when filtering, including `check_visible` and
            `check_default`.  See <phoebe.parameters.ParameterSet.filter>.
        """
        params = self.filter(twig=twig, check_visible=False, check_default=False, **kwargs)

        for param in params.to_list():
            self._remove_parameter(param)

    def get_quantity(self, twig=None, unit=None,
                     default=None, t=None, **kwargs):
        """
        Get the quantity of a <phoebe.parameters.Parameter> in this
        <phoebe.parameters.ParameterSet>.

        Note: this only works for Parameter objects with a `get_quantity` method.
        These include:
        * <phoebe.parameters.FloatParameter> (see <phoebe.parameters.FloatParameter.get_quantity>)
        * <phoebe.parameters.FloatArrayParameter>

        See also:
        * <phoebe.parameters.ParameterSet.set_quantity>
        * <phoebe.parameters.ParameterSet.get_value>
        * <phoebe.parameters.ParameterSet.set_value>
        * <phoebe.parameters.ParameterSet.set_value_all>
        * <phoebe.parameters.ParameterSet.get_default_unit>
        * <phoebe.parameters.ParameterSet.set_default_unit>
        * <phoebe.parameters.ParameterSet.set_default_unit_all>

        Arguments
        ----------
        * `twig` (string, optional, default=None): twig to be used to access
            the Parameter.  See <phoebe.parameters.ParameterSet.get_parameter>.
        * `unit` (string or unit, optional, default=None): unit to convert the
            quantity.  If not provided or None, will use the default unit.  See
            <phoebe.parameters.ParameterSet.get_default_unit>.
        * `default` (quantity, optional, default=None): value to return if
            no results are returned by <phoebe.parameters.ParameterSet.get_parameter>
            given the value of `twig` and `**kwargs`.
        * `**kwargs`: filter options to be passed along to
            <phoebe.parameters.ParameterSet.get_parameter>.

        Returns
        --------
        * an astropy quantity object
        """
        # TODO: for time derivatives will need to use t instead of time (time
        # gets passed to twig filtering)

        if default is not None:
            # then we need to do a filter first to see if parameter exists
            if not len(self.filter(twig=twig, **kwargs)):
                return default

        param = self.get_parameter(twig=twig, **kwargs)

        if param.qualifier in kwargs.keys():
            # then we have an "override" value that was passed, and we should
            # just return that.
            # Example b.get_value('teff', teff=6000) returns 6000
            return kwargs.get(param.qualifier)

        return param.get_quantity(unit=unit, t=t)

    def set_quantity(self, twig=None, value=None, **kwargs):
        """
        Set the quantity of a <phoebe.parameters.Parameter> in the
        <phoebe.parameters.ParameterSet>.

        Note: this only works for Parameter objects with a `set_quantity` method.
        These include:
        * <phoebe.parameters.FloatParameter> (see <phoebe.parameters.FloatParameter>)
        * <phoebe.parameters.FloatArrayParameter>

        See also:
        * <phoebe.parameters.ParameterSet.get_quantity>
        * <phoebe.parameters.ParameterSet.get_value>
        * <phoebe.parameters.ParameterSet.set_value>
        * <phoebe.parameters.ParameterSet.set_value_all>
        * <phoebe.parameters.ParameterSet.get_default_unit>
        * <phoebe.parameters.ParameterSet.set_default_unit>
        * <phoebe.parameters.ParameterSet.set_default_unit_all>

        Arguments
        ----------
        * `twig` (string, optional, default=None): twig to be used to access
            the Parameter.  See <phoebe.parameters.ParameterSet.get_parameter>.
        * `value` (quantity, optional, default=None): quantity to set for the
            matched Parameter.
        * `**kwargs`: filter options to be passed along to
            <phoebe.parameters.ParameterSet.get_parameter> and `set_quantity`.

        Raises
        --------
        * ValueError: if a unique match could not be found via
            <phoebe.parameters.ParameterSet.get_parameter>
        """
        # TODO: handle twig having parameter key (value@, default_unit@, adjust@, etc)
        # TODO: does this return anything (update the docstring)?
        return self.get_parameter(twig=twig, **kwargs).set_quantity(value=value, **kwargs)

    def get_value(self, twig=None, unit=None, default=None, t=None, **kwargs):
        """
        Get the value of a <phoebe.parameters.Parameter> in this
        <phoebe.parameters.ParameterSet>.

        See also:
        * <phoebe.parameters.ParameterSet.get_quantity>
        * <phoebe.parameters.ParameterSet.set_quantity>
        * <phoebe.parameters.ParameterSet.set_value>
        * <phoebe.parameters.ParameterSet.set_value_all>
        * <phoebe.parameters.ParameterSet.get_default_unit>
        * <phoebe.parameters.ParameterSet.set_default_unit>
        * <phoebe.parameters.ParameterSet.set_default_unit_all>

        Arguments
        ----------
        * `twig` (string, optional, default=None): twig to be used to access
            the Parameter.  See <phoebe.parameters.ParameterSet.get_parameter>.
        * `unit` (string or unit, optional, default=None): unit to convert the
            value.  If not provided or None, will use the default unit.  See
            <phoebe.parameters.ParameterSet.get_default_unit>. `unit` will
            be ignored for Parameters that do not store quantities.
        * `default` (quantity, optional, default=None): value to return if
            no results are returned by <phoebe.parameters.ParameterSet.get_parameter>
            given the value of `twig` and `**kwargs`.
        * `**kwargs`: filter options to be passed along to
            <phoebe.parameters.ParameterSet.get_parameter>.

        Returns
        --------
        * (float/array/string) the value of the filtered
            <phoebe.parameters.Parameter>.
        """
        # TODO: for time derivatives will need to use t instead of time (time
        # gets passed to twig filtering)

        if default is not None:
            # then we need to do a filter first to see if parameter exists
            if not len(self.filter(twig=twig, **kwargs)):
                return default

        param = self.get_parameter(twig=twig, **kwargs)

        # if hasattr(param, 'default_unit'):
        # This breaks for constraint parameters
        if isinstance(param, FloatParameter) or\
                isinstance(param,FloatArrayParameter):
            return param.get_value(unit=unit, t=t, **kwargs)

        return param.get_value(**kwargs)

    def set_value(self, twig=None, value=None, **kwargs):
        """
        Set the value of a <phoebe.parameters.Parameter> in this
        <phoebe.parameters.ParameterSet>.

        Note: setting the value of a Parameter in a ParameterSet WILL
        change that Parameter across any parent ParameterSets (including
        the <phoebe.frontend.bundle.Bundle>).

        See also:
        * <phoebe.parameters.ParameterSet.get_quantity>
        * <phoebe.parameters.ParameterSet.set_quantity>
        * <phoebe.parameters.ParameterSet.get_value>
        * <phoebe.parameters.ParameterSet.set_value_all>
        * <phoebe.parameters.ParameterSet.get_default_unit>
        * <phoebe.parameters.ParameterSet.set_default_unit>
        * <phoebe.parameters.ParameterSet.set_default_unit_all>

        Arguments
        ----------
        * `twig` (string, optional, default=None): twig to be used to access
            the Parameter.  See <phoebe.parameters.ParameterSet.get_parameter>.
        * `value` (optional, default=None): valid value to set for the
            matched Parameter.
        * `index` (int, optional): only applicable for
            <phoebe.parmaeters.FloatArrayParameter>.  Passing `index` will call
            <phoebe.parameters.FloatArrayParameter.set_index_value> and pass
            `index` instead of <phoebe.parameters.FloatArrayParameter.set_value>.
        * `**kwargs`: filter options to be passed along to
            <phoebe.parameters.ParameterSet.get_parameter> and
            <phoebe.parameters.Parameter.set_value>.

        Raises
        --------
        * ValueError: if a unique match could not be found via
            <phoebe.parameters.ParameterSet.get_parameter>
        """
        # TODO: handle twig having parameter key (value@, default_unit@, adjust@, etc)
        # TODO: does this return anything (update the docstring)?
        if twig is not None and value is None and kwargs.get('allow_value_as_first_arg', True):
            # then try to support value as the first argument if no matches with twigs
            if not isinstance(twig, str):
                value = twig
                twig = None

            elif not len(self.filter(twig=twig, check_default=False, **kwargs)):
                value = twig
                twig = None

        if "index" in kwargs.keys():
            return self.get_parameter(twig=twig,
                                      **kwargs).set_index_value(value=value,
                                                                **kwargs)

        if "time" in kwargs.keys():
            if not len(self.filter(**kwargs)):
                # then let's try filtering without time and seeing if we get a
                # FloatArrayParameter so that we can use set_index_value instead
                time = kwargs.pop("time")

                param = self.get_parameter(twig=twig, **kwargs)
                if not isinstance(param, FloatArrayParameter):
                    raise TypeError

                # TODO: do we need to be more clever about time qualifier for
                # ETV datasets? TODO: is this robust enough... this won't search
                # for times outside the existing ParameterSet.  We could also
                # try param.get_parent_ps().get_parameter('time'), but this
                # won't work when outside the bundle (which is used within
                # backends.py to set fluxes, etc) print "***
                # get_parameter(qualifier='times', **kwargs)", {k:v for k,v in
                # kwargs.items() if k not in ['qualifier']}
                time_param = self.get_parameter(qualifier='times', **{k:v for k,v in kwargs.items() if k not in ['qualifier']})
                index = np.where(time_param.get_value()==time)[0]

                return param.set_index_value(value=value, index=index, **kwargs)

        return self.get_parameter(twig=twig,
                                  **kwargs).set_value(value=value,
                                                      **kwargs)

    def set_value_all(self, twig=None, value=None, check_default=False, **kwargs):
        """
        Set the value of all returned <phoebe.parameters.Parameter> objects
        in this <phoebe.parameters.ParameterSet>.

        Any Parameter that would be included in the resulting ParameterSet
        from a <phoebe.parameters.ParametSet.filter> call with the same arguments
        will have their value set.

        Note: setting the value of a Parameter in a ParameterSet WILL
        change that Parameter across any parent ParameterSets (including
        the <phoebe.frontend.bundle.Bundle>)

        See also:
        * <phoebe.parameters.ParameterSet.get_quantity>
        * <phoebe.parameters.ParameterSet.set_quantity>
        * <phoebe.parameters.ParameterSet.get_value>
        * <phoebe.parameters.ParameterSet.set_value>
        * <phoebe.parameters.ParameterSet.get_default_unit>
        * <phoebe.parameters.ParameterSet.set_default_unit>
        * <phoebe.parameters.ParameterSet.set_default_unit_all>

        Arguments
        ----------
        * `twig` (string, optional, default=None): twig to be used to access
            the Parameters.  See <phoebe.parameters.ParameterSet.filter>.
        * `value` (optional, default=None): valid value to set for each
            matched Parameter.
        * `index` (int, optional): only applicable for
            <phoebe.parmaeters.FloatArrayParameter>.  Passing `index` will call
            <phoebe.parameters.FloatArrayParameter.set_index_value> and pass
            `index` instead of <phoebe.parameters.FloatArrayParameter.set_value>.
        * `ignore_none` (bool, optional, default=False): if `ignore_none=True`,
            no error will be raised if the filter returns 0 results.
        * `**kwargs`: filter options to be passed along to
            <phoebe.parameters.ParameterSet.get_parameter> and
            <phoebe.parameters.Parameter.set_value>.

        Raises
        -------
        * ValueError: if the <phoebe.parameters.ParameterSet.filter> call with
            the given `twig` and `**kwargs` returns 0 results.  This error
            is ignored if `ignore_none=True`.
        """
        if twig is not None and value is None:
            # then try to support value as the first argument if no matches with twigs
            if not isinstance(twig, str):
                value = twig
                twig = None

            elif not len(self.filter(twig=twig, check_default=check_default, **kwargs)):
                value = twig
                twig = None

        params = self.filter(twig=twig,
                             check_default=check_default,
                             **kwargs).to_list()

        if not kwargs.pop('ignore_none', False) and not len(params):
            raise ValueError("no parameters found")

        for param in params:
            if "index" in kwargs.keys():
                return self.get_parameter(twig=twig,
                                          **kwargs).set_index_value(value=value,
                                                                    **kwargs)
            param.set_value(value=value, **kwargs)

    def get_default_unit(self, twig=None, **kwargs):
        """
        Get the default unit for a <phoebe.parameters.Parameter> in the
        <phoebe.parameters.ParameterSet>.

        Note: this only works for Parameter objects with a `get_default_unit` method.
        These include:
        * <phoebe.parameters.FloatParameter.get_default_unit>
        * <phoebe.parameters.FloatArrayParameter.get_default_unit>

        See also:
        * <phoebe.parameters.ParameterSet.get_quantity>
        * <phoebe.parameters.ParameterSet.set_quantity>
        * <phoebe.parameters.ParameterSet.get_value>
        * <phoebe.parameters.ParameterSet.set_value>
        * <phoebe.parameters.ParameterSet.set_value_all>
        * <phoebe.parameters.ParameterSet.set_default_unit>
        * <phoebe.parameters.ParameterSet.set_default_unit_all>
        """
        return self.get_parameter(twig=twig, **kwargs).get_default_unit()

    def set_default_unit(self, twig=None, unit=None, **kwargs):
        """
        Set the default unit for a <phoebe.parameters.Parameter> in the
        <phoebe.parameters.ParameterSet>.

        Note: setting the default_unit of a Parameter in a ParameterSet WILL
        change that Parameter across any parent ParameterSets (including
        the <phoebe.frontend.bundle.Bundle>).

        Note: this only works for Parameter objects with a `set_default_unit` method.
        These include:
        * <phoebe.parameters.FloatParameter.set_default_unit>
        * <phoebe.parameters.FloatArrayParameter.set_default_unit>

        See also:
        * <phoebe.parameters.ParameterSet.get_quantity>
        * <phoebe.parameters.ParameterSet.set_quantity>
        * <phoebe.parameters.ParameterSet.get_value>
        * <phoebe.parameters.ParameterSet.set_value>
        * <phoebe.parameters.ParameterSet.set_value_all>
        * <phoebe.parameters.ParameterSet.get_default_unit>
        * <phoebe.parameters.ParameterSet.set_default_unit_all>

        Arguments
        ----------
        * `twig` (string, optional, default=None): twig to be used to access
            the Parameter.  See <phoebe.parameters.ParameterSet.get_parameter>.
        * `unit` (unit, optional, default=None): valid unit to set for the
            matched Parameter.
        * `**kwargs`: filter options to be passed along to
            <phoebe.parameters.ParameterSet.get_parameter> and
            <phoebe.parameters.Parameter.set_value>.

        Raises
        --------
        * ValueError: if a unique match could not be found via
            <phoebe.parameters.ParameterSet.get_parameter>
        """
        if twig is not None and unit is None:
            # then try to support value as the first argument if no matches with twigs
            if isinstance(unit, u.Unit) or not isinstance(twig, str):
                unit = twig
                twig = None

            elif not len(self.filter(twig=twig, check_default=check_default, **kwargs)):
                unit = twig
                twig = None

        return self.get_parameter(twig=twig, **kwargs).set_default_unit(unit)

    def set_default_unit_all(self, twig=None, unit=None, **kwargs):
        """
        Set the default unit for all <phoebe.parameters.Parameter> objects in the
        <phoebe.parameters.ParameterSet>.

        Any Parameter that would be included in the resulting ParameterSet
        from a <phoebe.parameters.ParametSet.filter> call with the same arguments
        will have their default_unit set.

        Note: setting the default_unit of a Parameter in a ParameterSet WILL
        change that Parameter across any parent ParameterSets (including
        the <phoebe.frontend.bundle.Bundle>).

        Note: this only works for Parameter objects with a `set_default_unit` method.
        These include:
        * <phoebe.parameters.FloatParameter.set_default_unit>
        * <phoebe.parameters.FloatArrayParameter.set_default_unit>

        See also:
        * <phoebe.parameters.ParameterSet.get_quantity>
        * <phoebe.parameters.ParameterSet.set_quantity>
        * <phoebe.parameters.ParameterSet.get_value>
        * <phoebe.parameters.ParameterSet.set_value>
        * <phoebe.parameters.ParameterSet.set_value_all>
        * <phoebe.parameters.ParameterSet.get_default_unit>
        * <phoebe.parameters.ParameterSet.set_default_unit>


        Arguments
        ----------
        * `twig` (string, optional, default=None): twig to be used to access
            the Parameters.  See <phoebe.parameters.ParameterSet.filter>.
        * `unit` (unit, optional, default=None): valid unit to set for each
            matched Parameter.
        * `**kwargs`: filter options to be passed along to
            <phoebe.parameters.ParameterSet.get_parameter> and
            `set_default_unit`.

        Returns
        ----------
        * <phoebe.parameters.ParameterSet> of the changed Parameters.
        """
        # TODO: add support for ignore_none as per set_value_all
        if twig is not None and unit is None:
            # then try to support value as the first argument if no matches with twigs
            if isinstance(unit, u.Unit) or not isinstance(twig, str):
                unit = twig
                twig = None

            elif not len(self.filter(twig=twig, **kwargs)):
                unit = twig
                twig = None

        ps = self.filter(twig=twig, **kwargs)
        for param in ps.to_list():
            param.set_default_unit(unit)

        return ps

    def get_adjust(self, twig=None, **kwargs):
        """
        [NOT IMPLEMENTED]

        raises NotImplementedError: because it isn't
        """
        raise NotImplementedError

    def set_adjust(self):
        """
        [NOT IMPLEMENTED]

        raises NotImplementedError: because it isn't
        """
        raise NotImplementedError

    def set_adjust_all(self):
        """
        [NOT IMPLEMENTED]

        raises NotImplementedError: because it isn't
        """
        raise NotImplementedError

    def get_enabled(self, twig=None, **kwargs):
        """
        [NOT IMPLEMENTED]

        raises NotImplementedError: because it isn't
        """
        raise NotImplementedError

    def set_enabled(self):
        """
        [NOT IMPLEMENTED]

        raises NotImplementedError: because it isn't
        """
        raise NotImplementedError

    def get_description(self, twig=None, **kwargs):
        """
        Get the description of a <phoebe.parameters.Parameter> in the
        <phoebe.parameters.ParameterSet>.

        This is simply a shortcut to <phoebe.parameters.ParameterSet.get_parameter>
        and <phoebe.parameters.Parameter.get_description>.

        Arguments
        ----------
        * `twig` (string, optional, default=None): twig to be used to access
            the Parameter.  See <phoebe.parameters.ParameterSet.get_parameter>.
        * `**kwargs`: filter options to be passed along to
            <phoebe.parameters.ParameterSet.get_parameter>.

        Returns
        --------
        * (string) the description of the filtered
            <phoebe.parameters.Parameter>.
        """
        return self.get_parameter(twig=twig, **kwargs).get_description()

    def get_prior(self, twig=None, **kwargs):
        """
        [NOT IMPLEMENTED]

        raises NotImplementedError: because it isn't
        """
        raise NotImplementedError

    def set_prior(self):
        """
        [NOT IMPLEMENTED]

        raises NotImplementedError: because it isn't
        """
        raise NotImplementedError

    def remove_prior(self):
        """
        [NOT IMPLEMENTED]

        raises NotImplementedError: because it isn't
        """
        raise NotImplementedError

    def get_posterior(self, twig=None, **kwargs):
        """
        [NOT IMPLEMENTED]

        raises NotImplementedError: because it isn't
        """
        raise NotImplementedError

    def remove_posterior(self):
        """
        [NOT IMPLEMENTED]

        raises NotImplementedError: because it isn't
        """
        raise NotImplementedError


    def compute_residuals(self, model=None, dataset=None, component=None, as_quantity=True):
        """
        Compute residuals between the observed values in a dataset and the
        corresponding model.

        Currently supports the following datasets:
        * <phoebe.parameters.dataset.lc>
        * <phoebe.parameters.dataset.rv>

        If necessary (due to the `compute_times`/`compute_phases` parameters
        or a change in the dataset `times` since the model was computed),
        interpolation will be handled, in time-space if possible, and in
        phase-space otherwise. See
        <phoebe.parameters.FloatArrayParameter.interp_value>.

        See also:
        * <phoebe.parameters.ParameterSet.compute_chi2>

        Arguments
        -----------
        * `model` (string, optional, default=None): model to compare against
            observations.  Required if more than one model exist.
        * `dataset` (string, optional, default=None): dataset for comparison.
            Required if more than one dataset exist.
        * `component` (string, optional, default=None): component for comparison.
            Required only if more than one component exist in the dataset (for
            RVs, for example)
        * `as_quantity` (bool, default=True): whether to return a quantity object.

        Returns
        -----------
        * (array) array of residuals with same length as the times array of the
            corresponding dataset.

        Raises
        ----------
        * ValueError: if the provided filter options (`model`, `dataset`,
            `component`) do not result in a single parameter for comparison.
        * NotImplementedError: if the dataset kind is not supported for residuals.
        """
        if not len(self.filter(context='dataset').datasets):
            dataset_ps = self._bundle.get_dataset(dataset=dataset)
        else:
            dataset_ps = self.filter(dataset=dataset, context='dataset')

        dataset_kind = dataset_ps.kind

        if not len(self.filter(context='model').models):
            model_ps = self._bundle.get_model(model=model).filter(dataset=dataset, component=component)
        else:
            model_ps = self.filter(model=model, context='model').filter(dataset=dataset, component=component)

        if dataset_kind == 'lc':
            qualifier = 'fluxes'
        elif dataset_kind == 'rv':
            qualifier = 'rvs'
        else:
            # TODO: lp compared for a given time interpolating in wavelength?
            # NOTE: add to documentation if adding support for other datasets
            raise NotImplementedError("compute_residuals not implemented for dataset with kind='{}' (model={}, dataset={}, component={})".format(dataset_kind, model, dataset, component))

        dataset_param = dataset_ps.get_parameter(qualifier, component=component)
        model_param = model_ps.get_parameter(qualifier)

        # TODO: do we need to worry about conflicting units?
        # NOTE: this should automatically handle interpolating in phases, if necessary
        times = dataset_ps.get_value(qualifier='times', component=component)
        if not len(times):
            raise ValueError("no times in the dataset: {}@{}".format(dataset, component))
        if not len(dataset_param.get_value()) == len(times):
            if len(dataset_param.get_value())==0:
                # then the dataset was empty, so let's just return an empty array
                if as_quantity:
                    return np.asarray([]) * dataset_param.default_unit
                else:
                    return np.asarray([])
            else:
                raise ValueError("{}@{}@{} and {}@{}@{} do not have the same length, cannot compute residuals".format(qualifier, component, dataset, 'times', component, dataset))

        if dataset_param.default_unit != model_param.default_unit:
            raise ValueError("model and dataset do not have the same default_unit, cannot interpolate")

        residuals = np.asarray(dataset_param.interp_value(times=times) - model_param.interp_value(times=times))

        if as_quantity:
            return residuals * dataset_param.default_unit
        else:
            return residuals

    def compute_chi2(self, model=None, dataset=None, component=None):
        """
        Compute the chi2 between a model and the observed values in the dataset(s).

        Currently supports the following datasets:
        * <phoebe.parameters.dataset.lc>
        * <phoebe.parameters.dataset.rv>

        If necessary (due to the `compute_times`/`compute_phases` parameters
        or a change in the dataset `times` since the model was computed),
        interpolation will be handled, in time-space if possible, and in
        phase-space otherwise. See
        <phoebe.parameters.FloatArrayParameter.interp_value>.

        Residuals per-dataset for the given model are computed by
        <phoebe.parameters.ParameterSet.compute_residuals>.  The returned
        chi2 value is then the sum over the chi2 of each dataset, where each
        dataset's chi2 value is computed as the sum of squares of residuals
        over the squares of sigmas (if available).

        See also:
        * <phoebe.parameters.ParameterSet.compute_residuals>

        Arguments
        -----------
        * `model` (string, optional, default=None): model to compare against
            observations.  Required if more than one model exist.
        * `dataset` (string or list, optional, default=None): dataset(s) for comparison.
            Will sum over chi2 values of all datasets that match the filter.  So
            if not provided, will default to all datasets exposed in the model.
        * `component` (string or list, optional, default=None): component(s) for
            comparison.  Required only if more than one component exist in the
            dataset (for RVs, for example) and not all should be included in
            the chi2

        Returns
        -----------
        * (float) chi2 value

        Raises
        ----------
        * NotImplementedError: if the dataset kind is not supported for residuals.
        """

        chi2 = 0

        if not len(self.filter(context='model').models):
            model_ps = self._bundle.get_model(model=model).filter(dataset=dataset, component=component)
        else:
            model_ps = self.filter(model=model, context='model').filter(dataset=dataset, component=component)

        for ds in model_ps.datasets:
            ds_comps = model_ps.filter(dataset=ds).components
            if not len(ds_comps):
                ds_comps = [None]

            for ds_comp in ds_comps:
                residuals = self.compute_residuals(model=model, dataset=ds, component=ds_comp, as_quantity=True)
                sigmas = self._bundle.get_dataset(dataset=ds).get_value('sigmas', component=ds_comp, unit=residuals.unit)

                if len(sigmas):
                    chi2 += np.sum(residuals.value**2 / sigmas.value**2)
                else:
                    chi2 += np.sum(residuals.value**2)

        return chi2


    def _unpack_plotting_kwargs(self, animate=False, **kwargs):



        # We now need to unpack if the contents within kwargs contain multiple
        # contexts/datasets/kinds/components/etc.
        # the dataset tag can appear in the compute context as well, so if the
        # context tag isn't in kwargs, let's default it to dataset or model
        kwargs.setdefault('context', ['dataset', 'model'])

        filter_kwargs = {}
        for k in list(self.get_meta(ignore=['uniqueid', 'uniquetwig', 'twig']).keys())+['twig']:
            if k in ['time']:
                # time handled later
                continue
            filter_kwargs[k] = kwargs.pop(k, None)

        ps = self.filter(**filter_kwargs).exclude(qualifier=['compute_times', 'compute_phases', 'compute_phases_t0'])

        if 'time' in kwargs.keys() and ps.kind in ['mesh', 'lp']:
            ps = ps.filter(time=kwargs.get('time'))

        # If ps returns more than one dataset/model/component, then we need to
        # loop and plot all.  This will automatically rotate through colors
        # (unless the user provided color in a kwarg).  To choose individual
        # styling, the user must make individual calls and provide the styling
        # options as kwargs.

        # we'll return a list of dictionaries, with each dictionary prepared
        # to pass directly to autofig
        return_ = []

        if len(ps.contexts) > 1:
            for context in ps.contexts:
                this_return = ps.filter(check_visible=False, context=context)._unpack_plotting_kwargs(animate=animate, **kwargs)
                return_ += this_return
            return return_

        if len(ps.datasets)>1 and ps.kind not in ['mesh']:
            for dataset in ps.datasets:
                this_return = ps.filter(check_visible=False, dataset=dataset)._unpack_plotting_kwargs(animate=animate, **kwargs)
                return_ += this_return
            return return_

        # If we are asking to plot a dataset that also shows up in columns in
        # the mesh, then remove the mesh kind.  In other words: mesh stuff
        # will only be plotted if mesh is the only kind in the filter.
        pskinds = ps.kinds
        if len(pskinds) > 1 and 'mesh' in pskinds:
            pskinds.remove('mesh')

        if len(ps.kinds) > 1:
            for kind in pskinds:
                this_return = ps.filter(kind=kind)._unpack_plotting_kwargs(animate=animate, **kwargs)
                return_ += this_return
            return return_

        if len(ps.models) > 1:
            for model in ps.models:
                # TODO: change linestyle for models instead of color?
                this_return = ps.filter(check_visible=False, model=model)._unpack_plotting_kwargs(animate=animate, **kwargs)
                return_ += this_return
            return return_

        if len(ps.times) > 1 and kwargs.get('x', None) not in ['time', 'times'] and kwargs.get('y', None) not in ['time', 'times'] and kwargs.get('z', None) not in ['time', 'times']:
            # only meshes, lp, spectra, etc will be able to iterate over times
            for time in ps.times:
                this_return = ps.filter(check_visible=False, time=time)._unpack_plotting_kwargs(animate=animate, **kwargs)
                return_ += this_return
            return return_

        if len(ps.components) > 1 and ps.kind not in ['lc']:
            # lc has per-component passband-dependent parameters in the dataset which are not plottable
            return_ = []
            for component in ps.components:
                this_return = ps.filter(check_visible=False, component=component)._unpack_plotting_kwargs(animate=animate, **kwargs)
                return_ += this_return
            return return_


        if ps.kind in ['mesh', 'orb'] and \
                ps.context == 'dataset':
            # nothing to plot here... at least for now
            return []

        if ps.kind in ['lp'] and not len(ps.filter(qualifier='flux_densities', check_visible=False)):
            # then maybe we're in the dataset where just compute_times is defined
            return []

        if not len(ps):
            return []

        # Now that we've looped over everything, we can assume that we are dealing
        # with a SINGLE call.  We need to prepare kwargs so that it can be passed
        # to autofig.plot or autofig.mesh


        #### SUPPORT DICTIONARIES IN KWARGS
        # like color={'primary': 'red', 'secondary': 'blue'} or
        # linestyle={'rv01': 'solid', 'rv02': 'dashed'}
        # here we need to filter any kwargs that are dictionaries if they match
        # the current ps
        for k,v in kwargs.copy().items():
            if isinstance(v, dict) and 'kwargs' not in k:
                # overwrite kwargs[k] based on any match in v
                match = None
                for kk,vv in v.items():
                    meta = ps.get_meta(ignore=['uniqueid', 'uniquetwig', 'twig'])
                    # support twigs as well as wildcards in the dictionary keys
                    # for example: color={'lc*': 'blue', 'primary@rv*': 'green'}
                    # this will likely be a little expensive, but we only do it
                    # in the case where a dictionary is passed.
                    if np.all([np.any([_fnmatch(mv, kksplit) for mv in meta.values() if mv is not None]) for kksplit in kk.split('@')]):
                        if match is not None:
                            raise ValueError("dictionary {}={} is not unique for {}".format(k,v, meta))
                        match = vv

                logger.debug("_unpack_plotting_kwargs: trying to find match for dictionary {}={} in kwargs against meta={}.  match={}".format(k,v,meta,match))
                if match is not None:
                    kwargs[k] = match
                else:
                    # remove from the dictionary and fallback on defaults
                    _dump = kwargs.pop(k)

        #### ALIASES
        if 'color' in kwargs.keys() and 'colors' not in kwargs.keys() and 'c' not in kwargs.keys():
            logger.warning("assuming you meant 'c' instead of 'color'")
            kwargs['c'] = kwargs.pop('color')
        elif 'colors' in kwargs.keys() and 'c' not in kwargs.keys():
            logger.warning("assuming you meant 'c' instead of 'colors'")
            kwargs['c'] = kwargs.pop('colors')
        if 'facecolor' in kwargs.keys() and 'facecolors' not in kwargs.keys() and 'fc' not in kwargs.keys():
            logger.warning("assuming you meant 'fc' instead of 'facecolor'")
            kwargs['fc'] = kwargs.pop('facecolor')
        elif 'facecolors' in kwargs.keys() and 'fc' not in kwargs.keys():
            logger.warning("assuming you meant 'fc' instead of 'facecolors'")
            kwargs['fc'] = kwargs.pop('facecolors')
        if 'edgecolor' in kwargs.keys() and 'edgecolors' not in kwargs.keys() and 'ec' not in kwargs.keys():
            logger.warning("assuming you meant 'ec' instead of 'edgecolor'")
            kwargs['ec'] = kwargs.pop('edgecolor')
        elif 'edgecolors' in kwargs.keys() and 'ec' not in kwargs.keys():
            logger.warning("assuming you meant 'ec' instead of 'edgecolors'")
            kwargs['ec'] = kwargs.pop('edgecolors')

        for d in ['x', 'y', 'z']:
            if '{}error'.format(d) not in kwargs.keys():
                if '{}errors'.format(d) in kwargs.keys():
                    logger.warning("assuming you meant '{}error' instead of '{}errors'".format(d,d))
                    kwargs['{}error'.format(d)] = kwargs.pop('{}errors'.format(d))

        def _kwargs_fill_dimension(kwargs, direction, ps):
            # kwargs[direction] is currently one of the following:
            # * twig/qualifier
            # * array/float
            # * string (applicable for color dimensions)
            #
            # if kwargs[direction] is a twig, then we need to change the
            # entry in the dictionary to be the data-array itself

            current_value = kwargs.get(direction, None)

            #### RETRIEVE DATA ARRAYS
            if isinstance(current_value, str):
                if ps.kind != 'mesh' and direction in ['fc', 'ec']:
                    logger.warning("fc and ec are not allowable for dataset={} with kind={}, ignoring {}={}".format(ps.dataset, ps.kind, direction, current_value))
                    _dump = kwargs.pop(direction)
                    return kwargs

                elif current_value in ['None', 'none']:
                    return kwargs

                elif '@' in current_value or current_value in ps.qualifiers or \
                        (current_value in ['xs', 'ys', 'zs'] and 'xyz_elements' in ps.qualifiers) or \
                        (current_value in ['us', 'vs', 'ws'] and 'uvw_elements' in ps.qualifiers):

                    if kwargs['autofig_method'] == 'mesh' and current_value in ['xs', 'ys', 'zs']:
                        # then we actually need to unpack from the xyz_elements
                        verts = ps.get_quantity(qualifier='xyz_elements')
                        if not verts.shape[0]:
                            return None
                        array_value = verts.value[:, :, ['xs', 'ys', 'zs'].index(current_value)] * verts.unit

                        if direction == 'z':
                            try:
                                norms = ps.get_quantity(qualifier='xyz_normals')
                            except ValueError:
                                # if importing from 2.1, uvw_elements may exist, but uvw_normals won't
                                array_value_norms = None
                            else:
                                array_value_norms = norms.value[:, ['xs', 'ys', 'zs'].index(current_value)]
                                # TODO: flip if necessary for a right-handed axes?  (currently the z-values aren't flipped)
                                # if
                                    # array_value_norms *= -1
                            kwargs['{}normals'.format(direction)] = array_value_norms

                    elif kwargs['autofig_method'] == 'mesh' and current_value in ['us', 'vs', 'ws']:
                        # then we actually need to unpack from the uvw_elements
                        verts = ps.get_quantity(qualifier='uvw_elements')
                        if not verts.shape[0]:
                            return None
                        array_value = verts.value[:, :, ['us', 'vs', 'ws'].index(current_value)] * verts.unit

                        if direction == 'z':
                            try:
                                norms = ps.get_quantity(qualifier='uvw_normals')
                            except ValueError:
                                # if importing from 2.1, uvw_elements may exist, but uvw_normals won't
                                array_value_norms = None
                            else:
                                array_value_norms = norms.value[:, ['us', 'vs', 'ws'].index(current_value)]
                                # TODO: flip if necessary for a right-handed axes?  (currently the z-values aren't flipped)
                                # if
                                    # array_value_norms *= -1
                            kwargs['{}normals'.format(direction)] = array_value_norms

                    elif current_value in ['time', 'times'] and 'residuals' in kwargs.values():
                        # then we actually need to pull the times from the dataset instead of the model since the length may not match
                        array_value = ps._bundle.get_value(qualifier='times', dataset=ps.dataset, component=ps.component, context='dataset')
                    else:
                        if '@' in current_value:
                            # then we need to remove the dataset from the filter
                            psf = self._bundle.filter(**{k:v for k,v in ps.get_meta(ignore=['uniqueid', 'uniquetwig', 'twig']).items() if k!='dataset'})
                        else:
                            psf = ps

                        psff = psf.filter(twig=current_value)
                        if len(psff)==1:
                            array_value = psff.get_quantity()
                        elif len(psff.times) > 1 and psff.get_value(time=psff.times[0]):
                            # then we'll assume we have something like volume vs times.  If not, then there may be a length mismatch issue later
                            unit = psff.get_quantity(time=psff.times[0]).unit
                            array_value = np.array([psff.get_quantity(time=time).to(unit).value for time in psff.times])*unit
                        else:
                            raise ValueError("could not find Parameter for {} in {}".format(current_value, psf.get_meta(ignore=['uniqueid', 'uniquetwig', 'twig'])))

                    kwargs[direction] = array_value

                    if ps.context == 'dataset' and current_value in sigmas_avail:
                        # then let's see if there are errors
                        errorkey = '{}error'.format(direction)
                        errors = kwargs.get(errorkey, None)
                        if isinstance(errors, np.ndarray) or isinstance(errors, float) or isinstance(errors, int):
                            kwargs[errorkey] = errors
                        elif isinstance(errors, str):
                            errors = ps.get_quantity(kwargs.get(errorkey), check_visible=False)
                            kwargs[errorkey] = errors
                        else:
                            sigmas = ps.get_quantity(qualifier='sigmas')
                            if len(sigmas):
                                kwargs.setdefault(errorkey, sigmas)

                    # now let's set the label for the dimension from the qualifier/twig
                    kwargs.setdefault('{}label'.format(direction), _plural_to_singular_get(current_value))

                    # we'll also keep the qualifier around - autofig doesn't use this
                    # but we'll keep it so we can set some defaults
                    kwargs['{}qualifier'.format(direction)] = current_value

                    return kwargs

                elif current_value in ['time', 'times'] and len(ps.times):
                    kwargs[direction] = sorted([float(t) for t in ps.times])
                    kwargs['{}qualifier'] = None
                    return kwargs

                elif current_value in ['wavelengths'] and ps.time is not None:
                    # these are not tagged with the time, so we need to find them
                    full_dataset_meta = ps.get_meta(ignore=['uniqueid', 'uniquetwig', 'twig', 'qualifier', 'time'])
                    full_dataset_ps = ps._bundle.filter(**full_dataset_meta)
                    candidate_params = full_dataset_ps.filter(qualifier=current_value)
                    if len(candidate_params) == 1:
                        kwargs[direction] = candidate_params.get_quantity()
                        kwargs.setdefault('{}label'.format(direction), _plural_to_singular_get(current_value))
                        kwargs['{}qualifier'.format(direction)] = current_value
                        return kwargs
                    elif len(candidate_params) > 1:
                        raise ValueError("could not find single match for {}={}, found: {}".format(direction, current_value, candidate_params.twigs))
                    else:
                        # then len(candidate_params) == 0
                        raise ValueError("could not find a match for {}={}".format(direction, current_value))

                elif current_value.split(':')[0] in ['phase', 'phases']:
                    component_phase = current_value.split(':')[1] \
                                        if len(current_value.split(':')) > 1 \
                                        else None


                    if 'residuals' in kwargs.values():
                        # then we actually need to pull the times from the dataset instead of the model since the length may not match
                        times = ps._bundle.get_value(qualifier='times', dataset=ps.dataset, component=ps.component, context='dataset')
                    elif ps.kind == 'etvs':
                        times = ps.get_value(qualifier='time_ecls', unit=u.d)
                    else:
                        times = ps.get_value(qualifier='times', unit=u.d)

                    kwargs[direction] = self._bundle.to_phase(times, component=component_phase, t0=kwargs.get('t0', 't0_supconj')) * u.dimensionless_unscaled

                    kwargs.setdefault('{}label'.format(direction), 'phase:{}'.format(component_phase) if component_phase is not None else 'phase')

                    kwargs['{}qualifier'.format(direction)] = current_value

                    # and we'll set the linebreak so that decreasing phase breaks any lines (allowing for phase wrapping)
                    kwargs.setdefault('linebreak', '{}-'.format(direction))

                    return kwargs

                elif current_value in ['residuals']:
                    if ps.model is None:
                        logger.info("skipping residuals for dataset")
                        return {}

                    # we're currently within the MODEL context
                    kwargs[direction] = ps.compute_residuals(model=ps.model, dataset=ps.dataset, component=ps.component, as_quantity=True)
                    kwargs.setdefault('{}label'.format(direction), '{} residuals'.format({'lc': 'flux', 'rv': 'rv'}.get(ps.kind, '')))
                    kwargs['{}qualifier'.format(direction)] = current_value
                    kwargs.setdefault('linestyle', 'none')
                    kwargs.setdefault('marker', '+')

                    return kwargs

                elif direction in ['c', 'fc', 'ec']:
                    # then there is the possibility of referring to a column
                    # that technnically is attached to a different dataset in
                    # the same mesh (e.g. rvs@rv01 inside kind=mesh).  Let's
                    # check for that first.

                    if ps.kind == 'mesh' and ps._bundle is not None:
                        full_mesh_meta = ps.get_meta(ignore=['uniqueid', 'uniquetwig', 'twig', 'qualifier', 'dataset'])
                        full_mesh_ps = ps._bundle.filter(**full_mesh_meta)
                        candidate_params = full_mesh_ps.filter(current_value)
                        if len(candidate_params) == 1:
                            kwargs[direction] = candidate_params.get_quantity()
                            kwargs.setdefault('{}label'.format(direction), _plural_to_singular_get(current_value))
                            kwargs['{}qualifier'.format(direction)] = current_value
                            return kwargs
                        elif len(candidate_params) > 1:
                            raise ValueError("could not find single match for {}={}, found: {}".format(direction, current_value, candidate_params.twigs))
                        elif current_value in autofig.cyclers._mplcolors:
                            # no need to raise a warning, this is a valid color
                            pass
                        else:
                            # maybe a hex or anything not in the cycler? or should we raise an error instead?
                            logger.warning("could not find Parameter match for {}={} at time={}, assuming named color".format(direction, current_value, full_mesh_meta['time']))

                    # Nothing has been found, so we'll assume the string is
                    # the name of a color.  If the color isn't accepted by
                    # autofig then autofig will raise an error listing the
                    # list of allowed colors.
                    return kwargs

                else:
                    raise ValueError("could not recognize '{}' for {} direction in dataset='{}', ps.meta={}".format(current_value, direction, ps.dataset, ps.meta))

            elif _instance_in(current_value, np.ndarray, list, tuple, float, int):
                # then leave it as-is
                return kwargs
            elif current_value is None:
                return kwargs
            else:
                raise NotImplementedError


        #### DIRECTION DEFAULTS
        # define defaults for directions based on ps.kind
        if ps.kind == 'mesh':
            # TODO: check to make sure axes will be right-handed?
            # first determine from any passed values if we're in xyz or uvw
            # (do not allow mixing between roche and POS)
            detected_qualifiers = [kwargs[af_direction] for af_direction in ['x', 'y', 'z'] if af_direction in kwargs.keys()]
            if len(detected_qualifiers):
                coordinate_systems = set(['uvw' if detected_qualifier in ['us', 'vs', 'ws'] else 'xyz' for detected_qualifier in detected_qualifiers if detected_qualifier in ['us', 'vs', 'ws', 'xs', 'ys', 'zs']])


                if len(coordinate_systems) == 1:
                    coordinates = ['xs', 'ys', 'zs'] if list(coordinate_systems)[0] == 'xyz' else ['us', 'vs', 'ws']
                elif len(coordinate_systems) > 1:
                    # then we're mixing roche and POS
                    raise ValueError("cannot mix xyz (roche) and uvw (pos) coordinates while plotting")
                else:
                    # then len(coordinate_system) == 0
                    coordinates = ['us', 'vs', 'ws']

            elif 'uvw_elements' in ps.qualifiers:
                coordinates = ['us', 'vs', 'ws']
            elif 'xyz_elements' in ps.qualifiers:
                coordinates = ['xs', 'ys', 'zs']
            else:
                # then we're doing a scatter plot
                coordinates = []


            defaults = {}
            # first we need to know if any of the af_directions are set to
            # something other than cartesian by the user (in which case we need
            # to check for the parameter's existence before defaulting and use
            # scatter instead of mesh plot)
            mesh_all_cartesian = True
            for af_direction in ['x', 'y', 'z']:
                if kwargs.get(af_direction, None) not in [None] + coordinates:
                    mesh_all_cartesian = False

            # now we need to loop again and set any missing defaults
            for af_direction in ['x', 'y', 'z']:
                if af_direction in kwargs.keys():
                    # then default doesn't matter, but we'll set it at what it is
                    defaults[af_direction] = kwargs[af_direction]

                    if kwargs[af_direction] in coordinates:
                        # the provided qualifier could be something else (ie teffs)
                        # in which case we'll end up doing a scatter instead of
                        # a mesh plot

                        # now we'll remove from coordinates still available
                        coordinates.remove(kwargs[af_direction])
                elif len(coordinates):
                    # we'll take the first entry remaining in coordinates
                    coordinate = coordinates.pop(0)

                    # if mesh_all_cartesian then we're doing a mesh plot
                    # and know that we have xyz/uvw_elements available.
                    # Otherwise, we need to check and only apply the default
                    # if that parameter (xs, ys, zs, us, vs, ws) is available.
                    # Either way, we've removed this from the coordinates
                    # list so the next direction will fill from the next available
                    if mesh_all_cartesian or coordinate in ps.qualifiers:
                        defaults[af_direction] = coordinate

                else:
                    # then we need defaults for a scatter plot
                    mesh_all_cartesian = False

                    # for now we'll just go based on the order of the qualifiers
                    # but we probably could be a little smarter here, especially
                    # if the user overrides a dimension to make sure we don't
                    # repeat, etc.
                    if af_direction == 'z':
                        # otherwise for 2d scatter plots this just gets
                        # prohibitively expensive
                        defaults['z'] = 0.0
                    else:
                        qualifiers_avail = [q for q in ps.qualifiers if q != 'times']
                        index = ['x', 'y'].index(af_direction)
                        if not len(qualifiers_avail):
                            raise ValueError("cannot plot mesh with no columns")

                        if index > len(qualifiers_avail) - 1:
                            index = len(qualifiers_avail) - 1

                        defaults[af_direction] = qualifiers_avail[index]


            # since we'll be selecting from the time tag, we need a non-zero tolerance
            kwargs.setdefault('itol', 1e-6)

            if mesh_all_cartesian:
                # then we'll be doing a mesh plot, so set some reasonable defaults

                # units will have handled this in POS (uvw) coordinates, but not
                # Roche (xyz) as those are unitless
                kwargs.setdefault('equal_aspect', True)
                kwargs.setdefault('pad_aspect', not animate)

                # we want the wireframe by default
                kwargs.setdefault('ec', 'black')
                kwargs.setdefault('fc', 'white')

                # by default, we'll exclude the back if fc is not 'none'
                if kwargs.get('fc') != 'none':
                    kwargs.setdefault('exclude_back', True)

            else:
                # then even though the scatter may be rs vs cartesian with same
                # units, let's default to disabling equal aspect ratio
                kwargs.setdefault('equal_aspect', False)

            sigmas_avail = []

        elif ps.kind == 'orb':
            # similar logic to meshes above, except we only have uvw
            coordinates = ['us', 'vs', 'ws']

            defaults = {}
            for af_direction in ['x', 'y', 'z']:
                if af_direction in kwargs.keys():
                    # then default doesn't matter, but we'll set it at what it is
                    defaults[af_direction] = kwargs[af_direction]

                    if kwargs[af_direction] in coordinates:
                        # the provided qualifier could be something else (ie teffs)
                        # in which case we'll end up doing a scatter instead of
                        # a mesh plot

                        # now we'll remove from coordinates still available
                        coordinates.remove(kwargs[af_direction])
                else:
                    # we'll take the first entry remaining in coordinates
                    defaults[af_direction] = coordinates.pop(0)

            if kwargs.get('projection', None) != '3d':
                defaults['z'] = 0

            sigmas_avail = []
        elif ps.kind == 'lc':
            defaults = {'x': 'times',
                        'y': 'fluxes',
                        'z': 0}
            sigmas_avail = ['fluxes']
        elif ps.kind == 'rv':
            defaults = {'x': 'times',
                        'y': 'rvs',
                        'z': 0}
            sigmas_avail = ['rvs']
        elif ps.kind == 'lp':
            defaults = {'x': 'wavelengths',
                        'y': 'flux_densities',
                        'z': ps._bundle.hierarchy.get_components().index(ps.component if ps.component is not None else ps._bundle.hierarchy.get_top())}
            sigmas_avail = ['flux_densities']

            # since we'll be selecting from the time tag, we need a non-zero tolerance
            kwargs.setdefault('itol', 1e-6)

            # if animating or drawing at a single time, we want to show only
            # the selected item, not all and then highlight the selected item
            kwargs.setdefault('highlight_linestyle', kwargs.get('linestyle', 'solid'))
            kwargs.setdefault('highlight_marker', 'None')
            kwargs.setdefault('highlight_size', kwargs.get('size', 0.02))  # this matches the default in autofig for call._sizes
            kwargs.setdefault('uncover', True)
            kwargs.setdefault('trail', 0)

        elif ps.kind == 'etv':
            defaults = {'x': 'time_ecls',
                        'y': 'etvs',
                        'z': 0}
            sigmas_avail = ['etvs']
        else:
            logger.debug("could not find plotting defaults for ps.meta: {}, ps.twigs: {}".format(ps.meta, ps.twigs))
            raise NotImplementedError("defaults for kind {} (dataset: {}) not yet implemented".format(ps.kind, ps.dataset))

        #### DETERMINE AUTOFIG PLOT TYPE
        # NOTE: this must be done before calling _kwargs_fill_dimension below
        cartesian = ['xs', 'ys', 'zs', 'us', 'vs', 'ws']
        if ps.kind == 'mesh':
            if mesh_all_cartesian:
                kwargs['autofig_method'] = 'mesh'
            else:
                kwargs['autofig_method'] = 'plot'

            if self.time is not None:
                kwargs['i'] = float(self.time) * u.d
        else:
            kwargs['autofig_method'] = 'plot'

        #### GET DATA ARRAY FOR EACH AUTOFIG "DIRECTION"
        for af_direction in ['x', 'y', 'z', 'c', 's', 'fc', 'ec']:
            # set the array and dimension label
            # logger.debug("af_direction={}, kwargs={}, defaults={}".format(af_direction, kwargs, defaults))
            if af_direction not in kwargs.keys() and af_direction in defaults.keys():
                # don't want to use setdefault here because we don't want an
                # entry if the af_direction is not in either dict
                kwargs[af_direction] = defaults[af_direction]

            # logger.debug("_kwargs_fill_dimension {} {} {}".format(kwargs, af_direction, ps.twigs))
            kwargs = _kwargs_fill_dimension(kwargs, af_direction, ps)
            if kwargs is None:
                # cannot plot
                logger.warning("cannot plot {}-dimension of {}@{}, skipping".format(af_direction, ps.component, ps.dataset))
                return []

        #### HANDLE AUTOFIG'S INDENPENDENT VARIABLE DIRECTION (i)
        # try to find 'times' in the cartesian dimensions:
        if 'phases' not in [_singular_to_plural_get(kwargs['{}qualifier'.format(af_direction)].split(':')[0]) for af_direction in ['x', 'y', 'z'] if isinstance(kwargs.get('{}qualifier'.format(af_direction), None), str)]:
            iqualifier_default = 'times'
        elif self._bundle.hierarchy.is_time_dependent():
            iqualifier_default = 'times'
        else:
            iqualifier_default = 'phases'

        iqualifier = kwargs.pop('i', iqualifier_default)
        for af_direction in ['x', 'y', 'z']:
            if ps.kind != 'mesh' and (kwargs.get('{}label'.format(af_direction), None) in ['times', 'time_ecls'] if iqualifier=='times' else [iqualifier]):
                kwargs['i'] = af_direction
                kwargs['iqualifier'] = None
                break
        else:
            # then we didn't find a match, so we'll either pass the time
            # (for a mesh) or times array (otherwise)
            if ps.time is not None:
                # a single mesh will pass just that single time on as the
                # independent variable/direction
                if iqualifier=='times':
                    kwargs['i'] = float(ps.time) * u.d
                    kwargs['iqualifier'] = 'ps.times'
                elif _instance_in(iqualifier, float, u.Quantity):
                    kwargs['i'] = iqualifier
                    kwargs['iqualifier'] = iqualifier
                elif isinstance(iqualifier, str) and iqualifier.split(':')[0] == 'phases':
                    # TODO: need to test this
                    component = iqualifier.split(':')[1] if len(iqualifier.split(':')) > 1 else None
                    kwargs['i'] = self._bundle.to_phase(float(ps.time), component=component)
                    kwargs['iqualifier'] = iqualifier
                else:
                    raise NotImplementedError
            elif ps.kind == 'etv':
                if iqualfier=='times':
                    kwargs['i'] = ps.get_quantity(qualifier='time_ecls')
                    kwargs['iqualifier'] = 'time_ecls'
                elif iqualifier.split(':')[0] == 'phases':
                    # TODO: need to test this
                    icomponent = iqualifier.split(':')[1] if len(iqualifier.split(':')) > 1 else None
                    kwargs['i'] = self._bundle.to_phase(ps.get_quantity(qualifier='time_ecls'), component=icomponent)
                    kwargs['iqualifier'] = iqualifier
                else:
                    raise NotImplementedError
            else:
                if iqualifier=='times':
                    kwargs['i'] = ps.get_quantity(qualifier='times')
                    kwargs['iqualifier'] = 'times'
                elif iqualifier.split(':')[0] == 'phases':
                    # TODO: need to test this
                    icomponent = iqualifier.split(':')[1] if len(iqualifier.split(':')) > 1 else None
                    kwargs['i'] = self._bundle.to_phase(ps.get_quantity(qualifier='times'), component=icomponent)
                    kwargs['iqualifier'] = iqualifier
                else:
                    raise NotImplementedError

        #### STYLE DEFAULTS
        # set defaults for marker/linestyle depending on whether this is
        # observational or synthetic data
        if ps.context == 'dataset':
            kwargs.setdefault('linestyle', 'none')
        elif ps.context == 'model':
            if ps.kind == 'mesh' and kwargs['autofig_method'] == 'plot':
                kwargs.setdefault('marker', '^')
                kwargs.setdefault('linestyle', 'none')
            else:
                kwargs.setdefault('marker', 'none')

        # set defaults for colormap and symmetric limits
        for af_direction in ['c', 'fc', 'ec']:
            qualifier = kwargs.get('{}qualifier'.format(af_direction), '').split('@')[0]
            if qualifier in ['rvs']:
                kwargs.setdefault('{}map'.format(af_direction), 'RdBu_r')
                if kwargs['{}map'.format(af_direction)] == 'RdBu_r':
                    # only apply symmetric default if taking the colormap default
                    kwargs.setdefault('{}lim'.format(af_direction), 'symmetric')
            elif qualifier in ['vxs', 'vys', 'vzs', 'vus', 'vvs', 'vws']:
                kwargs.setdefault('{}map'.format(af_direction), 'RdBu')
                if kwargs['{}map'.format(af_direction)] == 'RdBu':
                    # only apply symmetric default if taking the colormap default
                    kwargs.setdefault('{}lim'.format(af_direction), 'symmetric')
                kwargs.setdefault('{}lim'.format(af_direction), 'symmetric')
            elif qualifier in ['teffs']:
                kwargs.setdefault('{}map'.format(af_direction), 'afmhot')
            elif qualifier in ['loggs']:
                kwargs.setdefault('{}map'.format(af_direction), 'gnuplot')
            elif qualifier in ['visibilities']:
                kwargs.setdefault('{}map'.format(af_direction), 'RdYlGn')
                kwargs.setdefault('{}lim'.format(af_direction), (0,1))

        #### LABEL FOR LEGENDS
        attrs = ['component', 'dataset']
        if ps._bundle is not None and len(ps._bundle.models) > 1:
            attrs += ['model']
        default_label = '@'.join([getattr(ps, attr) for attr in attrs if getattr(ps, attr) is not None])
        kwargs.setdefault('label', default_label)

        return (kwargs,)

    def gcf(self):
        """
        Get the active current figure.

        See also:
        * <phoebe.parameters.ParameterSet.plot>
        * <phoebe.parameters.ParameterSet.show>
        * <phoebe.parameters.ParameterSet.savefig>
        * <phoebe.parameters.ParameterSet.clf>
        """
        if self._bundle is None:
            return autofig.gcf()

        if self._bundle._figure is None:
            self._bundle._figure = autofig.Figure()

        return self._bundle._figure

    def clf(self):
        """
        Clear/reset the active current figure.

        See also:
        * <phoebe.parameters.ParameterSet.plot>
        * <phoebe.parameters.ParameterSet.show>
        * <phoebe.parameters.ParameterSet.savefig>
        * <phoebe.parameters.ParameterSet.gcf>
        """
        if self._bundle is None:
            raise ValueError("could not find parent Bundle object")

        self._bundle._figure = None

    def plot(self, twig=None, **kwargs):
        """
        High-level wrapper around matplotlib that uses
        [autofig 1.0.0](https://github.com/kecnry/autofig/tree/1.0.0)
        under-the-hood for automated figure and animation production.

        See also:
        * <phoebe.parameters.ParameterSet.show>
        * <phoebe.parameters.ParameterSet.savefig>
        * <phoebe.parameters.ParameterSet.gcf>
        * <phoebe.parameters.ParameterSet.clf>

        All keyword arguments also support passing dictionaries.  In this case,
        they are applied to any resulting plotting call in which the dictionary
        matches (including support for wildcards) to the tags of the respective
        ParameterSet.  For example:

        ```
        plot(c={'primary@rv*': 'blue', 'secondary@rv*': 'red'})
        ```

        Note: not all options are listed below.  See the
        [autofig](https://autofig.readthedocs.io/en/latest/)
        tutorials and documentation for more options which are passed along
        via `**kwargs`.

        Arguments
        ----------
        * `twig` (string, optional, default=None): twig to use for filtering
            prior to plotting.  See <phoebe.parameters.ParameterSet.filter>
        * `time` (float, optional): time to use for plotting/animating.  This will
            filter on time for any applicable dataset (i.e. meshes, line profiles),
            will be used for highlighting/uncovering based on the passed value
            to `highlight` and `uncover`.  Use `times` to set the individual
            frames when animating with `animate=True`
        * `times` (list/array, optional): times to use for animating.  If
            `animate` is not True, a warning will be raised in the logger.  If
            `animate` is True, and neither `times` nor `time` is passed,
            then the animation will cycle over the tagged times of the model
            datasets (i.e. if mesh or lp datasets exist), or the computed
            times otherwise.
        * `t0` (string/float, optional): qualifier/twig or float of the t0 that
            should be used for phasing, if applicable.  If provided as a string,
            `b.get_value(t0)` needs to provide a valid float.  This is used
            if `phase`/`phases` provided instead of `time`/`times` as well as
            if 'phases' is set as any direction (`x`, `y`, `z`, etc).
        * `phase` (float, optional): phase to use for plotting/animating.  This
            will convert to `time` using the current ephemeris via
            <phoebe.frontend.bundle.Bundle.to_time> along with the passed value
            of `t0`.  If `time` and `phase` are both provided, an error will be
            raised.  Note: if a dataset uses compute_phases_t0 that differs
            from `t0`, this may result in a different mapping between
            `phase` and `time`.
        * `phases` (list/array, optional): phases to use for animating.  This
            will convert to `times` using the current ephemeris via
            <phoebe.frontend.bundle.Bundle.to_time> along with the passed
            value of `t0`.  If `times` and `phases` are both provided, an error
            will be raised.  Note: if a dataset uses compute_phases_t0 that differs
            from `t0`, this may result in a different mapping between
            `phase` and `time`.

        * `x` (string/float/array, optional): qualifier/twig of the array to plot on the
            x-axis (will default based on the dataset-kind if not provided).
            With the exception of phase, `b.get_value(x)` needs to provide a
            valid float or array.  To plot phase along the x-axis, pass
            `x='phases'` or `x='phases:[component]'`.  This will use the ephemeris
            from <phoebe.frontend.bundle.Bundle.get_ephemeris>(component) if
            possible to phase the applicable times array.
        * `y` (string/float/array, optional): qualifier/twig of the array to plot on the
            y-axis (will default based on the dataset-kind if not provided).  To
            plot residuals along the y-axis, pass `y='residuals'`.  This will
            call <phoebe.frontend.bundle.Bundle.compute_residuals> for the given
            dataset/model.
        * `z` (string/float/array, optional): qualifier/twig of the array to plot on the
            z-axis.  By default, this will just order the points on a 2D plot.
            To plot in 3D, also pass `projection='3d'`.
        * `s` (strong/float/array, optional): qualifier/twig of the array to use
            for size.  See the [autofig tutorial on size](https://autofig.readthedocs.io/en/latest/tutorials/size_modes/)
            for more information.
        * `c` (string/float/array, optional): qualifier/twig of the array to use
            for color.
        * `fc` (string/float/array, optional): qualifier/twig of the array to use
            for facecolor (only applicable for mesh plots).
        * `ec` (string/float/array, optional): qualifier/twig of the array to use
            for edgecolor (only applicable for mesh plots).   To disable plotting
            edges, use `ec='none'`.  To plot edges in the same colors as the face,
            use `ec='face'` (not supported if `projection='3d'`).

        * `i` (string, optional, default='phases' or 'times'): qualifier/twig to
            use for the independent variable.  In the vast majority of cases,
            using the default is sufficient.  `i` will default to 'times' unless
            'phases' is plotted along `x`, `y`, or `z`.  If 'phases' is plotted,
            then `i` will still default to 'times' if the system is time-dependent,
            according to <phoebe.parameters.HierarchyParameter.is_time_dependent>
            (note that this is determined based on current values of the relevant
            parameters, not neccessarily those when the model was computed),
            otherwise will default to 'phases'.  If `x` is 'phases' or ('phases:[component]'),
            then setting `i` to phases will sort and connect the points in
            phase-order, whereas if set to `times` they will be sorted and connected
            in time-order, with linebreaks when needed for phase-wrapping.
            See also the [autofig tutorial on a looping independent variable](https://autofig.readthedocs.io/en/latest/gallery/looping_indep/).

        * `xerror` (string/float/array, optional): qualifier/twig of the array to plot as
            x-errors (will default based on `x` if not provided).
        * `yerror` (string/float/array, optional): qualifier/twig of the array to plot as
            y-errors (will default based on `y` if not provided).
        * `zerror` (string/float/array, optional): qualifier/twig of the array to plot as
            z-errors (will default based on `z` if not provided).

        * `xunit` (string/unit, optional): unit to plot on the x-axis (will
            default on `x` if not provided).
        * `yunit` (string/unit, optional): unit to plot on the y-axis (will
            default on `y` if not provided).
        * `zunit` (string/unit, optional): unit to plot on the z-axis (will
            default on `z` if not provided).
        * `cunit` (string/unit, optional): unit to plot on the color-axis (will
            default on `c` if not provided).
        * `fcunit` (string/unit, optional): unit to plot on the facecolor-axis (will
            default on `fc` if not provided, only applicable for mesh plots).
        * `ecunit` (string/unit, optional): unit to plot on the edgecolor-axis (will
            default on `ec` if not provided, only applicable for mesh plots).

        * `xlabel` (string, optional): label for the x-axis (will default on `x`
            if not provided, but will not set if the axes already has an xlabel).
        * `ylabel` (string, optional): label for the y-axis (will default on `y`
            if not provided, but will not set if the axes already has an ylabel).
        * `zlabel` (string, optional): label for the z-axis (will default on `z`
            if not provided, but will not set if the axes already has an zlabel).
        * `slabel` (string, optional): label for the size-axis (will default on `s`
            if not provided, but will not set if the axes already has an slabel).
        * `clabel` (string, optional): label for the color-axis (will default on `c`
            if not provided, but will not set if the axes already has an clabel).
        * `fclabel` (string, optional): label for the facecolor-axis (will default on `fc`
            if not provided, but will not set if the axes already has an fclabel,
            only applicable for mesh plots).
        * `eclabel` (string, optional): label for the edgecolor-axis (will default on `ec`
            if not provided, but will not set if the axes already has an eclabel,
            only applicable for mesh plots).

        * `xlim` (tuple/string, optional): limits for the x-axis (will default on
            data if not provided).  See [autofig tutorial on limits](https://autofig.readthedocs.io/en/latest/tutorials/limits/)
            for more information/choices.
        * `ylim` (tuple/string, optional): limits for the y-axis (will default on
            data if not provided).  See [autofig tutorial on limits](https://autofig.readthedocs.io/en/latest/tutorials/limits/)
            for more information/choices.
        * `zlim` (tuple/string, optional): limits for the z-axis (will default on
            data if not provided).  See [autofig tutorial on limits](https://autofig.readthedocs.io/en/latest/tutorials/limits/)
            for more information/choices.
        * `slim` (tuple/string, optional): limits for the size-axis (will default on
            data if not provided).  See [autofig tutorial on limits](https://autofig.readthedocs.io/en/latest/tutorials/limits/)
            for more information/choices.
        * `clim` (tuple/string, optional): limits for the color-axis (will default on
            data if not provided).  See [autofig tutorial on limits](https://autofig.readthedocs.io/en/latest/tutorials/limits/)
            for more information/choices.
        * `fclim` (tuple/string, optional): limits for the facecolor-axis (will default on
            data if not provided).  See [autofig tutorial on limits](https://autofig.readthedocs.io/en/latest/tutorials/limits/)
            for more information/choices.
        * `eclim` (tuple/string, optional): limits for the edgecolor-axis (will default on
            data if not provided).  See [autofig tutorial on limits](https://autofig.readthedocs.io/en/latest/tutorials/limits/)
            for more information/choices.

        * `fcmap` (string, optional): colormap to use for the facecolor-axis (will default on
            the type of data passed to `fc` if not provided, only applicable for mesh plots).
            See the [matplotlib colormap reference](https://matplotlib.org/3.1.0/gallery/color/colormap_reference.html)
            for a list of options (may vary based on installed version of matplotlib).
        * `ecmap` (string, optional): colormap to use for the edgecolor-axis (will default on
            the type of data passed to `ec` if not provided, only applicable for mesh plots).
            See the [matplotlib colormap reference](https://matplotlib.org/3.1.0/gallery/color/colormap_reference.html)
            for a list of options (may vary based on installed version of matplotlib).

        * `smode` (string, optional): size mode.  See the [autofig tutorial on sizes](https://autofig.readthedocs.io/en/latest/tutorials/size_modes/)
            for more information.

        * `highlight` (bool, optional, default=True): whether to highlight at the
            current time.  Only applicable if `time` or `times` provided.
        * `highlight_marker` (string, optional): marker to use for highlighting.
            Only applicable if `highlight=True` and `time` or `times` provided.
        * `highlight_color` (string, optional): color to use for highlighting.
            Only applicable if `highlight=True` and `time` or `times` provided.
        * `highlight_size` (int, optional): size to use for highlighting.
            Only applicable if `highlight=True` and `time` or `times` provided.

        * `uncover` (bool, optional): whether to uncover data based on the current
            time.  Only applicable if `time` or `times` provided.
        * `trail` (bool or float, optional): whether trail is enabled.
            If a float, then a value between 0 and 1 indicating the fractional
            length of the trail.  Defaults to 0 for mesh and lineprofiles and False
            otherwise.  Only applicable if `times` or `times` provided.

        * `legend` (bool, optional, default=False): whether to draw a legend for
            this axes.
        * `legend_kwargs` (dict, optional):  keyword arguments (position,
            formatting, etc) to be passed on to [plt.legend](https://matplotlib.org/api/_as_gen/matplotlib.pyplot.legend.html)

        * `fig` (matplotlib figure, optional): figure to use for plotting.  If
            not provided, will use `plt.gcf()`.  Ignored unless `save`, `show`,
            or `animate`.

        * `save` (string, optional, default=False): filename to save the
            figure (or False to not save).
        * `show` (bool, optional, default=False): whether to show the plot
        * `animate` (bool, optional, default=False): whether to animate the figure.
        * `interval` (int, optional, default=100): time in ms between each
            frame in the animation.  Applicable only if `animate` is True.

        * `equal_aspect` (optional): whether to force the aspect ratio of the
            axes to be equal.  If not provided, this will default to True if
            all directions (i.e. `x` and `y` for `projection='2d'` or `x`,
            `y`, and `z` for '3d') are positions and of the same units, or
            False otherwise.
        * `pad_aspect` (optional): whether to achieve the equal aspect ratio
            by padding the limits instead of whitespace around the axes.  Only
            applicable if `equal_aspect` is True.  If not provided, this will
            default to True unless `animate` is True, in which case it will
            default to False (as autofig cannot currently handle `pad_aspect`)
            in animations.

        * `projection` (string, optional, default='2d'): whether to plot
            on a 2d or 3d axes.  If '3d', the orientation of the axes will
            be provided by `azim` and `elev` (see [autofig tutorial on 3d](https://autofig.readthedocs.io/en/latest/tutorials/3d/))
        * `azim` (float or list, optional): azimuth to use when `projection`
            is '3d'.  If `animate` is True, then a tuple or list will allow
            rotating the axes throughout the animation (see [autofig tutorial on 3d](https://autofig.readthedocs.io/en/latest/tutorials/3d/))
        * `elev` (float or list, optional): elevation to use when `projection`
            is '3d'.  If `animate` is True, then a tuple or list will allow
            rotating the axes throughout the animation (see [autofig tutorial on 3d](https://autofig.readthedocs.io/en/latest/tutorials/3d/))
        * `exclude_back` (bool, optional): whether to exclude plotting the back
            of meshes when in '2d' projections.  Defaults to True if `fc` is
            not 'none' (otherwise defaults to False so that you can "see through"
            the star).

        * `draw_sidebars` (bool, optional, default=False): whether to include
            any applicable sidebars (colorbar, sizebar, etc).
        * `draw_title` (bool, optional, default=False): whether to draw axes
            titles.
        * `subplot_grid` (tuple, optional, default=None): override the subplot
            grid used (see [autofig tutorial on subplots](https://autofig.readthedocs.io/en/latest/tutorials/subplot_positioning/)
            for more details).

        * `save_kwargs` (dict, optional): any kwargs necessary to pass on to
            save (only applicable if `animate=True`).  On many systems,
            it may be necessary to pass `save_kwargs={'writer': 'imagemagick'}`.

        * `**kwargs`: additional keyword arguments are sent along to [autofig](https://autofig.readthedocs.io/en/latest/).

        Returns
        --------
        * (autofig figure, matplotlib figure)

        Raises
        ------------
        * ValueError: if both `time` and `phase` or `times` and `phases` are passed.
        * ValueError: if the resulting figure is empty.
        """
        if not _use_autofig:
            if os.getenv('PHOEBE_ENABLE_PLOTTING', 'TRUE').upper() != 'TRUE':
                raise ImportError("cannot plot because PHOEBE_ENABLE_PLOTTING environment variable is disasbled")
            else:
                raise ImportError("autofig not imported, cannot plot")

        # since we used the args trick above, all other options have to be in kwargs
        save = kwargs.pop('save', False)
        show = kwargs.pop('show', False)
        tight_layout = kwargs.pop('tight_layout', False)
        draw_sidebars = kwargs.pop('draw_sidebars', False)
        draw_title = kwargs.pop('draw_title', False)
        subplot_grid = kwargs.pop('subplot_grid', None)
        animate = kwargs.pop('animate', False)

        if kwargs.get('projection', '2d') == '3d' and kwargs.get('ec', None) =='face':
            raise ValueError("projection='3d' and ec='face' do not work together.  Consider ec='none' instead.")

        if 'phase' in kwargs.keys():
            if 'time' in kwargs.keys():
                raise ValueError("cannot pass both time and phase")

            t0 = kwargs.get('t0', 't0_supconj')
            logger.info("converting from phase to time with t0={}".format(t0))
            kwargs['time'] = self._bundle.to_time(kwargs.pop('phase'), t0=t0)

        if 'phases' in kwargs.keys():
            if 'times' in kwargs.keys():
                raise ValueError("cannot pass both times and phases")

            t0 = kwargs.get('t0', 't0_supconj')
            logger.info("converting from phases to times with t0={}".format(t0))
            kwargs['times'] = self._bundle.to_time(kwargs.pop('phases'), t0=t0)



        if 'times' in kwargs.keys() and not animate:
            if kwargs.get('time', None) is not None:
                logger.warning("ignoring 'times' in favor of 'time'")
            else:
                logger.warning("assuming you meant 'time' instead of 'times' since animate=False")
                kwargs['time'] = kwargs.pop('times')
        elif 'time' in kwargs.keys() and animate:
            if kwargs.get('times', None) is not None:
                logger.warning("value passed for time will still be used for filtering, despite 'times' being passed.")
            else:
                logger.warning("value passed for time will still be used for filtering, but will also be assumed as 'times' since animate=True.")
                kwargs['times'] = kwargs['time']

        time = kwargs.get('time', None)  # don't pop since time may be used for filtering


        if twig is not None:
            kwargs['twig'] = twig

        # temporarily check_default, and check_visible
        conf_check_default = conf.check_default
        if conf_check_default:
            logger.debug("temporarily disabling check_default")
            conf.check_default_off()

        conf_check_visible = conf.check_visible
        if conf_check_visible:
            logger.debug("temporarily disabling check_visible")
            conf.check_visible_off()

        def restore_conf():
            if conf_check_visible:
                logger.debug("restoring check_visible")
                conf.check_visible_on()

            if conf_check_default:
                logger.debug("restoring check_default")
                conf.check_default_on()

        try:
            plot_kwargss = self._unpack_plotting_kwargs(animate=animate, **kwargs)

            # this loop handles any of the automatically-generated
            # multiple plotting calls, passing each on to autofig
            for plot_kwargs in plot_kwargss:
                y = plot_kwargs.get('y', [])
                if (isinstance(y, u.Quantity) and isinstance(y.value, float)) or (hasattr(y, 'value') and isinstance(y.value, float)):
                    pass
                elif not len(y):
                    # a dataset without observational data, for example
                    continue

                autofig_method = plot_kwargs.pop('autofig_method', 'plot')
                # we kept the qualifiers around so we could do some default-logic,
                # but it isn't necessary to pass them on to autofig.
                dump = kwargs.pop('qualifier', None)
                logger.info("calling autofig.{}({})".format(autofig_method, ", ".join(["{}={}".format(k,v if not isinstance(v, np.ndarray) else "<data ({})>".format(v.shape)) for k,v in plot_kwargs.items()])))
                func = getattr(self.gcf(), autofig_method)

                func(**plot_kwargs)
        except Exception as err:
            restore_conf()
            raise

        restore_conf()

        if save or show or animate:
            # NOTE: time, times, will all be included in kwargs
            try:
                return self._show_or_save(save, show, animate,
                                          draw_sidebars=draw_sidebars,
                                          draw_title=draw_title,
                                          tight_layout=tight_layout,
                                          subplot_grid=subplot_grid,
                                          **kwargs)
            except Exception as err:
                self.clf()
                raise
        else:
            afig = self.gcf()
            if not len(afig.axes):
                raise ValueError("Nothing could be found to plot.  Check all arguments.")

            fig = None

            return afig, fig

    def _show_or_save(self, save, show, animate,
                      draw_sidebars=True,
                      draw_title=True,
                      tight_layout=False,
                      subplot_grid=None,
                      **kwargs):
        """
        Draw/animate and show and/or save a autofig plot
        """
        if animate and not show and not save:
            logger.warning("setting show to True since animate=True and save not provided")
            show = True

        if animate:
            # prefer times over time
            times = kwargs.get('times', kwargs.get('time', None))
            save_kwargs = kwargs.get('save_kwargs', {})
            interval = kwargs.get('interval', 100)

            if times is None:
                # then let's try to get all SYNTHETIC times
                # it would be nice to only do ENABLED, but then we have to worry about compute
                # it would also be nice to worry about models... but then you should filter first
                times_attr = []
                times_computed = []
                for dataset in self.datasets:
                    ps = self.filter(dataset=dataset, context='model')
                    if len(ps.times):
                        # for the case of meshes/spectra
                        times_attr += [float(t) for t in ps.times]
                    else:
                        for param in ps.filter(qualifier='times').to_list():
                            times_computed += list(param.get_value())

                if len(times_attr):
                    logger.info("no times were providing, so defaulting to animate over all tagged times")
                    times = sorted(list(set(times_attr)))
                else:
                    logger.info("no times were provided, so defaulting to animate over all computed times in the model")
                    times = sorted(list(set(times_computed)))

            logger.info("calling autofig.animate(i={}, draw_sidebars={}, draw_title={}, tight_layout={}, interval={}, save={}, show={}, save_kwargs={})".format(times, draw_sidebars, draw_title, tight_layout, interval, save, show, save_kwargs))

            mplanim = self.gcf().animate(i=times,
                                         draw_sidebars=draw_sidebars,
                                         draw_title=draw_title,
                                         tight_layout=tight_layout,
                                         subplot_grid=subplot_grid,
                                         interval=interval,
                                         save=save,
                                         show=show,
                                         save_kwargs=save_kwargs)

            afig = self.gcf()
            if not len(afig.axes):
                raise ValueError("Nothing could be found to plot.  Check all arguments.")

            # clear the autofig figure
            self.clf()

            return afig, mplanim

        else:
            time = kwargs.get('time', None)

            if isinstance(time, str):
                time = self.get_value(time, context=['component', 'system'])

            afig = self.gcf()
            if not len(afig.axes):
                raise ValueError("Nothing could be found to plot.  Check all arguments.")


            logger.info("calling autofig.draw(i={}, draw_sidebars={}, draw_title={}, tight_layout={}, save={}, show={})".format(time, draw_sidebars, draw_title, tight_layout, save, show))
            fig = afig.draw(i=time,
                            draw_sidebars=draw_sidebars,
                            draw_title=draw_title,
                            tight_layout=tight_layout,
                            subplot_grid=subplot_grid,
                            save=save, show=show)

            # clear the figure so next call will start over and future shows will work
            self.clf()

            return afig, fig


    def show(self, **kwargs):
        """
        Draw and show the plot.

        See also:
        * <phoebe.parameters.ParameterSet.plot>
        * <phoebe.parameters.ParameterSet.savefig>
        * <phoebe.parameters.ParameterSet.gcf>
        * <phoebe.parameters.ParameterSet.clf>

        Arguments
        ----------
        * `show` (bool, optional, default=True): whether to show the plot
        * `save` (False/string, optional, default=False): filename to save the
            figure (or False to not save).
        * `animate` (bool, optional, default=False): whether to animate the figure.
        * `fig` (matplotlib figure, optional): figure to use for plotting.  If
            not provided, will use plt.gcf().  Ignored unless `save`, `show`,
            or `animate`.
        * `draw_sidebars` (bool, optional, default=True): whether to include
            any applicable sidebars (colorbar, sizebar, etc).
        * `draw_title` (bool, optional, default=True): whether to draw axes
            titles.
        * `subplot_grid` (tuple, optional, default=None): override the subplot
            grid used (see [autofig tutorial on subplots](https://github.com/kecnry/autofig/blob/1.0.0/tutorials/subplot_positioning.ipynb)
            for more details).
        * `time` (float, optional): time to use for plotting/animating.
        * `times` (list/array, optional): times to use for animating (will
            override any value sent to `time`).
        * `save_kwargs` (dict, optional): any kwargs necessary to pass on to
            save (only applicable if `animate=True`).

        Returns
        --------
        * (autofig figure, matplotlib figure)
        """
        kwargs.setdefault('show', True)
        kwargs.setdefault('save', False)
        kwargs.setdefault('animate', False)
        return self._show_or_save(**kwargs)

    def savefig(self, filename, **kwargs):
        """
        Draw and save the plot.

        See also:
        * <phoebe.parameters.ParameterSet.plot>
        * <phoebe.parameters.ParameterSet.show>
        * <phoebe.parameters.ParameterSet.gcf>
        * <phoebe.parameters.ParameterSet.clf>

        Arguments
        ----------
        * `save` (string): filename to save the figure (or False to not save).
        * `show` (bool, optional, default=False): whether to show the plot
        * `animate` (bool, optional, default=False): whether to animate the figure.
        * `fig` (matplotlib figure, optional): figure to use for plotting.  If
            not provided, will use plt.gcf().  Ignored unless `save`, `show`,
            or `animate`.
        * `draw_sidebars` (bool, optional, default=True): whether to include
            any applicable sidebars (colorbar, sizebar, etc).
        * `draw_title` (bool, optional, default=True): whether to draw axes
            titles.
        * `subplot_grid` (tuple, optional, default=None): override the subplot
            grid used (see [autofig tutorial on subplots](https://github.com/kecnry/autofig/blob/1.0.0/tutorials/subplot_positioning.ipynb)
            for more details).
        * `time` (float, optional): time to use for plotting/animating.
        * `times` (list/array, optional): times to use for animating (will
            override any value sent to `time`).
        * `save_kwargs` (dict, optional): any kwargs necessary to pass on to
            save (only applicable if `animate=True`).

        Returns
        --------
        * (autofig figure, matplotlib figure)
        """
        filename = os.path.expanduser(filename)
        kwargs.setdefault('show', False)
        kwargs.setdefault('save', filename)
        kwargs.setdefault('animate', False)
        return self._show_or_save(**kwargs)

class Parameter(object):
    def __init__(self, qualifier, value=None, description='', **kwargs):
        """
        This is a generic class for a Parameter.  Any Parameter that
        will actually be usable will be a subclass of this class.

        Parameters are the base of PHOEBE and hold, at the minimum,
        the value of the parameter, a description, and meta-tags
        which are used to collect and filter a list of Parameters
        inside a ParameterSet.

        Some subclasses of Parameter can add additional methods
        or attributes.  For example :class:`FloatParameter` handles
        converting units and storing a default_unit.


        Any subclass of Parameter must (at the minimum):
        - method for get_value
        - method for set_value,
        - call to set_value in the overload of __init__
        - self._dict_fields_other defined in __init__
        - self._dict_fields = _meta_fields_all + self._dict_fields_other in __init__

        Arguments
        ------------
        * `value`: value to initialize the parameter
        * `description` (string, optional): description of the parameter
        * `bundle` (<phoebe.frontend.bundle.Bundle>, optional): parent bundle
            object.
        * `uniqueid` (string, optional): uniqueid for the parameter (suggested to leave blank
            and a random string will be generated)
        * `time` (string/float, optional): value for the time tag
        * `history` (string, optional): label for the history tag
        * `feature` (string, optional): label for the feature tag
        * `component` (string, optional): label for the component tag
        * `dataset` (string, optional): label for the dataset tag
        * `constraint` (string, optional): label for the constraint tag
        * `compute` (string, optional): label for the compute tag
        * `model` (string, optional): label for the model tag
        * `fitting` (string, optional): label for the fitting tag
        * `feedback` (string, optional): label for the feedback tag
        * `plugin` (string, optional): label for the plugin tag
        * `kind` (string, optional): label for the kind tag
        * `context` (string, optional): label for the context tag
        * `copy_for` (dictionary/False, optional, default=False): dictionary of
            filter arguments for which this parameter must be copied (use with caution)
        * `visible_if` (string, optional): string to check the value of another
            parameter holding the same meta-tags (except qualifier) to determine
            whether this parameter is visible and therefore shown in filters
            (example: `visible_if='otherqualifier:True'`).  See also
            <phoebe.parameters.Parameter.is_visible>
        """

        uniqueid = kwargs.get('uniqueid', _uniqueid())
        bundle = kwargs.get('bundle', None)

        self._in_constraints = []   # labels of constraints that have this parameter in the expression
        self._is_constraint = None  # label of the constraint that defines the value of this parameter

        self._description = description
        self._advanced = kwargs.get('advanced', False)
        self._bundle = bundle
        self._value = None

        # Meta-data
        self.set_uniqueid(uniqueid)
        self._qualifier = qualifier
        self._time = kwargs.get('time', None)
        self._history = kwargs.get('history', None)
        self._feature = kwargs.get('feature', None)
        self._component = kwargs.get('component', None)
        self._dataset = kwargs.get('dataset', None)
        self._constraint = kwargs.get('constraint', None)
        self._compute = kwargs.get('compute', None)
        self._model = kwargs.get('model', None)
        self._fitting = kwargs.get('fitting', None)
        self._feedback = kwargs.get('feedback', None)
        self._plugin = kwargs.get('plugin', None)
        self._figure = kwargs.get('figure', None)
        self._kind = kwargs.get('kind', None)
        self._context = kwargs.get('context', None)

        # set whether new 'copies' of this parameter need to be created when
        # new objects (body components, not orbits) or datasets are added to
        # the bundle.
        self._copy_for = kwargs.get('copy_for', False)

        self._visible_if = kwargs.get('visible_if', None)

        self._dict_fields_other = ['description', 'value', 'visible_if', 'copy_for', 'advanced']
        self._dict_fields = _meta_fields_all + self._dict_fields_other

        # loading from json can result in unicodes instead of strings - this then
        # causes problems with a lot of isinstances and string-matching.
        for attr in _meta_fields_twig + self._dict_fields_other:
            attr = '_{}'.format(attr)
            val = getattr(self, attr)

            if isinstance(val, unicode) and attr not in ['_copy_for']:
              setattr(self, attr, str(val))


            #if attr == '_copy_for' and isinstance(self._copy_for, str):
            #    print "***", self._copy_for
            #    self._copy_for = json.loads(self._copy_for)

    @classmethod
    def _from_json(cls, bundle=None, **kwargs):
        """
        """
        # this is a class method to initialize any subclassed Parameter by classname
        # will almost always call through parameter_from_json

        # TODO: is this even necessary?  for most cases we can probably just call __init__
        # TODO: this will surely break for those that require bundle as the first arg
        if bundle is not None:
            return cls(bundle, **kwargs)
        else:
            return cls(**kwargs)

    def __repr__(self):
        """
        """
        if isinstance(self._value, nparray.ndarray):
            quantity = self._value
        elif hasattr(self, 'quantity'):
            quantity = self.get_quantity()
        else:
            quantity = self.get_value()

        if hasattr(self, 'constraint') and self.constraint is not None:
            return "<Parameter: {}={} (constrained) | keys: {}>".format(self.qualifier, quantity, ', '.join(self._dict_fields_other))
        else:
            return "<Parameter: {}={} | keys: {}>".format(self.qualifier, quantity, ', '.join(self._dict_fields_other))

    def __str__(self):
        """
        """
        if isinstance(self._value, nparray.ndarray):
            quantity = self._value
        elif hasattr(self, 'quantity'):
            quantity = self.get_quantity()
        else:
            quantity = self.get_value()

        str_ = "{}: {}\n".format("Parameter", self.uniquetwig)
        str_ += "{:>32}: {}\n".format("Qualifier", self.qualifier)
        str_ += "{:>32}: {}\n".format("Description", self.description)
        str_ += "{:>32}: {}\n".format("Value", quantity)

        if hasattr(self, 'choices'):
            str_ += "{:>32}: {}\n".format("Choices", ", ".join(self.choices))
        if hasattr(self, 'constrained_by'):
            str_ += "{:>32}: {}\n".format("Constrained by", ", ".join([p.uniquetwig for p in self.constrained_by]) if self.constrained_by is not None else 'None')
        if hasattr(self, 'constrains'):
            str_ += "{:>32}: {}\n".format("Constrains", ", ".join([p.uniquetwig for p in self.constrains]) if len(self.constrains) else 'None')
        if hasattr(self, 'related_to'):
            str_ += "{:>32}: {}\n".format("Related to", ", ".join([p.uniquetwig for p in self.related_to]) if len(self.related_to) else 'None')
        if self.visible_if is not None:
            str_ += "{:>32}: {}\n".format("Only visible if", self.visible_if)

        return str_

    def __len__(self):
        """
        since this may be returned from a filter, fake to say there is only 1 result
        """
        return 1

    def __comp__(self, other, comp):
        if isinstance(other, float) or isinstance(other, int):
            return getattr(self.get_value(), comp)(other)
        elif isinstance(other, u.Quantity):
            return getattr(self.get_quantity(), comp)(other)
        elif isinstance(other, str) and isinstance(self.get_value(), str) and comp in ['__eq__', '__ne__']:
            return getattr(self.get_value(), comp)(other)
        elif isinstance(other, tuple) and len(other)==2 and (isinstance(other[0], float) or isinstance(other[0], int)) and isinstance(other[1], str):
            return self.__comp__(other[0]*u.Unit(other[1]), comp)
        else:
            raise NotImplementedError("cannot compare between {} and {}".format(self.__class__.__name__, type(other)))


    def __lt__(self, other):
        return self.__comp__(other, '__lt__')

    def __le__(self, other):
        return self.__comp__(other, '__le__')

    def __gt__(self, other):
        return self.__comp__(other, '__gt__')

    def __ge__(self, other):
        return self.__comp__(other, '__ge__')

    def __eq__(self, other):
        """
        """
        if other is None:
            return False

        if not isinstance(other, Parameter):
            return self.__comp__(other, '__eq__')

        return self.uniqueid == other.uniqueid

    def __ne__(self, other):
        return not self.__eq__(other)

    def copy(self):
        """
        Deepcopy the <phoebe.parameters.Parameter> (with a new uniqueid).
        All other tags will remain the same... so some other tag should be
        changed before attaching back to a <phoebe.parameters.ParameterSet> or
        <phoebe.frontend.bundle.Bundle>.

        See also:
        * <phoebe.parameters.Parameter.uniqueid>

        Returns
        ---------
        * (<phoebe.parameters.Parameter>): the copied Parameter object
        """
        s = self.to_json()
        cpy = parameter_from_json(s)
        # TODO: may need to subclass for Parameters that require bundle by using this line instead:
        # cpy = parameter_from_json(s, bundle=self._bundle)
        cpy.set_uniqueid(_uniqueid())
        return cpy

    def to_string(self):
        """
        Return the string representation of the <phoebe.parameters.Parameter>.

        See also:
        * <phoebe.parameters.Parameter.to_string_short>

        Returns
        -------
        * (str): the string representation
        """
        return self.__str__()

    def to_string_short(self):
        """
        Return a short/abreviated string representation of the
        <phoebe.parmaeters.Parameter>.

        See also:
        * <phoebe.parameters.Parameter.to_string>

        Returns
        --------
        * (str): the string representation
        """
        if hasattr(self, 'constrained_by') and len(self.constrained_by) > 0:
            return "* {:>30}: {}".format(self.uniquetwig_trunc, self.get_quantity() if hasattr(self, 'quantity') else self.get_value())
        else:
            return "{:>32}: {}".format(self.uniquetwig_trunc, self.get_quantity() if hasattr(self, 'quantity') else self.get_value())

    def __dict__(self):
        """
        """
        # including uniquetwig for everything can be VERY SLOW, so let's not
        # include that in the dictionary
        d =  {k: getattr(self,k) for k in self._dict_fields if k not in ['uniquetwig']}
        d['Class'] = self.__class__.__name__
        return d

    def to_dict(self):
        """
        Return the dictionary representation of the <phoebe.parameters.Parameter>.

        Returns
        -------
        * (dict): the dictionary representation of the Parameter.
        """
        return self.__dict__()

    def __getitem__(self, key):
        """
        """
        return self.__dict__()[key]

    def __setitem__(self, key, value):
        """
        """
        # TODO: don't allow changing things like visible_if or description here?
        raise NotImplementedError

    @classmethod
    def open(cls, filename):
        """
        Open a Parameter from a JSON-formatted file.
        This is a constructor so should be called as:

        ```py
        param = Parameter.open('test.json')
        ```

        See also:
        * <phoebe.parameters.ParameterSet.open>
        * <phoebe.frontend.bundle.Bundle.open>

        Arguments
        ---------
        * `filename` (string): relative or full path to the file

        Returns
        -------
        * (<phoebe.parameters.Parameter): the inistantiated Parameter object.
        """
        filename = os.path.expanduser(filename)
        f = open(filename, 'r')
        data = json.load(f, object_pairs_hook=parse_json)
        f.close()
        return cls(data)

    def save(self, filename, incl_uniqueid=False):
        """
        Save the Parameter to a JSON-formatted ASCII file

        See also:
        * <phoebe.parameters.ParameterSet.save>
        * <phoebe.frontend.bundle.Bundle.save>

        Arguments
        ----------
        * `filename` (string): relative or full path to the file
        * `incl_uniqueid` (bool, optional, default=False): whether to include
            uniqueids in the file (only needed if its necessary to maintain the
            uniqueids when reloading)

        Returns
        --------
        * (string) filename
        """
        filename = os.path.expanduser(filename)
        f = open(filename, 'w')
        json.dump(self.to_json(incl_uniqueid=incl_uniqueid), f,
                   sort_keys=True, indent=0, separators=(',', ': '))
        f.close()

        return filename

    def to_json(self, incl_uniqueid=False):
        """
        Convert the <phoebe.parameters.Parameter> to a json-compatible
        object.

        See also:
        * <phoebe.parameters.ParameterSet.to_json>
        * <phoebe.parameters.Parameter.to_dict>
        * <phoebe.parameters.Parameter.save>

        Arguments
        --------
        * `incl_uniqueid` (bool, optional, default=False): whether to include
            uniqueids in the file (only needed if its necessary to maintain the
            uniqueids when reloading)

        Returns
        -----------
        * (dict)
        """
        def _parse(k, v):
            """
            """
            if k=='value':
                if isinstance(self._value, nparray.ndarray):
                    if self._value.unit is not None and hasattr(self, 'default_unit'):
                        v = self._value.to(self.default_unit).to_dict()
                    else:
                        v = self._value.to_dict()
                if isinstance(v, u.Quantity):
                    v = self.get_value() # force to be in default units
                if isinstance(v, np.ndarray):
                    v = v.tolist()
                if isinstance(v, u.Unit) or isinstance(v, u.CompositeUnit) or isinstance(v, u.IrreducibleUnit):
                    v = str(v.to_string())
                return v
            elif k=='limits':
                return [vi.value if hasattr(vi, 'value') else vi for vi in v]
            elif v is None:
                return v
            elif isinstance(v, str):
                return v
            elif isinstance(v, dict):
                return v
            elif isinstance(v, float) or isinstance(v, int) or isinstance(v, list):
                return v
            elif _is_unit(v):
                return str(v.to_string())
            else:
                try:
                    return str(v)
                except:
                    raise NotImplementedError("could not parse {} of '{}' to json".format(k, self.uniquetwig))

        return {k: _parse(k, v) for k,v in self.to_dict().items() if (v is not None and k not in ['twig', 'uniquetwig', 'quantity'] and (k!='uniqueid' or incl_uniqueid or self.qualifier=='detached_job'))}

    @property
    def attributes(self):
        """
        Return a list of the attributes of this <phoebe.parameters.Parameter>.

        Returns
        -------
        * (list)
        """
        return self._dict_fields_other

    def get_attributes(self):
        """
        Return a list of the attributes of this <phoebe.parameters.Parameter>.
        This is simply a shortcut to <phoebe.parameters.Parameter.attributes>.

        Returns
        --------
        * (list)
        """
        return self.attributes

    @property
    def meta(self):
        """
        See all the meta-tag properties for this <phoebe.parameters.Parameter>.

        See <phoebe.parameters.Parameter.get_meta> for the ability to ignore
        certain keys.

        Returns
        -------
        * (dict) an ordered dictionary of all tag properties.
        """
        return self.get_meta()

    def get_meta(self, ignore=['uniqueid']):
        """
        See all the meta-tag properties for this <phoebe.parameters.Parameter>.

        See also:
        * <phoebe.parameters.Parameter.meta>
        * <phoebe.parameters.ParameterSet.get_meta>

        Arguments
        ---------
        * `ignore` (list, optional, default=['uniqueid']): list of keys to
            exclude from the returned dictionary

        Returns
        ----------
        * (dict) an ordered dictionary of tag properties
        """
        return OrderedDict([(k, getattr(self, k)) for k in _meta_fields_all if k not in ignore])

    @property
    def tags(self):
        """
        Returns a dictionary that lists all available tags.

        See also:
        * <phoebe.parameters.ParameterSet.tags>
        * <phoebe.parameters.Parameter.meta>

        Will include entries from the singular attributes:
        * <phoebe.parameters.Parameter.context>
        * <phoebe.parameters.Parameter.kind>
        * <phoebe.parameters.Parameter.model>
        * <phoebe.parameters.Parameter.compute>
        * <phoebe.parameters.Parameter.constraint>
        * <phoebe.parameters.Parameter.dataset>
        * <phoebe.parameters.Parameter.component>
        * <phoebe.parameters.Parameter.feature>
        * <phoebe.parameters.Parameter.time>
        * <phoebe.parameters.Parameter.qualifier>

        Returns
        ----------
        * (dict) a dictionary of all singular tag attributes.
        """
        return self.get_meta(ignore=['uniqueid', 'plugin', 'feedback', 'fitting', 'history', 'twig', 'uniquetwig'])

    @property
    def advanced(self):
        """
        Whether the parameter is considered an advanced parameter
        """
        return self._advanced

    @property
    def qualifier(self):
        """
        Return the qualifier of this <phoebe.parameters.Parameter>.

        See also:
        * <phoebe.parameters.ParameterSet.qualifier>
        * <phoebe.parameters.ParameterSet.qualifiers>

        Returns
        -------
        * (str) the qualifier tag of this Parameter.
        """
        return self._qualifier

    @property
    def time(self):
        """
        Return the time of this <phoebe.parameters.Parameter>.

        See also:
        * <phoebe.parameters.ParameterSet.time>
        * <phoebe.parameters.ParameterSet.times>

        Returns
        -------
        * (str) the time tag of this Parameter.
        """
        # need to force formatting because of the different way numpy.float64 is
        # handled before numpy 1.14.  See https://github.com/phoebe-project/phoebe2/issues/247
        return '{:09f}'.format(float(self._time)) if self._time is not None else None

    @property
    def history(self):
        """
        Return the history of this <phoebe.parameters.Parameter>.

        See also:
        * <phoebe.parameters.ParameterSet.history>
        * <phoebe.parameters.ParameterSet.historys>

        Returns
        -------
        * (str) the history tag of this Parameter.
        """
        return self._history

    @property
    def feature(self):
        """
        Return the feature of this <phoebe.parameters.Parameter>.

        See also:
        * <phoebe.parameters.ParameterSet.feature>
        * <phoebe.parameters.ParameterSet.features>

        Returns
        -------
        * (str) the feature tag of this Parameter.
        """
        return self._feature

    @property
    def component(self):
        """
        Return the component of this <phoebe.parameters.Parameter>.

        See also:
        * <phoebe.parameters.ParameterSet.component>
        * <phoebe.parameters.ParameterSet.components>

        Returns
        -------
        * (str) the component tag of this Parameter.
        """
        return self._component

    @property
    def dataset(self):
        """
        Return the dataset of this <phoebe.parameters.Parameter>.

        See also:
        * <phoebe.parameters.ParameterSet.dataset>
        * <phoebe.parameters.ParameterSet.datasets>

        Returns
        -------
        * (str) the dataset tag of this Parameter.
        """
        return self._dataset

    @property
    def constraint(self):
        """
        Return the constraint of this <phoebe.parameters.Parameter>.

        See also:
        * <phoebe.parameters.ParameterSet.constraint>
        * <phoebe.parameters.ParameterSet.constraints>

        Returns
        -------
        * (str) the constraint tag of this Parameter.
        """
        return self._constraint

    @property
    def compute(self):
        """
        Return the compute of this <phoebe.parameters.Parameter>.

        See also:
        * <phoebe.parameters.ParameterSet.compute>
        * <phoebe.parameters.ParameterSet.computes>

        Returns
        -------
        * (str) the compute tag of this Parameter.
        """
        return self._compute

    @property
    def model(self):
        """
        Return the model of this <phoebe.parameters.Parameter>.

        See also:
        * <phoebe.parameters.ParameterSet.model>
        * <phoebe.parameters.ParameterSet.models>

        Returns
        -------
        * (str) the model tag of this Parameter.
        """
        return self._model

    @property
    def fitting(self):
        """
        Return the fitting of this <phoebe.parameters.Parameter>.

        See also:
        * <phoebe.parameters.ParameterSet.fitting>
        * <phoebe.parameters.ParameterSet.fittings>

        Returns
        -------
        * (str) the fitting tag of this Parameter.
        """
        return self._fitting

    @property
    def feedback(self):
        """
        Return the feedback of this <phoebe.parameters.Parameter>.

        See also:
        * <phoebe.parameters.ParameterSet.feedback>
        * <phoebe.parameters.ParameterSet.feedbacks>

        Returns
        -------
        * (str) the feedback tag of this Parameter.
        """
        return self._feedback

    @property
    def plugin(self):
        """
        Return the plugin of this <phoebe.parameters.Parameter>.

        See also:
        * <phoebe.parameters.ParameterSet.plugin>
        * <phoebe.parameters.ParameterSet.plugins>

        Returns
        -------
        * (str) the plugin tag of this Parameter.
        """
        return self._plugin

    @property
    def figure(self):
        """
        :return: figure tag of this Parameter
        """
        return self._figure

    @property
    def kind(self):
        """
        Return the kind of this <phoebe.parameters.Parameter>.

        See also:
        * <phoebe.parameters.ParameterSet.kind>
        * <phoebe.parameters.ParameterSet.kinds>

        Returns
        -------
        * (str) the kind tag of this Parameter.
        """
        return self._kind

    @property
    def context(self):
        """
        Return the context of this <phoebe.parameters.Parameter>.

        See also:
        * <phoebe.parameters.ParameterSet.context>
        * <phoebe.parameters.ParameterSet.contexts>

        Returns
        -------
        * (str) the context tag of this Parameter.
        """
        return self._context

    @property
    def uniqueid(self):
        """
        Return the uniqueid of this <phoebe.parameters.Parameter>.

        See also:
        * <phoebe.parameters.ParameterSet.uniequids>

        Returns
        -------
        * (str) the uniqueid of this Parameter.
        """
        return self._uniqueid

    @property
    def uniquetwig_trunc(self):
        """
        Return the uniquetwig but truncated if necessary to be <=12 characters.

        See also:
        * <phoebe.parameters.Parameter.uniquetwig>
        * <phoebe.parameters.Parameter.twig>

        Returns
        --------
        * (str) the uniquetwig, truncated to 12 characters
        """
        uniquetwig = self.uniquetwig
        if len(uniquetwig) > 30:
            return uniquetwig[:27]+'...'
        else:
            return uniquetwig


    @property
    def uniquetwig(self):
        """
        Determine the shortest (more-or-less) twig which will point
        to this single <phoebe.parameters.Parameter> in the parent
        <phoebe.frontend.bundle.Bundle>.

        See <phoebe.parameters.Parameter.get_uniquetwig> (introduced in 2.1.1)
        for the ability to pass a <phoebe.parameters.ParameterSet>.

        See also:
        * <phoebe.parameters.Parameter.twig>
        * <phoebe.parameters.Parameter.uniquetwig_trunc>

        Returns
        --------
        * (str) uniquetwig
        """
        return self.get_uniquetwig()


    def get_uniquetwig(self, ps=None):
        """
        Determine the shortest (more-or-less) twig which will point
        to this single <phoebe.parameters.Parameter> in a given parent
        <phoebe.parameters.ParameterSet>.

        See also:
        * <phoebe.parameters.Parameter.twig>
        * <phoebe.parameters.Parameter.uniquetwig_trunc>

        Arguments
        ----------
        * `ps` (<phoebe.parameters.ParameterSet>, optional): ParameterSet
            in which the returned uniquetwig will point to this Parameter.
            If not provided or None this will default to the parent
            <phoebe.frontend.bundle.Bundle>, if available.

        Returns
        --------
        * (str) uniquetwig
        """

        if ps is None:
            ps = self._bundle

        if ps is None:
            return self.twig

        return ps._uniquetwig(self)

    @property
    def twig(self):
        """
        The twig of a <phoebe.parameters.Parameter> is a single string with the
        individual <phoebe.parameters.Parameter.meta> tags separated by '@' symbols.
        This twig gives a single string which can point back to this Parameter.

        See also:
        * <phoebe.parameters.Parameter.uniquetwig>
        * <phoebe.parameters.ParameterSet.twigs>

        Returns
        --------
        * (str): the full twig of this Parameter.
        """
        return "@".join([getattr(self, k) for k in _meta_fields_twig if getattr(self, k) is not None])

    @property
    def visible_if(self):
        """
        Return the `visible_if` expression for this <phoebe.parameters.Parameter>.

        See also:
        * <phoebe.parameters.Parameter.is_visible>

        Returns
        --------
        * (str): the `visible_if` expression for this Parameter
        """
        return self._visible_if

    @property
    def is_visible(self, visible_if=None):
        """
        Execute the `visible_if` expression for this <phoebe.parameters.Parameter>
        and determine whether it is currently visible in the parent
        <phoebe.parameters.ParameterSet>.

        If `False`, <phoebe.parameters.ParameterSet.filter> calls must have
        `check_visible=False` or else this Parameter will be excluded.

        See also:
        * <phoebe.parameters.Parameter.visible_if>

        Returns
        --------
        * (bool):  whether this parameter is currently visible
        """
        return self._is_visible()


    def _is_visible(self, visible_if=None):
        """
        Execute the `visible_if` expression for this <phoebe.parameters.Parameter>
        and determine whether it is currently visible in the parent
        <phoebe.parameters.ParameterSet>.

        If `False`, <phoebe.parameters.ParameterSet.filter> calls must have
        `check_visible=False` or else this Parameter will be excluded.

        See also:
        * <phoebe.parameters.Parameter.visible_if>

        Arguments
        -----------
        * `visible_if` (string or list, optional, default=None): expression to
            use to compute visibility.  If None or not provided, will default
            to <phoebe.parameters.Parameter.visible_if>.

        Returns
        --------
        * (bool):  whether this parameter is currently visible
        """
        def is_visible_single(visible_if):
            # visible_if syntax:
            # * [ignore,these]qualifier:value
            # * [ignore,these]qualifier:<tag>
            # print("is_visible_single {}".format(visible_if))

            if visible_if.lower() == 'false':
                return False

            # otherwise we need to find the parameter we're referencing and check its value
            if visible_if[0]=='[':
                remove_metawargs, visible_if = visible_if[1:].split(']')
                remove_metawargs = remove_metawargs.split(',')
            else:
                remove_metawargs = []

            qualifier, value = visible_if.split(':')

            if 'hierarchy.' in qualifier:
                # TODO: set specific syntax (hierarchy.get_meshables:2)
                # then this needs to do some logic on the hierarchy
                hier = self._bundle.hierarchy
                if not hier or not len(hier.get_value()):
                    # then hierarchy hasn't been set yet, so we can't do any
                    # of these tests
                    return True

                method = qualifier.split('.')[1]

                if value in ['true', 'True']:
                    value = True
                elif value in ['false', 'False']:
                    value = False

                return getattr(hier, method)(self.component) == value

            else:

                # the parameter needs to have all the same meta data except qualifier
                # TODO: switch this to use self.get_parent_ps ?
                metawargs = {k:v for k,v in self.get_meta(ignore=['twig', 'uniquetwig', 'uniqueid']+remove_metawargs).items() if v is not None}
                metawargs['qualifier'] = qualifier
                # metawargs['twig'] = None
                # metawargs['uniquetwig'] = None
                # metawargs['uniqueid'] = None
                # if metawargs.get('component', None) == '_default':
                    # metawargs['component'] = None

                try:
                    # this call is quite expensive and bloats every get_parameter(check_visible=True)
                    param = self._bundle.get_parameter(check_visible=False,
                                                       check_default=False,
                                                       check_advanced=False,
                                                       check_single=False,
                                                       **metawargs)
                except ValueError:
                    # let's not let this hold us up - sometimes this can happen when copying
                    # parameters (from copy_for) in order that the visible_if parameter
                    # happens later
                    logger.debug("parameter not found when trying to determine is_visible for {}: {}".format(self.twig, metawargs))
                    return True

                #~ print "***", qualifier, param.qualifier, param.get_value(), value

                if isinstance(param, BoolParameter):
                    if value in ['true', 'True']:
                        value = True
                    elif value in ['false', 'False']:
                        value = False


                if isinstance(value, str) and value[0] in ['!', '~']:
                    return param.get_value() != value[1:]
                elif isinstance(value, str) and "|" in value:
                    return param.get_value() in value.split("|")
                elif value=='<notempty>':
                    return len(param.get_value()) > 0
                elif isinstance(value, str) and value[0] == '<' and value[-1] == '>':
                    return param.get_value() == getattr(self, value[1:-1])
                else:
                    return param.get_value() == value

        if visible_if is None:
            visible_if = self.visible_if

        if visible_if is None:
            return True

        if not self._bundle:
            # then we may not be able to do the check, for now let's just return True
            return True


        # if isinstance(visible_if, list) or isinstance(visible_if, tuple):
            # return np.any([self.is_visible(vi) for vi in visible_if])

        # syntax:
        # * visible_if = 'condition1,condition2||condition3' (where '||' is or ',' is and)
        return np.any([np.all([is_visible_single(visible_if_ii) for visible_if_ii in visible_if_i.split(',')]) for visible_if_i in visible_if.split('||')])



    @property
    def copy_for(self):
        """
        Return the `copy_for` expression for this <phoebe.parameters.Parameter>.

        This expression determines which new components and datasets should
        receive a copy of this Parameter.

        Returns:
        * (dict) the `copy_for` expression for this Parameter
        """
        return self._copy_for


    @property
    def description(self):
        """
        Return the `description` of the <phoebe.parameters.Parameter>.  The
        description is a slightly longer explanation of the Parameter qualifier.

        See also:
        * <phoebe.parameters.Parameter.get_description>
        * <phoebe.parameters.ParameterSet.get_description>
        * <phoebe.parameters.Parameter.qualifier>

        Returns
        --------
        * (str) the description
        """
        return self._description

    def get_description(self):
        """
        Return the `description` of the <phoebe.parameters.Parameter>.  The
        description is a slightly longer explanation of the Parameter qualifier.

        See also:
        * <phoebe.parameters.Parameter.description>
        * <phoebe.parameters.ParameterSet.get_description>
        * <phoebe.parameters.Parameter.qualifier>

        Returns
        --------
        * (str) the description
        """
        return self._description

    @property
    def value(self):
        """
        Return the value of the <phoebe.parameters.Parameter>.  For more options,
        including units when applicable, use the appropriate `get_value`
        method instead:

        * <phoebe.parameters.FloatParameter.get_value>
        * <phoebe.parameters.FloatArrayParameter.get_value>
        * <phoebe.parameters.HierarchyParameter.get_value>
        * <phoebe.parameters.IntParameter.get_value>
        * <phoebe.parameters.BoolParameter.get_value>
        * <phoebe.parameters.ChoiceParameter.get_value>
        * <phoebe.parameters.SelectParameter.get_value>
        * <phoebe.parameters.ConstraintParameter.get_value>
        * <phoebe.parameters.HistoryParameter.get_value>

        Returns
        ---------
        * (float/int/string/bool): the current value of the Parameter.
        """

        return self.get_value()


    def _add_history(self, redo_func, redo_kwargs, undo_func, undo_kwargs):
        """
        """
        if self._bundle is None or not self._bundle.history_enabled:
            return
        if 'value' in undo_kwargs.keys() and undo_kwargs['value'] is None:
            return

            logger.debug("creating history entry for {}".format(redo_func))
        #~ print "*** param._add_history", redo_func, redo_kwargs, undo_func, undo_kwargs
        self._bundle._add_history(redo_func, redo_kwargs, undo_func, undo_kwargs)

    # TODO (done?): access to value, adjust, unit, prior, posterior, etc in dictionary (when applicable)
    # TODO (done?): ability to set value, adjust, unit, prior, posterior through dictionary access (but not meta-fields)

    def get_parent_ps(self):
        """
        Return a <phoebe.parameters.ParameterSet> of all Parameters in the same
        <phoebe.frontend.bundle.Bundle> which share the same
        meta-tags (except qualifier, twig, uniquetwig).

        See also:
        * <phoebe.parameters.Parameter.meta>

        Returns
        ----------
        * (<phoebe.parameters.ParameterSet>): the parent ParameterSet.
        """
        if self._bundle is None:
            return None

        metawargs = {k:v for k,v in self.meta.items() if k not in ['qualifier', 'twig', 'uniquetwig']}

        return self._bundle.filter(**metawargs)

    #~ @property
    #~ def constraint(self):
        #~ """
        #~ returns the label of the constraint that constrains this parameter
        #~
        #~ you can then access all of the parameters of the constraint via bundle.get_constraint(label)
        #~ """
        #~ return self.constraint_expression.uniquetwig

    @property
    def is_constraint(self):
        """
        Returns the <phoebe.parameters.ConstraintParameter> that constrains
        this parameter.  If this <phoebe.parameters.Parameter>] is not
        constrained, this will return None.

        See also:
        * <phoebe.parameters.FloatParameter.constrained_by>
        * <phoebe.parameters.FloatParameter.in_constraints>
        * <phoebe.parameters.FloatParameter.constrains>
        * <phoebe.parameters.FloatParameter.related_to>

        Returns
        -------
        * None or <phoebe.parameters.ConstraintParameter>
        """
        if self._is_constraint is None:
            return None
        return self._bundle.get_parameter(context='constraint', uniqueid=self._is_constraint, check_visible=False)

    @property
    def constrained_by(self):
        """
        Returns a list of <phoebe.parameters.Parameter> objects that constrain
        this <phoebe.parameters.FloatParameter>.

        See also:
        * <phoebe.parameters.FloatParameter.is_constraint>
        * <phoebe.parameters.FloatParameter.in_constraints>
        * <phoebe.parameters.FloatParameter.constrains>
        * <phoebe.parameters.FloatParameter.related_to>

        Returns
        -------
        * (list of <phoebe.parameters.Parameter>)
        """
        if self._is_constraint is None:
            return []
        params = []
        uniqueids = []
        for var in self.is_constraint._vars:
            param = var.get_parameter()
            if param.uniqueid != self.uniqueid and param.uniqueid not in uniqueids:
                params.append(param)
                uniqueids.append(param.uniqueid)
        return params

    #~ @property
    #~ def in_constraints(self):
        #~ """
        #~ returns a list the labels of the constraints in which this parameter constrains another
        #~
        #~ you can then access all of the parameters of a given constraint via bundle.get_constraint(constraint)
        #~ """
        #~ return [param.uniquetwig for param in self.in_constraints_expressions]

    @property
    def in_constraints(self):
        """
        Returns a list of the expressions in which this
        <phoebe.parameters.FloatParameter> constrains other Parameters.

        See also:
        * <phoebe.parameters.FloatParameter.is_constraint>
        * <phoebe.parameters.FloatParameter.constrained_by>
        * <phoebe.parameters.FloatParameter.constrains>
        * <phoebe.parameters.FloatParameter.related_to>

        Returns
        -------
        * (list of expressions)
        """
        expressions = []
        for uniqueid in self._in_constraints:
            expressions.append(self._bundle.get_parameter(context='constraint', uniqueid=uniqueid, check_visible=False))
        return expressions

    @property
    def constrains(self):
        """
        Returns a list of Parameters that are constrained by this
        <phoebe.parameters.FloatParameter>.

        See also:
        * <phoebe.parameters.FloatParameter.is_constraint>
        * <phoebe.parameters.FloatParameter.constrained_by>
        * <phoebe.parameters.FloatParameter.in_constraints>
        * <phoebe.parameters.FloatParameter.related_to>

         Returns
         -------
         * (list of Parameters)
        """
        params = []
        for constraint in self.in_constraints:
            for var in constraint._vars:
                param = var.get_parameter()
                if param.component == constraint.component and param.qualifier == constraint.qualifier:
                    if param not in params and param.uniqueid != self.uniqueid:
                        params.append(param)
        return params

    @property
    def related_to(self):
        """
        Returns a list of all parameters that are either constrained by or
        constrain this parameter.

        See also:
        * <phoebe.parameters.FloatParameter.is_constraint>
        * <phoebe.parameters.FloatParameter.constrained_by>
        * <phoebe.parameters.FloatParameter.in_constraints>
        * <phoebe.parameters.FloatParameter.constrains>

         Returns
         -------
         * (list of Parameters)
        """
        params = []
        constraints = self.in_constraints
        if self.is_constraint is not None:
            constraints.append(self.is_constraint)

        for constraint in constraints:
            for var in constraint._vars:
                param = var.get_parameter()
                if param not in params and param.uniqueid != self.uniqueid:
                    params.append(param)

        return params

    def to_constraint(self):
        """
        Convert this <phoebe.parameters.Parameter> to a
        <phoebe.parameters.ConstraintParameter>.

        **NOTE**: this is an advanced functionality: use with caution.

        Returns
        --------
        * (<phoebe.parameters.ConstraintParameter): the ConstraintParameter
        """
        return ConstraintParameter(self._bundle, "{%s}" % self.uniquetwig)

    def __math__(self, other, symbol, mathfunc):
        """
        """


        try:
            if isinstance(other, ConstraintParameter):
                # print "*** __math__", self.quantity, mathfunc, other.result, other.expr
                return ConstraintParameter(self._bundle, "{%s} %s (%s)" % (self.uniquetwig, symbol, other.expr), default_unit=(getattr(self.quantity, mathfunc)(other.result).unit))
            elif isinstance(other, Parameter):

                # we need to do some tricks here since the math could fail if doing
                # math on  arrays of different lengths (ie if one is empty)
                # So instead, we'll just multiply with 1.0 floats if we can get the
                # unit from the quantity.

                self_quantity = self.quantity
                other_quantity = other.quantity

                if hasattr(self_quantity, 'unit'):
                    self_quantity = 1.0 * self_quantity.unit
                if hasattr(other_quantity, 'unit'):
                    other_quantity = 1.0 * other_quantity.unit

                default_unit = getattr(self_quantity, mathfunc)(other_quantity).unit
                return ConstraintParameter(self._bundle, "{%s} %s {%s}" % (self.uniquetwig, symbol, other.uniquetwig), default_unit=default_unit)
            elif isinstance(other, u.Quantity):
                return ConstraintParameter(self._bundle, "{%s} %s %0.30f" % (self.uniquetwig, symbol, _value_for_constraint(other)), default_unit=(getattr(self.quantity, mathfunc)(other).unit))
            elif isinstance(other, float) or isinstance(other, int):
                if symbol in ['+', '-'] and hasattr(self, 'default_unit'):
                    # assume same units as self (NOTE: NOT NECESSARILY SI) if addition or subtraction
                    other = float(other)*self.default_unit
                else:
                    # assume dimensionless
                    other = float(other)*u.dimensionless_unscaled
                return ConstraintParameter(self._bundle, "{%s} %s %f" % (self.uniquetwig, symbol, _value_for_constraint(other)), default_unit=(getattr(self.quantity, mathfunc)(other).unit))
            elif isinstance(other, u.Unit) and mathfunc=='__mul__':
                return self.quantity*other
            else:
                raise NotImplementedError("math with type {} not supported".format(type(other)))
        except ValueError:
            raise ValueError("constraint math failed: make sure you're using astropy 1.0+")

    def __rmath__(self, other, symbol, mathfunc):
        """
        """
        try:
            if isinstance(other, ConstraintParameter):
                return ConstraintParameter(self._bundle, "(%s) %s {%s}" % (other.expr, symbol, self.uniquetwig), default_unit=(getattr(self.quantity, mathfunc)(other.result).unit))
            elif isinstance(other, Parameter):
                return ConstraintParameter(self._bundle, "{%s} %s {%s}" % (other.uniquetwig, symbol, self.uniquetwig), default_unit=(getattr(self.quantity, mathfunc)(other.quantity).unit))
            elif isinstance(other, u.Quantity):
                return ConstraintParameter(self._bundle, "%0.30f %s {%s}" % (_value_for_constraint(other), symbol, self.uniquetwig), default_unit=(getattr(self.quantity, mathfunc)(other).unit))
            elif isinstance(other, float) or isinstance(other, int):
                if symbol in ['+', '-'] and hasattr(self, 'default_unit'):
                    # assume same units as self if addition or subtraction
                    other = float(other)*self.default_unit
                else:
                    # assume dimensionless
                    other = float(other)*u.dimensionless_unscaled
                return ConstraintParameter(self._bundle, "%f %s {%s}" % (_value_for_constraint(other), symbol, self.uniquetwig), default_unit=(getattr(self.quantity, mathfunc)(other).unit))
            elif isinstance(other, u.Unit) and mathfunc=='__mul__':
                return self.quantity*other
            else:
                raise NotImplementedError("math with type {} not supported".format(type(other)))
        except ValueError:
            raise ValueError("constraint math failed: make sure you're using astropy 1.0+")

    def __add__(self, other):
        """
        """
        return self.__math__(other, '+', '__add__')

    def __radd__(self, other):
        """
        """
        return self.__rmath__(other, '+', '__radd__')

    def __sub__(self, other):
        """
        """
        return self.__math__(other, '-', '__sub__')

    def __rsub__(self, other):
        """
        """
        return self.__rmath__(other, '-', '__rsub__')

    def __mul__(self, other):
        """
        """
        return self.__math__(other, '*', '__mul__')

    def __rmul__(self, other):
        """
        """
        return self.__rmath__(other, '*', '__rmul__')

    def __div__(self, other):
        """
        """
        return self.__math__(other, '/', '__div__')

    def __rdiv__(self, other):
        """
        """
        return self.__rmath__(other, '/', '__rdiv__')

    def __truediv__(self, other):
        """
        """
        # NOTE: only used in python3
        return self.__math__(other, '/', '__truediv__')

    def __rtruediv__(self, other):
        """
        """
        # note only used in python3
        return self.__rmath__(other, '/', '__rtruediv__')

    def __pow__(self, other):
        """
        """
        return self.__math__(other, '**', '__pow__')

    def __rpow__(self, other):
        """
        """
        return self.__rmath__(other, '**', '__rpow__')

    def __mod__(self, other):
        """
        """
        return self.__math__(other, '%', '__mod__')

    def __rmod__(self, other):
        """
        """
        return self.__rmath__(other, '%', '__rmod__')

    def set_uniqueid(self, uniqueid):
        """
        Set the `uniqueid` of this <phoebe.parameters.Parameter>.
        There is no real need for a user to call this unless there is some
        conflict or they manually want to set the uniqueids.

        NOTE: this does not check for conflicts, and having two parameters
        without the same uniqueid (not really unique anymore is it) will
        surely cause unexpected results.  Use with caution.

        See also:
        * <phoebe.parameters.Parameter.uniqueid>

        Arguments
        ---------
        * `uniqueid` (string): the new uniqueid
        """
        # TODO: check to make sure uniqueid is valid (is actually unique within self._bundle and won't cause problems with constraints, etc)
        self._uniqueid = uniqueid

    def get_value(self, *args, **kwargs):
        """
        This method should be overriden by any subclass of
        <phoebe.parameters.Parameter>, and should be decorated with the
        @update_if_client decorator.
        Please see the individual classes documentation:

        * <phoebe.parameters.FloatParameter.get_value>
        * <phoebe.parameters.FloatArrayParameter.get_value>
        * <phoebe.parameters.HierarchyParameter.get_value>
        * <phoebe.parameters.IntParameter.get_value>
        * <phoebe.parameters.BoolParameter.get_value>
        * <phoebe.parameters.ChoiceParameter.get_value>
        * <phoebe.parameters.SelectParameter.get_value>
        * <phoebe.parameters.ConstraintParameter.get_value>
        * <phoebe.parameters.HistoryParameter.get_value>

        If subclassing, this method needs to:
        * cast to the correct type/units, handling defaults

        Raises
        -------
        * NoteImplemmentedError: because this must be subclassed
        """
        if self.qualifier in kwargs.keys():
            # then we have an "override" value that was passed, and we should
            # just return that.
            # Example teff_param.get_value('teff', teff=6000) returns 6000
            return kwargs.get(self.qualifier)
        return None

    def set_value(self, *args, **kwargs):
        """
        This method should be overriden by any subclass of Parameter, and should
        be decorated with the @send_if_client decorator
        Please see the individual classes for documentation:

        * <phoebe.parameters.FloatParameter.set_value>
        * <phoebe.parameters.FloatArrayParameter.set_value>
        * <phoebe.parameters.HierarchyParameter.set_value>
        * <phoebe.parameters.IntParameter.set_value>
        * <phoebe.parameters.BoolParameter.set_value>
        * <phoebe.parameters.ChoiceParameter.set_value>
        * <phoebe.parameters.SelectParameter.set_value>
        * <phoebe.parameters.ConstraintParameter.set_value>
        * <phoebe.parameters.HistoryParameter.set_value>

        If subclassing, this method needs to:
        * check the inputs for the correct format/agreement/cast_type
        * make sure that converting back to default_unit will work (if applicable)
        * make sure that in choices (if a choose)
        * make sure that not out of limits
        * make sure that not out of prior ??

        Raises
        -------
        * NotImplementedError: because this must be subclassed
        """
        raise NotImplementedError # <--- leave this in place, should be subclassed


class StringParameter(Parameter):
    """
    Parameter that accepts any string for the value
    """
    def __init__(self, *args, **kwargs):
        """
        see <phoebe.parameters.Parameter.__init__>
        """
        super(StringParameter, self).__init__(*args, **kwargs)

        self.set_value(kwargs.get('value', ''))

        self._dict_fields_other = ['description', 'value', 'visible_if', 'copy_for', 'advanced']
        self._dict_fields = _meta_fields_all + self._dict_fields_other

    @update_if_client
    def get_value(self, **kwargs):
        """
        Get the current value of the <phoebe.parameters.StringParameter>.

        **default/override values**: if passing a keyword argument with the same
            name as the Parameter qualifier (see
            <phoebe.parameters.Parameter.qualifier>), then the value passed
            to that keyword argument will be returned **instead of** the current
            value of the Parameter.  This is mostly used internally when
            wishing to override values sent to
            <phoebe.frontend.bundle.Bundle.run_compute>, for example.

        Arguments
        ----------
        * `**kwargs`: passing a keyword argument that matches the qualifier
            of the Parameter, will return that value instead of the stored value.
            See above for how default values are treated.

        Returns
        --------
        * (string) the current or overridden value of the Parameter
        """
        default = super(StringParameter, self).get_value(**kwargs)
        if default is not None: return default
        return str(self._value)

    @send_if_client
    def set_value(self, value, **kwargs):
        """
        Set the current value of the <phoebe.parameters.StringParameter>.

        Arguments
        ----------
        * `value` (string): the new value of the Parameter.
        * `**kwargs`: IGNORED

        Raises
        ---------
        * ValueError: if `value` could not be converted to the correct type
            or is not a valid value for the Parameter.
        """
        _orig_value = deepcopy(value)

        try:
            value = str(value)
        except:
            raise ValueError("could not cast value to string")
        else:
            self._value = value

            self._add_history(redo_func='set_value', redo_kwargs={'value': value, 'uniqueid': self.uniqueid}, undo_func='set_value', undo_kwargs={'value': _orig_value, 'uniqueid': self.uniqueid})

class TwigParameter(Parameter):
    # TODO: change to RefParameter?
    """
    Parameter that handles referencing any other *parameter* by twig (must exist)
    This stores the uniqueid but will display as the current uniquetwig for that item
    """
    def __init__(self, bundle, *args, **kwargs):
        """
        see <phoebe.parameters.Parameter.__init__>
        """
        super(TwigParameter, self).__init__(*args, **kwargs)

        # usually its the bundle's job to attach param._bundle after the
        # creation of a parameter.  But in this case, having access to the
        # bundle is necessary in order to intialize and set the value
        self._bundle = bundle

        self.set_value(kwargs.get('value', ''))

        self._dict_fields_other = ['description', 'value', 'visible_if', 'copy_for', 'advanced']
        self._dict_fields = _meta_fields_all + self._dict_fields_other

    def get_parameter(self):
        """
        Return the parameter that the `value` is referencing

        Returns
        --------
        * (<phoebe.parameters.Parameter>)
        """
        return self._bundle.get_parameter(uniqueid=self._value)

    @update_if_client
    def get_value(self, **kwargs):
        """
        Get the current value of the <phoebe.parameters.TwigParameter>.

        **default/override values**: if passing a keyword argument with the same
            name as the Parameter qualifier (see
            <phoebe.parameters.Parameter.qualifier>), then the value passed
            to that keyword argument will be returned **instead of** the current
            value of the Parameter.  This is mostly used internally when
            wishing to override values sent to
            <phoebe.frontend.bundle.Bundle.run_compute>, for example.

        Arguments
        ----------
        * `**kwargs`: passing a keyword argument that matches the qualifier
            of the Parameter, will return that value instead of the stored value.
            See above for how default values are treated.

        Returns
        --------
        * (string) the current or overridden value of the Parameter
        """
        # self._value is the uniqueid of the parameter.  So we need to
        # retrieve that parameter, but display the current uniquetwig
        # to the user
        # print "*** TwigParameter.get_value self._value: {}".format(self._value)
        default = super(TwigParameter, self).get_value(**kwargs)
        if default is not None: return default
        if self._value is None:
            return None
        return _uniqueid_to_uniquetwig(self._bundle, self._value)


    @send_if_client
    def set_value(self, value, **kwargs):
        """
        Set the current value of the <phoebe.parameters.StringParameter>.

        Arguments
        ----------
        * `value` (string): the new value of the Parameter.
        * `**kwargs`: passed on to filter to find the Parameter

        Raises
        ---------
        * ValueError: if `value` could not be converted to the correct type
            or is not a valid value for the Parameter.
        """
        _orig_value = deepcopy(self.get_value())

        # first make sure only returns one results
        if self._bundle is None:
            raise ValueError("TwigParameters must be attached from the bundle, and cannot be standalone")

        value = str(value)  # <-- in case unicode

        # NOTE: this means that in all saving of bundles, we MUST keep the uniqueid and retain them when re-opening
        value = _twig_to_uniqueid(self._bundle, value, **kwargs)
        self._value = value

        self._add_history(redo_func='set_value', redo_kwargs={'value': value, 'uniqueid': self.uniqueid}, undo_func='set_value', undo_kwargs={'value': _orig_value, 'uniqueid': self.uniqueid})


class ChoiceParameter(Parameter):
    """
    Parameter in which the value has to match one of the pre-defined choices
    """
    def __init__(self, *args, **kwargs):
        """
        see <phoebe.parameters.Parameter.__init__>
        """
        super(ChoiceParameter, self).__init__(*args, **kwargs)

        self._choices = kwargs.get('choices', [''])

        self.set_value(kwargs.get('value', ''))

        self._dict_fields_other = ['description', 'choices', 'value', 'visible_if', 'copy_for', 'advanced']
        self._dict_fields = _meta_fields_all + self._dict_fields_other

    @property
    def choices(self):
        """
        Return the valid list of choices.

        This is identical to: <phoebe.parameters.ChoiceParameter.get_choices>

        Returns
        ---------
        * (list) list of valid choices
        """
        return self._choices

    def get_choices(self):
        """
        Return the valid list of choices.

        This is identical to: <phoebe.parameters.ChoiceParameter.choices>

        Returns
        ---------
        * (list) list of valid choices
        """
        return self._choices

    @update_if_client
    def get_value(self, **kwargs):
        """
        Get the current value of the <phoebe.parameters.ChoiceParameter>.

        **default/override values**: if passing a keyword argument with the same
            name as the Parameter qualifier (see
            <phoebe.parameters.Parameter.qualifier>), then the value passed
            to that keyword argument will be returned **instead of** the current
            value of the Parameter.  This is mostly used internally when
            wishing to override values sent to
            <phoebe.frontend.bundle.Bundle.run_compute>, for example.
            Note: the provided value is not checked against the valid set
            of choices (<phoebe.parameters.ChoiceParameter.choices>).

        Arguments
        ----------
        * `**kwargs`: passing a keyword argument that matches the qualifier
            of the Parameter, will return that value instead of the stored value.
            See above for how default values are treated.

        Returns
        --------
        * (string) the current or overridden value of the Parameter
        """
        default = super(ChoiceParameter, self).get_value(**kwargs)
        if default is not None: return default
        return str(self._value)

    @send_if_client
    def set_value(self, value, run_checks=None, run_constraints=None, **kwargs):
        """
        Set the current value of the <phoebe.parameters.ChoiceParameter>.

        Arguments
        ----------
        * `value` (string): the new value of the Parameter.
        * `run_checks` (bool, optional): whether to call
            <phoebe.frontend.bundle.Bundle.run_checks> after setting the value.
            If `None`, the value in `phoebe.conf.interactive_checks` will be used.
            This will not raise an error, but will cause a warning in the logger
            if the new value will cause the system to fail checks.
        * `run_constraints` whether to run any necessary constraints after setting
            the value.  If `None`, the value in `phoebe.conf.interactive_constraints`
            will be used.
        * `**kwargs`: IGNORED

        Raises
        ---------
        * ValueError: if `value` could not be converted to a string.
        * ValueError: if `value` is not one of
            <phoebe.parameters.ChoiceParameter.choices>
        """
        _orig_value = deepcopy(self.get_value())

        try:
            value = str(value)
        except:
            raise ValueError("could not cast value to string")

        if self.qualifier=='passband':
            if value not in self.choices:
                self._choices = list_passbands(refresh=True)

        if value not in self.choices:
            raise ValueError("value for {} must be one of {}, not '{}'".format(self.uniquetwig, self.choices, value))

        if self.qualifier=='passband' and value not in list_installed_passbands():
            # then we need to download and install before setting
            logger.info("downloading passband: {}".format(value))
            download_passband(value)

        self._value = value


        if run_constraints is None:
            run_constraints = conf.interactive_constraints

        if run_constraints:
            if len(self._in_constraints):
                logger.debug("changing value of {} triggers {} constraints".format(self.twig, [c.twig for c in self.in_constraints]))
            for constraint_id in self._in_constraints:
                self._bundle.run_constraint(uniqueid=constraint_id, skip_kwargs_checks=True, run_constraints=run_constraints)
        else:
            # then we want to delay running constraints... so we need to track
            # which ones need to be run once requested
            if len(self._in_constraints):
                logger.debug("changing value of {} triggers delayed constraints {}".format(self.twig, [c.twig for c in self.in_constraints]))
            for constraint_id in self._in_constraints:
                if constraint_id not in self._bundle._delayed_constraints:
                    self._bundle._delayed_constraints.append(constraint_id)

        # run_checks if requested (default)
        if run_checks is None:
            run_checks = conf.interactive_checks
        if run_checks and self._bundle:
            passed, msg = self._bundle.run_checks(allow_skip_constraints=True)
            if not passed:
                # passed is either False (failed) or None (raise Warning)
                msg += "  If not addressed, this warning will continue to be raised and will throw an error at run_compute."
                logger.warning(msg)

        self._add_history(redo_func='set_value', redo_kwargs={'value': value, 'uniqueid': self.uniqueid}, undo_func='set_value', undo_kwargs={'value': _orig_value, 'uniqueid': self.uniqueid})

class SelectParameter(Parameter):
    """
    Parameter in which the value is a list of pre-defined choices
    """
    def __init__(self, *args, **kwargs):
        """
        see <phoebe.parameters.Parameter.__init__>
        """
        super(SelectParameter, self).__init__(*args, **kwargs)

        self._choices = kwargs.get('choices', [])

        self.set_value(kwargs.get('value', []))

        self._dict_fields_other = ['description', 'choices', 'value', 'visible_if', 'copy_for']
        self._dict_fields = _meta_fields_all + self._dict_fields_other

    @property
    def choices(self):
        """
        Return the valid list of choices.

        This is identical to: <phoebe.parameters.SelectParameter.get_choices>

        Returns
        ---------
        * (list) list of valid choices
        """
        return self._choices

    def get_choices(self):
        """
        Return the valid list of choices.

        This is identical to: <phoebe.parameters.SelectParameter.choices>

        Returns
        ---------
        * (list) list of valid choices
        """
        return self._choices

    def valid_selection(self, value):
        """
        Determine if `value` is valid given the current value of
        <phoebe.parameters.SelectParameter.choices>.

        In order to be valid, each item in the list `value` can be one of the
        items in the list of or match with at least one item by allowing for
        '*' and '?' wildcards.  Wildcard matching is done via the fnmatch
        python package.

        See also:
        * <phoebe.parameters.SelectParameter.remove_not_valid_selections>
        * <phoebe.parameters.SelectParameter.expand_value>

        Arguments
        ----------
        * `value` (string or list): the value to test against the list of choices

        Returns
        --------
        * (bool): whether `value` is valid given the choices.
        """
        if isinstance(value, list):
            return np.all([self.valid_selection(v) for v in value])

        if value in self.choices:
            return True

        # allow for wildcards
        for choice in self.choices:
            if _fnmatch(choice, value):
                return True

        return False

    @update_if_client
    def get_value(self, expand=False, **kwargs):
        """
        Get the current value of the <phoebe.parameters.SelectParameter>.

        **default/override values**: if passing a keyword argument with the same
            name as the Parameter qualifier (see
            <phoebe.parameters.Parameter.qualifier>), then the value passed
            to that keyword argument will be returned **instead of** the current
            value of the Parameter.  This is mostly used internally when
            wishing to override values sent to
            <phoebe.frontend.bundle.Bundle.run_compute>, for example.

        See also:
        * <phoebe.parameters.SelectParameter.expand_value>

        Arguments
        ----------
        * `expand` (bool, optional, default=False): whether to expand any
            wildcards in the stored value against the valid choices (see
            <phoebe.parameters.SelectParameter.choices>)
        * `**kwargs`: passing a keyword argument that matches the qualifier
            of the Parameter, will return that value instead of the stored value.
            See above for how default values are treated.

        Returns
        --------
        * (list) the current or overridden value of the Parameter
        """
        if expand:
            return self.expand_value(**kwargs)

        default = super(SelectParameter, self).get_value(**kwargs)
        if default is not None: return default
        return self._value

    def expand_value(self, **kwargs):
        """
        Get the current value of the <phoebe.parameters.SelectParameter>.

        This is simply a shortcut to <phoebe.parameters.SelectParameter.get_value>
        but passing `expand=True`.

        **default/override values**: if passing a keyword argument with the same
            name as the Parameter qualifier (see
            <phoebe.parameters.Parameter.qualifier>), then the value passed
            to that keyword argument will be returned **instead of** the current
            value of the Parameter.  This is mostly used internally when
            wishing to override values sent to
            <phoebe.frontend.bundle.Bundle.run_compute>, for example.

        See also:
        * <phoebe.parameters.SelectParameter.valid_selection>
        * <phoebe.parameters.SelectParameter.remove_not_valid_selections>

        Arguments
        ----------
        * `**kwargs`: passing a keyword argument that matches the qualifier
            of the Parameter, will return that value instead of the stored value.
            See above for how default values are treated.

        Returns
        --------
        * (list) the current or overridden value of the Parameter
        """
        selection = []
        for v in self.get_value(**kwargs):
            for choice in self.choices:
                if v==choice and choice not in selection:
                    selection.append(choice)
                elif _fnmatch(choice, v) and choice not in selection:
                    selection.append(choice)

        return selection

    @send_if_client
    def set_value(self, value, run_checks=None, **kwargs):
        """
        Set the current value of the <phoebe.parameters.SelectParameter>.

        `value` must be valid according to
        <phoebe.parmaeters.SelectParameter.valid_selection>, otherwise a
        ValueError will be raised.

        Arguments
        ----------
        * `value` (string): the new value of the Parameter.
        * `run_checks` (bool, optional): whether to call
            <phoebe.frontend.bundle.Bundle.run_checks> after setting the value.
            If `None`, the value in `phoebe.conf.interactive_checks` will be used.
            This will not raise an error, but will cause a warning in the logger
            if the new value will cause the system to fail checks.
        * `**kwargs`: IGNORED

        Raises
        ---------
        * ValueError: if `value` could not be converted to the correct type
        * ValueError: if `value` is not valid for the current choices in
            <phoebe.parameters.SelectParameter.choices>.
            See also <phoebe.parameters.SelectParameter.valid_selection>
        """
        _orig_value = deepcopy(self.get_value())

        if isinstance(value, str):
            value = [value]

        if not isinstance(value, list):
            raise TypeError("value must be a list of strings, received {}".format(type(value)))

        try:
            value = [str(v) for v in value]
        except:
            raise ValueError("could not cast to list of strings")

        invalid_selections = []
        for v in value:
            if not self.valid_selection(v):
                invalid_selections.append(v)

        if len(invalid_selections):
            raise ValueError("{} are not valid selections.  Choices: {}".format(invalid_selections, self.choices))

        self._value = value

        # run_checks if requested (default)
        if run_checks is None:
            run_checks = conf.interactive_checks
        if run_checks and self._bundle:
            passed, msg = self._bundle.run_checks(allow_skip_constraints=True)
            if not passed:
                # passed is either False (failed) or None (raise Warning)
                logger.warning(msg)

        self._add_history(redo_func='set_value', redo_kwargs={'value': value, 'uniqueid': self.uniqueid}, undo_func='set_value', undo_kwargs={'value': _orig_value, 'uniqueid': self.uniqueid})

    def remove_not_valid_selections(self):
        """
        Update the value to remove any that are (no longer) valid.  This
        should not need to be called manually, but is often called internally
        when components or datasets are removed from the
        <phoebe.frontend.bundle.Bundle>.

        See also:
        * <phoebe.parameters.SelectParameter.valid_selection>
        * <phoebe.parameters.SelectParameter.expand_value>
        * <phoebe.parameters.SelectParameter.set_value>
        """
        value = [v for v in self.get_value() if self.valid_selection(v)]
        self.set_value(value, run_checks=False)

    def __add__(self, other):
        if isinstance(other, str):
            other = [other]

        if not isinstance(other, list):
            return super(SelectParameter, self).__add__(self, other)

        # then we have a list, so we want to append to the existing value
        return list(set(self.get_value()+other))

    def __sub__(self, other):
        if isinstance(other, str):
            other = [other]

        if not isinstance(other, list):
            return super(SelectParameter, self).__sub__(self, other)

        return [v for v in self.get_value() if v not in other]

class BoolParameter(Parameter):
    def __init__(self, *args, **kwargs):
        """
        see <phoebe.parameters.Parameter.__init__>
        """
        super(BoolParameter, self).__init__(*args, **kwargs)

        self.set_value(kwargs.get('value', True))

        self._dict_fields_other = ['description', 'value', 'visible_if', 'copy_for', 'advanced']
        self._dict_fields = _meta_fields_all + self._dict_fields_other

    @update_if_client
    def get_value(self, **kwargs):
        """
        Get the current value of the <phoebe.parameters.BoolParameter>.

        **default/override values**: if passing a keyword argument with the same
            name as the Parameter qualifier (see
            <phoebe.parameters.Parameter.qualifier>), then the value passed
            to that keyword argument will be returned **instead of** the current
            value of the Parameter.  This is mostly used internally when
            wishing to override values sent to
            <phoebe.frontend.bundle.Bundle.run_compute>, for example.

        Arguments
        ----------
        * `**kwargs`: passing a keyword argument that matches the qualifier
            of the Parameter, will return that value instead of the stored value.
            See above for how default values are treated.

        Returns
        --------
        * (bool) the current or overridden value of the Parameter
        """
        default = super(BoolParameter, self).get_value(**kwargs)
        if default is not None: return default
        return self._value

    @send_if_client
    def set_value(self, value, **kwargs):
        """
        Set the current value of the <phoebe.parameters.BoolParameter>.

        If not a boolean, `value` is casted as follows:
        * 'false', 'False', '0' -> `False`
        * default python casting (0->`False`, other numbers->`True`, strings with length->`True`)

        Arguments
        ----------
        * `value` (bool): the new value of the Parameter.
        * `**kwargs`: IGNORED

        Raises
        ---------
        * ValueError: if `value` could not be converted to a boolean
        """
        _orig_value = deepcopy(self.get_value())

        if value in ['false', 'False', '0']:
            value = False

        try:
            value = bool(value)
        except:
            raise ValueError("could not cast value to boolean")
        else:
            self._value = value

            if self.context not in ['setting', 'history']:
                self._add_history(redo_func='set_value', redo_kwargs={'value': value, 'uniqueid': self.uniqueid}, undo_func='set_value', undo_kwargs={'value': _orig_value, 'uniqueid': self.uniqueid})

class UnitParameter(Parameter):
    def __init__(self, *args, **kwargs):
        """
        see :meth:`Parameter.__init__`
        """
        super(UnitParameter, self).__init__(*args, **kwargs)

        value = kwargs.get('value')
        value = self._check_type(value)
        self._value = value

        self._dict_fields_other = ['description', 'value', 'visible_if', 'copy_for', 'advanced']
        self._dict_fields = _meta_fields_all + self._dict_fields_other

    def _check_type(self, value):
        if isinstance(value, u.Unit) or isinstance(value, u.CompositeUnit) or isinstance(value, u.IrreducibleUnit):
            return value

        if isinstance(value, str) or isinstance(value, unicode):
            try:
                value = u.Unit(str(value))
            except:
                raise ValueError("{} not supported Unit".format(value))
            else:
                return value

    @send_if_client
    def set_value(self, value, **kwargs):
        """
        """
        _orig_value = deepcopy(self.get_value())

        value = self._check_type(value)

        # the following line will raise an error if units are not compatible
        _orig_value.to(value)

        self._value = value

        if self.context not in ['setting', 'history']:
            self._add_history(redo_func='set_value', redo_kwargs={'value': value, 'uniqueid': self.uniqueid}, undo_func='set_value', undo_kwargs={'value': _orig_value, 'uniqueid': self.uniqueid})


    @update_if_client
    def get_value(self):
        """
        """
        return self._value

class DictParameter(Parameter):
    def __init__(self, *args, **kwargs):
        """
        see <phoebe.parameters.Parameter.__init__>
        """
        super(DictParameter, self).__init__(*args, **kwargs)

        self.set_value(kwargs.get('value', {}))

        self._dict_fields_other = ['description', 'value', 'visible_if', 'copy_for', 'advanced']
        self._dict_fields = _meta_fields_all + self._dict_fields_other

    @update_if_client
    def get_value(self, **kwargs):
        """
        Get the current value of the <phoebe.parameters.DictParameter>.

        **default/override values**: if passing a keyword argument with the same
            name as the Parameter qualifier (see
            <phoebe.parameters.Parameter.qualifier>), then the value passed
            to that keyword argument will be returned **instead of** the current
            value of the Parameter.  This is mostly used internally when
            wishing to override values sent to
            <phoebe.frontend.bundle.Bundle.run_compute>, for example.

        Arguments
        ----------
        * `**kwargs`: passing a keyword argument that matches the qualifier
            of the Parameter, will return that value instead of the stored value.
            See above for how default values are treated.

        Returns
        --------
        * (dict) the current or overridden value of the Parameter
        """
        default = super(DictParameter, self).get_value(**kwargs)
        if default is not None: return default
        return self._value

    @send_if_client
    def set_value(self, value, **kwargs):
        """
        Set the current value of the <phoebe.parameters.DictParameter>.

        Arguments
        ----------
        * `value` (dict): the new value of the Parameter.
        * `**kwargs`: IGNORED

        Raises
        ---------
        * ValueError: if `value` could not be converted to the correct type
            or is not a valid value for the Parameter.
        """
        _orig_value = deepcopy(self.get_value())

        try:
            value = dict(value)
        except:
            raise ValueError("could not cast value to dictionary")
        else:
            self._value = value

            self._add_history(redo_func='set_value', redo_kwargs={'value': value, 'uniqueid': self.uniqueid}, undo_func='set_value', undo_kwargs={'value': _orig_value, 'uniqueid': self.uniqueid})


class IntParameter(Parameter):
    def __init__(self, *args, **kwargs):
        """
        see <phoebe.parameters.Parameter.__init__>
        """
        super(IntParameter, self).__init__(*args, **kwargs)

        limits = kwargs.get('limits', (None, None))
        self.set_limits(limits)

        self.set_value(kwargs.get('value', 1))

        self._dict_fields_other = ['description', 'value', 'limits', 'visible_if', 'copy_for', 'advanced']
        self._dict_fields = _meta_fields_all + self._dict_fields_other

    @property
    def limits(self):
        """
        Return the current valid limits for the <phoebe.parameters.IntParameter>.

        This is identical to <phoebe.parameters.IntParameter.get_limits>.

        See also:
        * <phoebe.parameters.IntParameter.set_limits>
        * <phoebe.parameters.IntParameter.within_limits>

        Returns
        --------
        * (tuple): the current limits, where `None` means no lower/upper limits.
        """
        return self._limits

    def get_limits(self):
        """
        Return the current valid limits for the <phoebe.parameters.IntParameter>.

        This is identical to <phoebe.parameters.IntParameter.limits>.

        See also:
        * <phoebe.parameters.IntParameter.set_limits>
        * <phoebe.parameters.IntParameter.within_limits>

        Returns
        --------
        * (tuple): the current limits, where `None` means no lower/upper limits.
        """
        return self.limits

    def set_limits(self, limits=(None, None)):
        """
        Set the limits for the <phoebe.parameters.IntParameter>.

        See also:
        * <phoebe.parameters.IntParameter.get_limits>
        * <phoebe.parameters.IntParameter.within_limits>

        Arguments
        ----------
        * `limits` (tuple, optional, default=(None, None)): new limits
            formatted as (`lower`, `upper`) where either value can be `None`
            (interpretted as no lower/upper limits).
        """
        if not len(limits)==2:
            raise ValueError("limits must be in the format: (min, max)")

        if None not in limits and limits[1] < limits[0]:
            raise ValueError("lower limits must be less than upper limit")

        limits = list(limits)

        self._limits = limits

    def within_limits(self, value):
        """
        Check whether a value falls within the set limits.

        See also:
        * <phoebe.parameters.IntParameter.get_limits>
        * <phoebe.parameters.IntParameter.set_limits>

        Arguments
        --------
        * `value` (int): the value to check against the current limits.

        Returns
        --------
        * (bool): whether `value` is valid according to the limits.
        """

        return (self.limits[0] is None or value >= self.limits[0]) and (self.limits[1] is None or value <= self.limits[1])

    def _check_value(self, value):
        if isinstance(value, str):
            value = float(value)

        try:
            value = int(value)
        except:
            raise ValueError("could not cast value to integer")
        else:

            # make sure the value is within the limits
            if not self.within_limits(value):
                raise ValueError("value of {}={} not within limits of {}".format(self.qualifier, value, self.limits))

        return value

    @update_if_client
    def get_value(self, **kwargs):
        """
        Get the current value of the <phoebe.parameters.IntParameter>.

        **default/override values**: if passing a keyword argument with the same
            name as the Parameter qualifier (see
            <phoebe.parameters.Parameter.qualifier>), then the value passed
            to that keyword argument will be returned **instead of** the current
            value of the Parameter.  This is mostly used internally when
            wishing to override values sent to
            <phoebe.frontend.bundle.Bundle.run_compute>, for example.

        Arguments
        ----------
        * `**kwargs`: passing a keyword argument that matches the qualifier
            of the Parameter, will return that value instead of the stored value.
            See above for how default values are treated.

        Returns
        --------
        * (int) the current or overridden value of the Parameter
        """
        default = super(IntParameter, self).get_value(**kwargs)
        if default is not None: return default
        return self._value

    @send_if_client
    def set_value(self, value, **kwargs):
        """
        Set the current value of the <phoebe.parameters.IntParameter>.

        See also:
        * <phoebe.parameters.IntParameter.get_limits>
        * <phoebe.parameters.IntParameter.set_limits>
        * <phoebe.parameters.IntParameter.within_limits>

        Arguments
        ----------
        * `value` (int): the new value of the Parameter.
        * `**kwargs`: IGNORED

        Raises
        ---------
        * ValueError: if `value` could not be converted to an integer
        * ValueError: if `value` is outside the limits.  See:
            <phoebe.parameters.IntParameter.get_limits> and
            <phoebe.parameters.IntParameter.within_limits>
        """
        _orig_value = deepcopy(self.get_value())

        value = self._check_value(value)

        self._value = value

        self._add_history(redo_func='set_value', redo_kwargs={'value': value, 'uniqueid': self.uniqueid}, undo_func='set_value', undo_kwargs={'value': _orig_value, 'uniqueid': self.uniqueid})


class FloatParameter(Parameter):
    def __init__(self, *args, **kwargs):
        """
        see <phoebe.parameters.Parameter.__init__>

        additional options:
        * `default_unit`
        """
        super(FloatParameter, self).__init__(*args, **kwargs)

        default_unit = kwargs.get('default_unit', None)
        self.set_default_unit(default_unit)

        limits = kwargs.get('limits', (None, None))
        self.set_limits(limits)

        unit = kwargs.get('unit', None)  # will default to default_unit in set_value

        if isinstance(unit, unicode):
          unit = u.Unit(str(unit))


        timederiv = kwargs.get('timederiv', None)
        self.set_timederiv(timederiv)

        self.set_value(kwargs.get('value', ''), unit)

        self._dict_fields_other = ['description', 'value', 'quantity', 'default_unit', 'limits', 'visible_if', 'copy_for', 'advanced'] # TODO: add adjust?  or is that a different subclass?
        if conf.devel:
            # NOTE: this check will take place when CREATING the parameter,
            # so toggling devel after won't affect whether timederiv is included
            # in string representations.
            self._dict_fields_other += ['timederiv']

        self._dict_fields = _meta_fields_all + self._dict_fields_other

    @property
    def default_unit(self):
        """
        Return the default unit for the <phoebe.parameters.FloatParameter>.

        This is identical to <phoebe.parameters.FloatParameter.get_default_unit>.

        See also:
        * <phoebe.parameters.FloatParameter.set_default_unit>

        Returns
        --------
        * (unit): the current default units.
        """
        return self._default_unit

    def get_default_unit(self):
        """
        Return the default unit for the <phoebe.parameters.FloatParameter>.

        This is identical to <phoebe.parameters.FloatParameter.default_unit>.

        See also:
        * <phoebe.parameters.FloatParameter.set_default_unit>

        Returns
        --------
        * (unit): the current default units.
        """
        return self.default_unit

    def set_default_unit(self, unit):
        """
        Set the default unit for the <phoebe.parameters.FloatParameter>.

        See also:
        * <phoebe.parameters.FloatParameter.get_default_unit>

        Arguments
        --------
        * `unit` (unit or valid string): the desired new units.  If the Parameter
            currently has default units, then the new units must be compatible
            with the current units

        Raises
        -------
        * Error: if the new and current units are incompatible.
        """
        # TODO: add to docstring documentation about what happens (does the value convert, etc)
        # TODO: check to make sure isinstance(unit, astropy.u.Unit)
        # TODO: check to make sure can convert from current default unit (if exists)
        if isinstance(unit, unicode) or isinstance(unit, str):
          unit = u.Unit(str(unit))
        elif unit is None:
            unit = u.dimensionless_unscaled

        if not _is_unit(unit):
            raise TypeError("unit must be a Unit")

        if hasattr(self, '_default_unit') and self._default_unit is not None:
            # we won't use a try except here so that the error comes from astropy
            check_convert = self._default_unit.to(unit)

        self._default_unit = unit

    @property
    def limits(self):
        """
        Return the current valid limits for the <phoebe.parameters.FloatParameter>.

        This is identical to <phoebe.parameters.FloatParameter.get_limits>.

        See also:
        * <phoebe.parameters.FloatParameter.set_limits>
        * <phoebe.parameters.FloatParameter.within_limits>

        Returns
        --------
        * (tuple): the current limits, where `None` means no lower/upper limits.
        """
        return self._limits

    def get_limits(self):
        """
        Return the current valid limits for the <phoebe.parameters.FloatParameter>.

        This is identical to <phoebe.parameters.FloatParameter.get_limits>.

        See also:
        * <phoebe.parameters.FloatParameter.set_limits>
        * <phoebe.parameters.FloatParameter.within_limits>

        Returns
        --------
        * (tuple): the current limits, where `None` means no lower/upper limits.
        """
        return self.limits

    def set_limits(self, limits=(None, None)):
        """
        Set the limits for the <phoebe.parameters.FloatParameter>.

        See also:
        * <phoebe.parameters.FloatParameter.get_limits>
        * <phoebe.parameters.FloatParameter.within_limits>

        Arguments
        ----------
        * `limits` (tuple, optional, default=(None, None)): new limits
            formatted as (`lower`, `upper`) where either value can be `None`
            (interpretted as no lower/upper limits).  If the individual values
            are floats (not quantities), they'll be assumed to be in the default
            units of the Parameter (see
            <phoebe.parameters.FloatParameter.get_default_unit> and
            <phoebe.parameters.FloatParameter.set_default_unit>)
        """
        if not len(limits)==2:
            raise ValueError("limits must be in the format: (min, max)")

        limits = list(limits)
        for i in range(2):
            # first convert to float if integer
            if isinstance(limits[i], int):
                limits[i] = float(limits[i])

            # now convert to quantity using default unit if value was float or int
            if isinstance(limits[i], float):
                limits[i] = limits[i] * self.default_unit

        if None not in limits and limits[1] < limits[0]:
            raise ValueError("lower limits must be less than upper limit")

        self._limits = limits

    def within_limits(self, value):
        """
        Check whether a value falls within the set limits.

        See also:
        * <phoebe.parameters.FloatParameter.get_limits>
        * <phoebe.parameters.FloatParameter.set_limits>

        Arguments
        --------
        * `value` (float/quantity): the value to check against the current
            limits.  If `value` is a float, it is assume to have the same
            units as the default units (see
            <phoebe.parameters.FloatParameter.get_default_unit> and
            <phoebe.parameters.FloatParameter.set_default_unit>).

        Returns
        --------
        * (bool): whether `value` is valid according to the limits.
        """

        if isinstance(value, int) or isinstance(value, float):
            value = value * self.default_unit

        return (self.limits[0] is None or value >= self.limits[0]) and (self.limits[1] is None or value <= self.limits[1])

    @property
    def timederiv(self):
        return self._timederiv

    @property
    def quantity(self):
        """
        Shortcut to <phoebe.parameters.FloatParameter.get_quantity>
        """
        return self.get_quantity()

    def get_timederiv(self):
        """
        """
        return self._timederiv

    def set_timederiv(self, timederiv):
        """
        """
        self._timederiv = timederiv

    #@update_if_client is on the called get_quantity
    def get_value(self, unit=None, t=None, **kwargs):
        """
        Get the current value of the <phoebe.parameters.FloatParameter> or
        <phoebe.parameters.FloatArrayParameter>.

        This is identical to <phoebe.parameters.FloatParameter.get_quantity>
        and is just included to match the method names of most other Parameter
        types.  See the documentation of <phoebe.parameters.FloatParameter.get_quantity>
        for full details.
        """
        default = super(FloatParameter, self).get_value(**kwargs)
        if default is not None: return default
        quantity = self.get_quantity(unit=unit, t=t, **kwargs)
        if hasattr(quantity, 'value'):
            return quantity.value
        else:
            return quantity

    @update_if_client
    def get_quantity(self, unit=None, t=None, **kwargs):
        """
        Get the current quantity of the <phoebe.parameters.FloatParameter> or
        <phoebe.parameters.FloatArrayParameter>.

        **default/override values**: if passing a keyword argument with the same
            name as the Parameter qualifier (see
            <phoebe.parameters.Parameter.qualifier>), then the value passed
            to that keyword argument will be returned **instead of** the current
            value of the Parameter.  This is mostly used internally when
            wishing to override values sent to
            <phoebe.frontend.bundle.Bundle.run_compute>, for example.

        See also:
        * <phoebe.parameters.FloatParameter.get_quantity>

        Arguments
        ----------
        * `unit` (unit or string, optional, default=None): unit to convert the
            value.  If not provided, will use the default unit (see
            <phoebe.parameters.FloatParameter.default_unit>)
        * `**kwargs`: passing a keyword argument that matches the qualifier
            of the Parameter, will return that value instead of the stored value.
            See above for how default values are treated.

        Returns
        --------
        * (float/array) the current or overridden value of the Parameter
        """
        default = super(FloatParameter, self).get_value(**kwargs) # <- note this is calling get_value on the Parameter object
        if default is not None:
            value = default
            if isinstance(default, u.Quantity):
                return value
        else:
            value = self._value

        if isinstance(value, nparray.ndarray):
            if value.unit is not None:
                value = value.quantity
            else:
                value = value.array

        if t is not None:
            raise NotImplementedError("timederiv is currently disabled until it can be tested thoroughly")

        if t is not None and self.is_constraint is not None:
            # TODO: is this a risk for an infinite loop?
            value = self.is_constraint.get_result(t=t)

        if t is not None and self.timederiv is not None:
            # check to see if value came from a constraint - and if so, we will
            # need to re-evaluate that constraint at t=t.


            parent_ps = self.get_parent_ps()
            deriv = parent_ps.get_value(self.timederiv, unit=self.default_unit/u.d)
            # t0 = parent_ps.get_value(qualifier='t0_values', unit=u.d)
            t0 = self._bundle.get_value(qualifier='t0', context='system', unit=u.d)

            # if time has been provided without units, we assume the same units as t0
            if not hasattr(time, 'value'):
                # time = time * parent_ps.get_parameter(qualifier='t0_values').default_unit
                time = time * self._bundle.get_value(qualifier='t0', context='system').default_unit

            # print "***", value, deriv, time, t0
            value = value + deriv*(time-t0)

        if unit is None:
            unit = self.default_unit

        # TODO: check to see if this is still necessary
        if isinstance(unit, str):
            # we need to do this to make sure we get PHOEBE's version of
            # the unit instead of astropy's
            unit = u.Unit(unit)

        # TODO: catch astropy units and convert to PHOEBE's?

        if unit is None or value is None:
            return value
        else:
            # NOTE: astropy will raise an error if units not compatible
            return value.to(unit)

    def _check_value(self, value, unit=None):
        if isinstance(value, tuple) and (len(value) !=2 or isinstance(value[1], float) or isinstance(value[1], int)):
            # allow passing tuples (this could be a FloatArrayParameter - if it isn't
            # then this array will fail _check_type below)
            value = np.asarray(value)
        # accept tuples (ie 1.2, 'rad') from dictionary access
        if isinstance(value, tuple) and unit is None:
            value, unit = value
        if isinstance(value, str) or isinstance(value, unicode):
            if len(value.strip().split(' ')) == 2 and unit is None and self.__class__.__name__ == 'FloatParameter':
                # support value unit as string
                valuesplit = value.strip().split(' ')
                value = float(valuesplit[0])
                unit = valuesplit[1]

            elif "," in value and self.__class__.__name__ == 'FloatArrayParameter':
                try:
                    value = json.loads(value)
                    # we'll take it from here in the dict section below
                except:
                    value = np.asarray([float(v) for v in value.split(',') if len(v)])

            else:
                value = float(value)

        if isinstance(value, dict) and 'nparray' in value.keys():
            # then we're loading the JSON version of an nparray object
            value = nparray.from_dict(value)

        return self._check_type(value), unit

    def _check_type(self, value):
        # we do this separately so that FloatArrayParameter can keep this set_value
        # and just subclass _check_type
        if isinstance(value, u.Quantity):
            if not (isinstance(value.value, float) or isinstance(value.value, int)):
                raise ValueError("value could not be cast to float")

        elif not (isinstance(value, float) or isinstance(value, int)):
            # TODO: probably need to change this to be flexible with all the cast_types
            raise ValueError("value could not be cast to float")

        return value

    #@send_if_client is on the called set_quantity
    def set_value(self, value, unit=None, force=False, run_checks=None, run_constraints=None, **kwargs):
        """
        Set the current value/quantity of the <phoebe.parameters.FloatParameter>.

        This is identical to <phoebe.parameters.FloatParameter.set_quantity>
        and is just included to match the method names of most other Parameter
        types.  See the documentation of <phoebe.parameters.FloatParameter.set_quantity>
        for full details.

        See also:
        * <phoebe.parameters.FloatParameter.set_quantity>
        * <phoebe.parameters.FloatParameter.get_limits>
        * <phoebe.parameters.FloatParameter.set_limits>
        * <phoebe.parameters.FloatParameter.within_limits>
        """
        return self.set_quantity(value=value, unit=unit, force=force,
                                 run_checks=run_checks, run_constraints=run_constraints,
                                 **kwargs)

    @send_if_client
    def set_quantity(self, value, unit=None, force=False, run_checks=None, run_constraints=None, **kwargs):
        """
        Set the current value/quantity of the <phoebe.parameters.FloatParameter>
        or <phoebe.parameters.FloatArrayParameter>.

        Units can either be passed by providing a Quantity object to `value`
        OR by passing a unit object (or valid string representation) to `unit`.
        If units are provided with both but do not agree, an error will be raised.

        See also:
        * <phoebe.parameters.FloatParameter.set_value>
        * <phoebe.parameters.FloatParameter.get_limits>
        * <phoebe.parameters.FloatParameter.set_limits>
        * <phoebe.parameters.FloatParameter.within_limits>

        Arguments
        ----------
        * `value` (float/quantity): the new value of the Parameter.
        * `unit` (unit or valid string, optional, default=None): the unit in
            which `value` is provided.  If not provided or None, it is assumed
            that `value` is in the default units (see <phoebe.parameters.FloatParameter.default_unit>
            and <phoebe.parameters.FloatParameter.set_default_unit>).
        * `force` (bool, optional, default=False, EXPERIMENTAL): override
            and set the value of a constrained Parameter.
        * `run_checks` (bool, optional): whether to call
            <phoebe.frontend.bundle.Bundle.run_checks> after setting the value.
            If `None`, the value in `phoebe.conf.interactive_checks` will be used.
            This will not raise an error, but will cause a warning in the logger
            if the new value will cause the system to fail checks.
        * `run_constraints` whether to run any necessary constraints after setting
            the value.  If `None`, the value in `phoebe.conf.interactive_constraints`
            will be used.
        * `**kwargs`: IGNORED

        Raises
        ---------
        * ValueError: if `value` could not be converted to a float/quantity.
        * ValueError: if the units of `value` and `unit` are in disagreement
        * ValueError: if the provided units are not compatible with the
            default units.
        * ValueError: if `value` is outside the limits.  See:
            <phoebe.parameters.FloatParameter.get_limits> and
            <phoebe.parameters.FloatParameter.within_limits>
        """
        _orig_quantity = deepcopy(self.get_quantity())

        if len(self.constrained_by) and not force:
            raise ValueError("cannot change the value of a constrained parameter.  This parameter is constrained by '{}'".format(', '.join([p.uniquetwig for p in self.constrained_by])))

        # if 'time' in kwargs.keys() and isinstance(self, FloatArrayParameter):
        #     # then find the correct index and set by index instead
        #     time_param = self._bundle

        value, unit = self._check_value(value, unit)

        if isinstance(unit, str) or isinstance(unit, unicode):
            # print "*** converting string to unit"
            unit = u.Unit(unit)  # should raise error if not a recognized unit
        elif unit is not None and not _is_unit(unit):
            raise TypeError("unit must be an phoebe.u.Unit or None, got {}".format(unit))

        # check to make sure value and unit don't clash
        if isinstance(value, u.Quantity) or (isinstance(value, nparray.ndarray) and value.unit is not None):
            if unit is not None:
                # check to make sure they're the same
                if value.unit != unit:
                    raise ValueError("value and unit do not agree")

        elif value is None:
            # allowed for FloatArrayParameter if self.allow_none.  This should
            # already have been checked by self._check_type
            value = value

        elif unit is not None:
            # print "*** converting value to quantity"
            value = value * unit

        elif self.default_unit is not None:
            value = value * self.default_unit

        # handle wrapping for angle measurements
        if value is not None and value.unit.physical_type == 'angle':
            # NOTE: this may fail for nparray types
            if value > (360*u.deg) or value < (0*u.deg):
                value = value % (360*u.deg)
                logger.warning("wrapping value of {} to {}".format(self.qualifier, value))

        # make sure the value is within the limits, if this isn't an array or nan
        if ((isinstance(value, float) and not np.isnan(value))
            or (isinstance(value, u.Quantity) and ((isinstance(value.value, float) and not np.isnan(value.value))
                                                   or isinstance(value.value, np.ndarray) and not np.any(np.isnan(value.value))))) and not self.within_limits(value):
            raise ValueError("value of {}={} not within limits of {}".format(self.qualifier, value, self.limits))


        # make sure we can convert back to the default_unit
        try:
            if self.default_unit is not None and value is not None:
                test = value.to(self.default_unit)
        except u.core.UnitsError:
            raise ValueError("cannot convert provided unit ({}) to default unit ({})".format(value.unit, self.default_unit))
        except:
            self._value = value
        else:
            self._value = value

        if run_constraints is None:
            run_constraints = conf.interactive_constraints

        if _orig_quantity is not None and self.__class__.__name__ == 'FloatParameter' and abs(_orig_quantity - value).value < 1e-12:
            logger.debug("value of {} didn't change within 1e-12, skipping triggering of constraints".format(self.twig))
        elif run_constraints:
            if len(self._in_constraints):
                logger.debug("changing value of {} triggers {} constraints".format(self.twig, [c.twig for c in self.in_constraints]))
            for constraint_id in self._in_constraints:
                self._bundle.run_constraint(uniqueid=constraint_id, skip_kwargs_checks=True, run_constraints=run_constraints)
        else:
            # then we want to delay running constraints... so we need to track
            # which ones need to be run once requested
            if len(self._in_constraints):
                logger.debug("changing value of {} triggers delayed constraints {}".format(self.twig, [c.twig for c in self.in_constraints]))
            for constraint_id in self._in_constraints:
                if constraint_id not in self._bundle._delayed_constraints:
                    self._bundle._delayed_constraints.append(constraint_id)

        # run_checks if requested (default)
        if run_checks is None:
            run_checks = conf.interactive_checks
        if run_checks and self._bundle:
            passed, msg = self._bundle.run_checks(allow_skip_constraints=True)
            if not passed:
                # passed is either False (failed) or None (raise Warning)
                if passed is not None:
                    msg += "  If not addressed, this warning will continue to be raised and will throw an error at run_compute."
                logger.warning(msg)

        self._add_history(redo_func='set_quantity', redo_kwargs={'value': value, 'uniqueid': self.uniqueid}, undo_func='set_value', undo_kwargs={'value': _orig_quantity, 'uniqueid': self.uniqueid})


<<<<<<< HEAD
    #~ @property
    #~ def constraint(self):
        #~ """
        #~ returns the label of the constraint that constrains this parameter
        #~
        #~ you can then access all of the parameters of the constraint via bundle.get_constraint(label)
        #~ """
        #~ return self.constraint_expression.uniquetwig

    @property
    def is_constraint(self):
        """
        Returns the <phoebe.parameters.ConstraintParameter> that constrains
        this parameter.  If this <phoebe.parameters.FloatParameter> is not
        constrained, this will return None.

        See also:
        * <phoebe.parameters.FloatParameter.constrained_by>
        * <phoebe.parameters.FloatParameter.in_constraints>
        * <phoebe.parameters.FloatParameter.constrains>
        * <phoebe.parameters.FloatParameter.related_to>

        Returns
        -------
        * (None or <phoebe.parameters.ConstraintParameter)
        """
        if self._is_constraint is None:
            return None
        return self._bundle.get_parameter(context='constraint', uniqueid=self._is_constraint, check_visible=False)

    @property
    def constrained_by(self):
        """
        Returns a list of <phoebe.parameters.Parameter> objects that constrain
        this <phoebe.parameters.FloatParameter>.

        See also:
        * <phoebe.parameters.FloatParameter.is_constraint>
        * <phoebe.parameters.FloatParameter.in_constraints>
        * <phoebe.parameters.FloatParameter.constrains>
        * <phoebe.parameters.FloatParameter.related_to>

        Returns
        -------
        * (list of <phoebe.parameters.Parameter>)
        """
        if self._is_constraint is None:
            return []
        params = []
        uniqueids = []
        for var in self.is_constraint._vars:
            param = var.get_parameter()
            if param.uniqueid != self.uniqueid and param.uniqueid not in uniqueids:
                params.append(param)
                uniqueids.append(param.uniqueid)
        return params

    #~ @property
    #~ def in_constraints(self):
        #~ """
        #~ returns a list the labels of the constraints in which this parameter constrains another
        #~
        #~ you can then access all of the parameters of a given constraint via bundle.get_constraint(constraint)
        #~ """
        #~ return [param.uniquetwig for param in self.in_constraints_expressions]

    @property
    def in_constraints(self):
        """
        Returns a list of the expressions in which this
        <phoebe.parameters.FloatParameter> constrains other Parameters.

        See also:
        * <phoebe.parameters.FloatParameter.is_constraint>
        * <phoebe.parameters.FloatParameter.constrained_by>
        * <phoebe.parameters.FloatParameter.constrains>
        * <phoebe.parameters.FloatParameter.related_to>

        Returns
        -------
        * (list of expressions)
        """
        expressions = []
        for uniqueid in self._in_constraints:
            expressions.append(self._bundle.get_parameter(context='constraint', uniqueid=uniqueid))
        return expressions

    @property
    def constrains(self):
        """
        Returns a list of Parameters that are directly constrained by this
         <phoebe.parameters.FloatParameter>.

        See also:
        * <phoebe.parameters.FloatParameter.constrains_indirect>
        * <phoebe.parameters.FloatParameter.is_constraint>
        * <phoebe.parameters.FloatParameter.constrained_by>
        * <phoebe.parameters.FloatParameter.in_constraints>
        * <phoebe.parameters.FloatParameter.related_to>

         Returns
         -------
         * (list of Parameters)
        """
        params = []
        for constraint in self.in_constraints:
            for var in constraint._vars:
                param = var.get_parameter()
                if param.component == constraint.component and param.qualifier == constraint.qualifier:
                    if param not in params and param.uniqueid != self.uniqueid:
                        params.append(param)
        return params

    @property
    def constrains_indirect(self):
        """
        Returns a list of Parameters that are directly or indirectly constrained by this
         <phoebe.parameters.FloatParameter>.

        See also:
        * <phoebe.parameters.FloatParameter.constrains>
        * <phoebe.parameters.FloatParameter.is_constraint>
        * <phoebe.parameters.FloatParameter.constrained_by>
        * <phoebe.parameters.FloatParameter.in_constraints>
        * <phoebe.parameters.FloatParameter.related_to>

         Returns
         -------
         * (list of Parameters)
        """
        params = self.constrains
        for param in params:
            for p in param.constrains_indirect:
                if p not in params:
                    params.append(p)
        return params

    @property
    def related_to(self):
        """
        Returns a list of all parameters that are either constrained by or
        constrain this parameter.

        See also:
        * <phoebe.parameters.FloatParameter.is_constraint>
        * <phoebe.parameters.FloatParameter.constrained_by>
        * <phoebe.parameters.FloatParameter.in_constraints>
        * <phoebe.parameters.FloatParameter.constrains>

         Returns
         -------
         * (list of Parameters)
        """
        params = []
        constraints = self.in_constraints
        if self.is_constraint is not None:
            constraints.append(self.is_constraint)

        for constraint in constraints:
            for var in constraint._vars:
                param = var.get_parameter()
                if param not in params and param.uniqueid != self.uniqueid:
                    params.append(param)

        return params


=======
>>>>>>> 7c3be4e2
class FloatArrayParameter(FloatParameter):
    def __init__(self, *args, **kwargs):
        """
        see <phoebe.parameters.Parameter.__init__>

        Additional arguments
        ---------------------
        * `allow_none` (bool, optional, default=False)
        """
        self._allow_none = kwargs.get('allow_none', False)
        super(FloatArrayParameter, self).__init__(*args, **kwargs)

        # NOTE: default_unit and value handled in FloatParameter.__init__()

        self._dict_fields_other = ['description', 'value', 'default_unit', 'visible_if', 'copy_for', 'allow_none']
        self._dict_fields = _meta_fields_all + self._dict_fields_other

    def __repr__(self):
        """
        FloatArrayParameter needs to "truncate" the array by temporarily
        overriding np.set_printoptions
        """
        opt = np.get_printoptions()
        # <Parameter:_qualifier= takes 13+len(qualifier) characters
        np.set_printoptions(threshold=8, edgeitems=3, linewidth=opt['linewidth']-(13+len(self.qualifier)))
        repr_ = super(FloatArrayParameter, self).__repr__()
        np.set_printoptions(**opt)
        return repr_

    def __str__(self):
        """
        FloatArrayParameter needs to "truncate" the array by temporarily
        overriding np.set_printoptions
        """
        opt = np.get_printoptions()
        # Value:_ takes 7 characters
        np.set_printoptions(threshold=8, edgeitems=3, linewidth=opt['linewidth']-7)
        str_ = super(FloatArrayParameter, self).__str__()
        np.set_printoptions(**opt)
        return str_

    @property
    def allow_none(self):
        """
        Return whether None is an acceptable value in addition to an array

        Returns
        --------
        * (bool)
        """
        return self._allow_none

    def to_string_short(self):
        """
        Short abbreviated string representation of the
        <phoebe.parameters.FloatArrayParameter>.

        See also:
        * <phoebe.parameters.Parameter.to_string>

        Returns
        --------
        * (str)
        """
        opt = np.get_printoptions()
        np.set_printoptions(threshold=8, edgeitems=3, linewidth=opt['linewidth']-len(self.uniquetwig)-2)
        str_ = super(FloatArrayParameter, self).to_string_short()
        np.set_printoptions(**opt)
        return str_

    def interp_value(self, unit=None, component=None, t0='t0_supconj', **kwargs):
        """
        Interpolate to find the value in THIS array given a value from
        ANOTHER array in the SAME parent <phoebe.parameters.ParameterSet>
        (see <phoebe.parameters.Parameter.get_parent_ps>).

        This currently only supports simple 1D linear interpolation (via
        `numpy.interp`) and does no checks to make sure you're interpolating
        with respect to an independent parameter - so use with caution.

        ```py
        print this_param.get_parent_ps().qualifiers
        'other_qualifier' in this_param.get_parent_ps().qualifiers
        True
        this_param.interp_value(other_qualifier=5)
        ```

        where other_qualifier must be in ParentPS.qualifiers
        AND must point to another <phoebe.parameters.FloatArrayParameter>.

        Example:

        ```py
        b['fluxes@lc01@model'].interp_value(times=10.2)
        ```

        The only exception is when interpolating in phase-space, in which
        case the 'times' qualifier must be found in the ParentPS.  Interpolating
        in phase-space is only allowed if there are no time derivatives present
        in the system.  This can be checked with
        <phoebe.parameters.HierarchyParameter.is_time_dependent>.  To interpolate
        in phases:

        ```
        b['fluxes@lc01@model'].interp_value(phases=0.5)
        ```

        Additionally, when interpolating in time but the time is outside the
        available range, phase-interpolation will automatically be attempted,
        with a warning raised via the <phoebe.logger>.

        See also:
        * <phoebe.parameters.FloatArrayParameter.interp_quantity>

        Arguments
        ----------
        * `unit` (string or unit, optional, default=None): units to convert
            the *returned* value.  If not provided or None, will return in the
            default_units of the referenced parameter.  **NOTE**: to provide
            units on the *passed* value, you must send a quantity object (see
            `**kwargs` below).
        * `component` (string, optional, default=None): if interpolating in phases,
            `component` will be passed along to
            <phoebe.frontend.bundle.Bundle.to_phase>.
        * `t0` (string/float, optional, default='t0_supconj'): if interpolating
            in phases, `t0` will be passed along to
             <phoebe.frontend.bundle.Bundle.to_phase>.
        * `**kwargs`: see examples above, must provide a single
            qualifier-value pair to use for interpolation.  In most cases
            this will probably be time=value or wavelength=value.  If the value
            is provided as a quantity object, it will be converted to the default
            units of the referenced parameter prior to interpolation (enable
            a 'warning' <phoebe.logger> for conversion messages)

        Returns
        --------
        * (float or array) the interpolated value in value of `unit` if provided,
            or the <phoebe.parameters.FloatParameter.default_unit> of the
            referenced <phoebe.parameters.FloatArrayParameter>.  To return
            a quantity instead, see
            <phoebe.parameters.FloatArrayParameter.interp_quantity>.

        Raises
        --------
        * KeyError: if more than one qualifier is passed.
        * KeyError: if no qualifier is passed that belongs to the
            parent <phoebe.parameters.ParameterSet>.
        * KeyError: if the qualifier does not point to another
            <phoebe.parameters.FloatArrayParameter>.
        """
        # TODO: add support for non-linear interpolation (probably would need to use scipy)?

        return_quantity = kwargs.pop('return_quantity', False)

        if len(kwargs.keys()) > 1:
            raise KeyError("interp_value only takes a single qualifier-value pair")

        qualifier, qualifier_interp_value = list(kwargs.items())[0]

        if qualifier in _singular_to_plural.keys():
            logger.warning("assuming {} instead of {}".format(_singular_to_plural.get(qualifier), qualifier))
            qualifier = _singular_to_plural.get(qualifier)

        if isinstance(qualifier_interp_value, str):
            # then assume its a twig and try to resolve
            # for example: time='t0_supconj'
            qualifier_interp_value = self._bundle.get_value(qualifier_interp_value, context=['system', 'component'])

        parent_ps = self.get_parent_ps()

        if qualifier not in parent_ps.qualifiers and not (qualifier=='phases' and 'times' in parent_ps.qualifiers):
            raise KeyError("'{}' not valid qualifier (must be one of {})".format(qualifier, parent_ps.qualifiers))

        if isinstance(qualifier_interp_value, u.Quantity):
            default_unit = parent_ps.get_parameter(qualifier=qualifier).default_unit
            logger.warning("converting from provided quantity with units {} to default units ({}) of {}".format(qualifier_interp_value.unit, default_unit, qualifier))
            qualifier_interp_value = qualifier_interp_value.to(default_unit).value

        if qualifier=='times':
            times = parent_ps.get_value(qualifier='times')
            if np.any(qualifier_interp_value < times.min()) or np.any(qualifier_interp_value > times.max()):
                qualifier_interp_value_time = qualifier_interp_value
                qualifier = 'phases'
                qualifier_interp_value = self._bundle.to_phase(qualifier_interp_value_time, component=component, t0=t0)

                qualifier_interp_value_time_str = "({} -> {})".format(min(qualifier_interp_value_time), max(qualifier_interp_value_time)) if hasattr(qualifier_interp_value_time, '__iter__') else qualifier_interp_value_time
                qualifier_interp_value_str = "({} -> {})".format(min(qualifier_interp_value), max(qualifier_interp_value)) if hasattr(qualifier_interp_value, '__iter__') else qualifier_interp_value
                logger.warning("times={} outside of interpolation limits ({} -> {}), attempting to interpolate at phases={}".format(qualifier_interp_value_time_str, times.min(), times.max(), qualifier_interp_value_str))


        if qualifier=='phases':
            if self._bundle.hierarchy.is_time_dependent():
                raise ValueError("cannot interpolate in phase for time-dependent systems")

            times = parent_ps.get_value(qualifier='times')
            phases = self._bundle.to_phase(times, component=component, t0=t0)

            sort = phases.argsort()

            value = np.interp(qualifier_interp_value, phases[sort], self.get_value()[sort])

        else:

            qualifier_parameter = parent_ps.get(qualifier=qualifier)

            if not isinstance(qualifier_parameter, FloatArrayParameter):
                raise KeyError("'{}' does not point to a FloatArrayParameter".format(qualifier))

            value = np.interp(qualifier_interp_value, qualifier_parameter.get_value(), self.get_value())

        if unit is not None:
            if return_quantity:
                return value*qualifier_parameter.default_unit.to(unit)
            else:
                return (value*qualifier_parameter.default_unit).to(unit).value
        else:
            if return_quantity:
                return value*qualifier_parameter.default_unit
            else:
                return value

    def interp_quantity(self, unit=None, **kwargs):
        """
        Interpolate to find the value in THIS array given a value from
        ANOTHER array in the SAME parent <phoebe.parameters.ParameterSet>
        (see <phoebe.parameters.Parameter.get_parent_ps>).

        See <phoebe.parameters.FloatArrayParameter.interp_value> for examples,
        this method calls interp_value and then returns the quantity object
        instead of the array.

        See also:
        * <phoebe.parameters.FloatArrayParameter.interp_value>

        Arguments
        ----------
        * `unit` (string or unit, optional, default=None): units to convert
            the *returned* value.  If not provided or None, will return in the
            default_units of the referenced parameter.  **NOTE**: to provide
            units on the *passed* value, you must send a quantity object (see
            `**kwargs` below).
        * `component` (string, optional): if interpolating in phases, `component`
            will be passed along to <phoebe.frontend.bundle.Bundle.to_phase>.
        * `t0` (string/float, optional): if interpolating in phases, `t0` will
            be passed along to <phoebe.frontend.bundle.Bundle.to_phase>.
        * `**kwargs`: see examples above, must provide a single
            qualifier-value pair to use for interpolation.  In most cases
            this will probably be time=value or wavelength=value.  If the value
            is provided as a quantity object, it will be converted to the default
            units of the referenced parameter prior to interpolation (enable
            a 'warning' <phoebe.logger> for conversion messages)

        Returns
        --------
        * (quantity) the interpolated value in value of `unit` if provided, or
            the <phoebe.parameters.FloatParameter.default_unit> of the
            referenced <phoebe.parameters.FloatArrayParameter>.  To return
            a float or array instead of a quantity object, see
            <phoebe.parameters.FloatArrayParameter.interp_value>.

        Raises
        --------
        * KeyError: if more than one qualifier is passed.
        * KeyError: if no qualifier is passed that belongs to the
            parent <phoebe.parameters.ParameterSet>.
        * KeyError: if the qualifier does not point to another
            <phoebe.parameters.FloatArrayParameter>.
        """

        return self.interp_value(unit=unit, return_quantity=True, **kwargs)

    def append(self, value):
        """
        Append a value to the end of the array.

        Arguments
        ---------
        * `value` (float): the float to append to the end of the current array
        """
        # check units
        if isinstance(value, u.Quantity):
            value = value.to(self.default_unit).value

        if isinstance(value, nparray.ndarray):
            value = value.to_array()

        new_value = np.append(self.get_value(), value) * self.default_unit
        self.set_value(new_value)

    def set_index_value(self, index, value, **kwargs):
        """
        Set the value of the array at a given index.

        Arguments
        -----------
        * `index` (int): the index of the value to be replaced
        * `value` (float): the value to be replaced
        * `**kwargs`: IGNORED
        """
        if isinstance(value, u.Quantity):
            value = value.to(self.default_unit).value
        elif isinstance(value, str) or isinstance(value, unicode):
            value = float(value)
        #else:
            #value = value*self.default_unit
        lst =self.get_value()#.value
        lst[index] = value
        self.set_value(lst)

    def __add__(self, other):
        if not (isinstance(other, list) or isinstance(other, np.ndarray)):
            return super(FloatArrayParameter, self).__add__(other)

        # then we have a list, so we want to append to the existing value
        return np.append(self.get_value(), np.asarray(other))

    def __sub__(self, other):
        if not (isinstance(other, list) or isinstance(other, np.ndarray)):
            return super(FloatArrayParameter, self).__add__(other)

        # then we have a list, so we want to append to the existing value
        return np.array([v for v in self.get_value() if v not in other])

    # def set_value_at_time(self, time, value, **kwargs):
    #     """
    #     """
    #     parent_ps = self.get_parent_ps()
    #     times_param = parent_ps.get_parameter(qualifier='times')
    #     index = np.where(times_param.get_value()==time)[0][0]
    #
    #     self.set_index_value(index, value, **kwargs)


    #~ def at_time(self, time):
        #~ """
        #~ looks for a parameter with qualifier time that shares all the same meta data and
        #~ """
        #~ raise NotImplementedError

    def _check_type(self, value):
        """
        """
        if self.allow_none and value is None:
            value = None

        elif isinstance(value, u.Quantity):
            if isinstance(value.value, float) or isinstance(value.value, int):
                value = np.array([value.value])*value.unit

        # if isinstance(value, str):
            # value = np.fromstring(value)

        elif isinstance(value, list) or isinstance(value, tuple):
            value = np.asarray(value)

        elif isinstance(value, float) or isinstance(value, int):
            value = np.array([value])

        elif isinstance(value, dict) and 'nparray' in value.keys():
            value = nparray.from_dict(value)

        elif not (isinstance(value, list) or isinstance(value, tuple) or isinstance(value, np.ndarray) or isinstance(value, nparray.ndarray)):
            # TODO: probably need to change this to be flexible with all the cast_types
            raise TypeError("value '{}' ({}) could not be cast to array".format(value, type(value)))

        return value

    def set_property(self, **kwargs):
        """
        Set any property of the underlying [nparray](https://github.com/kecnry/nparray/tree/1.0.0)
        object.

        Example:
        ```py
        param.set_value(start=10, stop=20)
        ```

        Arguments
        ----------
        * `**kwargs`: properties to be set on the underlying nparray object.

        Raises
        -------
        * ValueError: if the value is not an nparray object.
        """
        if not isinstance(self._value, nparray.ndarray):
            raise ValueError("value is not a nparray object")

        for property, value in kwargs.items():
            setattr(self._value, property, value)

class ArrayParameter(Parameter):
    def __init__(self, *args, **kwargs):
        """
        see <phoebe.parameters.Parameter.__init__>
        """
        super(ArrayParameter, self).__init__(*args, **kwargs)

        self.set_value(kwargs.get('value', []))

        self._dict_fields_other = ['description', 'value', 'visible_if', 'copy_for', 'advanced']
        self._dict_fields = _meta_fields_all + self._dict_fields_other

    def append(self, value):
        """
        Append a value to the end of the array.

        Arguments
        ---------
        * `value`: the float to append to the end of the current array
        """
        if isinstance(value, nparray.ndarray):
            value = value.to_array()

        new_value = np.append(self.get_value(), value)
        self.set_value(new_value)

    #~ def at_time(self, time):
        #~ """
        #~ looks for a parameter with qualifier time that shares all the same meta data and
        #~ """
        #~ raise NotImplementedError

    @update_if_client
    def get_value(self, **kwargs):
        """
        Get the current value of the <phoebe.parameters.ArrayParameter>.

        **default/override values**: if passing a keyword argument with the same
            name as the Parameter qualifier (see
            <phoebe.parameters.Parameter.qualifier>), then the value passed
            to that keyword argument will be returned **instead of** the current
            value of the Parameter.  This is mostly used internally when
            wishing to override values sent to
            <phoebe.frontend.bundle.Bundle.run_compute>, for example.

        Arguments
        ----------
        * `**kwargs`: passing a keyword argument that matches the qualifier
            of the Parameter, will return that value instead of the stored value.
            See above for how default values are treated.

        Returns
        --------
        * (np array) the current or overridden value of the Parameter
        """
        default = super(ArrayParameter, self).get_value(**kwargs)
        if default is not None: return default

        if isinstance(self._value, nparray.ndarray):
            return self._value.to_array()
        else:
            return self._value

    @send_if_client
    def set_value(self, value, **kwargs):
        """
        Set the current value of the <phoebe.parameters.ArrayParameter>.

        Arguments
        ----------
        * `value` (Array): the new value of the Parameter.
        * `**kwargs`: IGNORED

        Raises
        ---------
        * ValueError: if `value` could not be converted to the correct type
            or is not a valid value for the Parameter.
        """
        _orig_value = deepcopy(self._value)
        self._value = np.array(value)

        if self.context not in ['setting', 'history']:
            self._add_history(redo_func='set_value', redo_kwargs={'value': value, 'uniqueid': self.uniqueid}, undo_func='set_value', undo_kwargs={'value': _orig_value, 'uniqueid': self.uniqueid})

class IntArrayParameter(FloatArrayParameter):
    def __init__(self, *args, **kwargs):
        """
        see <phoebe.parameters.Parameter.__init__>
        """
        kwargs.setdefault('default_unit', u.dimensionless_unscaled)
        super(IntArrayParameter, self).__init__(*args, **kwargs)


    def __repr__(self):
        """
        IntArrayParameter needs to "truncate" the array by temporarily
        overriding np.set_printoptions
        """
        opt = np.get_printoptions()
        # <Parameter:_qualifier= takes 13+len(qualifier) characters
        np.set_printoptions(threshold=8, edgeitems=3, linewidth=opt['linewidth']-(13+len(self.qualifier)))
        repr_ = super(IntArrayParameter, self).__repr__()
        np.set_printoptions(**opt)
        return repr_

    def __str__(self):
        """
        IntArrayParameter needs to "truncate" the array by temporarily
        overriding np.set_printoptions
        """
        opt = np.get_printoptions()
        # Value:_ takes 7 characters
        np.set_printoptions(threshold=8, edgeitems=3, linewidth=opt['linewidth']-7)
        str_ = super(IntArrayParameter, self).__str__()
        np.set_printoptions(**opt)
        return str_

    @property
    def quantity(self):
        """
        Shortcut to <phoebe.parameters.IntArrayParameter.get_quantity>.
        """
        return self.get_quantity()

    @update_if_client
    def get_quantity(self, **kwargs):
        """
        Return a quantity object, even though <phoebe.parameters.IntArrayParameter>
        do not have units.

        Arguments
        ---------
        * `**kwargs`: ignored

        Returns
        ---------
        * (quantity)
        """
        return self.get_value() * u.dimensionless_unscaled

    @send_if_client
    def set_value(self, value, **kwargs):
        """
        Set the current value of the <phoebe.parameters.IntArrayParameter>.

        Arguments
        ----------
        * `value` (array of ints): the new value of the Parameter.
        * `**kwargs`: IGNORED

        Raises
        ---------
        * ValueError: if `value` could not be converted to the correct type
            or is not a valid value for the Parameter.
        """
        _orig_value = deepcopy(self._value)
        self._value = np.array(value, dtype=np.int)

        self._add_history(redo_func='set_value', redo_kwargs={'value': value, 'uniqueid': self.uniqueid}, undo_func='set_value', undo_kwargs={'value': _orig_value, 'uniqueid': self.uniqueid})



class HierarchyParameter(StringParameter):
    def __init__(self, value, **kwargs):
        """
        see <phoebe.parameters.Parameter.__init__>
        """
        dump = kwargs.pop('qualifier', None)
        kwargs.setdefault('advanced', True)
        super(HierarchyParameter, self).__init__(qualifier='hierarchy', value=value, **kwargs)

    def __repr__(self):
        return "<HierarchyParameter: {}>".format(self.get_value())

    def __str__(self):
        #~ return self.get_value().replace('(', '\n\t').replace(')', '\n')
        #~ def _print_item(item, tab, str_):
            #~ if isinstance(item, list):
                #~ tab += 1
                #~ for child in item:
                    #~ str_ += _print_item(child, tab, str_)
            #~ else:
                #~ return str_ + '\n' + '\t'*tab + item
        #~
        #~ str_ = ''
        #~ for item in self._parse_repr():
            #~ tab = 0
            #~ str_ += _print_item(str(item), tab, '')
#~
        #~ return str_
        if not len(self.get_value()):
            return 'NO HIERARCHY'
        else:
            return json.dumps(self._parse_repr(), indent=4).replace(',','').replace('[','').replace(']','').replace('"', '').replace('\n\n','\n')

    @send_if_client
    def set_value(self, value, update_cache=True, **kwargs):
        """
        Set the current value of the <phoebe.parameters.HierarchyParameter>.

        Arguments
        ----------
        * `value` (string): the new value of the Parameter.
        * `**kwargs`: IGNORED

        Raises
        ---------
        * ValueError: if `value` could not be converted to a string.
        """

        # TODO: check to make sure valid

        _orig_value = deepcopy(self.get_value())

        try:
            value = str(value)
        except:
            raise ValueError("cannot cast to string")
        else:
            self._value = value

            self._add_history(redo_func='set_value', redo_kwargs={'value': value, 'uniqueid': self.uniqueid}, undo_func='set_value', undo_kwargs={'value': _orig_value, 'uniqueid': self.uniqueid})

        if update_cache:
            self._update_cache()

    def _clear_cache(self):
        """
        """
        self._is_binary = {}
        self._is_contact_binary = {}
        self._meshables = []

    def _update_cache(self):
        """
        """
        # update cache for is_binary and is_contact_binary
        self._clear_cache()
        if self._bundle is not None:
            self._meshables = self._compute_meshables()

            # for comp in self.get_components():
            for comp in self._bundle.components:
                if comp == '_default':
                    continue
                self._is_binary[comp] = self._compute_is_binary(comp)
                self._is_contact_binary[comp] = self._compute_is_contact_binary(comp)


    def _parse_repr(self):
         """
         turn something like "orbit:outer(orbit:inner(star:starA, star:starB), star:starC)"
         into ['orbit:outer', ['orbit:inner', ['star:starA', 'star:starB'], 'star:starC']]
         """

         repr_ = self.get_value()
         repr_str = '["{}"]'.format(repr_.replace(', ', '", "').replace('(', '", ["').replace(')', '"]')).replace(']"', '"]').replace('""', '"').replace(']"', ']')
         return json.loads(repr_str)

    def _recurse_find_trace(self, structure, item, trace=[]):
        """
        given a nested structure from _parse_repr and find the trace route to get to item
        """

        try:
            i = structure.index(item)
        except ValueError:
            for j,substructure in enumerate(structure):
                if isinstance(substructure, list):
                    return self._recurse_find_trace(substructure, item, trace+[j])
        else:
            return trace+[i]

    def _get_by_trace(self, structure, trace):
        """
        retrieve an item from the nested structure from _parse_repr given a trace (probably modified from _recurse_find_trace)
        """
        for i in trace:
            structure = structure[i]

        return structure

    def _get_structure_and_trace(self, component):
        """
        """
        obj = self._bundle.filter(component=component, context='component', check_visible=False)
        our_item = '{}:{}'.format(obj.kind, component)


        repr_ = self.get_value()
        structure = self._parse_repr()

        trace = self._recurse_find_trace(structure, our_item)

        return structure, trace, our_item

    def rename_component(self, old_component, new_component):
        """
        Swap a component in the <phoebe.parameters.HierarchyParameter>.

        Note that this does NOT update component tags within the
        <phoebe.parametes.ParameterSet> or <phoebe.frontend.bundle.Bundle>.
        To change the name of a component, use
        <phoebe.frontend.bundle.Bundle.rename_component> instead.

        Arguments
        ----------
        * `old_component` (string): the current name of the component in the
            hierarchy
        * `new_component` (string): the replaced component
        """
        kind = self.get_kind_of(old_component)
        value = self.get_value()
        # TODO: this could still cause issues if the names of components are
        # contained in other components (ie starA, starAB)
        value = value.replace("{}:{}".format(kind, old_component), "{}:{}".format(kind, new_component))
        # delay updating cache until after the bundle
        # has had a chance to also change its component tags
        self.set_value(value, update_cache=False)

    def get_components(self):
        """
        Return a list of all components in the <phoebe.parameters.HierarchyParameter>.

        To access the HierarchyParameter from the Bundle, see
         <phoebe.frontend.bundle.Bundle.get_hierarchy>.

        See also:
        * <phoebe.parameters.HierarchyParameter.get_top>
        * <phoebe.parameters.HierarchyParameter.get_stars>
        * <phoebe.parameters.HierarchyParameter.get_envelopes>
        * <phoebe.parameters.HierarchyParameter.get_orbits>
        * <phoebe.parameters.HierarchyParameter.get_meshables>

        Returns
        -------
        * (list of strings)
        """
        l = re.findall(r"[\w']+", self.get_value())
        return l[1::2]

    def get_top(self):
        """
        Return the top-level component in the <phoebe.parameters.HierarchyParameter>.

        To access the HierarchyParameter from the Bundle, see
         <phoebe.frontend.bundle.Bundle.get_hierarchy>.

        See also:
        * <phoebe.parameters.HierarchyParameter.get_components>
        * <phoebe.parameters.HierarchyParameter.get_stars>
        * <phoebe.parameters.HierarchyParameter.get_envelopes>
        * <phoebe.parameters.HierarchyParameter.get_orbits>
        * <phoebe.parameters.HierarchyParameter.get_meshables>

        Returns
        -------
        * (string)
        """
        return str(self._parse_repr()[0].split(':')[1])

    def get_stars(self):
        """
        Return a list of all components with kind='star' in the
        <phoebe.parameters.HierarchyParameter>.

        To access the HierarchyParameter from the Bundle, see
         <phoebe.frontend.bundle.Bundle.get_hierarchy>.

        See also:
        * <phoebe.parameters.HierarchyParameter.get_components>
        * <phoebe.parameters.HierarchyParameter.get_top>
        * <phoebe.parameters.HierarchyParameter.get_envelopes>
        * <phoebe.parameters.HierarchyParameter.get_orbits>
        * <phoebe.parameters.HierarchyParameter.get_meshables>

        Returns
        -------
        * (list of strings)
        """
        l = re.findall(r"[\w']+", self.get_value())
        # now search for indices of star and take the next entry from this flat list
        return [l[i+1] for i,s in enumerate(l) if s=='star']

    def get_envelopes(self):
        """
        Return a list of all components with kind='envelope' in the
        <phoebe.parameters.HierarchyParameter>.

        To access the HierarchyParameter from the Bundle, see
         <phoebe.frontend.bundle.Bundle.get_hierarchy>.

        See also:
        * <phoebe.parameters.HierarchyParameter.get_components>
        * <phoebe.parameters.HierarchyParameter.get_top>
        * <phoebe.parameters.HierarchyParameter.get_stars>
        * <phoebe.parameters.HierarchyParameter.get_orbits>
        * <phoebe.parameters.HierarchyParameter.get_meshables>

        Returns
        -------
        * (list of strings)
        """
        l = re.findall(r"[\w']+", self.get_value())
        # now search for indices of star and take the next entry from this flat list
        return [l[i+1] for i,s in enumerate(l) if s=='envelope']

    def get_orbits(self):
        """
        Return a list of all components with kind='orbit' in the
        <phoebe.parameters.HierarchyParameter>.

        To access the HierarchyParameter from the Bundle, see
         <phoebe.frontend.bundle.Bundle.get_hierarchy>.

        See also:
        * <phoebe.parameters.HierarchyParameter.get_components>
        * <phoebe.parameters.HierarchyParameter.get_top>
        * <phoebe.parameters.HierarchyParameter.get_stars>
        * <phoebe.parameters.HierarchyParameter.get_envelopes>
        * <phoebe.parameters.HierarchyParameter.get_meshables>

        Returns
        -------
        * (list of strings)
        """
        #~ l = re.findall(r"[\w']+", self.get_value())
        # now search for indices of orbit and take the next entry from this flat list
        #~ return [l[i+1] for i,s in enumerate(l) if s=='orbit']
        orbits = []
        for star in self.get_stars():
            parent = self.get_parent_of(star)
            if parent not in orbits and parent!='component' and parent is not None:
                orbits.append(parent)
        return orbits

    def _compute_meshables(self):
        l = re.findall(r"[\w']+", self.get_value())
        # now search for indices of star and take the next entry from this flat list
        meshables = [l[i+1] for i,s in enumerate(l) if s in ['star', 'envelope']]

        # now we want to remove any star which has a sibling envelope
        has_sibling_envelope = []
        for item in meshables:
            if self.get_sibling_of(item, kind='envelope'):
                has_sibling_envelope.append(item)

        return [m for m in meshables if m not in has_sibling_envelope]

    def get_meshables(self):
        """
        Return a list of all components that are meshable (generally stars,
        but also handles the envelope for a contact binary)
        in the <phoebe.parameters.HierarchyParameter>.

        To access the HierarchyParameter from the Bundle, see
         <phoebe.frontend.bundle.Bundle.get_hierarchy>.

        See also:
        * <phoebe.parameters.HierarchyParameter.is_meshable>
        * <phoebe.parameters.HierarchyParameter.get_components>
        * <phoebe.parameters.HierarchyParameter.get_top>
        * <phoebe.parameters.HierarchyParameter.get_stars>
        * <phoebe.parameters.HierarchyParameter.get_envelopes>
        * <phoebe.parameters.HierarchyParameter.get_orbits>

        Returns
        -------
        * (list of strings)
        """
        if not len(self._meshables):
            self._update_cache()

        return self._meshables

    def is_meshable(self, component):
        """
        Determine if `component` is one of
        <phoebe.parameters.HierarchyParameter.get_meshables>.

        See also:
        * <phoebe.parameters.HierarchyParameter.get_meshables>

        Arguments
        ------------
        * `component` (string): the name of the component to check.

        Returns
        ----------
        * (bool)
        """
        return component in self.get_meshables()

    def get_parent_of(self, component):
        """
        Get the parent of a component in the
        <phoebe.parameters.HierarchyParameter>.

        To access the HierarchyParameter from the Bundle, see
         <phoebe.frontend.bundle.Bundle.get_hierarchy>.

        See also:
        * <phoebe.parameters.HierarchyParameter.get_sibling_of>
        * <phoebe.parameters.HierarchyParameter.get_siblings_of>
        * <phoebe.parameters.HierarchyParameter.get_envelope_of>
        * <phoebe.parameters.HierarchyParameter.get_stars_of_sibling_of>
        * <phoebe.parameters.HierarchyParameter.get_children_of>
        * <phoebe.parameters.HierarchyParameter.get_stars_of_children_of>
        * <phoebe.parameters.HierarchyParameter.get_child_of>

        Arguments
        ----------
        * `component` (string): the name of the component under which to search.

        Returns
        ---------
        * (string)
        """
        # example:
        # - self.get_value(): "orbit:outer(orbit:inner(star:starA, star:starB), star:starC)"
        # - component: "starA"
        # - needs to return "inner"

        if component is None:
            return self.get_top()


        structure, trace, item = self._get_structure_and_trace(component)
        # trace points us to our_item at self._get_by_trace(structure, trace)
        # so to get the parent, if our trace is [1,1,0] we want to use [1, 0] which is trace[:-2]+[trace[-2]-1]


        #~ print "***", trace
        if len(trace)<=1:
            return None

        return str(self._get_by_trace(structure, trace[:-2]+[trace[-2]-1]).split(':')[-1])

    def get_sibling_of(self, component, kind=None):
        """
        Get the sibling of a component in the
        <phoebe.parameters.HierarchyParameter>.

        To access the HierarchyParameter from the Bundle, see
         <phoebe.frontend.bundle.Bundle.get_hierarchy>.

        If there is more than one sibling, the first result will be returned.

        See also:
        * <phoebe.parameters.HierarchyParameter.get_parent_of>
        * <phoebe.parameters.HierarchyParameter.get_siblings_of>
        * <phoebe.parameters.HierarchyParameter.get_envelope_of>
        * <phoebe.parameters.HierarchyParameter.get_stars_of_sibling_of>
        * <phoebe.parameters.HierarchyParameter.get_children_of>
        * <phoebe.parameters.HierarchyParameter.get_stars_of_children_of>
        * <phoebe.parameters.HierarchyParameter.get_child_of>

        Arguments
        ----------
        * `component` (string): the name of the component under which to search.
        * `kind` (string, optional): filter to match the kind of the component.

        Returns
        ---------
        * (string)
        """
        siblings = self.get_siblings_of(component, kind=kind)
        if not len(siblings):
            return None
        else:
            return siblings[0]


    def get_siblings_of(self, component, kind=None):
        """
        Get the siblings of a component in the
        <phoebe.parameters.HierarchyParameter>.

        To access the HierarchyParameter from the Bundle, see
         <phoebe.frontend.bundle.Bundle.get_hierarchy>.

        See also:
        * <phoebe.parameters.HierarchyParameter.get_parent_of>
        * <phoebe.parameters.HierarchyParameter.get_siblings_of>
        * <phoebe.parameters.HierarchyParameter.get_envelope_of>
        * <phoebe.parameters.HierarchyParameter.get_stars_of_sibling_of>
        * <phoebe.parameters.HierarchyParameter.get_children_of>
        * <phoebe.parameters.HierarchyParameter.get_stars_of_children_of>
        * <phoebe.parameters.HierarchyParameter.get_child_of>

        Arguments
        ----------
        * `component` (string): the name of the component under which to search.
        * `kind` (string, optional): filter to match the kind of the component.

        Returns
        ---------
        * (list of strings)
        """

        structure, trace, item = self._get_structure_and_trace(component)
        #item_kind, item_label = item.split(':')

        parent_label = self.get_parent_of(component)
        siblings = self.get_children_of(parent_label, kind=kind)

        #self_ind = siblings.index(component)
        if component in siblings:
            siblings.remove(component)

        if not len(siblings):
            return []
        else:
            return siblings

    def get_envelope_of(self, component):
        """
        Get the parent-envelope of a component in the
        <phoebe.parameters.HierarchyParameter>.

        To access the HierarchyParameter from the Bundle, see
         <phoebe.frontend.bundle.Bundle.get_hierarchy>.

        See also:
        * <phoebe.parameters.HierarchyParameter.get_parent_of>
        * <phoebe.parameters.HierarchyParameter.get_sibling_of>
        * <phoebe.parameters.HierarchyParameter.get_siblings_of>
        * <phoebe.parameters.HierarchyParameter.get_stars_of_sibling_of>
        * <phoebe.parameters.HierarchyParameter.get_children_of>
        * <phoebe.parameters.HierarchyParameter.get_stars_of_children_of>
        * <phoebe.parameters.HierarchyParameter.get_child_of>

        Arguments
        ----------
        * `component` (string): the name of the component under which to search.

        Returns
        ---------
        * (string)
        """
        envelopes = self.get_siblings_of(component, 'envelope')
        if not len(envelopes):
            return []
        else:
            return envelopes[0]

    def get_stars_of_sibling_of(self, component):
        """
        Get the stars under the sibling of a component in the
        <phoebe.parameters.HierarchyParameter>.

        To access the HierarchyParameter from the Bundle, see
         <phoebe.frontend.bundle.Bundle.get_hierarchy>.

        This is the same as <phoebe.parameters.Hierarchy.get_sibling_of> except
        if a sibling is in an orbit, this will recursively follow the tree to
        return a list of all stars under that orbit.

        See also:
        * <phoebe.parameters.HierarchyParameter.get_parent_of>
        * <phoebe.parameters.HierarchyParameter.get_sibling_of>
        * <phoebe.parameters.HierarchyParameter.get_siblings_of>
        * <phoebe.parameters.HierarchyParameter.get_envelope_of>
        * <phoebe.parameters.HierarchyParameter.get_children_of>
        * <phoebe.parameters.HierarchyParameter.get_stars_of_children_of>
        * <phoebe.parameters.HierarchyParameter.get_child_of>

        Arguments
        ----------
        * `component` (string): the name of the component under which to search.

        Returns
        ---------
        * (string)
        """
        sibling = self.get_sibling_of(component)

        if sibling in self.get_stars():
            return sibling

        stars = [child for child in self.get_stars_of_children_of(sibling)]

        # TODO: do we need to make sure there aren't duplicates?
        # return list(set(stars))

        return stars


    def get_children_of(self, component, kind=None):
        """
        Get the children of a component in the
        <phoebe.parameters.HierarchyParameter>.

        To access the HierarchyParameter from the Bundle, see
         <phoebe.frontend.bundle.Bundle.get_hierarchy>.

        See also:
        * <phoebe.parameters.HierarchyParameter.get_parent_of>
        * <phoebe.parameters.HierarchyParameter.get_sibling_of>
        * <phoebe.parameters.HierarchyParameter.get_siblings_of>
        * <phoebe.parameters.HierarchyParameter.get_envelope_of>
        * <phoebe.parameters.HierarchyParameter.get_stars_of_sibling_of>
        * <phoebe.parameters.HierarchyParameter.get_stars_of_children_of>
        * <phoebe.parameters.HierarchyParameter.get_child_of>

        Arguments
        ----------
        * `component` (string): the name of the component under which to search.
        * `kind` (string, optional): filter to match the kind of the component.

        Returns
        ---------
        * (list of strings)
        """

        structure, trace, item = self._get_structure_and_trace(component)
        item_kind, item_label = item.split(':')

        if isinstance(kind, str):
            kind = [kind]

        if item_kind not in ['orbit']:
            # return None
            return []
        else:
            items = self._get_by_trace(structure, trace[:-1]+[trace[-1]+1])
            # we want to ignore suborbits
            #return [str(ch.split(':')[-1]) for ch in items if isinstance(ch, unicode)]
            return [str(ch.split(':')[-1]) for ch in items if isinstance(ch, unicode) and (kind is None or ch.split(':')[0] in kind)]

    def get_stars_of_children_of(self, component):
        """
        Get the stars under the children of a component in the
        <phoebe.parameters.HierarchyParameter>.

        To access the HierarchyParameter from the Bundle, see
         <phoebe.frontend.bundle.Bundle.get_hierarchy>.

        This is the same as <phoebe.parameters.Hierarchy.get_children_of> except
        if any of the children is in an orbit, this will recursively follow the tree to
        return a list of all stars under that orbit.

        See also:
        * <phoebe.parameters.HierarchyParameter.get_parent_of>
        * <phoebe.parameters.HierarchyParameter.get_sibling_of>
        * <phoebe.parameters.HierarchyParameter.get_siblings_of>
        * <phoebe.parameters.HierarchyParameter.get_envelope_of>
        * <phoebe.parameters.HierarchyParameter.get_stars_of_sibling_of>
        * <phoebe.parameters.HierarchyParameter.get_children_of>
        * <phoebe.parameters.HierarchyParameter.get_stars_of_children_of>
        * <phoebe.parameters.HierarchyParameter.get_child_of>

        Arguments
        ----------
        * `component` (string): the name of the component under which to search.

        Returns
        ---------
        * (string)
        """

        stars = self.get_stars()
        orbits = self.get_orbits()
        stars_children = []

        for child in self.get_children_of(component):
            if child in stars:
                stars_children.append(child)
            elif child in orbits:
                stars_children += self.get_stars_of_children_of(child)
            else:
                # maybe an envelope or eventually spot, ring, etc
                pass

        return stars_children



    def get_child_of(self, component, ind, kind=None):
        """
        Get the child (by index) of a component in the
        <phoebe.parameters.HierarchyParameter>.

        To access the HierarchyParameter from the Bundle, see
         <phoebe.frontend.bundle.Bundle.get_hierarchy>.

        See also:
        * <phoebe.parameters.HierarchyParameter.get_parent_of>
        * <phoebe.parameters.HierarchyParameter.get_sibling_of>
        * <phoebe.parameters.HierarchyParameter.get_siblings_of>
        * <phoebe.parameters.HierarchyParameter.get_envelope_of>
        * <phoebe.parameters.HierarchyParameter.get_stars_of_sibling_of>
        * <phoebe.parameters.HierarchyParameter.get_children_of>
        * <phoebe.parameters.HierarchyParameter.get_stars_of_children_of>

        Arguments
        ----------
        * `component` (string): the name of the component under which to search.
        * `ind` (int): the index of the child to return (starting at 0)
        * `kind` (string, optional): filter to match the kind of the component.

        Returns
        ---------
        * (string)
        """
        children = self.get_children_of(component, kind=kind)
        if children is None:
            return None
        else:
            return children[ind]


    def get_primary_or_secondary(self, component, return_ind=False):
        """
        Return whether a given component is the 'primary' or 'secondary'
        component in its parent orbit, according to the
        <phoebe.parameters.HierarchyParameter>.

        To access the HierarchyParameter from the Bundle, see
        <phoebe.frontend.bundle.Bundle.get_hierarchy>.

        Arguments
        ----------
        * `component` (string): the name of the component.
        * `return_ind` (bool, optional, default=False): if `True`, this
            will return `0` instead of `'primary'` and `1` instead of
            `'secondary'`.

        Returns
        --------
        * (string or int): either 'primary'/'secondary' or 0/1 depending on the
            value of `return_ind`.
        """
        parent = self.get_parent_of(component)
        if parent is None:
            # then this is a single component, not in a binary
            return 'primary'

        children_of_parent = self.get_children_of(parent)

        ind = children_of_parent.index(component)

        if ind > 1:
            return None

        if return_ind:
            return ind + 1

        return ['primary', 'secondary'][ind]

    def get_kind_of(self, component):
        """
        Return the kind of a given component in the
        <phoebe.parameters.HierarchyParameter>.

        To access the HierarchyParameter from the Bundle, see
         <phoebe.frontend.bundle.Bundle.get_hierarchy>.

        Arguments
        ----------
        * `component` (string): the name of the component.

        Returns
        --------
        * (string): the kind (star, orbit, envelope, etc) of the component
        """
        structure, trace, item = self._get_structure_and_trace(component)
        item_kind, item_label = item.split(':')

        return item_kind


    def _compute_is_contact_binary(self, component):
        """
        """
        if 'envelope' not in self.get_value():
            return False

        if component not in self.get_components():
            # TODO: this can probably at least check to see if is itself
            # an envelope?
            return False

        return self.get_kind_of(component)=='envelope' or (self.get_sibling_of(component, kind='envelope') is not None)

    def is_contact_binary(self, component):
        """
        Return whether a given component is part of a contact binary,
        according to the <phoebe.parameters.HierarchyPararameter>.
        This is especially useful for <phoebe.parameters.ConstraintParameter>.

        This is done by checking whether any of the component's siblings is
        an envelope.  See <phoebe.parameters.HierarchyParameter.get_siblings_of>
        and <phoebe.parameters.HierarchyParameter.get_kind_of>.

        To access the HierarchyParameter from the Bundle, see
         <phoebe.frontend.bundle.Bundle.get_hierarchy>.

        Arguments
        ----------
        * `component` (string): the name of the component.

        Returns
        --------
        * (bool): whether the given component is part of a contact binary.
        """
        if component not in self._is_contact_binary.keys():
            self._update_cache()

        return self._is_contact_binary.get(component)

    def _compute_is_binary(self, component):
        """
        """
        if component not in self.get_components():
            # TODO: is this the best fallback?
            return True

        if len(self.get_stars())==1:
            return False

        return self.get_kind_of(self.get_parent_of(component))=='orbit'

    def is_binary(self, component):
        """
        Return whether a given component is part of a binary system,
        according to the <phoebe.parameters.HierarchyPararameter>.
        This is especially useful for <phoebe.parameters.ConstraintParameter>.

        This is done by checking whether the component's parent is an orbit.
        See <phoebe.parameters.HierarchyParameter.get_parent_of> and
        <phoebe.parameters.HierarchyParameter.get_kind_of>.

        To access the HierarchyParameter from the Bundle, see
         <phoebe.frontend.bundle.Bundle.get_hierarchy>.

        Arguments
        ----------
        * `component` (string): the name of the component.

        Returns
        --------
        * (bool): whether the given component is part of a contact binary.
        """
        if component not in self._is_binary.keys():
            self._update_cache()

        return self._is_binary.get(component)

    def is_misaligned(self):
        """
        Return whether the system is misaligned.

        Returns
        ---------
        * (bool): whether the system is misaligned.
        """
        for component in self.get_stars():
            if self._bundle.get_value(qualifier='pitch', component=component, context='component') != 0:
                return True
            if self._bundle.get_value(qualifier='yaw', component=component, context='component') != 0:
                return True

        return False

    def is_time_dependent(self):
        """
        Return whether the system has any time-dependent parameters (other than
        phase-dependence).

        This will return True if any of the following conditions are met:
        * `dpdt` is non-zero
        * `dperdt` is non-zero
        * `deccdt` (devel-only) is none-zero
        * a feature (eg. spot) is attached to an asynchronous star (with
            non-unity value for `syncpar`).

        Returns
        ---------
        * (bool): whether the system is time-dependent
        """
        for orbit in self.get_orbits():
            if self._bundle.get_value(qualifier='dpdt', component=orbit, context='component') != 0:
                return True
            if self._bundle.get_value(qualifier='dperdt', component=orbit, context='component') != 0:
                return True
            if conf.devel and self._bundle.get_value(qualifier='deccdt', component=orbit, context='component') != 0:
                return True

        for component in self.get_stars():
            if self._bundle.get_value('syncpar', component=component, context='component') != 1 and len(self._bundle.filter(context='feature', component=component)):
                # spots on asynchronous stars
                return True

        return False


class ConstraintParameter(Parameter):
    """
    One side of a constraint (not an equality)

    qualifier: constrained parameter
    value: expression
    """
    def __init__(self, bundle, value, **kwargs):
        """
        see <phoebe.parameters.Parameter.__init__>
        """
        super(ConstraintParameter, self).__init__(qualifier=kwargs.pop('qualifier', None), value=value, description=kwargs.pop('description', 'constraint'), **kwargs)

        # usually its the bundle's job to attach param._bundle after the
        # creation of a parameter.  But in this case, having access to the
        # bundle is necessary in order to intialize and set the value
        self._bundle = bundle
        if isinstance(value, ConstraintParameter):
            default_unit = kwargs.get('default_unit', value.result.unit)
            value = value.get_value()

        else:
            default_unit = kwargs.get('default_unit', u.dimensionless_unscaled)

        if 'constraint_addl_vars' in kwargs.keys():
            self._addl_vars = [ConstraintVar(bundle, twig) for twig in kwargs.get('constraint_addl_vars', [])]
        else:
            self._addl_vars = [ConstraintVar(bundle, v.twig) for v in kwargs.get('addl_vars', [])]
        self._vars = self._addl_vars
        self._var_params = None
        self._addl_var_params = None
        self._constraint_func = kwargs.get('constraint_func', None)
        self._constraint_kwargs = kwargs.get('constraint_kwargs', {})
        self._in_solar_units = kwargs.get('in_solar_units', False)
        self.set_value(value)
        self.set_default_unit(default_unit)
        self._dict_fields_other = ['description', 'value', 'default_unit', 'constraint_func', 'constraint_kwargs', 'constraint_addl_vars', 'in_solar_units', 'advanced']
        self._dict_fields = _meta_fields_all + self._dict_fields_other

    @property
    def is_visible(self):
        """
        Return whether the <phoebe.parameters.ConstraintParameter> is visible
        by checking on the visibility of the constrained parameter.

        See:
        * <phoebe.parameters.ConstraintParameter.constrained_parameter>
        * <phoebe.parameters.Parameter.is_visible>
        * <phoebe.parameters.Parameter.visible_if>

        Returns
        -------
        * (bool)
        """
        return self.constrained_parameter.is_visible

    @property
    def constraint_func(self):
        """
        Access the constraint_func tag of this
        <phoebe.parameters.ConstraintParameter>.

        Returns
        -------
        * (str) the constraint_func tag of this Parameter.
        """
        return self._constraint_func

    @property
    def constraint_kwargs(self):
        """
        Access the keyword arguments sent to the constraint.

        Returns
        ------
        * (dict)
        """
        return self._constraint_kwargs

    @property
    def constraint_addl_vars(self):
        return [v.twig for v in self.addl_vars.to_list()]

    @property
    def in_solar_units(self):
        """
        """
        return self._in_solar_units

    @property
    def vars(self):
        """
        Return all the variables in this <phoebe.parameters.ConstraintParameter>
        as a <phoebe.parameters.ParameterSet>.

        Return
        ------
        * (<phoebe.parameters.ParameterSet>): ParameterSet of all variables in
            the expression for this constraint.
        """
        # cache _var_params
        if self._var_params is None:
            self._var_params = ParameterSet([var.get_parameter() for var in self._vars])
        return self._var_params

    @property
    def addl_vars(self):
        """
        return all the additional (those that may be needed if flipped) variables in a PS
        """
        # cache _var_params
        if self._addl_var_params is None:
            self._addl_var_params = ParameterSet([var.get_parameter() for var in self._addl_vars])
        return self._addl_var_params

    def _get_var(self, param=None, **kwargs):
        if not isinstance(param, Parameter):
            if isinstance(param, str) and 'twig' not in kwargs.keys():
                kwargs['twig'] = param

            param = self.get_parameter(**kwargs)

        varids = [var.unique_label for var in self._vars]
        if param.uniqueid not in varids:
            varids = [var.unique_label for var in self._addl_vars]
            if param.uniqueid not in varids:
                raise KeyError("{} was not found in expression".format(param.uniquetwig))
            return self._addl_vars[varids.index(param.uniqueid)]
        return self._vars[varids.index(param.uniqueid)]



    def _parse_expr(self, expr):

        # the expression currently has twigs between curly braces,
        # we need to extract these and turn each into a ConstraintVar
        # so that we actually store the uniqueid of the parameter,
        # but always display the /current/ uniquetwig in the expression

        vars_ = []
        lbls = re.findall(r'\{.[^{}]*\}', expr)

        for lbl in lbls:
            twig = lbl.replace('{', '').replace('}', '')
            #~ print "ConstraintParameter._parse_expr lbl: {}, twig: {}".format(lbl, twig)
            var = ConstraintVar(self._bundle, twig)

            # TODO: if var.is_param, we need to make it read-only and required by this constraint, etc

            vars_.append(var)
            expr = expr.replace(lbl, var.safe_label)

        if self.qualifier:
            #~ print "***", self._bundle.__repr__(), self.qualifier, self.component
            ps = self._bundle.filter(qualifier=self.qualifier, component=self.component, dataset=self.dataset, feature=self.feature, kind=self.kind, model=self.model, check_visible=False) - self._bundle.filter(context='constraint', check_visible=False)
            if len(ps) == 1:
                constrained_parameter = ps.get_parameter(check_visible=False,
                                                         check_default=False,
                                                         check_advanced=False,
                                                         check_single=False)
            else:
                raise KeyError("could not find single match for {}".format({'qualifier': self.qualifier, 'component': self.component, 'dataset': self.dataset, 'feature': self.feature, 'model': self.model}))


            var = ConstraintVar(self._bundle, constrained_parameter.twig)
            vars_.append(var)

        return expr, vars_

    @property
    def constrained_parameter(self):
        """
        Access the <phoebe.parameters.Parameter> that is constrained (i.e.
        solved for) by this <phoebe.parameters.ConstraintParameter>.

        This is identical to
        <phoebe.parameters.ConstraintParameter.get_constrained_parameter>.

        See also:
        * <phoebe.parameters.ConstraintParameter.flip_for>
        * <phoebe.frontend.bundle.Bundle.flip_constraint>

        Returns
        -------
        * (<phoebe.parameters>parameter>)
        """
        # try:
        if True:
            return self.get_constrained_parameter()
        # except: # TODO exception type
            # return None

    def get_constrained_parameter(self):
        """
        Access the <phoebe.parameters.Parameter> that is constrained (i.e.
        solved for) by this <phoebe.parameters.ConstraintParameter>.

        This is identical to
        <phoebe.parameters.ConstraintParameter.constrained_parameter>.

        See also:
        * <phoebe.parameters.ConstraintParameter.flip_for>
        * <phoebe.frontend.bundle.Bundle.flip_constraint>

        Returns
        -------
        * (<phoebe.parameters.Parameter>)
        """
        return self.get_parameter(qualifier=self.qualifier, component=self.component, dataset=self.dataset, check_visible=False)

    def get_parameter(self, twig=None, **kwargs):
        """
        Access one of the <phoebe.parameters.Parameter> object that is a variable
        in the <phoebe.parameters.ConstraintParameter>.

        **NOTE**: if the filtering results in more than one result, the first
        will be taken instead of raising an error.

        Arguments
        ----------
        * `twig` (string, optional): twig to use for filtering.  See
            <phoebe.parameters.ParameterSet.get_parameter>
        * `**kwargs`: other tags used for filtering.  See
            <phoebe.parameters.ParameterSet.get_parameter>

        Returns
        --------
        * (<phoebe.parameters.Parameter>)

        Raises
        -------
            * KeyError: if the filtering results in 0 matches
        """
        kwargs['twig'] = twig
        kwargs.setdefault('check_default', False)
        kwargs.setdefault('check_visible', False)
        kwargs.setdefault('check_advanced', False)
        kwargs.setdefault('check_single', False)
        vars = self.vars + self.addl_vars
        ps = vars.filter(**kwargs)
        if len(ps)==1:
            return ps.get(check_visible=False, check_default=False,
                          check_advanced=False, check_single=False)
        elif len(ps) > 1:
            # TODO: is this safe?  Some constraints may have a parameter listed
            # twice, so we can do this then, but maybe should check to make sure
            # all items have the same uniqueid?  Maybe check len(ps.uniqueids)?
            return ps.to_list()[0]
        else:
            if self._bundle is not None:
                logger.debug("ConstraintParameter.get_parameter: reverting to filtering on bundle, could not {} find in {}".format(kwargs, vars.twigs))
                kwargs['context'] = [c for c in self._bundle.contexts if c!='constraint']
                return self._bundle.get_parameter(**kwargs)
            raise KeyError("no result found")

    @property
    def default_unit(self):
        """
        Return the default unit for the <phoebe.parameters.ConstraintParameter>.

        This is identical to <phoebe.parameters.ConstraintParameter.get_default_unit>.

        See also:
        * <phoebe.parameters.ConstraintParameter.set_default_unit>

        Returns
        --------
        * (unit): the current default units.
        """
        return self._default_unit

    def get_default_unit(self):
        """
        Return the default unit for the <phoebe.parameters.ConstraintParameter>.

        This is identical to <phoebe.parameters.ConstraintParameter.default_unit>.

        See also:
        * <phoebe.parameters.ConstraintParameter.set_default_unit>

        Returns
        --------
        * (unit): the current default units.
        """
        return self.default_unit

    def set_default_unit(self, unit):
        """
        Set the default unit for the <phoebe.parameters.ConstraintParameter>.

        See also:
        * <phoebe.parameters.ConstraintParameter.get_default_unit>

        Arguments
        --------
        * `unit` (unit or valid string): the desired new units.  If the Parameter
            currently has default units, then the new units must be compatible
            with the current units

        Raises
        -------
        * Error: if the new and current units are incompatible.
        """
        # TODO: check to make sure can convert from current default unit (if exists)
        if isinstance(unit, unicode) or isinstance(unit, str):
            unit = u.Unit(str(unit))

        if not _is_unit(unit):
            raise TypeError("unit must be a Unit")

        if hasattr(self, '_default_unit') and self._default_unit is not None:
            # we won't use a try except here so that the error comes from astropy
            check_convert = self._default_unit.to(unit)


        self._default_unit = unit

    #@send_if_client   # TODO: this breaks
    def set_value(self, value, **kwargs):
        """
        Set the current value of the <phoebe.parameters.ConstraintParameter>.

        Arguments
        ----------
        * `value` (string): the new value of the Parameter.
        * `**kwargs`: IGNORED

        Raises
        ---------
        * ValueError: if `value` could not be converted to a string.
        * Error: if `value` could not be parsed into a valid constraint expression.
        """
        _orig_value = deepcopy(self.get_value())

        if self._bundle is None:
            raise ValueError("ConstraintParameters must be attached from the bundle, and cannot be standalone")
        value = str(value) # <-- in case unicode
        # if the user wants to see the expression, we'll replace all
        # var.safe_label with var.curly_label
        self._value, self._vars = self._parse_expr(value)
        # reset the cached version of the PS - will be recomputed on next request
        self._var_params = None
        self._addl_var_params = None
        #~ print "***", self.uniquetwig, self.uniqueid

        if not kwargs.get('skip_history', False):
            self._add_history(redo_func='set_value', redo_kwargs={'value': value, 'uniqueid': self.uniqueid}, undo_func='set_value', undo_kwargs={'value': _orig_value, 'uniqueid': self.uniqueid})

    def _update_bookkeeping(self):
        # do bookkeeping on parameters
        self._remove_bookkeeping()
        # logger.debug("ConstraintParameter {} _update_bookkeeping".format(self.twig))
        for param in self.vars.to_list():
            if param.qualifier == self.qualifier and param.component == self.component:
                # then this is the currently constrained parameter
                param._is_constraint = self.uniqueid
                if self.uniqueid in param._in_constraints:
                    param._in_constraints.remove(self.uniqueid)
            else:
                # then this is a constraining parameter
                if self.uniqueid not in param._in_constraints:
                    param._in_constraints.append(self.uniqueid)

        for param in self.addl_vars.to_list():
            if param.qualifier == self.qualifier and param.component == self.component:
                # then this is the currently constrained parameter
                param._is_constraint = self.uniqueid

                if self.uniqueid in param._in_constraints:
                    param._in_constraints.remove(self.uniqueid)

    def _remove_bookkeeping(self):
        # logger.debug("ConstraintParameter {} _remove_bookkepping".format(self.twig))
        vars = self.vars + self.addl_vars
        for param in vars.to_list():
            if hasattr(param, '_is_constraint') and param._is_constraint == self.uniqueid:
                param._is_constraint = None
            if self.uniqueid in param._in_constraints:
                logger.debug("removing {} from {}.in_constraints".format(self.twig, param.twig))
                param._in_constraints.remove(self.uniqueid)

    @property
    def expr(self):
        """
        Return the expression of the <phoebe.parameters.ConstraintParameter>.
        This is just a shortcut to
        <phoebe.parameters.ConstraintParameter.get_value>.

        Returns
        -------
        * (float)
        """
        return self.get_value()

    #@update_if_client  # TODO: this breaks
    def get_value(self):
        """
        Return the expression/value of the
        <phoebe.parameters.ConstraintParameter>.

        Returns
        -------
        * (float)
        """
        # for access to the sympy-safe expr, just use self._expr
        expr = self._value
        if expr is not None:
            vars = self._vars + self._addl_vars
            for var in vars:
                # update to current unique twig
                var.update_user_label()  # update curly label
                #~ print "***", expr, var.safe_label, var.curly_label
                expr = expr.replace(str(var.safe_label), str(var.curly_label))

        return expr

    def __repr__(self):
        expr = "{} ({})".format(self.expr, "solar units" if self.in_solar_units else "SI")
        if self.qualifier is not None:
            lhs = '{'+self.get_constrained_parameter().uniquetwig+'}'
            return "<ConstraintParameter: {} = {} => {}>".format(lhs, expr, self.result)
        else:
            return "<ConstraintParameter: {} => {}>".format(expr, self.result)

    def __str__(self):
        return "Constrains (qualifier): {}\nExpression in {} (value): {}\nCurrent Result (result): {}".format(self.qualifier, 'solar units' if self.in_solar_units else 'SI', self.expr, self.result)

    def __math__(self, other, symbol, mathfunc):
        #~ print "*** ConstraintParameter.__math__ other.type", type(other)
        if isinstance(other, ConstraintParameter):
            #~ print "*** ConstraintParameter.__math__", symbol, self.result, other.result
            return ConstraintParameter(self._bundle, "(%s) %s (%s)" % (self.expr, symbol, other.expr), default_unit=(getattr(self.result, mathfunc)(other.result).unit))
        elif isinstance(other, Parameter):
            return ConstraintParameter(self._bundle, "(%s) %s {%s}" % (self.expr, symbol, other.uniquetwig), default_unit=(getattr(self.result, mathfunc)(other.quantity).unit))
        elif isinstance(other, u.Quantity):
            #print "***", other, type(other), isinstance(other, ConstraintParameter)
            return ConstraintParameter(self._bundle, "(%s) %s %0.30f" % (self.expr, symbol, _value_for_constraint(other, self)), default_unit=(getattr(self.result, mathfunc)(other).unit))
        elif isinstance(other, float) or isinstance(other, int):
            if symbol in ['+', '-']:
                # assume same units as self (NOTE: NOT NECESSARILY SI) if addition or subtraction
                other = float(other)*self.default_unit
            else:
                # assume dimensionless
                other = float(other)*u.dimensionless_unscaled
            return ConstraintParameter(self._bundle, "(%s) %s %f" % (self.expr, symbol, _value_for_constraint(other, self)), default_unit=(getattr(self.result, mathfunc)(other).unit))
        elif isinstance(other, str):
            return ConstraintParameter(self._bundle, "(%s) %s %s" % (self.expr, symbol, other), default_unit=(getattr(self.result, mathfunc)(eval(other)).unit))
        elif _is_unit(other) and mathfunc=='__mul__':
            # here we'll fake the unit to become a quantity so that we still return a ConstraintParameter
            return self*(1*other)
        else:
            raise NotImplementedError("math using {} with type {} not supported".format(mathfunc, type(other)))

    def __rmath__(self, other, symbol, mathfunc):
        #~ print "*** ConstraintParameter.__rmath__ other.type", type(other)
        if isinstance(other, ConstraintParameter):
            #~ print "*** ConstraintParameter.__math__", symbol, self.result, other.result
            return ConstraintParameter(self._bundle, "(%s) %s (%s)" % (other.expr, symbol, self.expr), default_unit=(getattr(self.result, mathfunc)(other.result).unit))
        elif isinstance(other, Parameter):
            return ConstraintParameter(self._bundle, "{%s} %s (%s)" % (other.uniquetwig, symbol, self.expr), default_unit=(getattr(self.result, mathfunc)(other.quantity).unit))
        elif isinstance(other, u.Quantity):
            #~ print "*** rmath", other, type(other)
            return ConstraintParameter(self._bundle, "%0.30f %s (%s)" % (_value_for_constraint(other, self), symbol, self.expr), default_unit=(getattr(self.result, mathfunc)(other).unit))
        elif isinstance(other, float) or isinstance(other, int):
            if symbol in ['+', '-']:
                # assume same units as self if addition or subtraction
                other = float(other)*self.default_unit
            else:
                # assume dimensionless
                other = float(other)*u.dimensionless_unscaled
            return ConstraintParameter(self._bundle, "%f %s (%s)" % (_value_for_constraint(other, self), symbol, self.expr), default_unit=(getattr(self.result, mathfunc)(other).unit))
        elif isinstance(other, str):
            return ConstraintParameter(self._bundle, "%s %s (%s)" % (other, symbol, self.expr), default_unit=(getattr(self.result, mathfunc)(eval(other)).unit))
        elif _is_unit(other) and mathfunc=='__mul__':
            # here we'll fake the unit to become a quantity so that we still return a ConstraintParameter
            return self*(1*other)
        else:
            raise NotImplementedError("math using {} with type {} not supported".format(mathfunc, type(other)))

    def __add__(self, other):
        return self.__math__(other, '+', '__add__')

    def __radd__(self, other):
        return self.__rmath__(other, '+', '__radd__')

    def __sub__(self, other):
        return self.__math__(other, '-', '__sub__')

    def __rsub__(self, other):
        return self.__math__(other, '-', '__rsub__')

    def __mul__(self, other):
        return self.__math__(other, '*', '__mul__')

    def __rmul__(self, other):
        return self.__rmath__(other, '*', '__rmul__')

    def __div__(self, other):
        return self.__math__(other, '/', '__div__')

    def __rdiv__(self, other):
        return self.__rmath__(other, '/', '__rdiv__')

    def __pow__(self, other):
        return self.__math__(other, '**', '__pow__')

    @property
    def result(self):
        """
        Get the current value (as a quantity) of the result of the expression
        of this <phoebe.parameters.ConstraintParameter>.

        This is identical to <phoebe.parameters.ConstraintParameter.get_result>.

        Returns
        --------
        * (quantity): the current result of evaluating the constraint expression.
        """
        return self.get_result()

    def get_result(self, t=None, suppress_error=True):
        """
        Get the current value (as a quantity) of the result of the expression
        of this <phoebe.parameters.ConstraintParameter>.

        This is identical to <phoebe.parameters.ConstraintParameter.result>.

        Returns
        --------
        * (quantity): the current result of evaluating the constraint expression.
        """
        # TODO: optimize this:
        # almost half the time is being spent on self.get_value() of which most is spent on var.update_user_label
        # second culprit is converting everything to si
        # third culprit is the dictionary comprehensions

        # in theory, it would be nice to prepare this list at the module import
        # level, but that causes an infinite loop in the imports, so we'll
        # do a re-import here.  If this causes significant lag, it may be worth
        # trying to resolve the infinite loop.
        from phoebe.constraints import builtin
        _constraint_builtin_funcs = [f for f in dir(builtin) if isinstance(getattr(builtin, f), types.FunctionType)]
        _constraint_builtin_funcs += ['sin', 'cos', 'tan', 'arcsin', 'arccos', 'arctan', 'arctan2', 'sqrt', 'log10']

        def eq_needs_builtin(eq):
            for func in _constraint_builtin_funcs:
                if "{}(".format(func) in eq:
                    #print "*** eq_needs_builtin", func
                    return True
            return False

        def get_values(vars, safe_label=True, string_safe_arrays=False):
            # use np.float64 so that dividing by zero will result in a
            # np.inf
            def _single_value(quantity, string_safe_arrays=False):
                if isinstance(quantity, u.Quantity):
                    if self.in_solar_units:
                        v = np.float64(u.to_solar(quantity).value)
                    else:
                        v = np.float64(quantity.si.value)

                    if isinstance(v, np.ndarray) and string_safe_arrays:
                        v = v.tolist()
                    return v
                elif isinstance(quantity, str):
                    return '\'{}\''.format(quantity)
                else:
                    return quantity

            def _value(var, string_safe_arrays=False):
                if var.get_parameter() != self.constrained_parameter:
                    return _single_value(var.get_quantity(t=t), string_safe_arrays)
                else:
                    return _single_value(var.get_quantity(), string_safe_arrays)

            return {var.safe_label if safe_label else var.user_label: _value(var, string_safe_arrays) for var in vars}

        eq = self.get_value()

        if _use_sympy and not eq_needs_builtin(eq):
            values = get_values(self._vars+self._addl_vars, safe_label=True)
            values['I'] = 1 # CHEATING MAGIC
            # just to be safe, let's reinitialize the sympy vars
            for v in self._vars:
                #~ print "creating sympy var: ", v.safe_label
                sympy.var(str(v.safe_label), positive=True)

            # print "***", self._value, values
            eq = sympy.N(self._value, 30)
            # print "***", self._value, values, eq.subs(values), eq.subs(values).evalf(15)
            value = float(eq.subs(values).evalf(15))
        else:
            # order here matters - self.get_value() will update the user_labels
            # to be the current unique twigs
            #print "***", eq, values


            if eq_needs_builtin(eq):
                # the else (which works for np arrays) does not work for the built-in funcs
                # this means that we can't currently support the built-in funcs WITH arrays

                values = get_values(self._vars+self._addl_vars, safe_label=False, string_safe_arrays=True)

                # cannot do from builtin import *
                for func in _constraint_builtin_funcs:
                    # I should be shot for doing this...
                    # in order for eval to work, the builtin functions need
                    # to be imported at the top-level, but I don't really want
                    # to do from builtin import * (and even if I did, python
                    # yells at me for doing that), so instead we'll add them
                    # to the locals dictionary.
                    locals()[func] = getattr(builtin, func)

                # if eq.split('(')[0] in ['times_to_phases', 'phases_to_times']:
                    # these require passing the bundle
                    # values['b'] = self._bundle

                value = eval(eq.format(**values))

                if value is None:
                    if suppress_error:
                        value = np.nan
                        logger.error("{} constraint returned None".format(self.twig))
                    else:
                        raise ValueError("constraint returned None")
                else:
                    try:
                        value = float(value)
                    except TypeError as err:
                        try:
                            value = np.asarray(value)
                        except:
                            if suppress_error:
                                value = np.nan
                                logger.error("{} constraint raised the following error: {}".format(self.twig, str(err)))
                            else:
                                raise
                    except ValueError as err:
                        if suppress_error:
                            value = np.nan
                            logger.error("{} constraint raised the following error: {}".format(self.twig, str(err)))
                        else:
                            raise



            else:
                # the following works for np arrays

                # TODO: cannot leave this as it stupidly expensive... so constraints need to return addl_vars or similar
                # vars = [ConstraintVar(self._bundle, twig) for twig in self._bundle.filter(context=['component', 'system', 'dataset']).twigs]
                # values = get_values(vars, safe_label=True)

                values = get_values(self._vars+self._addl_vars, safe_label=True)


                # if any of the arrays are empty (except the one we're filling)
                # then we want to return an empty array as well (the math would fail)
                arrays_filled = True
                for var in self._vars:
                    var_value = var.get_value()
                    #print "***", self.twig, self.constrained_parameter.twig, var.user_label, var_value, isinstance(var_value, np.ndarray), var.unique_label != self.constrained_parameter.uniqueid
                    # if self.qualifier is None then this isn't attached to solve anything yet, so we don't need to worry about checking to see if the var is the constrained parameter
                    if isinstance(var_value, np.ndarray) and len(var_value)==0 and (var.unique_label != self.constrained_parameter.uniqueid or self.qualifier is None):
                        #print "*** found empty array", self.constrainted_parameter.twig, var.safe_label, var_value
                        arrays_filled = False
                        #break  # out of the for loop

                if arrays_filled:
                    #print "*** else else", self._value, values
                    #print "***", _use_sympy, self._value, value
                    value = eval(self._value, values)
                else:
                    #print "*** EMPTY ARRAY FROM CONSTRAINT"
                    value = np.array([])

        #~ return value

        # let's assume the math was correct to give SI and we want units stored in self.default_units

        if self.default_unit is not None:
            if self.in_solar_units:
                convert_scale = u.to_solar(self.default_unit)
            else:
                convert_scale = self.default_unit.to_system(u.si)[0].scale
            #value = float(value/convert_scale) * self.default_unit
            value = value/convert_scale * self.default_unit


        return value

    def flip_for(self, twig=None, expression=None, **kwargs):
        """
        Flip the constraint expression to solve for for any of the parameters
        in the expression.

        The filtering (with `twig` and `**kwargs`) must find a single match
        among the Parameters in the expression.  See
        <phoebe.parameters.ConstraintParameter.vars> and
        <phoebe.parameters.ConstraintParameter.get_parameter>.

        See also:
        * <phoebe.frontend.bundle.Bundle.flip_constraint>

        Arguments
        ----------
        * `twig` (string, optional): the twig of the Parameter to constraint (solve_for).
        * `expression` (string, optional): provide the new expression.  If not
            provided, the expression will be pulled from the constraint func
            if possible, or solved for analytically if sympy is installed.
        * `**kwargs`: tags to be used for filtering for the newly constrained
            Parameter.
        """

        _orig_expression = self.get_value()

        # try to get the parameter from the bundle
        kwargs['twig'] = twig
        newly_constrained_var = self._get_var(**kwargs)
        newly_constrained_param = self.get_parameter(**kwargs)

        check_kwargs = newly_constrained_param.get_meta(ignore=['uniqueid', 'uniquetwig', 'twig', 'context'])
        check_kwargs['context'] = 'constraint'
        if len(self._bundle.filter(**check_kwargs)) and not kwargs.get('force', False):
            raise ValueError("'{}' is already constrained".format(newly_constrained_param.twig))

        currently_constrained_var = self._get_var(qualifier=self.qualifier, component=self.component)
        currently_constrained_param = currently_constrained_var.get_parameter() # or self.constrained_parameter

        addl_vars = []

        # cannot be at the top, or will cause circular import
        from . import constraint
        if self.constraint_func is not None and hasattr(constraint, self.constraint_func):
            # then let's see if the method is capable of resolving for use
            # try:
            if True:
                # TODO: this is not nearly general enough, each method takes different arguments
                # and getting solve_for as newly_constrained_param.qualifier

                lhs, rhs, addl_vars, constraint_kwargs = getattr(constraint, self.constraint_func)(self._bundle, solve_for=newly_constrained_param, **self.constraint_kwargs)
            # except NotImplementedError:
            #     pass
            # else:
                # TODO: this needs to be smarter and match to self._get_var().user_label instead of the current uniquetwig

                expression = rhs._value # safe expression
                #~ print "*** flip by recalling method success!", expression

        # print "***", lhs._value, rhs._value

        if expression is not None:
            expression = expression

        elif _use_sympy:


            eq_safe = "({}) - {}".format(self._value, currently_constrained_var.safe_label)

            #~ print "*** solving {} for {}".format(eq_safe, newly_constrained_var.safe_label)

            expression = sympy.solve(eq_safe, newly_constrained_var.safe_label)[0]

            #~ print "*** solution: {}".format(expression)

        else:
            # TODO: ability for built-in constraints to flip themselves
            # we could access self.kind and re-call that with a new solve_for option?
            raise ValueError("must either have sympy installed or provide a new expression")

        self._qualifier = newly_constrained_param.qualifier
        self._component = newly_constrained_param.component
        self._kind = newly_constrained_param.kind

        # self._value, self._vars = self._parse_expr(rhs)
        # self.set_value(rhs, skip_history=True)

        if len(addl_vars):
            # then the vars may have changed (esinw,ecosw, for example)
            vars_ = []
            var_safe_labels = []
            # technically addl_vars probably hasn't changed... but let's recompute to be safe
            # self._addl_vars = [ConstraintVar(self._bundle, v.twig) for v in addl_vars]

            for var in self._vars + self._addl_vars:
                var_safe_label = var.safe_label
                if var_safe_label in expression and var_safe_label not in var_safe_labels:
                    vars_.append(var)
                    var_safe_labels.append(var_safe_label)
            self._vars = vars_

            # and we'll reset the cached version of the parameters
            self._var_params = None
            self._addl_var_params = None

        self._value = str(expression)


        #self.set_value(str(expression), skip_history=True)
        # reset the default_unit so that set_default_unit doesn't complain
        # about incompatible units
        self._default_unit = None
        self.set_default_unit(newly_constrained_param.default_unit)

        self._update_bookkeeping()

        self._add_history(redo_func='flip_constraint', redo_kwargs={'expression': expression, 'uniqueid': newly_constrained_param.uniqueid}, undo_func='flip_constraint', undo_kwargs={'expression': _orig_expression, 'uniqueid': currently_constrained_param.uniqueid})


class HistoryParameter(Parameter):
    def __init__(self, bundle, redo_func, redo_kwargs, undo_func, undo_kwargs, **kwargs):
        """
        see <phoebe.parameters.Parameter.__init__>

        This Parameter should never be created manually, but instead handled
        by the <phoebe.frontend.bundle.Bundle>.

        Arguments
        -----------
        * `bundle`
        * `redo_func`
        * `redo_kwargs`
        * `undo_func`
        * `undo_kwargs`
        """
        dump = kwargs.pop('qualifier', None)
        kwargs['context'] = 'history'
        super(HistoryParameter, self).__init__(qualifier='history', **kwargs)

        # usually its the bundle's job to attach param._bundle after the
        # creation of a parameter.  But in this case, having access to the
        # bundle is necessary in order to check if function names are valid
        # methods of the bundle
        self._bundle = bundle

        # if a function itself is passed instead of the string name, convert
        if hasattr(redo_func, '__call__'):
            redo_func = redo_func.__name__
        if hasattr(undo_func, '__call__'):
            undo_func = undo_func.__name__

        # check to make sure the funcs are valid methods of the bundle
        if not hasattr(self._bundle, redo_func):
            raise ValueError("bundle does not have '{}' method".format(redo_func))
        if not hasattr(self._bundle, undo_func):
            raise ValueError("bundle does not have '{}' method".format(undo_func))

        self._redo_func = redo_func
        self._redo_kwargs = redo_kwargs
        self._undo_func = undo_func
        self._undo_kwargs = undo_kwargs

        self._affected_params = []


        # TODO: how can we hold other parameters affect (ie. if the user calls set_value('incl', 80) and there is a constraint on asini that changes a... how do we log that here)

        self._dict_fields_other = ['redo_func', 'redo_kwargs', 'undo_func', 'undo_kwargs', 'advanced']
        self._dict_fields = _meta_fields_all + self._dict_fields_other

    def __repr__(self):
        """
        """
        return "<HistoryParameter: {} | keys: {}>".format(self.history, ', '.join(self._dict_fields_other))

    def __str__(self):
        """
        """
        # TODO: fill in str representation
        return "{}\nredo: {}\nundo: {}".format(self.history, self.redo_str, self.undo_str)

    def to_string_short(self):
        """
        An abbreviated string representation of the <phoebe.parameters.HistoryParameter>.

        See also:
        * <phoebe.parameters.Parameter.to_string>

        Returns
        ----------
        * (string)
        """
        # this is what will be printed when in a PS (ie bundle.get_history())
        return "redo: {}, undo: {}".format(self.redo_str, self.undo_str)

    @property
    def undo_str(self):
        """
        """
        undo_kwargs = self.undo_kwargs
        if undo_kwargs is not None:
            return "{}({})".format(self.undo_func, ", ".join("{}={}".format(k,v) for k,v in undo_kwargs.items()))
        else:
            return "no longer undoable"

    @property
    def redo_str(self):
        """
        """
        redo_kwargs = self.redo_kwargs
        if redo_kwargs is not None:
            return "{}({})".format(self.redo_func, ", ".join("{}={}".format(k,v) for k,v in redo_kwargs.items()))
        else:
            return "no longer redoable"

    @property
    def redo_func(self):
        """
        """
        return self._redo_func

    @property
    def redo_kwargs(self):
        """
        """
        _redo_kwargs = deepcopy(self._redo_kwargs)
        if 'uniqueid' in _redo_kwargs.keys():
            uniqueid = _redo_kwargs.pop('uniqueid')
            try:
                _redo_kwargs['twig'] = self._bundle.get_parameter(uniqueid=uniqueid).uniquetwig
            except ValueError:
                # then the uniqueid is no longer available and we can no longer undo this item
                return None
        return _redo_kwargs

    @property
    def undo_func(self):
        """
        """
        return self._undo_func

    @property
    def undo_kwargs(self):
        """
        """
        _undo_kwargs = deepcopy(self._undo_kwargs)
        if 'uniqueid' in _undo_kwargs.keys():
            uniqueid = _undo_kwargs.pop('uniqueid')
            try:
                _undo_kwargs['twig'] = self._bundle.get_parameter(uniqueid=uniqueid).uniquetwig
            except ValueError:
                # then the uniqeuid is no longer available and we can no longer undo this item
                return None
        return _undo_kwargs

    @property
    def affected_params(self):
        """
        """
        return self.get_affected_params

    def get_affected_params(self, return_twigs=False):
        """
        """
        raise NotImplementedError
        if return_twigs:
            return [self._bundle.get_parameter(uniqueid=uniqueid).uniquetwig]
        else:
            return [self._bundle.get_parameter(uniqueid=uniqueid)]

    def redo(self):
        """
        """
        if self.redo_kwargs is None:
            # TODO: logger message explaining no longer redoable
            return
        # TODO: logger message
        return getattr(self._bundle, self._redo_func)(**self._redo_kwargs)

    def undo(self):
        """
        """
        if self.undo_kwargs is None:
            # TODO: logger message explaining no longer undoable
            return
        # TODO: logger message
        return getattr(self._bundle, self._undo_func)(**self._undo_kwargs)


class JobParameter(Parameter):
    """
    Parameter that tracks a submitted job (detached
    <phoebe.frontend.bundle.Bundle.run_compute>, for example)
    """
    def __init__(self, b, location, status_method, retrieve_method, server_status=None, **kwargs):
        """
        see <phoebe.parameters.Parameter.__init__>
        """
        _qualifier = kwargs.pop('qualifier', None)
        super(JobParameter, self).__init__(qualifier='detached_job', **kwargs)

        self._bundle = b
        self._server_status = server_status
        self._location = location
        self._status_method = status_method
        self._retrieve_method = retrieve_method
        self._value = 'unknown'
        #self._randstr = randstr

        # TODO: may need to be more clever once remote servers are supported
        self._script_fname = os.path.join(location, '_{}.py'.format(self.uniqueid))
        self._results_fname = os.path.join(location, '_{}.out'.format(self.uniqueid))

        # TODO: add a description?

        self._dict_fields_other = ['description', 'value', 'server_status', 'location', 'status_method', 'retrieve_method', 'uniqueid', 'advanced']
        self._dict_fields = _meta_fields_all + self._dict_fields_other

    def __str__(self):
        """
        """
        # TODO: implement a nice(r) string representation
        return "qualifier: {}\nstatus: {}".format(self.qualifier, self.status)

    #@update_if_client # get_status will make API call if JobParam points to a server
    def get_value(self, **kwargs):
        """
        JobParameter doesn't really have a value, but for the sake of Parameter
        representations, we'll provide the current status.

        Also see:
            * <phoebe.parameters.JobParameter.status>
            * <phoebe.parameters.JobParameter.attach>
            * <phoebe.parameters.JobParameter.location>
            * <phoebe.parameters.JobParameter.server_status>
            * <phoebe.parameters.JobParameter.status_method>
            * <phoebe.parameters.JobParameter.retrieve_method>

        """
        return self.status

    def set_value(self, *args, **kwargs):
        """
        <phoebe.parameters.JobParameter> is read-only.  Calling set_value
        will raise an Error.

        Raises
        --------
        * NotImplementedError: because this never will be
        """

        raise NotImplementedError("JobParameter is a read-only parameter.  Call status or attach()")

    @property
    def server_status(self):
        """
        Access the status of the remote server, if applicable.

        Returns
        -----------
        * (str)
        """
        return self._server_status

    @property
    def location(self):
        """
        Access the location of the remote server, if applicable.

        Returns
        ----------
        * (str)
        """
        return self._location

    @property
    def status_method(self):
        """
        Access the method for determining the status of the Job.

        Returns
        ---------
        * (str)
        """
        return self._status_method

    @property
    def retrieve_method(self):
        """
        Access the method for retrieving the results from the Job, once completed.

        Returns
        -----------
        * (str)
        """
        return self._retrieve_method

    @property
    def status(self):
        """
        Access the status of the Job.  This is just a property shortcut to
        <phoebe.parameters.JobParameter.get_status>.

        Returns
        ---------
        * (str): the current status of the Job.

        Raises
        ------------
        * NotImplementedError: if status isn't implemented for the given <phoebe.parameters.JobParameter.status_method>
        """
        return self.get_status()

    def get_status(self):
        """
        Access the status of the Job.

        Returns
        ---------
        * (str): the current status of the Job.

        Raises
        ------------
        * ImportError: if the requests module is not installed - this is
            required to handle detached Jobs.
        * ValueError: if the status of the Job cannot be determined.
        * NotImplementedError: if status isn't implemented for the given
            <phoebe.parameters.JobParameter.status_method>.
        """
        if self._value == 'loaded':
            status = 'loaded'

        elif not _is_server and self._bundle is not None and self._server_status is not None:
            if not _can_requests:
                raise ImportError("requests module required for external jobs")

            if self._value in ['complete']:
                # then we have no need to bother checking again
                status = self._value
            else:
                url = self._server_status
                logger.info("checking job status on server from {}".format(url))
                # "{}/{}/parameters/{}".format(server, bundleid, self.uniqueid)
                r = requests.get(url, timeout=5)
                try:
                    rjson = r.json()
                except ValueError:
                    # TODO: better exception here - perhaps look for the status code from the response?
                    status = self._value
                else:
                    status = rjson['data']['attributes']['value']

        else:

            if self.status_method == 'exists':
                output_exists = os.path.isfile("_{}.out".format(self.uniqueid))
                if output_exists:
                    status = 'complete'
                else:
                    status = 'unknown'
            else:
                raise NotImplementedError

        # here we'll set the value to be the latest CHECKED status for the sake
        # of exporting to JSON and updating the status for clients.  get_value
        # will still call status so that it will return the CURRENT value.
        self._value = status
        return status

    def _retrieve_results(self):
        """
        [NOT IMPLEMENTED]
        """
        # now the file with the model should be retrievable from self._result_fname
        result_ps = ParameterSet.open(self._results_fname)
        return result_ps

    def attach(self, wait=True, sleep=5, cleanup=True):
        """
        Attach the results from a <phoebe.parameters.JobParameter> to the
        <phoebe.frontend.bundle.Bundle>.  If the status is not yet reported as
        complete, this will loop every `sleep` seconds until it is.

        Arguments
        ---------
        * `sleep` (int, optional, default=5): number of seconds to sleep between
            status checks.  See <phoebe.parameters.JobParameter.get_status>.
        * `cleanup` (bool, optional, default=True): whether to delete this
            parameter and any temporary files once the results are loaded.

        Raises
        -----------
        * ValueError: if not attached to a <phoebe.frontend.bundle.Bundle> object.
        """
        if not self._bundle:
            raise ValueError("can only attach a job if attached to a bundle")

        #if self._value == 'loaded':
        #    raise ValueError("results have already been loaded")
        status = self.get_status()
        if not wait and status!='complete':
            if status in ['loaded']:
                logger.info("job already loaded")
            else:
                logger.info("current status: {}, check again or use wait=True".format(status))
            return status


        while self.get_status() not in ['complete', 'loaded']:
            # TODO: any way we can not make 2 calls to self.status here?
            logger.info("current status: {}, trying again in {}s".format(self.get_status(), sleep))
            time.sleep(sleep)

        if self._server_status is not None and not _is_server:
            if not _can_requests:
                raise ImportError("requests module required for external jobs")
            # then we are no longer attached as a client to this bundle on
            # the server, so we need to just pull the results manually
            url = self._server_status
            logger.info("pulling job results from server from {}".format(url))
            # "{}/{}/parameters/{}".format(server, bundleid, self.uniqueid)
            r = requests.get(url, timeout=5)
            rjson = r.json()

            # status should already be complete because of while loop above,
            # but could always check the following:
            # rjson['value']['attributes']['value'] == 'complete'

            # TODO: server needs to sideload results once complete
            newparams = rjson['included']
            self._bundle._attach_param_from_server(newparams)


        else:
            logger.info("current status: {}, pulling job results".format(self.status))
            result_ps = self._retrieve_results()

            # now we need to attach result_ps to self._bundle
            # TODO: is creating metawargs here necessary?  Shouldn't the params already be tagged?
            metawargs = {'compute': result_ps.compute, 'model': result_ps.model, 'context': 'model'}
            self._bundle._attach_params(result_ps, **metawargs)

            if cleanup:
                os.remove(self._script_fname)
                os.remove(self._results_fname)

        self._value = 'loaded'

        # TODO: add history?

        return self._bundle.get_model(self.model)<|MERGE_RESOLUTION|>--- conflicted
+++ resolved
@@ -5572,7 +5572,7 @@
 
         Returns
         -------
-        * None or <phoebe.parameters.ConstraintParameter>
+        * (None or <phoebe.parameters.ConstraintParameter)
         """
         if self._is_constraint is None:
             return None
@@ -5638,10 +5638,11 @@
     @property
     def constrains(self):
         """
-        Returns a list of Parameters that are constrained by this
-        <phoebe.parameters.FloatParameter>.
-
-        See also:
+        Returns a list of Parameters that are directly constrained by this
+         <phoebe.parameters.FloatParameter>.
+
+        See also:
+        * <phoebe.parameters.FloatParameter.constrains_indirect>
         * <phoebe.parameters.FloatParameter.is_constraint>
         * <phoebe.parameters.FloatParameter.constrained_by>
         * <phoebe.parameters.FloatParameter.in_constraints>
@@ -5658,6 +5659,30 @@
                 if param.component == constraint.component and param.qualifier == constraint.qualifier:
                     if param not in params and param.uniqueid != self.uniqueid:
                         params.append(param)
+        return params
+
+    @property
+    def constrains_indirect(self):
+        """
+        Returns a list of Parameters that are directly or indirectly constrained by this
+         <phoebe.parameters.FloatParameter>.
+
+        See also:
+        * <phoebe.parameters.FloatParameter.constrains>
+        * <phoebe.parameters.FloatParameter.is_constraint>
+        * <phoebe.parameters.FloatParameter.constrained_by>
+        * <phoebe.parameters.FloatParameter.in_constraints>
+        * <phoebe.parameters.FloatParameter.related_to>
+
+         Returns
+         -------
+         * (list of Parameters)
+        """
+        params = self.constrains
+        for param in params:
+            for p in param.constrains_indirect:
+                if p not in params:
+                    params.append(p)
         return params
 
     @property
@@ -7355,177 +7380,6 @@
 
         self._add_history(redo_func='set_quantity', redo_kwargs={'value': value, 'uniqueid': self.uniqueid}, undo_func='set_value', undo_kwargs={'value': _orig_quantity, 'uniqueid': self.uniqueid})
 
-
-<<<<<<< HEAD
-    #~ @property
-    #~ def constraint(self):
-        #~ """
-        #~ returns the label of the constraint that constrains this parameter
-        #~
-        #~ you can then access all of the parameters of the constraint via bundle.get_constraint(label)
-        #~ """
-        #~ return self.constraint_expression.uniquetwig
-
-    @property
-    def is_constraint(self):
-        """
-        Returns the <phoebe.parameters.ConstraintParameter> that constrains
-        this parameter.  If this <phoebe.parameters.FloatParameter> is not
-        constrained, this will return None.
-
-        See also:
-        * <phoebe.parameters.FloatParameter.constrained_by>
-        * <phoebe.parameters.FloatParameter.in_constraints>
-        * <phoebe.parameters.FloatParameter.constrains>
-        * <phoebe.parameters.FloatParameter.related_to>
-
-        Returns
-        -------
-        * (None or <phoebe.parameters.ConstraintParameter)
-        """
-        if self._is_constraint is None:
-            return None
-        return self._bundle.get_parameter(context='constraint', uniqueid=self._is_constraint, check_visible=False)
-
-    @property
-    def constrained_by(self):
-        """
-        Returns a list of <phoebe.parameters.Parameter> objects that constrain
-        this <phoebe.parameters.FloatParameter>.
-
-        See also:
-        * <phoebe.parameters.FloatParameter.is_constraint>
-        * <phoebe.parameters.FloatParameter.in_constraints>
-        * <phoebe.parameters.FloatParameter.constrains>
-        * <phoebe.parameters.FloatParameter.related_to>
-
-        Returns
-        -------
-        * (list of <phoebe.parameters.Parameter>)
-        """
-        if self._is_constraint is None:
-            return []
-        params = []
-        uniqueids = []
-        for var in self.is_constraint._vars:
-            param = var.get_parameter()
-            if param.uniqueid != self.uniqueid and param.uniqueid not in uniqueids:
-                params.append(param)
-                uniqueids.append(param.uniqueid)
-        return params
-
-    #~ @property
-    #~ def in_constraints(self):
-        #~ """
-        #~ returns a list the labels of the constraints in which this parameter constrains another
-        #~
-        #~ you can then access all of the parameters of a given constraint via bundle.get_constraint(constraint)
-        #~ """
-        #~ return [param.uniquetwig for param in self.in_constraints_expressions]
-
-    @property
-    def in_constraints(self):
-        """
-        Returns a list of the expressions in which this
-        <phoebe.parameters.FloatParameter> constrains other Parameters.
-
-        See also:
-        * <phoebe.parameters.FloatParameter.is_constraint>
-        * <phoebe.parameters.FloatParameter.constrained_by>
-        * <phoebe.parameters.FloatParameter.constrains>
-        * <phoebe.parameters.FloatParameter.related_to>
-
-        Returns
-        -------
-        * (list of expressions)
-        """
-        expressions = []
-        for uniqueid in self._in_constraints:
-            expressions.append(self._bundle.get_parameter(context='constraint', uniqueid=uniqueid))
-        return expressions
-
-    @property
-    def constrains(self):
-        """
-        Returns a list of Parameters that are directly constrained by this
-         <phoebe.parameters.FloatParameter>.
-
-        See also:
-        * <phoebe.parameters.FloatParameter.constrains_indirect>
-        * <phoebe.parameters.FloatParameter.is_constraint>
-        * <phoebe.parameters.FloatParameter.constrained_by>
-        * <phoebe.parameters.FloatParameter.in_constraints>
-        * <phoebe.parameters.FloatParameter.related_to>
-
-         Returns
-         -------
-         * (list of Parameters)
-        """
-        params = []
-        for constraint in self.in_constraints:
-            for var in constraint._vars:
-                param = var.get_parameter()
-                if param.component == constraint.component and param.qualifier == constraint.qualifier:
-                    if param not in params and param.uniqueid != self.uniqueid:
-                        params.append(param)
-        return params
-
-    @property
-    def constrains_indirect(self):
-        """
-        Returns a list of Parameters that are directly or indirectly constrained by this
-         <phoebe.parameters.FloatParameter>.
-
-        See also:
-        * <phoebe.parameters.FloatParameter.constrains>
-        * <phoebe.parameters.FloatParameter.is_constraint>
-        * <phoebe.parameters.FloatParameter.constrained_by>
-        * <phoebe.parameters.FloatParameter.in_constraints>
-        * <phoebe.parameters.FloatParameter.related_to>
-
-         Returns
-         -------
-         * (list of Parameters)
-        """
-        params = self.constrains
-        for param in params:
-            for p in param.constrains_indirect:
-                if p not in params:
-                    params.append(p)
-        return params
-
-    @property
-    def related_to(self):
-        """
-        Returns a list of all parameters that are either constrained by or
-        constrain this parameter.
-
-        See also:
-        * <phoebe.parameters.FloatParameter.is_constraint>
-        * <phoebe.parameters.FloatParameter.constrained_by>
-        * <phoebe.parameters.FloatParameter.in_constraints>
-        * <phoebe.parameters.FloatParameter.constrains>
-
-         Returns
-         -------
-         * (list of Parameters)
-        """
-        params = []
-        constraints = self.in_constraints
-        if self.is_constraint is not None:
-            constraints.append(self.is_constraint)
-
-        for constraint in constraints:
-            for var in constraint._vars:
-                param = var.get_parameter()
-                if param not in params and param.uniqueid != self.uniqueid:
-                    params.append(param)
-
-        return params
-
-
-=======
->>>>>>> 7c3be4e2
 class FloatArrayParameter(FloatParameter):
     def __init__(self, *args, **kwargs):
         """
