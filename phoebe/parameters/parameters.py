--- conflicted
+++ resolved
@@ -1260,11 +1260,7 @@
 
         return
 
-<<<<<<< HEAD
-    def _check_label(self, label, allow_overwrite_in_context=False):
-=======
     def _check_label(self, label, allow_overwrite=False):
->>>>>>> 2fe9644a
         """Check to see if the label is allowed."""
 
         if not isinstance(label, str):
@@ -1275,18 +1271,11 @@
                              .format(label))
         if not re.match("^[a-z,A-Z,0-9,_]*$", label):
             raise ValueError("label '{}' is forbidden - only alphabetic, numeric, and '_' characters are allowed in labels".format(label))
-<<<<<<< HEAD
-        if len(self.filter(twig=label, check_visible=False, check_default=False,
-                           check_advanced=False, check_single=False)):
-            # with the one exception of 'latest@model' where we allow overwriting
-            if not (allow_overwrite_in_context and self.filter(twig=label).context==allow_overwrite_in_context):
-                raise ValueError("label '{}' is already in use".format(label))
-=======
         if len(self.filter(twig=label, check_visible=False)) and not allow_overwrite:
             raise ValueError("label '{}' is already in use.  Remove first or pass overwrite=True, if available.".format(label))
->>>>>>> 2fe9644a
         if label[0] in ['_']:
             raise ValueError("first character of label is a forbidden character")
+
 
     def __add__(self, other):
         """Adding 2 PSs returns a new PS with items that are in either."""
