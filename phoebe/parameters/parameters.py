"""Parameters and ParameterSets.

General logic for all Parameters and ParameterSets which makeup the overall
framework of the PHOEBE 2.0 frontend.
"""

from phoebe.constraints.expression import ConstraintVar
# from phoebe.constraints import builtin
from phoebe.parameters.twighelpers import _uniqueid_to_uniquetwig
from phoebe.parameters.twighelpers import _twig_to_uniqueid
from phoebe.frontend import tabcomplete
from phoebe.dependencies import nparray
from phoebe.utils import parse_json

import sys
import random
import string
import functools
import itertools
import re
import sys
import os
import difflib
import time
import types
from collections import OrderedDict
from fnmatch import fnmatch
from copy import deepcopy
import readline
import numpy as np

import json
try:
    import ujson
except ImportError:
    _can_ujson = False
else:
    _can_ujson = True

import webbrowser
from datetime import datetime
try:
    import requests
except ImportError:
    _can_requests = False
else:
    _can_requests = True

if sys.version_info[0] == 3:
  unicode = str


# things needed to be imported at top-level for constraints to solve:
from numpy import sin, cos, tan, arcsin, arccos, arctan, sqrt

from phoebe import u
from phoebe import conf
from phoebe import list_passbands, list_installed_passbands, list_online_passbands, download_passband

if os.getenv('PHOEBE_ENABLE_SYMPY', 'TRUE').upper() == 'TRUE':
    try:
        import sympy
    except ImportError:
        _use_sympy = False
    else:
        _use_sympy = True
else:
    _use_sympy = False

_use_sympy = False
_is_server = False

if os.getenv('PHOEBE_ENABLE_PLOTTING', 'TRUE').upper() == 'TRUE':
    try:
        from phoebe.dependencies import autofig
    except (ImportError, TypeError):
        _use_autofig = False
    else:
        _use_autofig = True
else:
    _use_autofig = False

import logging
logger = logging.getLogger("PARAMETERS")
logger.addHandler(logging.NullHandler())


_parameter_class_that_require_bundle = ['HistoryParameter', 'TwigParameter',
                                        'ConstraintParameter', 'JobParameter']

_meta_fields_twig = ['time', 'qualifier', 'history', 'feature', 'component',
                     'dataset', 'constraint', 'compute', 'model', 'fitting',
                     'feedback', 'plugin', 'figure', 'kind',
                     'context']

_meta_fields_all = _meta_fields_twig + ['twig', 'uniquetwig', 'uniqueid']
_meta_fields_filter = _meta_fields_all + ['constraint_func', 'value']

_contexts = ['history', 'system', 'component', 'feature',
             'dataset', 'constraint', 'compute', 'model', 'fitting',
             'feedback', 'plugin', 'figure', 'setting']

# define a list of default_forbidden labels
# an individual ParameterSet may build on this list with components, datasets,
# etc for labels
# components and datasets should also forbid this list
_forbidden_labels = deepcopy(_meta_fields_all)

# forbid all "contexts"
_forbidden_labels += _contexts
_forbidden_labels += ['lc', 'lc_dep', 'lc_syn',
                      'rv', 'rv_dep', 'rv_syn',
                      'lp', 'lp_dep', 'lp_syn',
                      'sp', 'sp_dep', 'sp_syn',
                      'orb', 'orb_dep', 'orb_syn',
                      'mesh', 'mesh_dep', 'mesh_syn']

# forbid all "methods"
_forbidden_labels += ['value', 'adjust', 'prior', 'posterior', 'default_unit',
                      'unit', 'timederiv', 'visible_if', 'description', 'result']
# _forbidden_labels += ['parent', 'child']
_forbidden_labels += ['protomesh', 'pbmesh']
_forbidden_labels += ['component']
_forbidden_labels += ['bol']



# we also want to forbid any possible qualifiers
# from system:
_forbidden_labels = ['t0', 'ra', 'dec', 'epoch', 'distance', 'vgamma']

# from setting:
_forbidden_labels = ['phoebe_version', 'log_history', 'dict_filter', 'dict_set_all']

# from dataset:
_forbidden_labels = ['times', 'fluxes', 'sigmas', 'ld_func', 'ld_coeffs',
                     'passband', 'intens_weighting', 'pblum_ref', 'pblum', 'l3',
                     'exptime', 'rvs', 'wavelengths',
                     'flux_densities', 'profile_func', 'profile_rest', 'profile_sv',
                     'Ns', 'time_ecls', 'time_ephems', 'etvs',
                     'us', 'vs', 'ws', 'vus', 'vvs', 'vws',
                     'include_times', 'columns',
                     'uvw_elements', 'xyz_elements',
                     'pot', 'rpole', 'volume',
                     'xs', 'ys', 'zs', 'vxs', 'vys', 'vzs',
                     'nxs', 'nys', 'nzs', 'nus', 'nvs', 'nws',
                     'areas', 'rs', 'rprojs', 'loggs', 'teffs', 'mus',
                     'visible_centroids', 'visibilities',
                     'intensities', 'normal_intensities', 'abs_normal_intensities',
                     'boost_factors', 'ldint', 'ptfarea', 'pblum', 'abs_pblum']

# from compute:
_forbidden_labels += ['enabled', 'dynamics_method', 'ltte',
                      'gr', 'stepsize', 'integrator',
                      'irrad_method', 'boosting_method', 'mesh_method', 'distortion_method',
                      'ntriangles',
                      'mesh_offset', 'mesh_init_phi', 'horizon_method', 'eclipse_method',
                      'atm', 'lc_method', 'rv_method', 'fti_method', 'etv_method',
                      'gridsize', 'refl_num', 'ie',
                      'stepsize', 'orbiterror', 'ringsize'
                      ]

# from feature:
_forbidden_labels += ['colat', 'long', 'radius', 'relteff',
                      'radamp', 'freq', 'l', 'm', 'teffext'
                      ]

# ? and * used for wildcards in twigs
_twig_delims = ' \t\n`~!#$%^&)-=+]{}\\|;,<>/:'


_singular_to_plural = {'time': 'times', 'flux': 'fluxes', 'sigma': 'sigmas',
                       'rv': 'rvs', 'flux_density': 'flux_densities',
                       'time_ecl': 'time_ecls', 'time_ephem': 'time_ephems', 'N': 'Ns',
                       'x': 'xs', 'y': 'ys', 'z': 'zs', 'vx': 'vxs', 'vy': 'vys',
                       'vz': 'vzs', 'nx': 'nxs', 'ny': 'nys', 'nz': 'nzs',
                       'u': 'us', 'v': 'vs', 'w': 'ws', 'vu': 'vus', 'vv': 'vvs',
                       'vw': 'vws', 'nu': 'nus', 'nv': 'nvs', 'nw': 'nws',
                       'cosbeta': 'cosbetas', 'logg': 'loggs', 'teff': 'teffs',
                       'r': 'rs', 'rproj': 'rprojs', 'mu': 'mus',
                       'visibility': 'visibilities'}
_plural_to_singular = {v:k for k,v in _singular_to_plural.items()}

def send_if_client(fctn):
    """Intercept and send to the server if bundle is in client mode."""
    @functools.wraps(fctn)
    def _send_if_client(self, *args, **kwargs):
        fctn_map = {'set_quantity': 'set_value',
                    'set_value': 'set_value',
                    'set_default_unit': 'set_default_unit'}
        b = self._bundle
        if b is not None and b.is_client:
            # TODO: self._filter???
            # TODO: args???
            method = fctn_map.get(fctn.__name__, 'bundle_method')
            d = self._filter if hasattr(self, '_filter') \
                else {'uniqueid': self.uniqueid}
            d['bundleid'] = b._bundleid
            d['args'] = args
            d['fctn'] = fctn.__name__
            for k, v in kwargs.items():
                if hasattr(v, 'to_json'):
                    v = v.to_json()
                d[k] = v

            logger.info('emitting {} ({}) to server'.format(method, d))
            b._socketio.emit(method, d)

            if fctn.__name__ in ['run_compute', 'run_fitting']:
                # then we're expecting a quick response with an added jobparam
                # let's add that now
                self._bundle.client_update()
        else:
            return fctn(self, *args, **kwargs)
    return _send_if_client


def update_if_client(fctn):
    """Intercept and check updates from server if bundle is in client mode."""
    @functools.wraps(fctn)
    def _update_if_client(self, *args, **kwargs):
        b = self._bundle
        if b is None or not hasattr(b, 'is_client'):
            return fctn(self, *args, **kwargs)
        elif b.is_client and \
                (b._last_client_update is None or
                (datetime.now() - b._last_client_update).seconds > 1):

            b.client_update()
        return fctn(self, *args, **kwargs)
    return _update_if_client


def _uniqueid(n=30):
    """Return a unique string with length n.

    :parameter int N: number of character in the uniqueid
    :return: the uniqueid
    :rtype: str
    """
    return ''.join(random.SystemRandom().choice(
                   string.ascii_uppercase + string.ascii_lowercase)
                   for _ in range(n))

def _is_unit(unit):
    return isinstance(unit, u.Unit) or isinstance(unit, u.CompositeUnit) or isinstance(unit, u.IrreducibleUnit)


def parameter_from_json(dictionary, bundle=None):
    """Load a single parameter from a JSON dictionary.

    Arguments
    ----------
    * `parameter` (dict): the dictionarry containing the parameter information
    * `bundle` (<phoebe.frontend.bundle.Bundle>, optional): the bundle object
        that the parameter will be attached to

    Returns
    --------
    * an instantiated <phoebe.parameters.Parameter> object>
    """
    if isinstance(dictionary, str):
        dictionary = json.loads(dictionary, object_pairs_hook=parse_json)

    classname = dictionary.pop('Class')

    if classname not in _parameter_class_that_require_bundle:
        bundle = None

    # now let's do some dirty magic and get the actual classitself
    # from THIS module.  __name__ is a string to lookup this module
    # from the sys.modules dictionary
    cls = getattr(sys.modules[__name__], classname)

    return cls._from_json(bundle, **dictionary)

def _instance_in(obj, *types):
    for typ in types:
        if isinstance(obj, typ):
            return True

    return False


class ParameterSet(object):
    """ParameterSet.

    The ParameterSet is an abstract list of Parameters which can then be
    filtered into another ParameterSet or Parameter by filtering on set tags of
    the Parameter or on "twig" notation (a single string using '@' symbols to
    separate these same tags).
    """

    def __init__(self, params=[]):
        """Initialize a new ParameterSet.

        Arguments
        ---------
        * `params` (list, optional, default=[]): list of
            <phoebe.parameters.Parameter> objects.

        Returns:
        --------
        * an instantiated <phoebe.parameters.ParameterSet>.
        """
        self._bundle = None
        self._filter = {}

        if len(params) and not isinstance(params[0], Parameter):
            # then attempt to load as if json
            self._params = []
            for param_dict in params:
                self._params += [parameter_from_json(param_dict, self)]

            for param in self._params:
                param._bundle = self
        else:
            self._params = params

        self._qualifier = None
        self._time = None
        self._history = None
        self._component = None
        self._dataset = None
        self._constraint = None
        self._compute = None
        self._model = None
        self._fitting = None
        self._feedback = None
        self._plugin = None
        self._figure = None
        self._kind = None
        self._context = None

        # just as a dummy, this'll be filled and handled by to_dict()
        self._next_field = 'key'

        self._set_meta()

        # force an update to _next_field
        self.to_dict()

        # set tab completer
        readline.set_completer(tabcomplete.Completer().complete)
        readline.set_completer_delims(_twig_delims)
        readline.parse_and_bind("tab: complete")

    def __repr__(self):
        """Representation for the ParameterSet."""
        self.to_dict()  # <-- to force an update to _next_field
        if len(self._params):
            if len(self.keys()) and self.keys()[0] is not None:
                return "<ParameterSet: {} parameters | {}s: {}>"\
                    .format(len(self._params),
                            self._next_field,
                            ', '.join(self.keys()))
            else:
                return "<ParameterSet: {} parameters>"\
                    .format(len(self._params))
        else:
            return "<ParameterSet: EMPTY>"

    def __str__(self):
        """String representation for the ParameterSet."""
        if len(self._params):
            param_info = "\n".join([p.to_string_short() for p in self._params])
        else:
            param_info = "NO PARAMETERS"

        return "ParameterSet: {} parameters\n".format(len(self._params))+param_info

    @property
    def meta(self):
        """Dictionary of all meta-tags.

        This is a shortcut to the <phoebe.parameters.ParameterSet.get_meta> method.
        See <phoebe.parameters.ParameterSet.get_meta> for the ability to ignore
        certain keys.

        See all the meta-tag properties that are shared by ALL Parameters. If a
        given value is 'None', that means that it is not shared among ALL
        Parameters.  To see the different values among the Parameters, you can
        access that attribute.

        For example: if `ps.meta['context'] == None`, you can see all values
        through `ps.contexts`.

        See also:
        * <phoebe.parameters.ParameterSet.tags>

        Returns
        ----------
        * (dict) an ordered dictionary of all tag properties
        """
        return self.get_meta()

    def get_meta(self, ignore=['uniqueid']):
        """Dictionary of all meta-tags, with option to ignore certain tags.

        See all the meta-tag properties that are shared by ALL Parameters.
        If a given value is 'None', that means that it is not shared
        among ALL Parameters.  To see the different values among the
        Parameters, you can access that attribute.

        For example: if `ps.meta['context'] == None`, you can see all values
        through `ps.contexts`.

        See also:
        * <phoebe.parameters.ParameterSet.meta>
        * <phoebe.parameters.ParameterSet.tags>
        * <phoebe.parameters.Parameter.get_meta>

        Arguments
        -----------
        * `ignore` (list, optional, default=['uniqueid']): list of keys to exclude
            from the returned dictionary.

        Returns
        ----------
        * (dict) an ordered dictionary of all tag properties
        """
        return OrderedDict([(k, getattr(self, k))
                            for k in _meta_fields_twig
                            if k not in ignore])

    def set_meta(self, **kwargs):
        """Set the value of tags for all Parameters in this ParameterSet.

        Arguments
        -----------
        * `**kwargs`: tag value pairs to be set for all <phoebe.parameters.Parameter>
            objects in this <phoebe.parameters.ParameterSet>
        """
        for param in self.to_list():
            for k, v in kwargs.items():
                # Here we'll set the attributes (_context, _qualifier, etc)
                if getattr(param, '_{}'.format(k)) is None:
                    setattr(param, '_{}'.format(k), v)

    @property
    def tags(self):
        """Returns a dictionary that lists all available tags that can be used
        for further filtering.

        See also:
        * <phoebe.parameters.ParameterSet.meta>
        * <phoebe.parameters.Parameter.meta>

        Will include entries from the plural attributes:
        * <phoebe.parameters.ParameterSet.contexts>
        * <phoebe.parameters.ParameterSet.kinds>
        * <phoebe.parameters.ParameterSet.models>
        * <phoebe.parameters.ParameterSet.computes>
        * <phoebe.parameters.ParameterSet.constraints>
        * <phoebe.parameters.ParameterSet.datasets>
        * <phoebe.parameters.ParameterSet.components>
        * <phoebe.parameters.ParameterSet.features>
        * <phoebe.parameters.ParameterSet.times>
        * <phoebe.parameters.ParameterSet.qualifiers>

        Returns
        ----------
        * (dict) a dictionary of all plural tag attributes.
        """
        ret = {}
        for typ in _meta_fields_twig:
            if typ in ['uniqueid', 'plugin', 'feedback', 'fitting', 'history', 'twig', 'uniquetwig']:
                continue

            k = '{}s'.format(typ)
            ret[k] = getattr(self, k)

        return ret

    @property
    def uniqueids(self):
        """Return a list of all uniqueids in this ParameterSet.

        See also:
        * <phoebe.parameters.ParameterSet.tags>

        There is no singular version for uniqueid for a ParameterSet.  At the
        <phoebe.parameters.Parameter>, see <phoebe.parameters.Parameter.uniqueid>.

        Returns
        --------
        * (list) a list of all uniqueids for each <phoebe.parameters.Parameter>
            in this <phoebe.parmaeters.ParameterSet>
        """
        return [p.uniqueid for p in self.to_list()]

    @property
    def twigs(self):
        """Return a list of all twigs in this ParameterSet.

        See also:
        * <phoebe.parameters.ParameterSet.common_twig>
        * <phoebe.parameters.ParameterSet.tags>

        There is no singular version for twig for a ParameterSet.  At the
        <phoebe.parameters.Parameter>, see <phoebe.parameters.Parameter.twig>.

        Returns
        --------
        * (list) a list of all twigs for each <phoebe.parameters.Parameter>
            in this <phoebe.parmaeters.ParameterSet>
        """
        return [p.twig for p in self.to_list()]

    @property
    def common_twig(self):
        """
        The twig that is common between all items in this ParameterSet.
        This twig gives a single string which can point back to this ParameterSet
        (but may include other entries as well).

        See also:
        * <phoebe.parameters.ParameterSet.twigs>

        Returns
        -----------
        * (string) common twig of Parameters in the ParameterSet
        """
        return "@".join([getattr(self, k) for k in _meta_fields_twig if self.meta.get(k) is not None])

    @property
    def qualifier(self):
        """Return the value for qualifier if shared by ALL Parameters.

        If the value is not shared by ALL, then None will be returned.  To see
        all the qualifiers of all parameters, see <phoebe.parameters.ParameterSet.qualifiers>.

        To see the value of a single <phoebe.parameters.Parameter> object, see
        <phoebe.parameters.Parameter.qualifier>.

        Returns
        --------
        (string or None) the value if shared by ALL <phoebe.parameters.Parameter>
            objects in the <phoebe.parmaters.ParameterSet>, otherwise None
        """
        return self._qualifier

    @property
    def qualifiers(self):
        """Return a list of all qualifiers in this ParameterSet.

        See also:
        * <phoebe.parameters.ParameterSet.tags>

        For the singular version, see:
        * <phoebe.parameters.ParameterSet.qualifier>

        Returns
        --------
        * (list) a list of all qualifiers for each <phoebe.parameters.Parameter>
            in this <phoebe.parmaeters.ParameterSet>
        """
        return list(self.to_dict(field='qualifier').keys())

    @property
    def time(self):
        """Return the value for time if shared by ALL Parameters.

        If the value is not shared by ALL, then None will be returned.  To see
        all the qualifiers of all parameters, see <phoebe.parameters.ParameterSet.times>.

        To see the value of a single <phoebe.parameters.Parameter> object, see
        <phoebe.parameters.Parameter.time>.

        Returns
        --------
        (string or None) the value if shared by ALL <phoebe.parameters.Parameter>
            objects in the <phoebe.parmaters.ParameterSet>, otherwise None
        """
        return str(self._time) if self._time is not None else None

    @property
    def times(self):
        """Return a list of all the times of the Parameters.

        See also:
        * <phoebe.parameters.ParameterSet.tags>

        For the singular version, see:
        * <phoebe.parameters.ParameterSet.time>

        Returns
        --------
        * (list) a list of all times for each <phoebe.parameters.Parameter>
            in this <phoebe.parmaeters.ParameterSet>
        """
        return list(self.to_dict(field='time').keys())

    @property
    def history(self):
        """Return the value for history if shared by ALL Parameters.

        If the value is not shared by ALL, then None will be returned.  To see
        all the qualifiers of all parameters, see <phoebe.parameters.ParameterSet.histories>
        or <phoebe.parameters.ParameterSet.historys>.

        To see the value of a single <phoebe.parameters.Parameter> object, see
        <phoebe.parameters.Parameter.history>.

        Returns
        --------
        (string or None) the value if shared by ALL <phoebe.parameters.Parameter>
            objects in the <phoebe.parmaters.ParameterSet>, otherwise None
        """
        return self._history

    @property
    def histories(self):
        """Return a list of all the histories of the Parameters.

        See also:
        * <phoebe.parameters.ParameterSet.tags>

        For the singular version, see:
        * <phoebe.parameters.ParameterSet.history>

        Returns
        --------
        * (list) a list of all histories for each <phoebe.parameters.Parameter>
            in this <phoebe.parmaeters.ParameterSet>
        """
        return list(self.to_dict(field='history').keys())

    @property
    def historys(self):
        """Return a list of all the histories of the Parameters.

        Shortcut to <phoebe.parameters.ParameterSet.histories>

        See also:
        * <phoebe.parameters.ParameterSet.tags>

        For the singular version, see:
        * <phoebe.parameters.ParameterSet.history>

        Returns
        --------
        * (list) a list of all twigs for each <phoebe.parameters.Parameter>
            in this <phoebe.parmaeters.ParameterSet>
        """
        return self.histories


    @property
    def feature(self):
        """Return the value for feature if shared by ALL Parameters.

        If the value is not shared by ALL, then None will be returned.  To see
        all the qualifiers of all parameters, see <phoebe.parameters.ParameterSet.features>.

        To see the value of a single <phoebe.parameters.Parameter> object, see
        <phoebe.parameters.Parameter.feature>.

        Returns
        --------
        (string or None) the value if shared by ALL <phoebe.parameters.Parameter>
            objects in the <phoebe.parmaters.ParameterSet>, otherwise None
        """
        return self._feature

    @property
    def features(self):
        """Return a list of all this features of teh Parameters.

        See also:
        * <phoebe.parameters.ParameterSet.tags>

        For the singular version, see:
        * <phoebe.parameters.ParameterSet.feature>

        Returns
        --------
        * (list) a list of all features for each <phoebe.parameters.Parameter>
            in this <phoebe.parmaeters.ParameterSet>
        """
        return list(self.to_dict(field='feature').keys())


    # @property
    # def properties(self):
    #     """Return a list of all the properties of the Parameters.
    #
    #     :return: list of strings
    #     """
    #     return self.to_dict(field='feature').keys()

    @property
    def component(self):
        """Return the value for component if shared by ALL Parameters.

        If the value is not shared by ALL, then None will be returned.  To see
        all the qualifiers of all parameters, see <phoebe.parameters.ParameterSet.components>.

        To see the value of a single <phoebe.parameters.Parameter> object, see
        <phoebe.parameters.Parameter.component>.

        Returns
        --------
        (string or None) the value if shared by ALL <phoebe.parameters.Parameter>
            objects in the <phoebe.parmaters.ParameterSet>, otherwise None
        """
        return self._component

    @property
    def components(self):
        """Return a list of all the components of the Parameters.

        See also:
        * <phoebe.parameters.ParameterSet.tags>

        For the singular version, see:
        * <phoebe.parameters.ParameterSet.component>

        Returns
        --------
        * (list) a list of all components for each <phoebe.parameters.Parameter>
            in this <phoebe.parmaeters.ParameterSet>
        """
        return [c for c in self.to_dict(field='component').keys() if c!='_default']

    @property
    def dataset(self):
        """Return the value for dataset if shared by ALL Parameters.

        If the value is not shared by ALL, then None will be returned.  To see
        all the qualifiers of all parameters, see <phoebe.parameters.ParameterSet.datasets>.

        To see the value of a single <phoebe.parameters.Parameter> object, see
        <phoebe.parameters.Parameter.dataset>.

        Returns
        --------
        (string or None) the value if shared by ALL <phoebe.parameters.Parameter>
            objects in the <phoebe.parmaters.ParameterSet>, otherwise None
        """
        return self._dataset

    @property
    def datasets(self):
        """Return a list of all the datasets of the Parameters.

        See also:
        * <phoebe.parameters.ParameterSet.tags>

        For the singular version, see:
        * <phoebe.parameters.ParameterSet.dataset>

        Returns
        --------
        * (list) a list of all datasets for each <phoebe.parameters.Parameter>
            in this <phoebe.parmaeters.ParameterSet>
        """
        return [d for d in self.to_dict(field='dataset').keys() if d!='_default']

    @property
    def constraint(self):
        """Return the value for constraint if shared by ALL Parameters.

        If the value is not shared by ALL, then None will be returned.  To see
        all the qualifiers of all parameters, see <phoebe.parameters.ParameterSet.constraints>.

        To see the value of a single <phoebe.parameters.Parameter> object, see
        <phoebe.parameters.Parameter.constraint>.

        Returns
        --------
        (string or None) the value if shared by ALL <phoebe.parameters.Parameter>
            objects in the <phoebe.parmaters.ParameterSet>, otherwise None
        """
        return self._constraint

    @property
    def constraints(self):
        """Return a list of all the constraints of the Parameters.

        See also:
        * <phoebe.parameters.ParameterSet.tags>

        For the singular version, see:
        * <phoebe.parameters.ParameterSet.constraint>

        Returns
        --------
        * (list) a list of all constraints for each <phoebe.parameters.Parameter>
            in this <phoebe.parmaeters.ParameterSet>
        """
        return list(self.to_dict(field='constraint').keys())

    @property
    def compute(self):
        """Return the value for compute if shared by ALL Parameters.

        If the value is not shared by ALL, then None will be returned.  To see
        all the qualifiers of all parameters, see <phoebe.parameters.ParameterSet.computes>.

        To see the value of a single <phoebe.parameters.Parameter> object, see
        <phoebe.parameters.Parameter.compute>.

        Returns
        --------
        (string or None) the value if shared by ALL <phoebe.parameters.Parameter>
            objects in the <phoebe.parmaters.ParameterSet>, otherwise None
        """
        return self._compute

    @property
    def computes(self):
        """Return a list of all the computes of the Parameters.

        See also:
        * <phoebe.parameters.ParameterSet.tags>

        For the singular version, see:
        * <phoebe.parameters.ParameterSet.compute>

        Returns
        --------
        * (list) a list of all computes for each <phoebe.parameters.Parameter>
            in this <phoebe.parmaeters.ParameterSet>
        """
        return list(self.to_dict(field='compute').keys())

    @property
    def model(self):
        """Return the value for model if shared by ALL Parameters.

        If the value is not shared by ALL, then None will be returned.  To see
        all the qualifiers of all parameters, see <phoebe.parameters.ParameterSet.models>.

        To see the value of a single <phoebe.parameters.Parameter> object, see
        <phoebe.parameters.Parameter.model>.

        Returns
        --------
        (string or None) the value if shared by ALL <phoebe.parameters.Parameter>
            objects in the <phoebe.parmaters.ParameterSet>, otherwise None
        """
        return self._model

    @property
    def models(self):
        """Return a list of all the models of the Parameters.

        See also:
        * <phoebe.parameters.ParameterSet.tags>

        For the singular version, see:
        * <phoebe.parameters.ParameterSet.model>

        Returns
        --------
        * (list) a list of all models for each <phoebe.parameters.Parameter>
            in this <phoebe.parmaeters.ParameterSet>
        """
        return list(self.to_dict(field='model').keys())

    @property
    def fitting(self):
        """Return the value for fitting if shared by ALL Parameters.

        If the value is not shared by ALL, then None will be returned.  To see
        all the qualifiers of all parameters, see <phoebe.parameters.ParameterSet.fittings>.

        To see the value of a single <phoebe.parameters.Parameter> object, see
        <phoebe.parameters.Parameter.fitting>.

        Returns
        --------
        (string or None) the value if shared by ALL <phoebe.parameters.Parameter>
            objects in the <phoebe.parmaters.ParameterSet>, otherwise None
        """
        return self._fitting

    @property
    def fittings(self):
        """Return a list of all the fittings of the Parameters.

        See also:
        * <phoebe.parameters.ParameterSet.tags>

        For the singular version, see:
        * <phoebe.parameters.ParameterSet.fitting>

        Returns
        --------
        * (list) a list of all fittings for each <phoebe.parameters.Parameter>
            in this <phoebe.parmaeters.ParameterSet>
        """
        return list(self.to_dict(field='fitting').keys())

    @property
    def feedback(self):
        """Return the value for feedback if shared by ALL Parameters.

        If the value is not shared by ALL, then None will be returned.  To see
        all the qualifiers of all parameters, see <phoebe.parameters.ParameterSet.feedbacks>.

        To see the value of a single <phoebe.parameters.Parameter> object, see
        <phoebe.parameters.Parameter.feedback>.

        Returns
        --------
        (string or None) the value if shared by ALL <phoebe.parameters.Parameter>
            objects in the <phoebe.parmaters.ParameterSet>, otherwise None
        """
        return self._feedback

    @property
    def feedbacks(self):
        """Return a list of all the feedbacks of the Parameters.

        See also:
        * <phoebe.parameters.ParameterSet.tags>

        For the singular version, see:
        * <phoebe.parameters.ParameterSet.feedback>

        Returns
        --------
        * (list) a list of all feedbacks for each <phoebe.parameters.Parameter>
            in this <phoebe.parmaeters.ParameterSet>
        """
        return list(self.to_dict(field='feedback').keys())

    @property
    def plugin(self):
        """Return the value for plugin if shared by ALL Parameters.

        If the value is not shared by ALL, then None will be returned.  To see
        all the qualifiers of all parameters, see <phoebe.parameters.ParameterSet.plugins>.

        To see the value of a single <phoebe.parameters.Parameter> object, see
        <phoebe.parameters.Parameter.plugin>.

        Returns
        --------
        (string or None) the value if shared by ALL <phoebe.parameters.Parameter>
            objects in the <phoebe.parmaters.ParameterSet>, otherwise None
        """
        return self._plugin

    @property
    def plugins(self):
        """Return a list of all the plugins of the Parameters.

        See also:
        * <phoebe.parameters.ParameterSet.tags>

        For the singular version, see:
        * <phoebe.parameters.ParameterSet.plugin>

        Returns
        --------
        * (list) a list of all plugins for each <phoebe.parameters.Parameter>
            in this <phoebe.parmaeters.ParameterSet>
        """
        return list(self.to_dict(field='plugin').keys())


    @property
    def figure(self):
        """Return the value for figure if shared by ALL Parameters.

        If the value is not shared by ALL, then None will be returned.  To see
        all the figures of all parameters, see :func:`figures`.

        :return: str or None
        """
        return self._figure

    @property
    def figures(self):
        """Return a list of all the plots of the Parameters.

        :return: list of strings
        """
        return self.to_dict(field='figure').keys()

    @property
    def kind(self):
        """Return the value for kind if shared by ALL Parameters.

        If the value is not shared by ALL, then None will be returned.  To see
        all the qualifiers of all parameters, see <phoebe.parameters.ParameterSet.kinds>.

        To see the value of a single <phoebe.parameters.Parameter> object, see
        <phoebe.parameters.Parameter.kind>.

        Returns
        --------
        (string or None) the value if shared by ALL <phoebe.parameters.Parameter>
            objects in the <phoebe.parmaters.ParameterSet>, otherwise None
        """
        return self._kind

    @property
    def kinds(self):
        """Return a list of all the kinds of the Parameters.

        See also:
        * <phoebe.parameters.ParameterSet.tags>

        For the singular version, see:
        * <phoebe.parameters.ParameterSet.kind>

        Returns
        --------
        * (list) a list of all kinds for each <phoebe.parameters.Parameter>
            in this <phoebe.parmaeters.ParameterSet>
        """
        return list(self.to_dict(field='kind').keys())

    @property
    def context(self):
        """Return the value for context if shared by ALL Parameters.

        If the value is not shared by ALL, then None will be returned.  To see
        all the qualifiers of all parameters, see <phoebe.parameters.ParameterSet.contexts>.

        To see the value of a single <phoebe.parameters.Parameter> object, see
        <phoebe.parameters.Parameter.context>.

        Returns
        --------
        (string or None) the value if shared by ALL <phoebe.parameters.Parameter>
            objects in the <phoebe.parmaters.ParameterSet>, otherwise None
        """
        return self._context

    @property
    def contexts(self):
        """Return a list of all the contexts of the Parameters.

        See also:
        * <phoebe.parameters.ParameterSet.tags>

        For the singular version, see:
        * <phoebe.parameters.ParameterSet.context>

        Returns
        --------
        * (list) a list of all contexts for each <phoebe.parameters.Parameter>
            in this <phoebe.parmaeters.ParameterSet>
        """
        return list(self.to_dict(field='context').keys())

    def _set_meta(self):
        """
        set the meta fields of the ParameterSet as those that are shared
        by ALL parameters in the ParameterSet.  For any fields that are
        not
        """
        # we want to set meta-fields that are shared by ALL params in the PS
        for field in _meta_fields_twig:
            keys_for_this_field = set([getattr(p, field)
                                       for p in self.to_list()
                                       if getattr(p, field) is not None])
            if len(keys_for_this_field)==1:
                setattr(self, '_'+field, list(keys_for_this_field)[0])
            else:
                setattr(self, '_'+field, None)

    def _uniquetwig(self, twig, force_levels=['qualifier']):
        """
        get the least unique twig for the parameter given by twig that
        will return this single result for THIS PS

        :parameter str twig: a twig that will return a single Parameter from
                THIS PS
        :parameter list force_levels: (optional) a list of "levels"
            (eg. context) that should be included whether or not they are
            necessary
        :return: the unique twig
        :rtype: str
        """
        for_this_param = self.filter(twig, check_visible=False)

        metawargs = {}

        # NOTE: self.contexts is INCREDIBLY expensive
        # if len(self.contexts) and 'context' not in force_levels:
        if 'context' not in force_levels:
            # then let's force context to be included
            force_levels.append('context')

        for k in force_levels:
            metawargs[k] = getattr(for_this_param, k)

        prev_count = len(self)
        # just to fake in case no metawargs are passed at all
        ps_for_this_search = []
        for k in _meta_fields_twig:
            metawargs[k] = getattr(for_this_param, k)
            if getattr(for_this_param, k) is None:
                continue

            ps_for_this_search = self.filter(check_visible=False, **metawargs)

            if len(ps_for_this_search) < prev_count and k not in force_levels:
                prev_count = len(ps_for_this_search)
            elif k not in force_levels:
                # this didn't help us
                metawargs[k] = None

        if len(ps_for_this_search) != 1:
            # TODO: after fixing regex in twig (t0type vs t0)
            # change this to raise Error instead of return
            return twig

        # now we go in the other direction and try to remove each to make sure
        # the count goes up
        for k in _meta_fields_twig:
            if metawargs[k] is None or k in force_levels:
                continue

            ps_for_this_search = self.filter(check_visible=False,
                                             **{ki: metawargs[k]
                                                for ki in _meta_fields_twig
                                                if ki != k})

            if len(ps_for_this_search) == 1:
                # then we didn't need to use this tag
                metawargs[k] = None

        # and lastly, we make sure that the tag corresponding to the context
        # is present
        context = for_this_param.context
        if hasattr(for_this_param, context):
            metawargs[context] = getattr(for_this_param, context)

        return "@".join([metawargs[k]
                         for k in _meta_fields_twig
                         if metawargs[k] is not None])

    def _attach_params(self, params, **kwargs):
        """Attach a list of parameters (or ParameterSet) to this ParameterSet.

        :parameter list params: list of parameters, or ParameterSet
        :parameter **kwargs: attributes to set for each parameter (ie tags)
        """
        lst = params.to_list() if isinstance(params, ParameterSet) else params
        for param in lst:
            param._bundle = self

            for k, v in kwargs.items():
                # Here we'll set the attributes (_context, _qualifier, etc)
                if getattr(param, '_{}'.format(k)) is None:
                    setattr(param, '_{}'.format(k), v)
            self._params.append(param)

        self._check_copy_for()

        return

    def _check_copy_for(self):
        """Check the value of copy_for and make appropriate copies."""
        if not self._bundle:
            return

        # read the following at your own risk - I just wrote it and it still
        # confuses me and baffles me that it works
        for param in self.to_list():
            if param.copy_for:
                # copy_for tells us how to filter and what set of attributes
                # needs a copy of this parameter
                #
                # copy_for = {'kind': ['star', 'disk', 'custombody'], 'component': '*'}
                # means that this should exist for each component (since that has a wildcard) which
                # has a kind in [star, disk, custombody]
                #
                # copy_for = {'kind': ['rv_dep'], 'component': '*', 'dataset': '*'}
                # means that this should exist for each component/dataset pair with the
                # rv_dep kind

                attrs = [k for k,v in param.copy_for.items() if '*' in v]
                # attrs is a list of the attributes for which we need a copy of
                # this parameter for any pair

                ps = self._bundle.filter(check_visible=False,
                                         check_default=False,
                                         check_advanced=False,
                                         check_single=False,
                                         force_ps=True, **param.copy_for)
                metawargs = {k:v for k,v in ps.meta.items() if v is not None and k in attrs}
                for k,v in param.meta.items():
                    if k not in ['twig', 'uniquetwig'] and k not in attrs:
                        metawargs[k] = v
                # metawargs is a list of the shared tags that will be used to filter for
                # existing parameters so that we know whether they already exist or
                # still need to be created

                # logger.debug("_check_copy_for {}: attrs={}".format(param.twig, attrs))
                for attrvalues in itertools.product(*(getattr(ps, '{}s'.format(attr)) for attr in attrs)):
                    # logger.debug("_check_copy_for {}: attrvalues={}".format(param.twig, attrvalues))
                    # for each attrs[i] (ie component), attrvalues[i] (star01)
                    # we need to look for this parameter, and if it does not exist
                    # then create it by copying param


                    for attr, attrvalue in zip(attrs, attrvalues):
                        #if attrvalue=='_default' and not getattr(param, attr):
                        #    print "SKIPPING", attr, attrvalue
                        #    continue
                        metawargs[attr] = attrvalue

                    # logger.debug("_check_copy_for {}: metawargs={}".format(param.twig, metawargs))
                    if not len(self._bundle.filter(check_visible=False, **metawargs)):
                        # then we need to make a new copy
                        logger.debug("copying '{}' parameter for {}".format(param.qualifier, {attr: attrvalue for attr, attrvalue in zip(attrs, attrvalues)}))

                        newparam = param.copy()

                        for attr, attrvalue in zip(attrs, attrvalues):
                            setattr(newparam, '_{}'.format(attr), attrvalue)

                        newparam._copy_for = False
                        if newparam._visible_if and newparam._visible_if.lower() == 'false':
                            newparam._visible_if = None
                        newparam._bundle = self._bundle

                        self._params.append(newparam)


                    # Now we need to handle copying constraints.  This can't be
                    # in the previous if statement because the parameters can be
                    # copied before constraints are ever attached.
                    if hasattr(param, 'is_constraint') and param.is_constraint:

                        param_constraint = param.is_constraint

                        copied_param = self._bundle.get_parameter(check_visible=False,
                                                                  check_default=False,
                                                                  check_advanced=False,
                                                                  check_single=False,
                                                                  **metawargs)

                        if not copied_param.is_constraint:
                            constraint_kwargs = param_constraint.constraint_kwargs.copy()
                            for attr, attrvalue in zip(attrs, attrvalues):
                                if attr in constraint_kwargs.keys():
                                    constraint_kwargs[attr] = attrvalue

                            logger.debug("copying constraint '{}' parameter for {}".format(param_constraint.constraint_func, {attr: attrvalue for attr, attrvalue in zip(attrs, attrvalues)}))
                            self.add_constraint(func=param_constraint.constraint_func, **constraint_kwargs)

        return

    def _check_label(self, label, allow_overwrite_in_context=False):
        """Check to see if the label is allowed."""

        if not isinstance(label, str):
            label = str(label)

        if label.lower() in _forbidden_labels:
            raise ValueError("'{}' is forbidden to be used as a label"
                             .format(label))
        if not re.match("^[a-z,A-Z,0-9,_]*$", label):
            raise ValueError("label '{}' is forbidden - only alphabetic, numeric, and '_' characters are allowed in labels".format(label))
        if len(self.filter(twig=label, check_visible=False, check_default=False,
                           check_advanced=False, check_single=False)):
            # with the one exception of 'latest@model' where we allow overwriting
            if not (allow_overwrite_in_context and self.filter(twig=label).context==allow_overwrite_in_context):
                raise ValueError("label '{}' is already in use".format(label))
        if label[0] in ['_']:
            raise ValueError("first character of label is a forbidden character")

    def __add__(self, other):
        """Adding 2 PSs returns a new PS with items that are in either."""
        if isinstance(other, Parameter):
            other = ParameterSet([other])

        if isinstance(other, ParameterSet):
            return ParameterSet(list(set(self._params + other._params)))
        else:
            raise NotImplementedError

    def __sub__(self, other):
        """Subtracting 2 PSs returns a new PS with items in the first but not second."""

        if isinstance(other, Parameter):
            other = ParameterSet([other])

        if isinstance(other, ParameterSet):
            return ParameterSet([p for p in self._params if p not in other._params])
        else:
            raise NotImplementedError

    def __mul__(self, other):
        """
        multiplying 2 PSs should return a new PS with items that are in both (ie AND logic)

        this is the same as chaining filter calls
        """
        if isinstance(other, Parameter):
            other = ParameterSet([other])

        if isinstance(other, ParameterSet):
            return ParameterSet([p for p in self._params if p in other._params])
        else:
            raise NotImplementedError

    @classmethod
    def open(cls, filename):
        """
        Open a ParameterSet from a JSON-formatted file.
        This is a constructor so should be called as:

        ```py
        ps = ParameterSet.open('test.json')
        ```

        See also:
        * <phoebe.parameters.Parameter.open>
        * <phoebe.frontend.bundle.Bundle.open>

        Arguments
        ---------
        * `filename` (string): relative or full path to the file

        Returns
        ---------
        * an instantiated <phoebe.parameters.ParameterSet> object
        """
        filename = os.path.expanduser(filename)
        f = open(filename, 'r')
        if _can_ujson:
            data = ujson.load(f)
        else:
            data = json.load(f, object_pairs_hook=parse_json)
        f.close()
        return cls(data)

    def save(self, filename, incl_uniqueid=False, compact=False):
        """
        Save the ParameterSet to a JSON-formatted ASCII file.

        See also:
        * <phoebe.parameters.Parameter.save>
        * <phoebe.frontend.bundle.Bundle.save>

        Arguments
        ----------
        * `filename` (string): relative or full path to the file
        * `incl_uniqueid` (bool, optional, default=False): whether to include
            uniqueids in the file (only needed if its necessary to maintain the
            uniqueids when reloading)
        * `compact` (bool, optional, default=False): whether to use compact
            file-formatting (may be quicker to save/load, but not as easily readable)

        Returns
        --------
        * (string) filename
        """
        filename = os.path.expanduser(filename)
        f = open(filename, 'w')
        if compact:
            if _can_ujson:
                ujson.dump(self.to_json(incl_uniqueid=incl_uniqueid), f,
                           sort_keys=False, indent=0)
            else:
                logger.warning("for faster compact saving, install ujson")
                json.dump(self.to_json(incl_uniqueid=incl_uniqueid), f,
                          sort_keys=False, indent=0)
        else:
            json.dump(self.to_json(incl_uniqueid=incl_uniqueid), f,
                      sort_keys=True, indent=0, separators=(',', ': '))
        f.close()

        return filename

    def ui(self, client='http://localhost:4200', **kwargs):
        """
        [NOT IMPLEMENTED]

        The bundle must be in client mode in order to open the web-interface.
        See <phoebe.frontend.bundle.Bundle.as_client> to switch to client mode.

        :parameter str client: URL of the running client which must be connected
            to the same server as the bundle
        :return: URL of the parameterset of this bundle in the client (will also
            attempt to open webbrowser)
        :rtype: str
        """
        if self._bundle is None or not self._bundle.is_client:
            raise ValueError("bundle must be in client mode")

        if len(kwargs):
            return self.filter(**kwargs).ui(client=client)

        querystr = "&".join(["{}={}".format(k, v)
                             for k, v in self._filter.items()])
        # print self._filter
        url = "{}/{}?{}".format(client, self._bundle._bundleid, querystr)

        logger.info("opening {} in browser".format(url))
        webbrowser.open(url)
        return url

    def to_list(self, **kwargs):
        """
        Convert the <phoebe.parameters.ParameterSet> to a list of
        <phoebe.parameters.Parameter> objects.

        Arguments
        ---------
        * `**kwargs`: filter arguments sent to
            <phoebe.parameters.ParameterSet.filter>

        Returns
        --------
        * (list) list of <phoebe.parameter.Parameter> objects
        """
        if kwargs:
            return self.filter(**kwargs).to_list()
        return self._params

    def tolist(self, **kwargs):
        """
        Alias of <phoebe.parameters.ParameterSet.to_list>

        Arguments
        ---------
        * `**kwargs`: filter arguments sent to
            <phoebe.parameters.ParameterSet.filter>

        Returns
        --------
        * (list) list of <phoebe.parameter.Parameter> objects
        """
        return self.to_list(**kwargs)

    def to_list_of_dicts(self, **kwargs):
        """
        Convert the <phoebe.parameters.ParameterSet> to a list of the dictionary
        representation of each <phoebe.parameters.Parameter>.

        See also:
        * <phoebe.parameters.Parameter.to_dict>

        Arguments
        ----------
        * `**kwargs`: filter arguments sent to
            <phoebe.parameters.ParameterSet.filter>

        Returns
        --------
        * (list of dicts) list of dictionaries, with each entry in the list
            representing a single <phoebe.parameters.Parameter> object converted
            to a dictionary via <phoebe.parameters.Parameter.to_dict>.
        """
        if kwargs:
            return self.filter(**kwargs).to_list_of_dicts()
        return [param.to_dict() for param in self._params]

    def __dict__(self):
        """Dictionary representation of a ParameterSet."""
        return self.to_dict()

    def to_flat_dict(self, **kwargs):
        """
        Convert the <phoebe.parameters.ParameterSet> to a flat dictionary, with
        keys being uniquetwigs to access the parameter and values being the
        <phoebe.parameters.Parameter> objects themselves.

        See also:
        * <phoebe.parameters.Parameter.uniquetwig>

        Arguments
        ----------
        * `**kwargs`: filter arguments sent to
            <phoebe.parameters.ParameterSet.filter>

        Returns
        --------
        * (dict) uniquetwig: Parameter pairs.
        """
        if kwargs:
            return self.filter(**kwargs).to_flat_dict()
        return {param.uniquetwig: param for param in self._params}

    def to_dict(self, field=None, include_none=False, **kwargs):
        """
        Convert the <phoebe.parameters.ParameterSet> to a structured (nested)
        dictionary to allow traversing the structure from the bottom up.

        See also:
        * <phoebe.parameters.ParameterSet.to_json>
        * <phoebe.parameters.ParameterSet.keys>
        * <phoebe.parameters.ParameterSet.values>
        * <phoebe.parameters.ParameterSet.items>

        Arguments
        ----------
        * `field` (string, optional, default=None): build the dictionary with
            keys at a given level/field.  Can be any of the keys in
            <phoebe.parameters.ParameterSet.meta>.  If None, the keys will be
            the lowest level in which Parameters have different values.

        Returns
        ---------
        * (dict) dictionary of <phoebe.parameters.ParameterSet> or
            <phoebe.parameters.Parameter> objects.
        """
        if kwargs:
            return self.filter(**kwargs).to_dict(field=field)

        if field is not None:
            keys_for_this_field = set([getattr(p, field)
                                       for p in self.to_list()
                                       if getattr(p, field) is not None])
            d = {k: self.filter(check_visible=False, **{field: k}) for k in keys_for_this_field}
            if include_none:
                d_None = ParameterSet([p for p in self.to_list() if getattr(p, field) is None])
                if len(d_None):
                    d[None] = d_None

            return d

        # we want to find the first level (from the bottom) in which filtering
        # further would shorten the list (ie there are more than one unique
        # item for that field)

        # so let's go through the fields in reverse (context up to (but not
        # including) qualifier)
        for field in reversed(_meta_fields_twig[1:]):
            # then get the unique keys in this field among the params in this
            # PS
            keys_for_this_field = set([getattr(p, field)
                                       for p in self.to_list()
                                       if getattr(p, field) is not None])
            # and if there are more than one, then return a dictionary with
            # those keys and the ParameterSet of the matching items
            if len(keys_for_this_field) > 1:
                self._next_field = field
                return {k: self.filter(check_visible=False, **{field: k})
                        for k in keys_for_this_field}

        # if we've survived, then we're at the bottom and only have times or
        # qualifier left
        if self.context in ['hierarchy']:
            self._next_field = 'qualifier'
            return {param.qualifier: param for param in self._params}
        else:
            self._next_field = 'time'
            return {param.time: param for param in self._params}

    def keys(self):
        """
        Return the keys from <phoebe.parameters.ParameterSet.to_dict>

        Returns
        ---------
        * (list) list of strings
        """
        return list(self.__dict__().keys())

    def values(self):
        """
        Return the values from <phoebe.parmaeters.ParameterSet.to_dict>

        Returns
        -------
        * (list) list of <phoebe.paramters.ParameterSet> or
            <phoebe.parameters.Parameter> objects.
        """
        return self.__dict__().values()

    def items(self):
        """
        Returns the items (key, value pairs) from
        <phoebe.parmaeters.ParameterSet.to_dict>.

        :return: string, :class:`Parameter` or :class:`ParameterSet` pairs
        """
        return self.__dict__().items()

    def set(self, key, value, **kwargs):
        """
        Set the value of a <phoebe.parameters.Parameter> in the
        <phoebe.parameters.ParameterSet>.

        If <phoebe.parameters.ParameterSet.get> with the same value for
        `key`/`twig` and `**kwargs` would retrieve a single Parameter,
        this will set the value of that parameter.

        Or you can provide 'value@...' or 'default_unit@...', etc
        to specify what attribute to set.

        Arguments
        -----------
        * `key` (string): the twig (called key here to be analagous to a python
            dictionary) used for filtering.
        * `value` (valid value for the matching Parameter): value to set
        * `**kwargs`: other filter parameters

        Returns
        --------
        * (float/array/string/etc): the value of the <phoebe.parameters.Parameter>
            after setting the value (including converting units if applicable).
        """
        twig = key

        method = None
        twigsplit = re.findall(r"[\w']+", twig)
        if twigsplit[0] == 'value':
            twig = '@'.join(twigsplit[1:])
            method = 'set_value'
        elif twigsplit[0] == 'quantity':
            twig = '@'.join(twigsplit[1:])
            method = 'set_quantity'
        elif twigsplit[0] in ['unit', 'default_unit']:
            twig = '@'.join(twigsplit[1:])
            method = 'set_default_unit'
        elif twigsplit[0] in ['timederiv']:
            twig = '@'.join(twigsplit[1:])
            method = 'set_timederiv'
        elif twigsplit[0] in ['description']:
            raise KeyError("cannot set {} of {}".format(twigsplit[0], '@'.join(twigsplit[1:])))

        if self._bundle is not None and self._bundle.get_setting('dict_set_all').get_value() and len(self.filter(twig=twig, **kwargs)) > 1:
            # then we need to loop through all the returned parameters and call set on them
            for param in self.filter(twig=twig, **kwargs).to_list():
                self.set('{}@{}'.format(method, param.twig) if method is not None else param.twig, value)
        else:

            if method is None:
                return self.set_value(twig=twig, value=value, **kwargs)
            else:
                param = self.get_parameter(twig=twig, **kwargs)

                return getattr(param, method)(value)

    def __getitem__(self, key):
        """
        """
        if self._bundle is not None:
            kwargs = self._bundle.get_value(qualifier='dict_filter',
                                            context='setting',
                                            default={})
        else:
            kwargs = {}

        if isinstance(key, int):
            return self.filter(**kwargs).to_list()[key]

        return self.filter_or_get(twig=key, **kwargs)

    def __setitem__(self, twig, value):
        """
        """
        if self._bundle is not None:
            kwargs = self._bundle.get_setting('dict_filter').get_value()
        else:
            kwargs = {}

        self.set(twig, value, **kwargs)

    def __contains__(self, twig):
        """
        """
        # may not be an exact match with __dict__.keys()
        return len(self.filter(twig=twig))

    def __len__(self):
        """
        """
        return len(self._params)

    def __iter__(self):
        """
        """
        return iter(self.__dict__())

    def to_json(self, incl_uniqueid=False):
        """
        Convert the <phoebe.parameters.ParameterSet> to a json-compatible
        object.

        The resulting object will be a list, with one entry per-Parameter
        being the json representation of that Parameter from
        <phoebe.parameters.Parameter.to_json>.

        See also:
        * <phoebe.parameters.Parameter.to_json>
        * <phoebe.parameters.ParameterSet.to_dict>
        * <phoebe.parameters.ParameterSet.save>

        Arguments
        --------
        * `incl_uniqueid` (bool, optional, default=False): whether to include
            uniqueids in the file (only needed if its necessary to maintain the
            uniqueids when reloading)

        Returns
        -----------
        * (list of dicts)
        """
        lst = []
        for context in _contexts:
            lst += [v.to_json(incl_uniqueid=incl_uniqueid)
                    for v in self.filter(context=context,
                                         check_visible=False,
                                         check_default=False).to_list()]
        return lst
        # return {k: v.to_json() for k,v in self.to_flat_dict().items()}

    def filter(self, twig=None, check_visible=True, check_default=True,
               check_advanced=False, check_single=False, **kwargs):
        """
        Filter the <phoebe.parameters.ParameterSet> based on the meta-tags of the
        children <phoebe.parameters.Parameter> objects and return another
        <phoebe.parameters.ParameterSet>.

        Because another ParameterSet is returned, these filter calls are
        chainable.

<<<<<<< HEAD
        >>> b.filter(context='component').filter(component='starA')

        :parameter str twig: (optional) the search twig - essentially a single
                string with any delimiter (ie '@') that will be parsed
                into any of the meta-tags.  Example: instead of
                b.filter(context='component', component='starA'), you
                could do b.filter('starA@component').
        :parameter bool check_visible: whether to hide invisible
                parameters.  These are usually parameters that do not
                play a role unless the value of another parameter meets
                some condition.
        :parameter bool check_default: whether to exclude parameters which
                have a _default tag (these are parameters which solely exist
                to provide defaults for when new parameters or datasets are
                added and the parameter needs to be copied appropriately).
                Defaults to True.
        :parameter bool check_advanced: whether to exclude parameters which
                are considered 'advanced parameters'.  Defaults to False.
        :parameter bool check_single: whether to exclude ChoiceParameters
                with only a single choiced.  Defaults to False
        :parameter **kwargs: meta-tags to search (ie. 'context', 'component',
                'model', etc).  See :func:`meta` for all possible options.
        :return: the resulting :class:`ParameterSet`
=======
        ```py
        b.filter(context='component').filter(component='starA')
        ```

        See also:
        * <phoebe.parameters.ParameterSet.filter_or_get>
        * <phoebe.parameters.ParameterSet.exclude>
        * <phoebe.parameters.ParameterSet.get>
        * <phoebe.parameters.ParameterSet.get_parameter>
        * <phoebe.parameters.ParameterSet.get_or_create>

        Arguments
        -----------
        * `twig` (str, optional, default=None): the search twig - essentially a single
            string with any delimiter (ie '@') that will be parsed
            into any of the meta-tags.  Example: instead of
            `b.filter(context='component', component='starA')`, you
            could do `b.filter('starA@component')`.
        * `check_visible` (bool, optional, default=True): whether to hide invisible
            parameters.  These are usually parameters that do not
            play a role unless the value of another parameter meets
            some condition.
        * `check_default` (bool, optional, default=True): whether to exclude parameters which
            have a _default tag (these are parameters which solely exist
            to provide defaults for when new parameters or datasets are
            added and the parameter needs to be copied appropriately).
            Defaults to True.
        * `**kwargs`:  meta-tags to search (ie. 'context', 'component',
            'model', etc).  See <phoebe.parameters.ParameterSet.meta>
            for all possible options.

        Returns
        ----------
        * the resulting <phoebe.parameters.ParameterSet>.
>>>>>>> 4b8f6839
        """
        kwargs['check_visible'] = check_visible
        kwargs['check_default'] = check_default
        kwargs['check_advanced'] = check_advanced
        kwargs['check_single'] = check_single
        kwargs['force_ps'] = True
        return self.filter_or_get(twig=twig, **kwargs)

    def get(self, twig=None, check_visible=True, check_default=True,
            check_advanced=False, check_single=False, **kwargs):
        """
<<<<<<< HEAD
        Get a single parameter from this ParameterSet.  This works exactly the
        same as filter except there must be only a single result, and the Parameter
        itself is returned instead of a ParameterSet.

        Also see :meth:`get_parameter` (which is simply an alias of this method)

        :parameter str twig: (optional) the search twig - essentially a single
                string with any delimiter (ie '@') that will be parsed
                into any of the meta-tags.  Example: instead of
                b.filter(context='component', component='starA'), you
                could do b.filter('starA@component').
        :parameter bool check_visible: whether to hide invisible
                parameters.  These are usually parameters that do not
                play a role unless the value of another parameter meets
                some condition.
        :parameter bool check_default: whether to exclude parameters which
                have a _default tag (these are parameters which solely exist
                to provide defaults for when new parameters or datasets are
                added and the parameter needs to be copied appropriately).
                Defaults to True.
        :parameter bool check_advanced: whether to exclude parameters which
                are considered 'advanced parameters'.  Defaults to False.
        :parameter bool check_single: whether to exclude ChoiceParameters
                with only a single choiced.  Defaults to False
        :parameter **kwargs: meta-tags to search (ie. 'context', 'component',
                'model', etc).  See :func:`meta` for all possible options.
        :return: the resulting :class:`Parameter`
        :raises ValueError: if either 0 or more than 1 results are found
                matching the search.
=======
        Get a single <phoebe.parameters.Parameter> from this
        <phoebe.parameters.ParameterSet>.  This works exactly the
        same as <phoebe.parameters.ParameterSet.filter> except there must be only
        a single result, and the Parameter itself is returned instead of a
        ParameterSet.
>>>>>>> 4b8f6839

        This is identical to <phoebe.parameters.ParameterSet.get_parameter>

        See also:
        * <phoebe.parameters.ParameterSet.filter>
        * <phoebe.parameters.ParameterSet.filter_or_get>
        * <phoebe.parameters.ParameterSet.exclude>
        * <phoebe.parameters.ParameterSet.get_or_create>

        Arguments
        -----------
        * `twig` (str, optional, default=None): the search twig - essentially a single
            string with any delimiter (ie '@') that will be parsed
            into any of the meta-tags.  Example: instead of
            `b.filter(context='component', component='starA')`, you
            could do `b.filter('starA@component')`.
        * `check_visible` (bool, optional, default=True): whether to hide invisible
            parameters.  These are usually parameters that do not
            play a role unless the value of another parameter meets
            some condition.
        * `check_default` (bool, optional, default=True): whether to exclude parameters which
            have a _default tag (these are parameters which solely exist
            to provide defaults for when new parameters or datasets are
            added and the parameter needs to be copied appropriately).
            Defaults to True.
        * `**kwargs`:  meta-tags to search (ie. 'context', 'component',
            'model', etc).  See <phoebe.parameters.ParameterSet.meta>
            for all possible options.

        Returns
        --------
        * the resulting <phoebe.parameters.Parameter>.

        Raises
        -------
        * ValueError: if either 0 or more than 1 results are found
            matching the search.
        """
        kwargs['check_visible'] = check_visible
        kwargs['check_default'] = check_default
        kwargs['check_advanced'] = check_advanced
        kwargs['check_single'] = check_single
        # print "***", kwargs
        ps = self.filter(twig=twig, **kwargs)
        if not len(ps):
            # TODO: custom exception?
            raise ValueError("0 results found")
        elif len(ps) != 1:
            # TODO: custom exception?
            raise ValueError("{} results found: {}".format(len(ps), ps.twigs))
        else:
            # then only 1 item, so return the parameter
            return ps._params[0]

    def filter_or_get(self, twig=None, autocomplete=False, force_ps=False,
                      check_visible=True, check_default=True,
                      check_advanced=False, check_single=False, **kwargs):
        """

<<<<<<< HEAD
        Filter the :class:`ParameterSet` based on the meta-tags of its
        Parameters and return another :class:`ParameterSet` unless there is
        exactly 1 result, in which case the :class:`Parameter` itself is
        returned (set force_ps=True to avoid this from happening or call filter
        instead).

        In the case when another :class:`ParameterSet` is returned, these
        filter calls are chainable.

        >>> b.filter_or_get(context='component').filter_or_get(component='starA')

        :parameter str twig: (optional) the search twig - essentially a single
                string with any delimiter (ie '@') that will be parsed
                into any of the meta-tags.  Example: instead of
                b.filter(context='component', component='starA'), you
                could do b.filter('starA@component').
        :parameter bool force_ps: whether to force a ParameterSet
                to be returned even if only a single result is found.
                This is helpful if you want to write generic code
                that chains filter calls (since Parameter does not have
                a filter method).
        :parameter bool check_visible: whether to hide invisible
                parameters.  These are usually parameters that do not
                play a role unless the value of another parameter meets
                some condition.
        :parameter bool check_default: whether to exclude parameters which
                have a _default tag (these are parameters which solely exist
                to provide defaults for when new parameters or datasets are
                added and the parameter needs to be copied appropriately).
                Defaults to True.
        :parameter bool check_advanced: whether to exclude parameters which
                are considered 'advanced parameters'.  Defaults to False.
        :parameter bool check_single: whether to exclude ChoiceParameters
                with only a single choiced.  Defaults to False
        :parameter **kwargs: meta-tags to search (ie. 'context', 'component',
                'model', etc).  See :func:`meta` for all possible options.
        :return: :class:`Parameter` if length of results is exactly 1 and
            force_ps==False. Otherwise another :class:`ParameterSet` will be
            returned.
=======
        Filter the <phoebe.parameters.ParameterSet> based on the meta-tags of its
        Parameters and return another <phoebe.parameters.ParameterSet> unless there is
        exactly 1 result, in which case the <phoebe.parameters.Parameter> itself is
        returned (set `force_ps=True` to avoid this from happening or call
        <phoebe.parameters.ParameterSet.filter> instead).

        In the case when another <phoebe.parameters.ParameterSet> is returned, these
        calls are chainable.

        ```py
        b.filter_or_get(context='component').filter_or_get(component='starA')
        ```

        See also:
        * <phoebe.parameters.ParameterSet.filter>
        * <phoebe.parameters.ParameterSet.exclude>
        * <phoebe.parameters.ParameterSet.get>
        * <phoebe.parameters.ParameterSet.get_parameter>
        * <phoebe.parameters.ParameterSet.get_or_create>

        Arguments
        -----------
        * `twig` (str, optional, default=None): the search twig - essentially a single
            string with any delimiter (ie '@') that will be parsed
            into any of the meta-tags.  Example: instead of
            `b.filter(context='component', component='starA')`, you
            could do `b.filter('starA@component')`.
        * `check_visible` (bool, optional, default=True): whether to hide invisible
            parameters.  These are usually parameters that do not
            play a role unless the value of another parameter meets
            some condition.
        * `check_default` (bool, optional, default=True): whether to exclude parameters which
            have a _default tag (these are parameters which solely exist
            to provide defaults for when new parameters or datasets are
            added and the parameter needs to be copied appropriately).
            Defaults to True.
        * `force_ps` (bool, optional, default=False): whether to force a
            <phoebe.parameters.ParameterSet> to be returned, even if more than
            1 result (see also: <phoebe.parameters.ParameterSet.filter>)
        * `**kwargs`:  meta-tags to search (ie. 'context', 'component',
            'model', etc).  See <phoebe.parameters.ParameterSet.meta>
            for all possible options.

        Returns
        ----------
        * the resulting <phoebe.parameters.Parameter> object if the length
            of the results is exactly 1 and `force_ps=False`, otherwise the
            resulting <phoebe.parameters.ParameterSet>.
>>>>>>> 4b8f6839
        """

        if self._bundle is None:
            # then override check_default to False - its annoying when building
            # a ParameterSet say by calling datasets.lc() and having half
            # of the Parameters hidden by this switch
            check_default = False

        if not (twig is None or isinstance(twig, str)):
            raise TypeError("first argument (twig) must be of type str or None")

        if kwargs.get('component', None) == '_default' or\
                kwargs.get('dataset', None) == '_default' or\
                kwargs.get('uniqueid', None) is not None or\
                kwargs.get('uniquetwig', None) is not None:
            # then override the default for check_default and make sure to
            # return a result
            check_default = False

        time = kwargs.get('time', None)
        if hasattr(time, '__iter__') and not isinstance(time, str):
            # then we should loop here rather than forcing complicated logic
            # below
            kwargs['twig'] = twig
            kwargs['autocomplete'] = autocomplete
            kwargs['force_ps'] = force_ps
            kwargs['check_visible'] = check_visible
            kwargs['check_default'] = check_default
            kwargs['check_advanced'] = check_advanced
            kwargs['check_single'] = check_single
            return_ = ParameterSet()
            for t in time:
                kwargs['time'] = t
                return_ += self.filter_or_get(**kwargs)
            return return_

        params = self.to_list()

        def string_to_time(time):
            try:
                return float(time)
            except ValueError:
                # allow for passing a twig that needs to resolve a float
                if self._bundle is None:
                    return self.get_value(time, context=['system', 'component'])
                else:
                    return self._bundle.get_value(time, context=['system', 'component'])

        # TODO: replace with key,value in kwargs.items()... unless there was
        # some reason that won't work?
        for key in kwargs.keys():
            if len(params) and \
                    key in _meta_fields_filter and \
                    kwargs[key] is not None:

                #if kwargs[key] is None:
                #    params = [pi for pi in params if getattr(pi,key) is None]
                #else:
                if isinstance(kwargs[key], unicode):
                    # unicodes can cause all sorts of confusions with fnmatch,
                    # so let's just cast now and be done with it
                    kwargs[key] = str(kwargs[key])

                params = [pi for pi in params if (hasattr(pi,key) and getattr(pi,key) is not None) and
                    (getattr(pi,key)==kwargs[key] or
                    (isinstance(kwargs[key],list) and getattr(pi,key) in kwargs[key]) or
                    (isinstance(kwargs[key],str) and isinstance(getattr(pi,key),str) and fnmatch(getattr(pi,key),kwargs[key])) or
                    (key=='kind' and isinstance(kwargs[key],str) and getattr(pi,key).lower()==kwargs[key].lower()) or
                    (key=='kind' and isinstance(kwargs[key],list) and getattr(pi,key).lower() in [k.lower() for k in kwargs[key]]) or
                    (key=='time' and abs(float(getattr(pi,key))-string_to_time(kwargs[key]))<1e-6))]
                    #(key=='time' and abs(float(getattr(pi,key))-float(kwargs[key]))<=abs(np.array([p._time for p in params])-float(kwargs[key]))))]

        # handle hiding _default (cheaper than visible_if so let's do first)
        if check_default:
            params = [pi for pi in params if pi.component != '_default' and pi.dataset != '_default']

        # handle visible_if
        if check_visible:
            params = [pi for pi in params if pi.is_visible]

        # handle hiding advanced parameters
        if check_advanced:
            params = [pi for pi in params if not pi.advanced]

        # handle hiding choice parameters with a single option
        if check_single:
            params = [pi for pi in params if not hasattr(pi, 'choices') or len(pi.choices) > 1]

        if isinstance(twig, int):
            # then act as a list index
            return params[twig]

        # TODO: handle isinstance(twig, float) as passing time?

        # TODO: smarter error if trying to slice on a PS instead of value (ie
        # b['value@blah'][::8] where b['value@blah'] is returning an empty PS
        # and ::8 is being passed here as twig)

        # now do twig matching
        method = None
        if twig is not None:
            _user_twig = deepcopy(twig)
            twigsplit = twig.split('@')
            if twigsplit[0] == 'value':
                twig = '@'.join(twigsplit[1:])
                method = 'get_value'
            elif twigsplit[0] == 'quantity':
                twig = '@'.join(twigsplit[1:])
                method = 'get_quantity'
            elif twigsplit[0] in ['unit', 'default_unit']:
                twig = '@'.join(twigsplit[1:])
                method = 'get_default_unit'
            elif twigsplit[0] in ['timederiv']:
                twig = '@'.join(twigsplit[1:])
                method = 'get_timederiv'
            elif twigsplit[0] == 'description':
                twig = '@'.join(twigsplit[1:])
                method = 'get_description'
            elif twigsplit[0] == 'choices':
                twig = '@'.join(twigsplit[1:])
                method = 'get_choices'
            elif twigsplit[0] == 'result':
                twig = '@'.join(twigsplit[1:])
                method = 'get_result'

            # twigsplit = re.findall(r"[\w']+", twig)
            twigsplit = twig.split('@')

            if autocomplete:
                # then we want to do matching based on all but the
                # last item in the twig and then try to autocomplete
                # based on the last item
                if re.findall(r"[^\w]", _user_twig[-1]):
                    # then we will autocomplete on an empty entry
                    twigautocomplete = ''
                else:
                    # the last item in twig is incomplete
                    twigautocomplete = twigsplit[-1]
                    twigsplit = twigsplit[:-1]

            for ti in twigsplit:
                # TODO: need to fix repeating twigs (ie
                # period@period@period@period still matches and causes problems
                # with the tabcomplete)
                params = [pi for pi in params if ti in pi.twig.split('@')]

            if autocomplete:
                # we want to provide options for what twigautomplete
                # could be to produce matches
                options = []
                for pi in params:
                    for twiglet in pi.twig.split('@'):
                        if twigautocomplete == twiglet[:len(twigautocomplete)]:
                            if len(twigautocomplete):
                                completed_twig = _user_twig.replace(twigautocomplete, twiglet)
                            else:
                                completed_twig = _user_twig + twiglet
                            if completed_twig not in options:
                                options.append(completed_twig)
                return options

        if len(params) == 1 and not force_ps:
            # then just return the parameter itself
            if method is None:
                return params[0]
            else:
                return getattr(params[0], method)()

        elif method is not None:
            raise ValueError("{} results found, could not call {}".format(len(params), method))

        # TODO: handle returning 0 results better

        ps = ParameterSet(params)
        ps._bundle = self._bundle
        ps._filter = self._filter.copy()
        for k, v in kwargs.items():
            if k in _meta_fields_filter:
                ps._filter[k] = v
        if twig is not None:
            # try to guess necessary additions to filter
            # twigsplit = twig.split('@')
            for attr in _meta_fields_twig:
                tag = getattr(ps, attr)
                if tag in twigsplit:
                    ps._filter[attr] = tag
        return ps

    def exclude(self, twig=None, check_visible=True, check_default=True, **kwargs):
        """
        Exclude the results from this filter from the current
        <phoebe.parameters.ParameterSet>.

        See also:
        * <phoebe.parameters.ParameterSet.filter>
        * <phoebe.parameters.ParameterSet.filter_or_get>
        * <phoebe.parameters.ParameterSet.get>
        * <phoebe.parameters.ParameterSet.get_parameter>
        * <phoebe.parameters.ParameterSet.get_or_create>

        Arguments
        -----------
        * `twig` (str, optional, default=None): the search twig - essentially a single
            string with any delimiter (ie '@') that will be parsed
            into any of the meta-tags.  Example: instead of
            `b.filter(context='component', component='starA')`, you
            could do `b.filter('starA@component')`.
        * `check_visible` (bool, optional, default=True): whether to hide invisible
            parameters.  These are usually parameters that do not
            play a role unless the value of another parameter meets
            some condition.
        * `check_default` (bool, optional, default=True): whether to exclude parameters which
            have a _default tag (these are parameters which solely exist
            to provide defaults for when new parameters or datasets are
            added and the parameter needs to be copied appropriately).
            Defaults to True.
        * `**kwargs`:  meta-tags to search (ie. 'context', 'component',
            'model', etc).  See <phoebe.parameters.ParameterSet.meta>
            for all possible options.

        Returns
        ----------
        * the resulting <phoebe.parameters.ParameterSet>.
        """
        return self - self.filter(twig=twig,
                                  check_visible=check_visible,
                                  check_default=check_default,
                                  **kwargs)

    def get_parameter(self, twig=None, **kwargs):
        """
        Get a <phoebe.parameters.Parameter> from this
        <phoebe.parameters.ParameterSet>.  This is identical to
        <phoebe.parameters.ParameterSet.get>.

        See also:
        * <phoebe.parameters.ParameterSet.filter>
        * <phoebe.parameters.ParameterSet.filter_or_get>
        * <phoebe.parameters.ParameterSet.exclude>
        * <phoebe.parameters.ParameterSet.get_or_create>

        Arguments
        -----------
        * `twig` (str, optional, default=None): the search twig - essentially a single
            string with any delimiter (ie '@') that will be parsed
            into any of the meta-tags.  Example: instead of
            `b.filter(context='component', component='starA')`, you
            could do `b.filter('starA@component')`.
        * `check_visible` (bool, optional, default=True): whether to hide invisible
            parameters.  These are usually parameters that do not
            play a role unless the value of another parameter meets
            some condition.
        * `check_default` (bool, optional, default=True): whether to exclude parameters which
            have a _default tag (these are parameters which solely exist
            to provide defaults for when new parameters or datasets are
            added and the parameter needs to be copied appropriately).
            Defaults to True.
        * `**kwargs`:  meta-tags to search (ie. 'context', 'component',
            'model', etc).  See <phoebe.parameters.ParameterSet.meta>
            for all possible options.

        Returns
        --------
        * the resulting <phoebe.parameters.Parameter>.

        Raises
        -------
        * ValueError: if either 0 or more than 1 results are found
            matching the search.
        """
        return self.get(twig=twig, **kwargs)

    def get_or_create(self, qualifier, new_parameter, **kwargs):
        """
        Get a <phoebe.parameters.Parameter> from the
        <phoebe.parameters.ParameterSet>. If it does not exist,
        create and attach it.

        Note: running this on a ParameterSet that is NOT a
        <phoebe.frontend.bundle.Bundle>,
        will NOT add the Parameter to the Bundle, but only the temporary
        ParameterSet.

        See also:
        * <phoebe.parameters.ParameterSet.filter>
        * <phoebe.parameters.ParameterSet.filter_or_get>
        * <phoebe.parameters.ParameterSet.exclude>
        * <phoebe.parameters.ParameterSet.get>
        * <phoebe.parameters.ParameterSet.get_parameter>

        Arguments
        ----------
        * `qualifier` (string): the qualifier of the Parameter.
            **NOTE**: this must be a qualifier, not a twig.
        * `new_parameter`: (<phoebe.parameters.Parameter>): the parameter to
            attach if no result is found.
        * `**kwargs`: meta-tags to use when filtering, including `check_visible` and
            `check_default`.  See <phoebe.parameters.ParameterSet.filter_or_get>.

        Returns
        ---------
        * (<phoebe.parameters.Parameter, bool): the Parameter object (either
            from filtering or newly created) and a boolean telling whether the
            Parameter was created or not.

        Raises
        -----------
        * ValueError: if more than 1 result was found using the filter criteria.
        """
        ps = self.filter_or_get(qualifier=qualifier, **kwargs)
        if isinstance(ps, Parameter):
            return ps, False
        elif len(ps):
            # TODO: custom exception?
            raise ValueError("more than 1 result was found")
        else:
            self._attach_params(ParameterSet([new_parameter]), **kwargs)

            logger.debug("creating and attaching new parameter: {}".format(new_parameter.qualifier))

            return self.filter_or_get(qualifier=qualifier, **kwargs), True

    def _remove_parameter(self, param):
        """
        Remove a Parameter from the ParameterSet

        :parameter param: the :class:`Parameter` object to be removed
        :type param: :class:`Parameter`
        """
        # TODO: check to see if protected (required by a current constraint or
        # by a backend)
        self._params = [p for p in self._params if p != param]

    def remove_parameter(self, twig=None, **kwargs):
        """
        Remove a <phoebe.parameters.Parameter> from the
        <phoebe.parameters.ParameterSet>.

        Note: removing Parameters from a ParameterSet will not remove
        them from any parent ParameterSets
        (including the <phoebe.fontend.bundle.Bundle>).

        Arguments
        --------
        * `twig` (string, optional, default=None): the twig to search for the
            parameter (see <phoebe.parameters.ParameterSet.get>)
        * `**kwargs`: meta-tags to use when filtering, including `check_visible` and
            `check_default`.  See <phoebe.parameters.ParameterSet.get>.

        Raises
        ------
        * ValueError: if 0 or more than 1 results are found using the
                provided filter criteria.
        """
        param = self.get(twig=twig, **kwargs)

        self._remove_parameter(param)

    def remove_parameters_all(self, twig=None, **kwargs):
        """
        Remove all <phoebe.parameters.Parameter> objects that match the filter
        from the <phoebe.parameters.ParameterSet>.

        Any Parameter that would be included in the resulting ParameterSet
        from a <phoebe.parameters.ParameterSet.filter> call with the same
        arguments will be removed from this ParameterSet.

        Note: removing Parameters from a ParameterSet will not remove
        them from any parent ParameterSets
        (including the <phoebe.frontend.bundle.Bundle>)

        Arguments
        --------
        * `twig` (string, optional, default=None): the twig to search for the
            parameter (see <phoebe.parameters.ParameterSet.get>)
        * `**kwargs`: meta-tags to use when filtering, including `check_visible` and
            `check_default`.  See <phoebe.parameters.ParameterSet.filter>.
        """
        params = self.filter(twig=twig, check_visible=False, check_default=False, **kwargs)

        for param in params.to_list():
            self._remove_parameter(param)

    def get_quantity(self, twig=None, unit=None,
                     default=None, t=None, **kwargs):
        """
        Get the quantity of a <phoebe.parameters.Parameter> in this
        <phoebe.parameters.ParameterSet>.

        Note: this only works for Parameter objects with a `get_quantity` method.
        These include:
        * <phoebe.parameters.FloatParameter> (see <phoebe.parameters.FloatParameter.get_quantity>)
        * <phoebe.parameters.FloatArrayParameter>

        See also:
        * <phoebe.parameters.ParameterSet.set_quantity>
        * <phoebe.parameters.ParameterSet.get_value>
        * <phoebe.parameters.ParameterSet.set_value>
        * <phoebe.parameters.ParameterSet.set_value_all>
        * <phoebe.parameters.ParameterSet.get_default_unit>
        * <phoebe.parameters.ParameterSet.set_default_unit>
        * <phoebe.parameters.ParameterSet.set_default_unit_all>

        Arguments
        ----------
        * `twig` (string, optional, default=None): twig to be used to access
            the Parameter.  See <phoebe.parameters.ParameterSet.get_parameter>.
        * `unit` (string or unit, optional, default=None): unit to convert the
            quantity.  If not provided or None, will use the default unit.  See
            <phoebe.parameters.ParameterSet.get_default_unit>.
        * `default` (quantity, optional, default=None): value to return if
            no results are returned by <phoebe.parameters.ParameterSet.get_parameter>
            given the value of `twig` and `**kwargs`.
        * `**kwargs`: filter options to be passed along to
            <phoebe.parameters.ParameterSet.get_parameter>.

        Returns
        --------
        * an astropy quantity object
        """
        # TODO: for time derivatives will need to use t instead of time (time
        # gets passed to twig filtering)

        if default is not None:
            # then we need to do a filter first to see if parameter exists
            if not len(self.filter(twig=twig, **kwargs)):
                return default

        param = self.get_parameter(twig=twig, **kwargs)

        if param.qualifier in kwargs.keys():
            # then we have an "override" value that was passed, and we should
            # just return that.
            # Example b.get_value('teff', teff=6000) returns 6000
            return kwargs.get(param.qualifier)

        return param.get_quantity(unit=unit, t=t)

    def set_quantity(self, twig=None, value=None, **kwargs):
        """
        Set the quantity of a <phoebe.parameters.Parameter> in the
        <phoebe.parameters.ParameterSet>.

        Note: this only works for Parameter objects with a `set_quantity` method.
        These include:
        * <phoebe.parameters.FloatParameter> (see <phoebe.parameters.FloatParameter>)
        * <phoebe.parameters.FloatArrayParameter>

        See also:
        * <phoebe.parameters.ParameterSet.get_quantity>
        * <phoebe.parameters.ParameterSet.get_value>
        * <phoebe.parameters.ParameterSet.set_value>
        * <phoebe.parameters.ParameterSet.set_value_all>
        * <phoebe.parameters.ParameterSet.get_default_unit>
        * <phoebe.parameters.ParameterSet.set_default_unit>
        * <phoebe.parameters.ParameterSet.set_default_unit_all>

        Arguments
        ----------
        * `twig` (string, optional, default=None): twig to be used to access
            the Parameter.  See <phoebe.parameters.ParameterSet.get_parameter>.
        * `value` (quantity, optional, default=None): quantity to set for the
            matched Parameter.
        * `**kwargs`: filter options to be passed along to
            <phoebe.parameters.ParameterSet.get_parameter> and `set_quantity`.

        Raises
        --------
        * ValueError: if a unique match could not be found via
            <phoebe.parameters.ParameterSet.get_parameter>
        """
        # TODO: handle twig having parameter key (value@, default_unit@, adjust@, etc)
        # TODO: does this return anything (update the docstring)?
        return self.get_parameter(twig=twig, **kwargs).set_quantity(value=value, **kwargs)

    def get_value(self, twig=None, unit=None, default=None, t=None, **kwargs):
        """
        Get the value of a <phoebe.parameters.Parameter> in this
        <phoebe.parameters.ParameterSet>.

        See also:
        * <phoebe.parameters.ParameterSet.get_quantity>
        * <phoebe.parameters.ParameterSet.set_quantity>
        * <phoebe.parameters.ParameterSet.set_value>
        * <phoebe.parameters.ParameterSet.set_value_all>
        * <phoebe.parameters.ParameterSet.get_default_unit>
        * <phoebe.parameters.ParameterSet.set_default_unit>
        * <phoebe.parameters.ParameterSet.set_default_unit_all>

        Arguments
        ----------
        * `twig` (string, optional, default=None): twig to be used to access
            the Parameter.  See <phoebe.parameters.ParameterSet.get_parameter>.
        * `unit` (string or unit, optional, default=None): unit to convert the
            value.  If not provided or None, will use the default unit.  See
            <phoebe.parameters.ParameterSet.get_default_unit>. `unit` will
            be ignored for Parameters that do not store quantities.
        * `default` (quantity, optional, default=None): value to return if
            no results are returned by <phoebe.parameters.ParameterSet.get_parameter>
            given the value of `twig` and `**kwargs`.
        * `**kwargs`: filter options to be passed along to
            <phoebe.parameters.ParameterSet.get_parameter>.

        Returns
        --------
        * (float/array/string) the value of the filtered
            <phoebe.parameters.Parameter>.
        """
        # TODO: for time derivatives will need to use t instead of time (time
        # gets passed to twig filtering)

        if default is not None:
            # then we need to do a filter first to see if parameter exists
            if not len(self.filter(twig=twig, **kwargs)):
                return default

        param = self.get_parameter(twig=twig, **kwargs)

        # if hasattr(param, 'default_unit'):
        # This breaks for constraint parameters
        if isinstance(param, FloatParameter) or\
                isinstance(param,FloatArrayParameter):
            return param.get_value(unit=unit, t=t, **kwargs)

        return param.get_value(**kwargs)

    def set_value(self, twig=None, value=None, **kwargs):
        """
        Set the value of a <phoebe.parameters.Parameter> in this
        <phoebe.parameters.ParameterSet>.

        Note: setting the value of a Parameter in a ParameterSet WILL
        change that Parameter across any parent ParameterSets (including
        the <phoebe.frontend.bundle.Bundle>).

        See also:
        * <phoebe.parameters.ParameterSet.get_quantity>
        * <phoebe.parameters.ParameterSet.set_quantity>
        * <phoebe.parameters.ParameterSet.get_value>
        * <phoebe.parameters.ParameterSet.set_value_all>
        * <phoebe.parameters.ParameterSet.get_default_unit>
        * <phoebe.parameters.ParameterSet.set_default_unit>
        * <phoebe.parameters.ParameterSet.set_default_unit_all>

        Arguments
        ----------
        * `twig` (string, optional, default=None): twig to be used to access
            the Parameter.  See <phoebe.parameters.ParameterSet.get_parameter>.
        * `value` (optional, default=None): valid value to set for the
            matched Parameter.
        * `index` (int, optional): only applicable for
            <phoebe.parmaeters.FloatArrayParameter>.  Passing `index` will call
            <phoebe.parameters.FloatArrayParameter.set_index_value> and pass
            `index` instead of <phoebe.parameters.FloatArrayParameter.set_value>.
        * `**kwargs`: filter options to be passed along to
            <phoebe.parameters.ParameterSet.get_parameter> and
            <phoebe.parameters.Parameter.set_value>.

        Raises
        --------
        * ValueError: if a unique match could not be found via
            <phoebe.parameters.ParameterSet.get_parameter>
        """
        # TODO: handle twig having parameter key (value@, default_unit@, adjust@, etc)
        # TODO: does this return anything (update the docstring)?
        if twig is not None and value is None:
            # then try to support value as the first argument if no matches with twigs
            if not isinstance(twig, str):
                value = twig
                twig = None

            elif not len(self.filter(twig=twig, check_default=check_default, **kwargs)):
                value = twig
                twig = None

        if "index" in kwargs.keys():
            return self.get_parameter(twig=twig,
                                      **kwargs).set_index_value(value=value,
                                                                **kwargs)

        if "time" in kwargs.keys():
            if not len(self.filter(**kwargs)):
                # then let's try filtering without time and seeing if we get a
                # FloatArrayParameter so that we can use set_index_value instead
                time = kwargs.pop("time")

                param = self.get_parameter(twig=twig, **kwargs)
                if not isinstance(param, FloatArrayParameter):
                    raise TypeError

                # TODO: do we need to be more clever about time qualifier for
                # ETV datasets? TODO: is this robust enough... this won't search
                # for times outside the existing ParameterSet.  We could also
                # try param.get_parent_ps().get_parameter('time'), but this
                # won't work when outside the bundle (which is used within
                # backends.py to set fluxes, etc) print "***
                # get_parameter(qualifier='times', **kwargs)", {k:v for k,v in
                # kwargs.items() if k not in ['qualifier']}
                time_param = self.get_parameter(qualifier='times', **{k:v for k,v in kwargs.items() if k not in ['qualifier']})
                index = np.where(time_param.get_value()==time)[0]

                return param.set_index_value(value=value, index=index, **kwargs)

        return self.get_parameter(twig=twig,
                                  **kwargs).set_value(value=value,
                                                      **kwargs)

    def set_value_all(self, twig=None, value=None, check_default=False, **kwargs):
        """
        Set the value of all returned <phoebe.parameters.Parameter> objects
        in this <phoebe.parameters.ParameterSet>.

        Any Parameter that would be included in the resulting ParameterSet
        from a <phoebe.parameters.ParametSet.filter> call with the same arguments
        will have their value set.

        Note: setting the value of a Parameter in a ParameterSet WILL
        change that Parameter across any parent ParameterSets (including
        the <phoebe.frontend.bundle.Bundle>)

        See also:
        * <phoebe.parameters.ParameterSet.get_quantity>
        * <phoebe.parameters.ParameterSet.set_quantity>
        * <phoebe.parameters.ParameterSet.get_value>
        * <phoebe.parameters.ParameterSet.set_value>
        * <phoebe.parameters.ParameterSet.get_default_unit>
        * <phoebe.parameters.ParameterSet.set_default_unit>
        * <phoebe.parameters.ParameterSet.set_default_unit_all>

        Arguments
        ----------
        * `twig` (string, optional, default=None): twig to be used to access
            the Parameters.  See <phoebe.parameters.ParameterSet.filter>.
        * `value` (optional, default=None): valid value to set for each
            matched Parameter.
        * `index` (int, optional): only applicable for
            <phoebe.parmaeters.FloatArrayParameter>.  Passing `index` will call
            <phoebe.parameters.FloatArrayParameter.set_index_value> and pass
            `index` instead of <phoebe.parameters.FloatArrayParameter.set_value>.
        * `ignore_none` (bool, optional, default=False): if `ignore_none=True`,
            no error will be raised if the filter returns 0 results.
        * `**kwargs`: filter options to be passed along to
            <phoebe.parameters.ParameterSet.get_parameter> and
            <phoebe.parameters.Parameter.set_value>.

        Raises
        -------
        * ValueError: if the <phoebe.parameters.ParameterSet.filter> call with
            the given `twig` and `**kwargs` returns 0 results.  This error
            is ignored if `ignore_none=True`.
        """
        if twig is not None and value is None:
            # then try to support value as the first argument if no matches with twigs
            if not isinstance(twig, str):
                value = twig
                twig = None

            elif not len(self.filter(twig=twig, check_default=check_default, **kwargs)):
                value = twig
                twig = None

        params = self.filter(twig=twig,
                             check_default=check_default,
                             **kwargs).to_list()

        if not kwargs.pop('ignore_none', False) and not len(params):
            raise ValueError("no parameters found")

        for param in params:
            if "index" in kwargs.keys():
                return self.get_parameter(twig=twig,
                                          **kwargs).set_index_value(value=value,
                                                                    **kwargs)
            param.set_value(value=value, **kwargs)

    def get_default_unit(self, twig=None, **kwargs):
        """
        Get the default unit for a <phoebe.parameters.Parameter> in the
        <phoebe.parameters.ParameterSet>.

        Note: this only works for Parameter objects with a `get_default_unit` method.
        These include:
        * <phoebe.parameters.FloatParameter.get_default_unit>
        * <phoebe.parameters.FloatArrayParameter.get_default_unit>

        See also:
        * <phoebe.parameters.ParameterSet.get_quantity>
        * <phoebe.parameters.ParameterSet.set_quantity>
        * <phoebe.parameters.ParameterSet.get_value>
        * <phoebe.parameters.ParameterSet.set_value>
        * <phoebe.parameters.ParameterSet.set_value_all>
        * <phoebe.parameters.ParameterSet.set_default_unit>
        * <phoebe.parameters.ParameterSet.set_default_unit_all>
        """
        return self.get_parameter(twig=twig, **kwargs).get_default_unit()

    def set_default_unit(self, twig=None, unit=None, **kwargs):
        """
        Set the default unit for a <phoebe.parameters.Parameter> in the
        <phoebe.parameters.ParameterSet>.

        Note: setting the default_unit of a Parameter in a ParameterSet WILL
        change that Parameter across any parent ParameterSets (including
        the <phoebe.frontend.bundle.Bundle>).

        Note: this only works for Parameter objects with a `set_default_unit` method.
        These include:
        * <phoebe.parameters.FloatParameter.set_default_unit>
        * <phoebe.parameters.FloatArrayParameter.set_default_unit>

        See also:
        * <phoebe.parameters.ParameterSet.get_quantity>
        * <phoebe.parameters.ParameterSet.set_quantity>
        * <phoebe.parameters.ParameterSet.get_value>
        * <phoebe.parameters.ParameterSet.set_value>
        * <phoebe.parameters.ParameterSet.set_value_all>
        * <phoebe.parameters.ParameterSet.get_default_unit>
        * <phoebe.parameters.ParameterSet.set_default_unit_all>

        Arguments
        ----------
        * `twig` (string, optional, default=None): twig to be used to access
            the Parameter.  See <phoebe.parameters.ParameterSet.get_parameter>.
        * `unit` (unit, optional, default=None): valid unit to set for the
            matched Parameter.
        * `**kwargs`: filter options to be passed along to
            <phoebe.parameters.ParameterSet.get_parameter> and
            <phoebe.parameters.Parameter.set_value>.

        Raises
        --------
        * ValueError: if a unique match could not be found via
            <phoebe.parameters.ParameterSet.get_parameter>
        """
        if twig is not None and unit is None:
            # then try to support value as the first argument if no matches with twigs
            if isinstance(unit, u.Unit) or not isinstance(twig, str):
                unit = twig
                twig = None

            elif not len(self.filter(twig=twig, check_default=check_default, **kwargs)):
                unit = twig
                twig = None

        return self.get_parameter(twig=twig, **kwargs).set_default_unit(unit)

    def set_default_unit_all(self, twig=None, unit=None, **kwargs):
        """
        Set the default unit for all <phoebe.parameters.Parameter> objects in the
        <phoebe.parameters.ParameterSet>.

        Any Parameter that would be included in the resulting ParameterSet
        from a <phoebe.parameters.ParametSet.filter> call with the same arguments
        will have their default_unit set.

        Note: setting the default_unit of a Parameter in a ParameterSet WILL
        change that Parameter across any parent ParameterSets (including
        the <phoebe.frontend.bundle.Bundle>).

        Note: this only works for Parameter objects with a `set_default_unit` method.
        These include:
        * <phoebe.parameters.FloatParameter.set_default_unit>
        * <phoebe.parameters.FloatArrayParameter.set_default_unit>

        See also:
        * <phoebe.parameters.ParameterSet.get_quantity>
        * <phoebe.parameters.ParameterSet.set_quantity>
        * <phoebe.parameters.ParameterSet.get_value>
        * <phoebe.parameters.ParameterSet.set_value>
        * <phoebe.parameters.ParameterSet.set_value_all>
        * <phoebe.parameters.ParameterSet.get_default_unit>
        * <phoebe.parameters.ParameterSet.set_default_unit>


        Arguments
        ----------
        * `twig` (string, optional, default=None): twig to be used to access
            the Parameters.  See <phoebe.parameters.ParameterSet.filter>.
        * `unit` (unit, optional, default=None): valid unit to set for each
            matched Parameter.
        * `**kwargs`: filter options to be passed along to
            <phoebe.parameters.ParameterSet.get_parameter> and
            `set_default_unit`.
        """
        # TODO: add support for ignore_none as per set_value_all
        if twig is not None and unit is None:
            # then try to support value as the first argument if no matches with twigs
            if isinstance(unit, u.Unit) or not isinstance(twig, str):
                unit = twig
                twig = None

            elif not len(self.filter(twig=twig, check_default=check_default, **kwargs)):
                unit = twig
                twig = None

        for param in self.filter(twig=twig, **kwargs).to_list():
            param.set_default_unit(unit)

    def get_adjust(self, twig=None, **kwargs):
        """
        [NOT IMPLEMENTED]

        raises NotImplementedError: because it isn't
        """
        raise NotImplementedError

    def set_adjust(self):
        """
        [NOT IMPLEMENTED]

        raises NotImplementedError: because it isn't
        """
        raise NotImplementedError

    def set_adjust_all(self):
        """
        [NOT IMPLEMENTED]

        raises NotImplementedError: because it isn't
        """
        raise NotImplementedError

    def get_enabled(self, twig=None, **kwargs):
        """
        [NOT IMPLEMENTED]

        raises NotImplementedError: because it isn't
        """
        raise NotImplementedError

    def set_enabled(self):
        """
        [NOT IMPLEMENTED]

        raises NotImplementedError: because it isn't
        """
        raise NotImplementedError

    def get_description(self, twig=None, **kwargs):
        """
        Get the description of a <phoebe.parameters.Parameter> in the
        <phoebe.parameters.ParameterSet>.

        This is simply a shortcut to <phoebe.parameters.ParameterSet.get_parameter>
        and <phoebe.parameters.Parameter.get_description>.

        Arguments
        ----------
        * `twig` (string, optional, default=None): twig to be used to access
            the Parameter.  See <phoebe.parameters.ParameterSet.get_parameter>.
        * `**kwargs`: filter options to be passed along to
            <phoebe.parameters.ParameterSet.get_parameter>.

        Returns
        --------
        * (string) the description of the filtered
            <phoebe.parameters.Parameter>.
        """
        return self.get_parameter(twig=twig, **kwargs).get_description()

    def get_prior(self, twig=None, **kwargs):
        """
        [NOT IMPLEMENTED]

        raises NotImplementedError: because it isn't
        """
        raise NotImplementedError

    def set_prior(self):
        """
        [NOT IMPLEMENTED]

        raises NotImplementedError: because it isn't
        """
        raise NotImplementedError

    def remove_prior(self):
        """
        [NOT IMPLEMENTED]

        raises NotImplementedError: because it isn't
        """
        raise NotImplementedError

    def get_posterior(self, twig=None, **kwargs):
        """
        [NOT IMPLEMENTED]

        raises NotImplementedError: because it isn't
        """
        raise NotImplementedError

    def remove_posterior(self):
        """
        [NOT IMPLEMENTED]

        raises NotImplementedError: because it isn't
        """
        raise NotImplementedError


    def _unpack_plotting_kwargs(self, **kwargs):



        # We now need to unpack if the contents within kwargs contain multiple
        # contexts/datasets/kinds/components/etc.
        # the dataset tag can appear in the compute context as well, so if the
        # context tag isn't in kwargs, let's default it to dataset or model
        kwargs.setdefault('context', ['dataset', 'model'])

        filter_kwargs = {}
        for k in list(self.meta.keys())+['twig']:
            if k in ['time']:
                # time handled later
                continue
            filter_kwargs[k] = kwargs.pop(k, None)

        ps = self.filter(**filter_kwargs)

        if 'time' in kwargs.keys() and ps.kind in ['mesh', 'mesh_syn', 'lp', 'lp_syn']:
            ps = ps.filter(time=kwargs.get('time'))

        # If ps returns more than one dataset/model/component, then we need to
        # loop and plot all.  This will automatically rotate through colors
        # (unless the user provided color in a kwarg).  To choose individual
        # styling, the user must make individual calls and provide the styling
        # options as kwargs.

        # we'll return a list of dictionaries, with each dictionary prepared
        # to pass directly to autofig
        return_ = []

        if len(ps.contexts) > 1:
            for context in ps.contexts:
                this_return = ps.filter(context=context)._unpack_plotting_kwargs(**kwargs)
                return_ += this_return
            return return_

        if len(ps.datasets)>1 and ps.kind not in ['mesh']:
            for dataset in ps.datasets:
                this_return = ps.filter(dataset=dataset)._unpack_plotting_kwargs(**kwargs)
                return_ += this_return
            return return_

        # For kinds, we want to ignore the deps - those won't have arrays
        kinds = [m for m in ps.kinds if m[-3:] != 'dep']

        # If we are asking to plot a dataset that also shows up in columns in
        # the mesh, then remove the mesh kind.  In other words: mesh stuff
        # will only be plotted if mesh is the only kind in the filter.
        pskinds = ps.kinds
        if len(pskinds) > 1 and 'mesh' in pskinds:
            pskinds.remove('mesh')

        if len(kinds) == 1 and len(pskinds) > 1:
            # then we need to filter to exclude the dep
            ps = ps.filter(kind=kinds[0])
            pskinds = [kinds[0]]

        if len(ps.kinds) > 1:
            for kind in [m for m in pskinds if m[-3:]!='dep']:
                this_return = ps.filter(kind=kind)._unpack_plotting_kwargs(**kwargs)
                return_ += this_return
            return return_

        if len(ps.models) > 1:
            for model in ps.models:
                # TODO: change linestyle for models instead of color?
                this_return = ps.filter(model=model)._unpack_plotting_kwargs(**kwargs)
                return_ += this_return
            return return_

<<<<<<< HEAD
        plotting_backend = kwargs.pop('backend', self._bundle.get_setting('plotting_backend').get_value() if self._bundle is not None else 'mpl')
        if plotting_backend in ['mpl'] and _use_mpl:
            axes_3d = isinstance(kwargs.get('ax', plt.gca()), Axes3D)
            # axes_3d = kwargs.get('ax', plt.gca()).__class__.__name__ in ['Axes3DSubplot', 'Axes3D']
        else:
            axes_3d = False

        if ps.kind=='mesh':
            # then we care about ordering from front to back, both for looping
            # through components and ordering triangles
            # NOTE: even though we are calling these x, y, z - we really mean
            # to get those components from the triangles array
            xqualifier = kwargs.get('x', 'xs')
            yqualifier = kwargs.get('y', 'ys')
            if axes_3d:
                zqualifier = kwargs.get('z', 'zs')


            # All our arrays will need to be sorted front to back, so we need
            # the centers from the coordinates not covered by xqualifier,
            # yqualifier. We don't really care the units here, but in case the
            # user has changed the default units on some of the components to
            # be different than others, we'll request them all in the same
            # units.
            # TODO: should we skip this for axes_3d?
            sortqualifier = ['xs', 'ys', 'zs']
            sortqualifier.remove(xqualifier)
            sortqualifier.remove(yqualifier)
            sortqualifier = sortqualifier[0]

            components = ps.components
            if len(ps.times)==1 and len(components) > 1:
                # otherwise we'll handle this later within the time loop
                # or if plotting multiple times on the same plot, we just give up on sorting
                components_sortqualifiers = [np.mean(ps.get_value(sortqualifier, component=c)) for c in components]

                # now get components ordered from back to front
                components = [components[i] for i in np.argsort(components_sortqualifiers)]
        else:
            components = ps.components

        if len(components) > 1:
            return_ = []
            for component in components:
                this_return = ps.filter(component=component).get_plotting_info(**kwargs)
                return_ += this_return
            return return_

        if len(ps.times) > 1 and kwargs.get('loop_times', False):
            # only meshes (and spectra) will be able to iterate over times
            return_ = []
=======
        if len(ps.times) > 1 and kwargs.get('x', None) not in ['time', 'times'] and kwargs.get('y', None) not in ['time', 'times'] and kwargs.get('z', None) not in ['time', 'times']:
            # only meshes, lp, spectra, etc will be able to iterate over times
>>>>>>> 4b8f6839
            for time in ps.times:
                this_return = ps.filter(time=time)._unpack_plotting_kwargs(**kwargs)
                return_ += this_return
            return return_

        if len(ps.components) > 1:
            return_ = []
            for component in ps.components:
                this_return = ps.filter(component=component)._unpack_plotting_kwargs(**kwargs)
                return_ += this_return
            return return_

<<<<<<< HEAD
        if len(ps.times) > 1 and not kwargs.get('time', False):
            # TODO: we /could/ allow plotting mesh at multiple times simultaneously
            # but then we need to be a lot smarter with sorting and pulling the
            # color arrays by concatenation.  Some of the work needed to do this
            # is already in place (like concatenating the vertex arrays), but
            # is far from stable and frankly isn't terribly useful.
            raise NotImplementedError("cannot plot over multiple times")
=======
>>>>>>> 4b8f6839

        if ps.kind in ['mesh', 'mesh_syn', 'orb', 'orb_syn'] and \
                ps.context == 'dataset':
            # nothing to plot here... at least for now
            return []

<<<<<<< HEAD
        # We need to handle plotting meshes differently... but only if x, y,
        # and z are all the coordinates (then we'll plot the triangles).
        # Otherwise, we will continue and can use the generic x, y plotting (ie
        # for flux vs r_proj)
        if ps.kind in ['mesh', 'mesh_syn'] and \
                kwargs.get('x', 'xs') in ['xs', 'ys', 'zs'] and \
                kwargs.get('y', 'ys') in ['xs', 'ys', 'zs'] and \
                kwargs.get('z', 'zs') in ['xs', 'ys', 'zs']:

            # TODO: here we want to call a different plotting function - note
            # that meshes don't need to iterate over components like everything
            # else will Keep in mind that we still want this to be plotting-
            # backend dependent, so perhaps there will be a plotting.mpl_mesh
            # function which will handle the output from preparing the arrays


            if kwargs.get('loop_times', False) or len(ps.times) <= 1:
                center_sort = np.concatenate([ps.get_value(sortqualifier,
                                                           component=c,
                                                           unit=u.solRad if ps.dataset!='protomesh' else None)
                                              for c in ps.components if c != '_default'])
            else:
                center_sort = np.concatenate([ps.get_value(sortqualifier,
                                                           component=ps.component,
                                                           time=t,
                                                           unit=u.solRad if ps.dataset!='protomesh' else None)
                                              for c in ps.components if c != '_default'
                                              for t in ps.times])

            plot_inds = np.argsort(center_sort)


            # Now let's set some defaults which will be passed on
            # to mplkwargs. These defaults are obviously designed with matplotlib
            # in mind, but other backends can either rewrite their own defaults or
            # try to interpret these
            if kwargs.pop('use_figure_params', True) and self._bundle is not None:
                # then we'll pull color/marker/linestyle from the bundle
                facecolor = kwargs.get('facecolor', None)
                edgecolor = kwargs.get('edgecolor', None)

                # TODO: this doesn't currently work because all components are plotted in one call.
                # in order to make this work, we'll need to loop over components according to sortorder

                if facecolor=='<component>':
                    # raise NotImplementedError("coloring by component not yet supported")
                    kwargs['facecolor'] = self._bundle.get_value('color', component=ps.component, context='figure')
                if edgecolor=='<component>':
                    # raise NotImplementedError("coloring by component not yet supported")
                    kwargs['edgecolor'] = self._bundle.get_value('color', component=ps.component, context='figure')



            # if color is provided, it should be used for facecolor and
            # edgecolor, but if either of those two values are provided, they
            # should take precedence.
            color = kwargs.get('color', None)
            if 'facecolors' in kwargs.keys() and 'facecolor' not in kwargs.keys():
                logger.warning("assuming you meant 'facecolor' instead of 'facecolors'")
                kwargs['facecolor'] = kwargs.pop('facecolors')
            if 'edgecolors' in kwargs.keys() and 'edgecolor' not in kwargs.keys():
                logger.warning("assuming you meant 'edgecolor' instead of 'edgecolors'")
                kwargs['edgecolor'] = kwargs.pop('edgecolors')
            kwargs.setdefault('facecolor', 'w' if color is None else color)
            kwargs.setdefault('edgecolor', 'k' if color is None else color)

            if kwargs.get('colorlabel', None):
                kwargs.setdefault('facecolorlabel', kwargs['colorlabel'])
                kwargs.setdefault('edgecolorlabel', kwargs['colorlabel'])

            if kwargs.get('colorunit', None):
                kwargs.setdefault('facecolorunit', kwargs['colorunit'])
                kwargs.setdefault('edgecolorunit', kwargs['colorunit'])

            if kwargs.get('colorlim', None):
                kwargs.setdefault('facecolorlim', kwargs['colorlim'])
                kwargs.setdefault('edgecolorlim', kwargs['colorlim'])

            facecolorqualifier = kwargs['facecolor'] if kwargs['facecolor'] in ps.qualifiers else None
            edgecolorqualifier = kwargs['edgecolor'] if kwargs['edgecolor'] in ps.qualifiers else None

            # TODO: do the same logic with cmap, facecmap, edgecmap as colors
            # above

            if ps.dataset == 'protomesh':
                # then the array are dimensionless - which really means in
                # units of sma
                kwargs.setdefault('xunit', None)
                kwargs.setdefault('yunit', None)
                if axes_3d:
                    kwargs.setdefault('zunit', None)
            else:
                kwargs.setdefault('xunit', 'solRad')
                kwargs.setdefault('yunit', 'solRad')
                if axes_3d:
                    kwargs.setdefault('zunit', 'solRad')

            if kwargs['xunit'] != kwargs['yunit']:
                raise ValueError('xunit and yunit must be the same for mesh plots')
            if axes_3d and kwargs['xunit']!=kwargs['zunit']:
                raise ValueError('xunit, yunit, and zunit must be the same for 3d mesh plots')
=======
        if not len(ps):
            return []
>>>>>>> 4b8f6839

        # Now that we've looped over everything, we can assume that we are dealing
        # with a SINGLE call.  We need to prepare kwargs so that it can be passed
        # to autofig.plot or autofig.mesh


        #### SUPPORT DICTIONARIES IN KWARGS
        # like color={'primary': 'red', 'secondary': 'blue'} or
        # linestyle={'rv01': 'solid', 'rv02': 'dashed'}
        # here we need to filter any kwargs that are dictionaries if they match
        # the current ps
        for k,v in kwargs.items():
            if isinstance(v, dict) and 'kwargs' not in k:
                # overwrite kwargs[k] based on any match in v
                match = None
                for kk,vv in v.items():
                    if kk in ps.meta.values():
                        if match is not None:
                            raise ValueError("dictionary {}={} is not unique for {}".format(k,v, ps.meta))
                        match = vv

                if match is not None:
                    kwargs[k] = match
                else:
                    # remove from the dictionary and fallback on defaults
                    _dump = kwargs.pop(k)

        #### ALIASES
        if 'color' in kwargs.keys() and 'colors' not in kwargs.keys() and 'c' not in kwargs.keys():
            logger.warning("assuming you meant 'c' instead of 'color'")
            kwargs['c'] = kwargs.pop('color')
        elif 'colors' in kwargs.keys() and 'c' not in kwargs.keys():
            logger.warning("assuming you meant 'c' instead of 'colors'")
            kwargs['c'] = kwargs.pop('colors')
        if 'facecolor' in kwargs.keys() and 'facecolors' not in kwargs.keys() and 'fc' not in kwargs.keys():
            logger.warning("assuming you meant 'fc' instead of 'facecolor'")
            kwargs['fc'] = kwargs.pop('facecolor')
        elif 'facecolors' in kwargs.keys() and 'fc' not in kwargs.keys():
            logger.warning("assuming you meant 'fc' instead of 'facecolors'")
            kwargs['fc'] = kwargs.pop('facecolors')
        if 'edgecolor' in kwargs.keys() and 'edgecolors' not in kwargs.keys() and 'ec' not in kwargs.keys():
            logger.warning("assuming you meant 'ec' instead of 'edgecolor'")
            kwargs['ec'] = kwargs.pop('edgecolor')
        elif 'edgecolors' in kwargs.keys() and 'ec' not in kwargs.keys():
            logger.warning("assuming you meant 'ec' instead of 'edgecolors'")
            kwargs['ec'] = kwargs.pop('edgecolors')

        for d in ['x', 'y', 'z']:
            if '{}error'.format(d) not in kwargs.keys():
                if '{}errors'.format(d) in kwargs.keys():
                    logger.warning("assuming you meant '{}error' instead of '{}errors'".format(d,d))
                    kwargs['{}error'.format(d)] = kwargs.pop('{}errors'.format(d))

        def _kwargs_fill_dimension(kwargs, direction, ps):
            # kwargs[direction] is currently one of the following:
            # * twig/qualifier
            # * array/float
            # * string (applicable for color dimensions)
            #
            # if kwargs[direction] is a twig, then we need to change the
            # entry in the dictionary to be the data-array itself

            current_value = kwargs.get(direction, None)

            #### RETRIEVE DATA ARRAYS
            if isinstance(current_value, str):
                if ps.kind not in ['mesh'] and direction in ['fc', 'ec']:
                    logger.warning("fc and ec are not allowable for dataset={} with kind={}, ignoring {}={}".format(ps.dataset, ps.kind, direction, current_value))
                    _dump = kwargs.pop(direction)
                    return kwargs

                elif current_value in ['None', 'none']:
                    return kwargs

                elif '@' in current_value or current_value in ps.qualifiers or \
                        (current_value in ['xs', 'ys', 'zs'] and 'xyz_elements' in ps.qualifiers) or \
                        (current_value in ['us', 'vs', 'ws'] and 'uvw_elements' in ps.qualifiers):

                    if kwargs['autofig_method'] == 'mesh' and current_value in ['xs', 'ys', 'zs']:
                        # then we actually need to unpack from the xyz_elements
                        verts = ps.get_quantity(qualifier='xyz_elements')
                        array_value = verts.value[:, :, ['xs', 'ys', 'zs'].index(current_value)] * verts.unit
                    elif kwargs['autofig_method'] == 'mesh' and current_value in ['us', 'vs', 'ws']:
                        # then we actually need to unpack from the uvw_elements
                        verts = ps.get_quantity(qualifier='uvw_elements')
                        array_value = verts.value[:, :, ['us', 'vs', 'ws'].index(current_value)] * verts.unit
                    else:
                        if len(ps.filter(current_value))==1:
                            array_value = ps.get_quantity(current_value)
                        elif len(ps.filter(current_value).times) > 1 and ps.get_value(current_value, time=ps.filter(current_value).times[0]):
                            # then we'll assume we have something like volume vs times.  If not, then there may be a length mismatch issue later
                            unit = ps.get_quantity(current_value, time=ps.filter(current_value).times[0]).unit
                            array_value = np.array([ps.get_quantity(current_value, time=time).to(unit).value for time in ps.filter(current_value).times])*unit
                        else:
                            raise ValueError("could not find Parameter for {} in {}".format(current_value, ps.meta))

                    kwargs[direction] = array_value

                    if ps.context == 'dataset' and current_value in sigmas_avail:
                        # then let's see if there are errors
                        errorkey = '{}error'.format(direction)
                        errors = kwargs.get(errorkey, None)
                        if isinstance(errors, np.ndarray) or isinstance(errors, float) or isinstance(errors, int):
                            kwargs[errorkey] = errors
                        elif isinstance(errors, str):
                            errors = ps.get_quantity(kwargs.get(errorkey))
                            kwargs[errorkey] = errors
                        else:
                            sigmas = ps.get_quantity('sigmas')
                            if len(sigmas):
                                kwargs.setdefault(errorkey, sigmas)

                    # now let's set the label for the dimension from the qualifier/twig
                    kwargs.setdefault('{}label'.format(direction), _plural_to_singular.get(current_value, current_value))

                    # we'll also keep the qualifier around - autofig doesn't use this
                    # but we'll keep it so we can set some defaults
                    kwargs['{}qualifier'.format(direction)] = current_value

                    return kwargs

                elif current_value in ['time', 'times'] and len(ps.times):
                    kwargs[direction] = sorted([float(t) for t in ps.times])
                    kwargs['{}qualifier'] = None
                    return kwargs

                elif current_value in ['wavelengths'] and ps.time is not None:
                    # these are not tagged with the time, so we need to find them
                    full_dataset_meta = {k:v for k,v in ps.meta.items() if k not in ['qualifier', 'time']}
                    full_dataset_ps = ps._bundle.filter(**full_dataset_meta)
                    candidate_params = full_dataset_ps.filter(current_value)
                    if len(candidate_params) == 1:
                        kwargs[direction] = candidate_params.get_quantity()
                        kwargs.setdefault('{}label'.format(direction), _plural_to_singular.get(current_value, current_value))
                        kwargs['{}qualifier'.format(direction)] = current_value
                        return kwargs
                    elif len(candidate_params) > 1:
                        raise ValueError("could not find single match for {}={}, found: {}".format(direction, current_value, candidate_params.twigs))
                    else:
                        # then len(candidate_params) == 0
                        raise ValueError("could not find a match for {}={}".format(direction, current_value))

                elif current_value.split(':')[0] in ['phase', 'phases']:
                    component_phase = current_value.split(':')[1] \
                                        if len(current_value.split(':')) > 1 \
                                        else None

                    if ps.kind in ['etvs']:
                        times = ps.get_value('time_ecls', unit=u.d)
                    else:
                        times = ps.get_value('times', unit=u.d)

                    kwargs[direction] = self._bundle.to_phase(times, component=component_phase, t0=kwargs.get('t0', 't0_supconj')) * u.dimensionless_unscaled

                    kwargs.setdefault('{}label'.format(direction), 'phase:{}'.format(component_phase) if component_phase is not None else 'phase')

                    kwargs['{}qualifier'.format(direction)] = current_value

                    # and we'll set the linebreak so that decreasing phase breaks any lines (allowing for phase wrapping)
                    kwargs.setdefault('linebreak', '{}-'.format(direction))

                    return kwargs

                elif direction in ['c', 'fc', 'ec']:
                    # then there is the possibility of referring to a column
                    # that technnically is attached to a different dataset in
                    # the same mesh (e.g. rvs@rv01 inside kind=mesh).  Let's
                    # check for that first.

                    if ps.kind in ['mesh'] and ps._bundle is not None:
                        full_mesh_meta = {k:v for k,v in ps.meta.items() if k not in ['qualifier', 'dataset']}
                        full_mesh_ps = ps._bundle.filter(**full_mesh_meta)
                        candidate_params = full_mesh_ps.filter(current_value)
                        if len(candidate_params) == 1:
                            kwargs[direction] = candidate_params.get_quantity()
                            kwargs.setdefault('{}label'.format(direction), _plural_to_singular.get(current_value, current_value))
                            kwargs['{}qualifier'.format(direction)] = current_value
                            return kwargs
                        elif len(candidate_params) > 1:
                            raise ValueError("could not find single match for {}={}, found: {}".format(direction, current_value, candidate_params.twigs))
                        elif current_value in autofig.cyclers._mplcolors:
                            # no need to raise a warning, this is a valid color
                            pass
                        else:
                            # maybe a hex or anything not in the cycler? or should we raise an error instead?
                            logger.warning("could not find Parameter match for {}={} at time={}, assuming named color".format(direction, current_value, full_mesh_meta['time']))

                    # Nothing has been found, so we'll assume the string is
                    # the name of a color.  If the color isn't accepted by
                    # autofig then autofig will raise an error listing the
                    # list of allowed colors.
                    return kwargs

                else:
                    raise ValueError("could not recognize {} for {} direction in dataset='{}', ps.meta={}".format(current_value, direction, ps.dataset, ps.meta))

            elif _instance_in(current_value, np.ndarray, list, tuple, float, int):
                # then leave it as-is
                return kwargs
            elif current_value is None:
                return kwargs
            else:
                raise NotImplementedError


        #### DIRECTION DEFAULTS
        # define defaults for directions based on ps.kind
        if ps.kind in ['mesh', 'mesh_syn']:
            # first determine from any passed values if we're in xyz or uvw
            # (do not allow mixing between roche and POS)
            detected_qualifiers = [kwargs[af_direction] for af_direction in ['x', 'y', 'z'] if af_direction in kwargs.keys()]
            if len(detected_qualifiers):
                coordinate_systems = set(['uvw' if detected_qualifier in ['us', 'vs', 'ws'] else 'xyz' for detected_qualifier in detected_qualifiers if detected_qualifier in ['us', 'vs', 'ws', 'xs', 'ys', 'zs']])


                if len(coordinate_systems) == 1:
                    coordinates = ['xs', 'ys', 'zs'] if list(coordinate_systems)[0] == 'xyz' else ['us', 'vs', 'ws']
                elif len(coordinate_systems) > 1:
                    # then we're mixing roche and POS
                    raise ValueError("cannot mix xyz (roche) and uvw (pos) coordinates while plotting")
                else:
                    # then len(coordinate_system) == 0
                    coordinates = ['us', 'vs', 'ws']

            else:
                coordinates = ['us', 'vs', 'ws']


            defaults = {}
            # first we need to know if any of the af_directions are set to
            # something other than cartesian by the user (in which case we need
            # to check for the parameter's existence before defaulting and use
            # scatter instead of mesh plot)
            mesh_all_cartesian = True
            for af_direction in ['x', 'y', 'z']:
                if kwargs.get(af_direction, None) not in [None] + coordinates:
                    mesh_all_cartesian = False

            # now we need to loop again and set any missing defaults
            for af_direction in ['x', 'y', 'z']:
                if af_direction in kwargs.keys():
                    # then default doesn't matter, but we'll set it at what it is
                    defaults[af_direction] = kwargs[af_direction]

                    if kwargs[af_direction] in coordinates:
                        # the provided qualifier could be something else (ie teffs)
                        # in which case we'll end up doing a scatter instead of
                        # a mesh plot

                        # now we'll remove from coordinates still available
                        coordinates.remove(kwargs[af_direction])
                else:
                    # we'll take the first entry remaining in coordinates
                    coordinate = coordinates.pop(0)

                    # if mesh_all_cartesian then we're doing a mesh plot
                    # and know that we have xyz/uvw_elements available.
                    # Otherwise, we need to check and only apply the default
                    # if that parameter (xs, ys, zs, us, vs, ws) is available.
                    # Either way, we've removed this from the coordinates
                    # list so the next direction will fill from the next available
                    if mesh_all_cartesian or coordinate in ps.qualifiers:
                        defaults[af_direction] = coordinate


            # since we'll be selecting from the time tag, we need a non-zero tolerance
            kwargs.setdefault('itol', 1e-6)

            if mesh_all_cartesian:
                # then we'll be doing a mesh plot, so set some reasonable defaults

                # units will have handled this in POS (uvw) coordinates, but not
                # Roche (xyz) as those are unitless
                kwargs.setdefault('equal_aspect', True)

                # we want the wireframe by default
                kwargs.setdefault('ec', 'black')
                kwargs.setdefault('fc', 'white')
            else:
                # then even though the scatter may be rs vs cartesian with same
                # units, let's default to disabling equal aspect ratio
                kwargs.setdefault('equal_aspect', False)

            sigmas_avail = []

<<<<<<< HEAD
        # now we can use ps.kind to guess what columns need plotting
        if ps.kind in ['orb', 'orb_syn']:
            if axes_3d:
                xqualifier = kwargs.get('x', 'xs')
                yqualifier = kwargs.get('y', 'ys')
                zqualifier = kwargs.get('z', 'zs')
            else:
                xqualifier = kwargs.get('x', 'xs')
                yqualifier = kwargs.get('y', 'zs')
                zqualifier = kwargs.get('z', 'ys')
            timequalifier = 'times'
        elif ps.kind in ['mesh', 'mesh_syn']:
            xqualifier = kwargs.get('x', 'r_projs')
            yqualifier = kwargs.get('y', 'teffs')
            zqualifier = kwargs.get('z', 'loggs')
            timequalifier = 'times'
        elif ps.kind in ['lc', 'lc_syn']:
            xqualifier = kwargs.get('x', 'times')
            yqualifier = kwargs.get('y', 'fluxes')
            zqualifier = kwargs.get('z', 0)
            timequalifier = 'times'
        elif ps.kind in ['rv', 'rv_syn']:
            xqualifier = kwargs.get('x', 'times')
            yqualifier = kwargs.get('y', 'rvs')
            zqualifier = kwargs.get('z', 0)
            timequalifier = 'times'
        elif ps.kind in ['etv', 'etv_syn']:
            xqualifier = kwargs.get('x', 'time_ecls')
            yqualifier = kwargs.get('y', 'etvs')
            zqualifier = kwargs.get('z', 0)
            timequalifier = 'time_ecls'
        elif ps.kind is None:
            logger.warning("could not find any data")
            xqualifier = ''
            yqualifier = ''
            zqualifier = ''
            timequalifier = ''
        else:
            raise NotImplementedError("plotting for dataset '{}' with kind '{}' is not yet implemented".format(ps.dataset, ps.kind))

        # We'll set these as kwarg defaults so that they can easily be passed
        # through any other call to plot (when looping over models, components,
        # kinds below)
        # color = kwargs.get('color', None)
        # kwargs.setdefault('linecolor', color)
        # kwargs.setdefault('markercolor', color)
        # kwargs.setdefault('color', None)
        kwargs.setdefault('time', None)
        kwargs.setdefault('highlight', True)
        kwargs.setdefault('highlight_marker', 'o')
        kwargs.setdefault('highlight_ms', None)
        kwargs.setdefault('highlight_color', None)
        kwargs.setdefault('uncover', False)

        colorqualifier = kwargs['color'] if kwargs.get('color', False) in ps.qualifiers else None

        # Now let's get the parameters

        # TODO: these are currently warnings that
        # are ignored because some kinds might not include the defaults (ie
        # no positions in orb but are in orb_syn)... perhaps this should be
        # silently handled earlier and should raise an error if we make it this
        # far (ie the user gave a non-existant qualifier)

        if xqualifier not in ps.qualifiers and \
                xqualifier.split(':')[0] not in ['phase', 'phases'] and \
                not (isinstance(xqualifier, float) or
                     isinstance(xqualifier, int)):
            logger.warning("attempting to plot but could not find parameter {} - skipping".format(xqualifier))
            return []
=======
        elif ps.kind in ['orb', 'orb_syn']:
            # similar logic to meshes above, except we only have uvw
            coordinates = ['us', 'vs', 'ws']

            defaults = {}
            for af_direction in ['x', 'y', 'z']:
                if af_direction in kwargs.keys():
                    # then default doesn't matter, but we'll set it at what it is
                    defaults[af_direction] = kwargs[af_direction]
>>>>>>> 4b8f6839

                    if kwargs[af_direction] in coordinates:
                        # the provided qualifier could be something else (ie teffs)
                        # in which case we'll end up doing a scatter instead of
                        # a mesh plot

                        # now we'll remove from coordinates still available
                        coordinates.remove(kwargs[af_direction])
                else:
                    # we'll take the first entry remaining in coordinates
                    defaults[af_direction] = coordinates.pop(0)

            if kwargs.get('projection', None) != '3d':
                defaults['z'] = 0

            sigmas_avail = []
        elif ps.kind in ['lc', 'lc_syn']:
            defaults = {'x': 'times',
                        'y': 'fluxes',
                        'z': 0}
            sigmas_avail = ['fluxes']
        elif ps.kind in ['rv', 'rv_syn']:
            defaults = {'x': 'times',
                        'y': 'rvs',
                        'z': 0}
            sigmas_avail = ['rvs']
        elif ps.kind in ['lp', 'lp_syn']:
            defaults = {'x': 'wavelengths',
                        'y': 'flux_densities',
                        'z': 0}
            sigmas_avail = ['flux_densities']

            # since we'll be selecting from the time tag, we need a non-zero tolerance
            kwargs.setdefault('itol', 1e-6)

            # if animating or drawing at a single time, we want to show only
            # the selected item, not all and then highlight the selected item
            kwargs.setdefault('highlight_linestyle', kwargs.get('linestyle', 'solid'))
            kwargs.setdefault('highlight_marker', 'None')
            kwargs.setdefault('highlight_size', kwargs.get('size', 0.02))  # this matches the default in autofig for call._sizes
            kwargs.setdefault('uncover', True)
            kwargs.setdefault('trail', 0)

        elif ps.kind in ['etv', 'etv_syn']:
            defaults = {'x': 'time_ecls',
                        'y': 'etvs',
                        'z': 0}
            sigmas_avail = ['etvs']
        else:
            logger.debug("could not find plotting defaults for ps.meta: {}, ps.twigs: {}".format(ps.meta, ps.twigs))
            raise NotImplementedError("defaults for kind {} (dataset: {}) not yet implemented".format(ps.kind, ps.dataset))

        #### DETERMINE AUTOFIG PLOT TYPE
        # NOTE: this must be done before calling _kwargs_fill_dimension below
        cartesian = ['xs', 'ys', 'zs', 'us', 'vs', 'ws']
        if ps.kind in ['mesh']:
            if mesh_all_cartesian:
                kwargs['autofig_method'] = 'mesh'
            else:
                kwargs['autofig_method'] = 'plot'

            if self.time is not None:
                kwargs['i'] = float(self.time)
        else:
            kwargs['autofig_method'] = 'plot'

        #### GET DATA ARRAY FOR EACH AUTOFIG "DIRECTION"
        for af_direction in ['x', 'y', 'z', 'c', 's', 'fc', 'ec']:
            # set the array and dimension label
            if af_direction not in kwargs.keys() and af_direction in defaults.keys():
                # don't want to use setdefault here because we don't want an
                # entry if the af_direction is not in either dict
                kwargs[af_direction] = defaults[af_direction]
            kwargs = _kwargs_fill_dimension(kwargs, af_direction, ps)

        #### HANDLE AUTOFIG'S INDENPENDENT VARIABLE DIRECTION (i)
        # try to find 'times' in the cartesian dimensions:
        for af_direction in ['x', 'y', 'z']:
            if kwargs.get('{}label'.format(af_direction), None) in ['times', 'time_ecls']:
                kwargs['i'] = af_direction
                break
        else:
            # then we didn't find a match, so we'll either pass the time
            # (for a mesh) or times array (otherwise)
            if ps.time is not None:
                # a single mesh will pass just that single time on as the
                # independent variable/direction
                kwargs['i'] = float(ps.time)
                kwargs['iqualifier'] = 'ps.times'
            elif ps.kind in ['etv']:
                kwargs['i'] = ps.get_quantity(qualifier='time_ecls')
                kwargs['iqualifier'] = 'time_ecls'
            else:
                kwargs['i'] = ps.get_quantity(qualifier='times')
                kwargs['iqualifier'] = 'times'


<<<<<<< HEAD
        # Now let's try to figure out the plottype (whether to do plot or
        # scatter or hist, etc) and set some defaults which will be passed on
        # to mplkwargs. These defaults are obviously designed with matplotlib
        # in mind, but other backends can either rewrite their own defaults or
        # try to interpret these
        if kwargs.pop('use_figure_params', True) and self._bundle is not None:
            # then we'll pull color/marker/linestyle from the bundle
            if ps.context=='model':
                default_color = self._bundle.get_value('color', model=ps.model, context='figure')
                default_linestyle = self._bundle.get_value('linestyle', model=ps.model, context='figure')
                default_marker = 'None'
            else:
                default_color = self._bundle.get_value('color', dataset=ps.dataset, context='figure')
                default_linestyle = 'None'
                default_marker = self._bundle.get_value('marker', dataset=ps.dataset, context='figure')
            if default_color=='<dataset>':
                default_color = self._bundle.get_value('color', dataset=ps.dataset, context='figure')
            if default_linestyle=='<dataset>':
                default_linestyle = self._bundle.get_value('linestyle', dataset=ps.dataset, context='figure')
            if default_marker=='<dataset>':
                default_marker = self._bundle.get_value('marker', component=ps.componet, context='figure')
            if default_color=='<component>':
                default_color = self._bundle.get_value('color', component=ps.component, context='figure')
            if default_linestyle=='<component>':
                default_linestyle = self._bundle.get_value('linestyle', component=ps.component, context='figure')
            if default_marker=='<component>':
                default_marker = self._bundle.get_value('marker', component=ps.component, context='figure')

            # print "***", default_color, default_linestyle, default_marker


            kwargs.setdefault('color', default_color)
            kwargs.setdefault('linestyle', default_linestyle)
            kwargs.setdefault('marker', default_marker)
        else:
            kwargs.setdefault('color', None)



        if ps.context=='model':
            plottype = 'line'
            if ps.kind in ['mesh'] and \
                    isinstance(xparam, FloatArrayParameter) and \
                    isinstance(yparam, FloatArrayParameter) and \
                    (zparam is None or
                     isinstance(zparam, FloatArrayParameter)):
                kwargs.setdefault('linestyle', 'None')
=======
        #### STYLE DEFAULTS
        # set defaults for marker/linestyle depending on whether this is
        # observational or synthetic data
        if ps.context == 'dataset':
            kwargs.setdefault('linestyle', 'none')
        elif ps.context == 'model':
            if ps.kind in ['mesh', 'mesh_syn'] and kwargs['autofig_method'] == 'plot':
>>>>>>> 4b8f6839
                kwargs.setdefault('marker', '^')
                kwargs.setdefault('linestyle', 'none')
            else:
                kwargs.setdefault('marker', 'none')

        # set defaults for colormap and symmetric limits
        for af_direction in ['c', 'fc', 'ec']:
            qualifier = kwargs.get('{}qualifier'.format(af_direction), '').split('@')[0]
            if qualifier in ['rvs']:
                kwargs.setdefault('{}map'.format(af_direction), 'RdBu_r')
                if kwargs['{}map'.format(af_direction)] == 'RdBu_r':
                    # only apply symmetric default if taking the colormap default
                    kwargs.setdefault('{}lim'.format(af_direction), 'symmetric')
            elif qualifier in ['vxs', 'vys', 'vzs', 'vus', 'vvs', 'vws']:
                kwargs.setdefault('{}map'.format(af_direction), 'RdBu')
                if kwargs['{}map'.format(af_direction)] == 'RdBu':
                    # only apply symmetric default if taking the colormap default
                    kwargs.setdefault('{}lim'.format(af_direction), 'symmetric')
                kwargs.setdefault('{}lim'.format(af_direction), 'symmetric')
            elif qualifier in ['teffs']:
                kwargs.setdefault('{}map'.format(af_direction), 'afmhot')
            elif qualifier in ['loggs']:
                kwargs.setdefault('{}map'.format(af_direction), 'gnuplot')
            elif qualifier in ['visibilities']:
                kwargs.setdefault('{}map'.format(af_direction), 'RdYlGn')
                kwargs.setdefault('{}lim'.format(af_direction), (0,1))

        #### LABEL FOR LEGENDS
        attrs = ['component', 'dataset']
        if len(ps._bundle.models) > 1:
            attrs += ['model']
        default_label = '@'.join([getattr(ps, attr) for attr in attrs if getattr(ps, attr) is not None])
        kwargs.setdefault('label', default_label)

        return (kwargs,)

    def gcf(self):
        """
        Get the active current figure.

        See also:
        * <phoebe.parameters.ParameterSet.plot>
        * <phoebe.parameters.ParameterSet.show>
        * <phoebe.parameters.ParameterSet.savefig>
        * <phoebe.parameters.ParameterSet.clf>
        """
        if self._bundle is None:
            return autofig.gcf()

        if self._bundle._figure is None:
            self._bundle._figure = autofig.Figure()

        return self._bundle._figure

    def clf(self):
        """
        Clear/reset the active current figure.

        See also:
        * <phoebe.parameters.ParameterSet.plot>
        * <phoebe.parameters.ParameterSet.show>
        * <phoebe.parameters.ParameterSet.savefig>
        * <phoebe.parameters.ParameterSet.gcf>
        """
        if self._bundle is None:
            raise ValueError("could not find parent Bundle object")

        self._bundle._figure = None

    def plot(self, twig=None, **kwargs):
        """
        High-level wrapper around matplotlib that uses
        [autofig 1.0.0](https://github.com/kecnry/autofig/tree/1.0.0)
        under-the-hood for automated figure and animation production.

        See also:
        * <phoebe.parameters.ParameterSet.show>
        * <phoebe.parameters.ParameterSet.savefig>
        * <phoebe.parameters.ParameterSet.gcf>
        * <phoebe.parameters.ParameterSet.clf>

        Note: not all options are listed below.  See the
        [autofig](https://github.com/kecnry/autofig/tree/1.0.0)
        tutorials and documentation for more options which are passed along
        via `**kwargs`.

        Arguments
        ----------
        * `twig` (string, optional, default=None): twig to use for filtering
            prior to plotting.  See <phoebe.parameters.ParameterSet.filter>
        * `time` (float, optional): time to use for plotting/animating.
        * `times` (list/array, optional): times to use for animating (will
            override any value sent to `time`).
        * `t0` (string/float, optional): qualifier/twig or float of the t0 that
            should be used for phasing, if applicable.  If provided as a string,
            `b.get_value(t0)` needs to provide a valid float.

        * `x` (string/float/array, optional): qualifier/twig of the array to plot on the
            x-axis (will default based on the dataset-kind if not provided).
            With the exception of phase, `b.get_value(x)` needs to provide a
            valid float or array.  To plot phase along the x-axis, pass
            `x='phases'` or `x=phases:[component]`.  This will use the ephemeris
            from <phoebe.frontend.bundle.Bundle.get_ephemeris(component) if
            possible to phase the applicable times array.
        * `y` (string/float/array, optional): qualifier/twig of the array to plot on the
            y-axis (will default based on the dataset-kind if not provided).
        * `z` (string/float/array, optional): qualifier/twig of the array to plot on the
            z-axis.  By default, this will just order the points on a 2D plot.
            To plot in 3D, also pass `projection='3d'`.
        * `s` (strong/float/array, optional): qualifier/twig of the array to use
            for size.  See the [autofig tutorial on size](https://github.com/kecnry/autofig/blob/1.0.0/tutorials/size_modes.ipynb)
            for more information.
        * `c` (string/float/array, optional): qualifier/twig of the array to use
            for color.
        * `fc` (string/float/array, optional): qualifier/twig of the array to use
            for facecolor (only applicable for mesh plots).
        * `ec` (string/float/array, optional): qualifier/twig of the array to use
            for edgecolor (only applicable for mesh plots).

        * `xerror` (string/float/array, optional): qualifier/twig of the array to plot as
            x-errors (will default based on `x` if not provided).
        * `yerror` (string/float/array, optional): qualifier/twig of the array to plot as
            y-errors (will default based on `y` if not provided).
        * `zerror` (string/float/array, optional): qualifier/twig of the array to plot as
            z-errors (will default based on `z` if not provided).

        * `xunit` (string/unit, optional): unit to plot on the x-axis (will
            default on `x` if not provided).
        * `yunit` (string/unit, optional): unit to plot on the y-axis (will
            default on `y` if not provided).
        * `zunit` (string/unit, optional): unit to plot on the z-axis (will
            default on `z` if not provided).
        * `cunit` (string/unit, optional): unit to plot on the color-axis (will
            default on `c` if not provided).
        * `fcunit` (string/unit, optional): unit to plot on the facecolor-axis (will
            default on `fc` if not provided, only applicable for mesh plots).
        * `ecunit` (string/unit, optional): unit to plot on the edgecolor-axis (will
            default on `ec` if not provided, only applicable for mesh plots).

        * `xlabel` (string, optional): label for the x-axis (will default on `x`
            if not provided, but will not set if the axes already has an xlabel).
        * `ylabel` (string, optional): label for the y-axis (will default on `y`
            if not provided, but will not set if the axes already has an ylabel).
        * `zlabel` (string, optional): label for the z-axis (will default on `z`
            if not provided, but will not set if the axes already has an zlabel).
        * `slabel` (string, optional): label for the size-axis (will default on `s`
            if not provided, but will not set if the axes already has an slabel).
        * `clabel` (string, optional): label for the color-axis (will default on `c`
            if not provided, but will not set if the axes already has an clabel).
        * `fclabel` (string, optional): label for the facecolor-axis (will default on `fc`
            if not provided, but will not set if the axes already has an fclabel,
            only applicable for mesh plots).
        * `eclabel` (string, optional): label for the edgecolor-axis (will default on `ec`
            if not provided, but will not set if the axes already has an eclabel,
            only applicable for mesh plots).

        * `xlim` (tuple/string, optional): limits for the x-axis (will default on
            data if not provided).  See [autofig tutorial on limits](https://github.com/kecnry/autofig/blob/1.0.0/tutorials/limits.ipynb)
            for more information/choices.
        * `ylim` (tuple/string, optional): limits for the y-axis (will default on
            data if not provided).  See [autofig tutorial on limits](https://github.com/kecnry/autofig/blob/1.0.0/tutorials/limits.ipynb)
            for more information/choices.
        * `zlim` (tuple/string, optional): limits for the z-axis (will default on
            data if not provided).  See [autofig tutorial on limits](https://github.com/kecnry/autofig/blob/1.0.0/tutorials/limits.ipynb)
            for more information/choices.
        * `slim` (tuple/string, optional): limits for the size-axis (will default on
            data if not provided).  See [autofig tutorial on limits](https://github.com/kecnry/autofig/blob/1.0.0/tutorials/limits.ipynb)
            for more information/choices.
        * `clim` (tuple/string, optional): limits for the color-axis (will default on
            data if not provided).  See [autofig tutorial on limits](https://github.com/kecnry/autofig/blob/1.0.0/tutorials/limits.ipynb)
            for more information/choices.
        * `fclim` (tuple/string, optional): limits for the facecolor-axis (will default on
            data if not provided).  See [autofig tutorial on limits](https://github.com/kecnry/autofig/blob/1.0.0/tutorials/limits.ipynb)
            for more information/choices.
        * `eclim` (tuple/string, optional): limits for the edgecolor-axis (will default on
            data if not provided).  See [autofig tutorial on limits](https://github.com/kecnry/autofig/blob/1.0.0/tutorials/limits.ipynb)
            for more information/choices.

        * `smode` (string, optional): size mode.  See the [autofig tutorial on sizes](https://github.com/kecnry/autofig/blob/1.0.0/tutorials/size_modes.ipynb)
            for more information.

        * `highlight` (bool, optional, default=True): whether to highlight at the
            current time.  Only applicable if `time` or `times` provided.
        * `highlight_marker` (string, optional): marker to use for highlighting.
            Only applicable if `highlight=True` and `time` or `times` provided.
        * `highlight_color` (string, optional): color to use for highlighting.
            Only applicable if `highlight=True` and `time` or `times` provided.

        * `uncover` (bool, optional): whether to uncover data based on the current
            time.  Only applicable if `time` or `times` provided.

        * `save` (string, optional, default=False): filename to save the
            figure (or False to not save).
        * `show` (bool, optional, default=False): whether to show the plot
        * `animate` (bool, optional, default=False): whether to animate the figure.
        * `draw_sidebars` (bool, optional, default=True): whether to include
            any applicable sidebars (colorbar, sizebar, etc).
        * `draw_title` (bool, optional, default=True): whether to draw axes
            titles.
        * `subplot_grid` (tuple, optional, default=None): override the subplot
            grid used (see [autofig tutorial on subplots](https://github.com/kecnry/autofig/blob/1.0.0/tutorials/subplot_positioning.ipynb)
            for more details).

        * `save_kwargs` (dict, optional): any kwargs necessary to pass on to
            save (only applicable if `animate=True`).

        * `**kwargs`: additional keyword arguments are sent along to [autofig](https://github.com/kecnry/autofig/tree/1.0.0).

        Returns
        --------
        * (autofig figure, matplotlib figure)
        """
        if not _use_autofig:
            if os.getenv('PHOEBE_ENABLE_PLOTTING', 'TRUE').upper() != 'TRUE':
                raise ImportError("cannot plot because PHOEBE_ENABLE_PLOTTING environment variable is disasbled")
            else:
                raise ImportError("autofig not imported, cannot plot")

        # since we used the args trick above, all other options have to be in kwargs
        save = kwargs.pop('save', False)
        show = kwargs.pop('show', False)
        tight_layout = kwargs.pop('tight_layout', False)
        draw_sidebars = kwargs.pop('draw_sidebars', False)
        draw_title = kwargs.pop('draw_title', False)
        subplot_grid = kwargs.pop('subplot_grid', None)
        animate = kwargs.pop('animate', False)
        time = kwargs.get('time', None)  # don't pop since time may be used for filtering

        if twig is not None:
            kwargs['twig'] = twig

        plot_kwargss = self._unpack_plotting_kwargs(**kwargs)

        # this loop handles any of the automatically-generated
        # multiple plotting calls, passing each on to autofig
        for plot_kwargs in plot_kwargss:
            y = plot_kwargs.get('y', [])
            if (isinstance(y, u.Quantity) and isinstance(y.value, float)) or (hasattr(y, 'value') and isinstance(y.value, float)):
                pass
            elif not len(y):
                # a dataset without observational data, for example
                continue

            autofig_method = plot_kwargs.pop('autofig_method', 'plot')
            # we kept the qualifiers around so we could do some default-logic,
            # but it isn't necessary to pass them on to autofig.
            plot_kwargs = {k:v for k,v in plot_kwargs.items() if 'qualifier' not in k}
            logger.info("calling autofig.{}({})".format(autofig_method, ", ".join(["{}={}".format(k,v if not isinstance(v, np.ndarray) else "<data ({})>".format(v.shape)) for k,v in plot_kwargs.items()])))
            func = getattr(self.gcf(), autofig_method)

            func(**plot_kwargs)


        if save or show or animate:
            # NOTE: time, times, will all be included in kwargs
            try:
                return self._show_or_save(save, show, animate,
                                          draw_sidebars=draw_sidebars,
                                          draw_title=draw_title,
                                          tight_layout=tight_layout,
                                          subplot_grid=subplot_grid,
                                          **kwargs)
            except Exception as err:
                self.clf()
                raise err
        else:
            afig = self.gcf()
            fig = None

            return afig, fig

    def _show_or_save(self, save, show, animate,
                      draw_sidebars=True,
                      draw_title=True,
                      tight_layout=False,
                      subplot_grid=None,
                      **kwargs):
        """
        Draw/animate and show and/or save a autofig plot
        """
        if animate and not show and not save:
            logger.warning("setting show to True since animate=True and save not provided")
            show = True

        if animate:
            # prefer times over time
            times = kwargs.get('times', kwargs.get('time', None))
            save_kwargs = kwargs.get('save_kwargs', {})

            if times is None:
                # then let's try to get all SYNTHETIC times
                # it would be nice to only do ENABLED, but then we have to worry about compute
                # it would also be nice to worry about models... but then you should filter first
                logger.info("no times were providing, so defaulting to animate over all dataset times")
                times = []
                for dataset in self.datasets:
                    ps = self.filter(dataset=dataset, context='model')
                    if len(ps.times):
                        # for the case of meshes/spectra
                        times += [float(t) for t in ps.times]
                    else:
                        for param in ps.filter(qualifier='times').to_list():
                            times += list(param.get_value())

                times = sorted(list(set(times)))

            logger.info("calling autofig.animate(i={}, draw_sidebars={}, draw_title={}, tight_layout={}, save={}, show={}, save_kwargs={})".format(times, draw_sidebars, draw_title, tight_layout, save, show, save_kwargs))

            mplanim = self.gcf().animate(i=times,
                                         draw_sidebars=draw_sidebars,
                                         draw_title=draw_title,
                                         tight_layout=tight_layout,
                                         subplot_grid=subplot_grid,
                                         save=save,
                                         show=show,
                                         save_kwargs=save_kwargs)

            afig = self.gcf()

            # clear the autofig figure
            self.clf()

            return afig, mplanim

        else:
            time = kwargs.get('time', None)

            if isinstance(time, str):
                time = self.get_value(time, context=['component', 'system'])

            logger.info("calling autofig.draw(i={}, draw_sidebars={}, draw_title={}, tight_layout={}, save={}, show={})".format(time, draw_sidebars, draw_title, tight_layout, save, show))
            fig = self.gcf().draw(i=time,
                                  draw_sidebars=draw_sidebars,
                                  draw_title=draw_title,
                                  tight_layout=tight_layout,
                                  subplot_grid=subplot_grid,
                                  save=save, show=show)
            # clear the figure so next call will start over and future shows will work
            afig = self.gcf()
            self.clf()

            return afig, fig


    def show(self, **kwargs):
        """
        Draw and show the plot.

        See also:
        * <phoebe.parameters.ParameterSet.plot>
        * <phoebe.parameters.ParameterSet.savefig>
        * <phoebe.parameters.ParameterSet.gcf>
        * <phoebe.parameters.ParameterSet.clf>

        Arguments
        ----------
        * `show` (bool, optional, default=True): whether to show the plot
        * `save` (False/string, optional, default=False): filename to save the
            figure (or False to not save).
        * `animate` (bool, optional, default=False): whether to animate the figure.
        * `draw_sidebars` (bool, optional, default=True): whether to include
            any applicable sidebars (colorbar, sizebar, etc).
        * `draw_title` (bool, optional, default=True): whether to draw axes
            titles.
        * `subplot_grid` (tuple, optional, default=None): override the subplot
            grid used (see [autofig tutorial on subplots](https://github.com/kecnry/autofig/blob/1.0.0/tutorials/subplot_positioning.ipynb)
            for more details).
        * `time` (float, optional): time to use for plotting/animating.
        * `times` (list/array, optional): times to use for animating (will
            override any value sent to `time`).
        * `save_kwargs` (dict, optional): any kwargs necessary to pass on to
            save (only applicable if `animate=True`).

        Returns
        --------
        * (autofig figure, matplotlib figure)
        """
        kwargs.setdefault('show', True)
        kwargs.setdefault('save', False)
        kwargs.setdefault('animate', False)
        return self._show_or_save(**kwargs)

    def savefig(self, filename, **kwargs):
        """
        Draw and save the plot.

        See also:
        * <phoebe.parameters.ParameterSet.plot>
        * <phoebe.parameters.ParameterSet.show>
        * <phoebe.parameters.ParameterSet.gcf>
        * <phoebe.parameters.ParameterSet.clf>

        Arguments
        ----------
        * `save` (string): filename to save the figure (or False to not save).
        * `show` (bool, optional, default=False): whether to show the plot
        * `animate` (bool, optional, default=False): whether to animate the figure.
        * `draw_sidebars` (bool, optional, default=True): whether to include
            any applicable sidebars (colorbar, sizebar, etc).
        * `draw_title` (bool, optional, default=True): whether to draw axes
            titles.
        * `subplot_grid` (tuple, optional, default=None): override the subplot
            grid used (see [autofig tutorial on subplots](https://github.com/kecnry/autofig/blob/1.0.0/tutorials/subplot_positioning.ipynb)
            for more details).
        * `time` (float, optional): time to use for plotting/animating.
        * `times` (list/array, optional): times to use for animating (will
            override any value sent to `time`).
        * `save_kwargs` (dict, optional): any kwargs necessary to pass on to
            save (only applicable if `animate=True`).

        Returns
        --------
        * (autofig figure, matplotlib figure)
        """
        filename = os.path.expanduser(filename)
        kwargs.setdefault('show', False)
        kwargs.setdefault('save', filename)
        kwargs.setdefault('animate', False)
        return self._show_or_save(**kwargs)

class Parameter(object):
    def __init__(self, qualifier, value=None, description='', **kwargs):
        """
        This is a generic class for a Parameter.  Any Parameter that
        will actually be usable will be a subclass of this class.

        Parameters are the base of PHOEBE and hold, at the minimum,
        the value of the parameter, a description, and meta-tags
        which are used to collect and filter a list of Parameters
        inside a ParameterSet.

        Some subclasses of Parameter can add additional methods
        or attributes.  For example :class:`FloatParameter` handles
        converting units and storing a default_unit.


        Any subclass of Parameter must (at the minimum):
        - method for get_value
        - method for set_value,
        - call to set_value in the overload of __init__
        - self._dict_fields_other defined in __init__
        - self._dict_fields = _meta_fields_all + self._dict_fields_other in __init__

        Arguments
        ------------
        * `value`: value to initialize the parameter
        * `description` (string, optional): description of the parameter
        * `bundle` (<phoebe.frontend.bundle.Bundle>, optional): parent bundle
            object.
        * `uniqueid` (string, optional): uniqueid for the parameter (suggested to leave blank
            and a random string will be generated)
<<<<<<< HEAD

        :parameter float time: (optional) value for the time tag
        :parameter str history: (optional) label for the history tag
        :parameter str feature: (optional) label for the feature tag
        :parameter str component: (optional) label for the component tag
        :parameter str dataset: (optional) label for the dataset tag
        :parameter str constraint: (optional) label for the constraint tag
        :parameter str compute: (optional) label for the compute tag
        :parameter str model: (optional) label for the model tag
        :parameter str fitting: (optional) label for the fitting tag
        :parameter str feedback: (optional) label for the feedback tag
        :parameter str plugin: (optional) label for the plugin tag
        :parameter str figure: (optional) label for the figure tag
        :parameter str kind: (optional) label for the kind tag
        :parameter str context: (optional) which context this parameter belongs in

        :parameter copy_for: (optional) dictionary of filter arguments for which this
            parameter must be copied (use with caution)
        :type copy_for: dict or False
        :parameter str visible_if: (optional) string to check the value of another
=======
        * `time` (string/float, optional): value for the time tag
        * `history` (string, optional): label for the history tag
        * `feature` (string, optional): label for the feature tag
        * `component` (string, optional): label for the component tag
        * `dataset` (string, optional): label for the dataset tag
        * `constraint` (string, optional): label for the constraint tag
        * `compute` (string, optional): label for the compute tag
        * `model` (string, optional): label for the model tag
        * `fitting` (string, optional): label for the fitting tag
        * `feedback` (string, optional): label for the feedback tag
        * `plugin` (string, optional): label for the plugin tag
        * `kind` (string, optional): label for the kind tag
        * `context` (string, optional): label for the context tag
        * `copy_for` (dictionary/False, optional, default=False): dictionary of
            filter arguments for which this parameter must be copied (use with caution)
        * `visible_if` (string, optional): string to check the value of another
>>>>>>> 4b8f6839
            parameter holding the same meta-tags (except qualifier) to determine
            whether this parameter is visible and therefore shown in filters
            (example: `visible_if='otherqualifier:True'`).  See also
            <phoebe.parameters.Parameter.is_visible>
        """

        uniqueid = kwargs.get('uniqueid', _uniqueid())
        bundle = kwargs.get('bundle', None)

        self._description = description
        self._advanced = kwargs.get('advanced', False)
        self._bundle = bundle
        self._value = None

        # Meta-data
        self.set_uniqueid(uniqueid)
        self._qualifier = qualifier
        self._time = kwargs.get('time', None)
        self._history = kwargs.get('history', None)
        self._feature = kwargs.get('feature', None)
        self._component = kwargs.get('component', None)
        self._dataset = kwargs.get('dataset', None)
        self._constraint = kwargs.get('constraint', None)
        self._compute = kwargs.get('compute', None)
        self._model = kwargs.get('model', None)
        self._fitting = kwargs.get('fitting', None)
        self._feedback = kwargs.get('feedback', None)
        self._plugin = kwargs.get('plugin', None)
        self._figure = kwargs.get('figure', None)
        self._kind = kwargs.get('kind', None)
        self._context = kwargs.get('context', None)

        # set whether new 'copies' of this parameter need to be created when
        # new objects (body components, not orbits) or datasets are added to
        # the bundle.
        self._copy_for = kwargs.get('copy_for', False)

        self._visible_if = kwargs.get('visible_if', None)

        self._dict_fields_other = ['description', 'value', 'visible_if', 'copy_for', 'advanced']
        self._dict_fields = _meta_fields_all + self._dict_fields_other

        # loading from json can result in unicodes instead of strings - this then
        # causes problems with a lot of isinstances and string-matching.
        for attr in _meta_fields_twig + self._dict_fields_other:
            attr = '_{}'.format(attr)
            val = getattr(self, attr)

            if isinstance(val, unicode) and attr not in ['_copy_for']:
              setattr(self, attr, str(val))


            #if attr == '_copy_for' and isinstance(self._copy_for, str):
            #    print "***", self._copy_for
            #    self._copy_for = json.loads(self._copy_for)

    @classmethod
    def _from_json(cls, bundle=None, **kwargs):
        """
        """
        # this is a class method to initialize any subclassed Parameter by classname
        # will almost always call through parameter_from_json

        # TODO: is this even necessary?  for most cases we can probably just call __init__
        # TODO: this will surely break for those that require bundle as the first arg
        if bundle is not None:
            return cls(bundle, **kwargs)
        else:
            return cls(**kwargs)

    def __repr__(self):
        """
        """
        if isinstance(self._value, nparray.ndarray):
            quantity = self._value
        elif hasattr(self, 'quantity'):
            quantity = self.get_quantity()
        else:
            quantity = self.get_value()

        if hasattr(self, 'constraint') and self.constraint is not None:
            return "<Parameter: {}={} (constrained) | keys: {}>".format(self.qualifier, quantity, ', '.join(self._dict_fields_other))
        else:
            return "<Parameter: {}={} | keys: {}>".format(self.qualifier, quantity, ', '.join(self._dict_fields_other))

    def __str__(self):
        """
        """
        if isinstance(self._value, nparray.ndarray):
            quantity = self._value
        elif hasattr(self, 'quantity'):
            quantity = self.get_quantity()
        else:
            quantity = self.get_value()

        str_ = "{}: {}\n".format("Parameter", self.uniquetwig)
        str_ += "{:>32}: {}\n".format("Qualifier", self.qualifier)
        str_ += "{:>32}: {}\n".format("Description", self.description)
        str_ += "{:>32}: {}\n".format("Value", quantity)

        if hasattr(self, 'choices'):
            str_ += "{:>32}: {}\n".format("Choices", ", ".join(self.choices))
        if hasattr(self, 'constrained_by'):
            str_ += "{:>32}: {}\n".format("Constrained by", ", ".join([p.uniquetwig for p in self.constrained_by]) if self.constrained_by is not None else 'None')
        if hasattr(self, 'constrains'):
            str_ += "{:>32}: {}\n".format("Constrains", ", ".join([p.uniquetwig for p in self.constrains]) if len(self.constrains) else 'None')
        if hasattr(self, 'related_to'):
            str_ += "{:>32}: {}\n".format("Related to", ", ".join([p.uniquetwig for p in self.related_to]) if len(self.related_to) else 'None')
        if self.visible_if is not None:
            str_ += "{:>32}: {}\n".format("Only visible if", self.visible_if)

        return str_

    def __len__(self):
        """
        since this may be returned from a filter, fake to say there is only 1 result
        """
        return 1

    def __eq__(self, other):
        """
        """
        # TODO: check value as well
        if not isinstance(other, Parameter):
            return False
        return self.uniqueid == other.uniqueid

    def copy(self):
        """
        Deepcopy the <phoebe.parameters.Parameter> (with a new uniqueid).
        All other tags will remain the same... so some other tag should be
        changed before attaching back to a <phoebe.parameters.ParameterSet> or
        <phoebe.frontend.bundle.Bundle>.

        See also:
        * <phoebe.parameters.Parameter.uniqueid>

        Returns
        ---------
        * (<phoebe.parameters.Parameter>): the copied Parameter object
        """
        s = self.to_json()
        cpy = parameter_from_json(s)
        # TODO: may need to subclass for Parameters that require bundle by using this line instead:
        # cpy = parameter_from_json(s, bundle=self._bundle)
        cpy.set_uniqueid(_uniqueid())
        return cpy

    def to_string(self):
        """
        Return the string representation of the <phoebe.parameters.Parameter>.

        See also:
        * <phoebe.parameters.Parameter.to_string_short>

        Returns
        -------
        * (str): the string representation
        """
        return self.__str__()

    def to_string_short(self):
        """
        Return a short/abreviated string representation of the
        <phoebe.parmaeters.Parameter>.

        See also:
        * <phoebe.parameters.Parameter.to_string>

        Returns
        --------
        * (str): the string representation
        """
        if hasattr(self, 'constrained_by') and len(self.constrained_by) > 0:
            return "* {:>30}: {}".format(self.uniquetwig_trunc, self.get_quantity() if hasattr(self, 'quantity') else self.get_value())
        else:
            return "{:>32}: {}".format(self.uniquetwig_trunc, self.get_quantity() if hasattr(self, 'quantity') else self.get_value())

    def __dict__(self):
        """
        """
        # including uniquetwig for everything can be VERY SLOW, so let's not
        # include that in the dictionary
        d =  {k: getattr(self,k) for k in self._dict_fields if k not in ['uniquetwig']}
        d['Class'] = self.__class__.__name__
        return d

    def to_dict(self):
        """
        Return the dictionary representation of the <phoebe.parameters.Parameter>.

        Returns
        -------
        * (dict): the dictionary representation of the Parameter.
        """
        return self.__dict__()

    def __getitem__(self, key):
        """
        """
        return self.__dict__()[key]

    def __setitem__(self, key, value):
        """
        """
        # TODO: don't allow changing things like visible_if or description here?
        raise NotImplementedError

    @classmethod
    def open(cls, filename):
        """
        Open a Parameter from a JSON-formatted file.
        This is a constructor so should be called as:

        ```py
        param = Parameter.open('test.json')
        ```

        See also:
        * <phoebe.parameters.ParameterSet.open>
        * <phoebe.frontend.bundle.Bundle.open>

        Arguments
        ---------
        * `filename` (string): relative or full path to the file

        Returns
        -------
        * (<phoebe.parameters.Parameter): the inistantiated Parameter object.
        """
        filename = os.path.expanduser(filename)
        f = open(filename, 'r')
        data = json.load(f, object_pairs_hook=parse_json)
        f.close()
        return cls(data)

    def save(self, filename, incl_uniqueid=False):
        """
        Save the Parameter to a JSON-formatted ASCII file

        See also:
        * <phoebe.parameters.ParameterSet.save>
        * <phoebe.frontend.bundle.Bundle.save>

        Arguments
        ----------
        * `filename` (string): relative or full path to the file
        * `incl_uniqueid` (bool, optional, default=False): whether to include
            uniqueids in the file (only needed if its necessary to maintain the
            uniqueids when reloading)

        Returns
        --------
        * (string) filename
        """
        filename = os.path.expanduser(filename)
        f = open(filename, 'w')
        json.dump(self.to_json(incl_uniqueid=incl_uniqueid), f,
                   sort_keys=True, indent=0, separators=(',', ': '))
        f.close()

        return filename

    def to_json(self, incl_uniqueid=False):
        """
        Convert the <phoebe.parameters.Parameter> to a json-compatible
        object.

        See also:
        * <phoebe.parameters.ParameterSet.to_json>
        * <phoebe.parameters.Parameter.to_dict>
        * <phoebe.parameters.Parameter.save>

        Arguments
        --------
        * `incl_uniqueid` (bool, optional, default=False): whether to include
            uniqueids in the file (only needed if its necessary to maintain the
            uniqueids when reloading)

        Returns
        -----------
        * (dict)
        """
        def _parse(k, v):
            """
            """
            if k=='value':
                if isinstance(self._value, nparray.ndarray):
                    if self._value.unit is not None and hasattr(self, 'default_unit'):
                        v = self._value.to(self.default_unit).to_dict()
                    else:
                        v = self._value.to_dict()
                if isinstance(v, u.Quantity):
                    v = self.get_value() # force to be in default units
                if isinstance(v, np.ndarray):
                    v = v.tolist()
                if isinstance(v, u.Unit) or isinstance(v, u.CompositeUnit) or isinstance(v, u.IrreducibleUnit):
                    v = str(v.to_string())
                return v
            elif k=='limits':
                return [vi.value if hasattr(vi, 'value') else vi for vi in v]
            elif v is None:
                return v
            elif isinstance(v, str):
                return v
            elif isinstance(v, dict):
                return v
            elif isinstance(v, float) or isinstance(v, int) or isinstance(v, list):
                return v
<<<<<<< HEAD
            elif isinstance(v, u.Unit) or isinstance(v, u.CompositeUnit) or isinstance(v, u.IrreducibleUnit):
=======
            elif _is_unit(v):
>>>>>>> 4b8f6839
                return str(v.to_string())
            else:
                try:
                    return str(v)
                except:
                    raise NotImplementedError("could not parse {} of '{}' to json".format(k, self.uniquetwig))

        return {k: _parse(k, v) for k,v in self.to_dict().items() if (v is not None and k not in ['twig', 'uniquetwig', 'quantity'] and (k!='uniqueid' or incl_uniqueid or self.qualifier=='detached_job'))}

    @property
    def attributes(self):
        """
        Return a list of the attributes of this <phoebe.parameters.Parameter>.

        Returns
        -------
        * (list)
        """
        return self._dict_fields_other

    def get_attributes(self):
        """
        Return a list of the attributes of this <phoebe.parameters.Parameter>.
        This is simply a shortcut to <phoebe.parameters.Parameter.attributes>.

        Returns
        --------
        * (list)
        """
        return self.attributes

    @property
    def meta(self):
        """
        See all the meta-tag properties for this <phoebe.parameters.Parameter>.

        See <phoebe.parameters.Parameter.get_meta> for the ability to ignore
        certain keys.

        Returns
        -------
        * (dict) an ordered dictionary of all tag properties.
        """
        return self.get_meta()

    def get_meta(self, ignore=['uniqueid']):
        """
        See all the meta-tag properties for this <phoebe.parameters.Parameter>.

        See also:
        * <phoebe.parameters.Parameter.meta>
        * <phoebe.parameters.ParameterSet.get_meta>

        Arguments
        ---------
        * `ignore` (list, optional, default=['uniqueid']): list of keys to
            exclude from the returned dictionary

        Returns
        ----------
        * (dict) an ordered dictionary of tag properties
        """
        return OrderedDict([(k, getattr(self, k)) for k in _meta_fields_all if k not in ignore])

    @property
<<<<<<< HEAD
    def advanced(self):
        """
        Whether the parameter is considered an advanced parameter
        """
        return self._advanced
=======
    def tags(self):
        """
        Returns a dictionary that lists all available tags.

        See also:
        * <phoebe.parameters.ParameterSet.tags>
        * <phoebe.parameters.Parameter.meta>

        Will include entries from the singular attributes:
        * <phoebe.parameters.Parameter.context>
        * <phoebe.parameters.Parameter.kind>
        * <phoebe.parameters.Parameter.model>
        * <phoebe.parameters.Parameter.compute>
        * <phoebe.parameters.Parameter.constraint>
        * <phoebe.parameters.Parameter.dataset>
        * <phoebe.parameters.Parameter.component>
        * <phoebe.parameters.Parameter.feature>
        * <phoebe.parameters.Parameter.time>
        * <phoebe.parameters.Parameter.qualifier>

        Returns
        ----------
        * (dict) a dictionary of all singular tag attributes.
        """
        return self.get_meta(ignore=['uniqueid', 'plugin', 'feedback', 'fitting', 'history', 'twig', 'uniquetwig'])
>>>>>>> 4b8f6839

    @property
    def qualifier(self):
        """
        Return the qualifier of this <phoebe.parameters.Parameter>.

        See also:
        * <phoebe.parameters.ParameterSet.qualifier>
        * <phoebe.parameters.ParameterSet.qualifiers>

        Returns
        -------
        * (str) the qualifier tag of this Parameter.
        """
        return self._qualifier

    @property
    def time(self):
        """
        Return the time of this <phoebe.parameters.Parameter>.

        See also:
        * <phoebe.parameters.ParameterSet.time>
        * <phoebe.parameters.ParameterSet.times>

        Returns
        -------
        * (str) the time tag of this Parameter.
        """
        # need to force formatting because of the different way numpy.float64 is
        # handled before numpy 1.14.  See https://github.com/phoebe-project/phoebe2/issues/247
        return '{:09f}'.format(float(self._time)) if self._time is not None else None

    @property
    def history(self):
        """
        Return the history of this <phoebe.parameters.Parameter>.

        See also:
        * <phoebe.parameters.ParameterSet.history>
        * <phoebe.parameters.ParameterSet.historys>

        Returns
        -------
        * (str) the history tag of this Parameter.
        """
        return self._history

    @property
    def feature(self):
        """
        Return the feature of this <phoebe.parameters.Parameter>.

        See also:
        * <phoebe.parameters.ParameterSet.feature>
        * <phoebe.parameters.ParameterSet.features>

        Returns
        -------
        * (str) the feature tag of this Parameter.
        """
        return self._feature

    @property
    def component(self):
        """
        Return the component of this <phoebe.parameters.Parameter>.

        See also:
        * <phoebe.parameters.ParameterSet.component>
        * <phoebe.parameters.ParameterSet.components>

        Returns
        -------
        * (str) the component tag of this Parameter.
        """
        return self._component

    @property
    def dataset(self):
        """
        Return the dataset of this <phoebe.parameters.Parameter>.

        See also:
        * <phoebe.parameters.ParameterSet.dataset>
        * <phoebe.parameters.ParameterSet.datasets>

        Returns
        -------
        * (str) the dataset tag of this Parameter.
        """
        return self._dataset

    @property
    def constraint(self):
        """
        Return the constraint of this <phoebe.parameters.Parameter>.

        See also:
        * <phoebe.parameters.ParameterSet.constraint>
        * <phoebe.parameters.ParameterSet.constraints>

        Returns
        -------
        * (str) the constraint tag of this Parameter.
        """
        return self._constraint

    @property
    def compute(self):
        """
        Return the compute of this <phoebe.parameters.Parameter>.

        See also:
        * <phoebe.parameters.ParameterSet.compute>
        * <phoebe.parameters.ParameterSet.computes>

        Returns
        -------
        * (str) the compute tag of this Parameter.
        """
        return self._compute

    @property
    def model(self):
        """
        Return the model of this <phoebe.parameters.Parameter>.

        See also:
        * <phoebe.parameters.ParameterSet.model>
        * <phoebe.parameters.ParameterSet.models>

        Returns
        -------
        * (str) the model tag of this Parameter.
        """
        return self._model

    @property
    def fitting(self):
        """
        Return the fitting of this <phoebe.parameters.Parameter>.

        See also:
        * <phoebe.parameters.ParameterSet.fitting>
        * <phoebe.parameters.ParameterSet.fittings>

        Returns
        -------
        * (str) the fitting tag of this Parameter.
        """
        return self._fitting

    @property
    def feedback(self):
        """
        Return the feedback of this <phoebe.parameters.Parameter>.

        See also:
        * <phoebe.parameters.ParameterSet.feedback>
        * <phoebe.parameters.ParameterSet.feedbacks>

        Returns
        -------
        * (str) the feedback tag of this Parameter.
        """
        return self._feedback

    @property
    def plugin(self):
        """
        Return the plugin of this <phoebe.parameters.Parameter>.

        See also:
        * <phoebe.parameters.ParameterSet.plugin>
        * <phoebe.parameters.ParameterSet.plugins>

        Returns
        -------
        * (str) the plugin tag of this Parameter.
        """
        return self._plugin

    @property
    def figure(self):
        """
        :return: figure tag of this Parameter
        """
        return self._figure

    @property
    def kind(self):
        """
        Return the kind of this <phoebe.parameters.Parameter>.

        See also:
        * <phoebe.parameters.ParameterSet.kind>
        * <phoebe.parameters.ParameterSet.kinds>

        Returns
        -------
        * (str) the kind tag of this Parameter.
        """
        return self._kind

    @property
    def context(self):
        """
        Return the context of this <phoebe.parameters.Parameter>.

        See also:
        * <phoebe.parameters.ParameterSet.context>
        * <phoebe.parameters.ParameterSet.contexts>

        Returns
        -------
        * (str) the context tag of this Parameter.
        """
        return self._context

    @property
    def uniqueid(self):
        """
        Return the uniqueid of this <phoebe.parameters.Parameter>.

        See also:
        * <phoebe.parameters.ParameterSet.uniequids>

        Returns
        -------
        * (str) the uniqueid of this Parameter.
        """
        return self._uniqueid

    @property
    def uniquetwig_trunc(self):
        """
        Return the uniquetwig but truncated if necessary to be <=12 characters.

        See also:
        * <phoebe.parameters.Parameter.uniquetwig>
        * <phoebe.parameters.Parameter.twig>

        Returns
        --------
        * (str) the uniquetwig, truncated to 12 characters
        """
        uniquetwig = self.uniquetwig
        if len(uniquetwig) > 30:
            return uniquetwig[:27]+'...'
        else:
            return uniquetwig


    @property
    def uniquetwig(self):
        """
        Determine the shortest (more-or-less) twig which will point
        to this single <phoebe.parameters.Parameter> in the parent
        <phoebe.frontend.bundle.Bundle>.

        See <phoebe.parameters.Parameter.get_uniquetwig> (introduced in 2.1.1)
        for the ability to pass a <phoebe.parameters.ParameterSet>.

        See also:
        * <phoebe.parameters.Parameter.twig>
        * <phoebe.parameters.Parameter.uniquetwig_trunc>

        Returns
        --------
        * (str) uniquetwig
        """
        return self.get_uniquetwig()


    def get_uniquetwig(self, ps=None):
        """
        Determine the shortest (more-or-less) twig which will point
        to this single <phoebe.parameters.Parameter> in a given parent
        <phoebe.parameters.ParameterSet>.

        See also:
        * <phoebe.parameters.Parameter.twig>
        * <phoebe.parameters.Parameter.uniquetwig_trunc>

        Arguments
        ----------
        * `ps` (<phoebe.parameters.ParameterSet>, optional): ParameterSet
            in which the returned uniquetwig will point to this Parameter.
            If not provided or None this will default to the parent
            <phoebe.frontend.bundle.Bundle>, if available.

        Returns
        --------
        * (str) uniquetwig
        """

        if ps is None:
            ps = self._bundle

        if ps is None:
            return self.twig
        return ps._uniquetwig(self.twig)

    @property
    def twig(self):
        """
        The twig of a <phoebe.parameters.Parameter> is a single string with the
        individual <phoebe.parameters.Parameter.meta> tags separated by '@' symbols.
        This twig gives a single string which can point back to this Parameter.

        See also:
        * <phoebe.parameters.Parameter.uniquetwig>
        * <phoebe.parameters.ParameterSet.twigs>

        Returns
        --------
        * (str): the full twig of this Parameter.
        """
        return "@".join([getattr(self, k) for k in _meta_fields_twig if getattr(self, k) is not None])

    @property
    def visible_if(self):
        """
        Return the `visible_if` expression for this <phoebe.parameters.Parameter>.

        See also:
        * <phoebe.parameters.Parameter.is_visible>

        Returns
        --------
        * (str): the `visible_if` expression for this Parameter
        """
        return self._visible_if

    @property
    def is_visible(self):
        """
        Execute the `visible_if` expression for this <phoebe.parameters.Parameter>
        and determine whether it is currently visible in the parent
        <phoebe.parameters.ParameterSet>.

        If `False`, <phoebe.parameters.ParameterSet.filter> calls must have
        `check_visible=False` or else this Parameter will be excluded.

        See also:
        * <phoebe.parameters.Parameter.visible_if>

        Returns
        --------
        * (bool):  whether this parameter is currently visible
        """
        def is_visible_single(visible_if):
            # visible_if syntax: [ignore,these]qualifier:value

            if visible_if.lower() == 'false':
                return False

            # otherwise we need to find the parameter we're referencing and check its value
            if visible_if[0]=='[':
                remove_metawargs, visible_if = visible_if[1:].split(']')
                remove_metawargs = remove_metawargs.split(',')
            else:
                remove_metawargs = []

            qualifier, value = visible_if.split(':')

            if 'hierarchy.' in qualifier:
                # TODO: set specific syntax (hierarchy.get_meshables:2)
                # then this needs to do some logic on the hierarchy
                hier = self._bundle.hierarchy
                if not hier or not len(hier.get_value()):
                    # then hierarchy hasn't been set yet, so we can't do any
                    # of these tests
                    return True

                method = qualifier.split('.')[1]

                if value in ['true', 'True']:
                    value = True
                elif value in ['false', 'False']:
                    value = False

                return getattr(hier, method)(self.component) == value

            else:

                # the parameter needs to have all the same meta data except qualifier
                # TODO: switch this to use self.get_parent_ps ?
                metawargs = {k:v for k,v in self.get_meta(ignore=['twig', 'uniquetwig', 'uniqueid']+remove_metawargs).items() if v is not None}
                metawargs['qualifier'] = qualifier
                # metawargs['twig'] = None
                # metawargs['uniquetwig'] = None
                # metawargs['uniqueid'] = None
                # if metawargs.get('component', None) == '_default':
                    # metawargs['component'] = None

                try:
                    # this call is quite expensive and bloats every get_parameter(check_visible=True)
                    param = self._bundle.get_parameter(check_visible=False,
                                                       check_default=False,
                                                       check_advanced=False,
                                                       check_single=False,
                                                       **metawargs)
                except ValueError:
                    # let's not let this hold us up - sometimes this can happen when copying
                    # parameters (from copy_for) in order that the visible_if parameter
                    # happens later
                    logger.debug("parameter not found when trying to determine if visible, {}".format(metawargs))
                    return True

                #~ print "***", qualifier, param.qualifier, param.get_value(), value

                if isinstance(param, BoolParameter):
                    if value in ['true', 'True']:
                        value = True
                    elif value in ['false', 'False']:
                        value = False


                if isinstance(value, str) and value[0] in ['!', '~']:
                    return param.get_value() != value[1:]
                elif value=='<notempty>':
                    return len(param.get_value()) > 0
                else:
                    return param.get_value() == value


        if self.visible_if is None:
            return True

        if not self._bundle:
            # then we may not be able to do the check, for now let's just return True
            return True

        return np.all([is_visible_single(visible_if_i) for visible_if_i in self.visible_if.split(',')])



    @property
    def copy_for(self):
        """
        Return the `copy_for` expression for this <phoebe.parameters.Parameter>.

        This expression determines which new components and datasets should
        receive a copy of this Parameter.

        Returns:
        * (dict) the `copy_for` expression for this Parameter
        """
        return self._copy_for


    @property
    def description(self):
        """
        Return the `description` of the <phoebe.parameters.Parameter>.  The
        description is a slightly longer explanation of the Parameter qualifier.

        See also:
        * <phoebe.parameters.Parameter.get_description>
        * <phoebe.parameters.ParameterSet.get_description>
        * <phoebe.parameters.Parameter.qualifier>

        Returns
        --------
        * (str) the description
        """
        return self._description

    def get_description(self):
        """
        Return the `description` of the <phoebe.parameters.Parameter>.  The
        description is a slightly longer explanation of the Parameter qualifier.

        See also:
        * <phoebe.parameters.Parameter.description>
        * <phoebe.parameters.ParameterSet.get_description>
        * <phoebe.parameters.Parameter.qualifier>

        Returns
        --------
        * (str) the description
        """
        return self._description

    @property
    def value(self):
        """
        Return the value of the <phoebe.parameters.Parameter>.  For more options,
        including units when applicable, use the appropriate `get_value`
        method instead:

        * <phoebe.parameters.FloatParameter.get_value>
        * <phoebe.parameters.FloatArrayParameter.get_value>
        * <phoebe.parameters.HierarchyParameter.get_value>
        * <phoebe.parameters.IntParameter.get_value>
        * <phoebe.parameters.BoolParameter.get_value>
        * <phoebe.parameters.ChoiceParameter.get_value>
        * <phoebe.parameters.SelectParameter.get_value>
        * <phoebe.parameters.ConstraintParameter.get_value>
        * <phoebe.parameters.HistoryParameter.get_value>

        Returns
        ---------
        * (float/int/string/bool): the current value of the Parameter.
        """

        return self.get_value()


    def _add_history(self, redo_func, redo_kwargs, undo_func, undo_kwargs):
        """
        """
        if self._bundle is None or not self._bundle.history_enabled:
            return
        if 'value' in undo_kwargs.keys() and undo_kwargs['value'] is None:
            return

            logger.debug("creating history entry for {}".format(redo_func))
        #~ print "*** param._add_history", redo_func, redo_kwargs, undo_func, undo_kwargs
        self._bundle._add_history(redo_func, redo_kwargs, undo_func, undo_kwargs)

    # TODO (done?): access to value, adjust, unit, prior, posterior, etc in dictionary (when applicable)
    # TODO (done?): ability to set value, adjust, unit, prior, posterior through dictionary access (but not meta-fields)

    def get_parent_ps(self):
        """
        Return a <phoebe.parameters.ParameterSet> of all Parameters in the same
        <phoebe.frontend.bundle.Bundle> which share the same
        meta-tags (except qualifier, twig, uniquetwig).

        See also:
        * <phoebe.parameters.Parameter.meta>

        Returns
        ----------
        * (<phoebe.parameters.ParameterSet>): the parent ParameterSet.
        """
        if self._bundle is None:
            return None

        metawargs = {k:v for k,v in self.meta.items() if k not in ['qualifier', 'twig', 'uniquetwig']}

        return self._bundle.filter(**metawargs)

    def to_constraint(self):
        """
        Convert this <phoebe.parameters.Parameter> to a
        <phoebe.parameters.ConstraintParameter>.

        **NOTE**: this is an advanced functionality: use with caution.

        Returns
        --------
        * (<phoebe.parameters.ConstraintParameter): the ConstraintParameter
        """
        return ConstraintParameter(self._bundle, "{%s}" % self.uniquetwig)

    def __math__(self, other, symbol, mathfunc):
        """
        """
        try:
            # print "***", type(other), mathfunc
            if isinstance(other, ConstraintParameter):
                # print "*** __math__", self.quantity, mathfunc, other.result, other.expr
                return ConstraintParameter(self._bundle, "{%s} %s (%s)" % (self.uniquetwig, symbol, other.expr), default_unit=(getattr(self.quantity, mathfunc)(other.result).unit))
            elif isinstance(other, Parameter):

                # we need to do some tricks here since the math could fail if doing
                # math on  arrays of different lengths (ie if one is empty)
                # So instead, we'll just multiply with 1.0 floats if we can get the
                # unit from the quantity.

                self_quantity = self.quantity
                other_quantity = other.quantity

                if hasattr(self_quantity, 'unit'):
                    self_quantity = 1.0 * self_quantity.unit
                if hasattr(other_quantity, 'unit'):
                    other_quantity = 1.0 * other_quantity.unit

                default_unit = getattr(self_quantity, mathfunc)(other_quantity).unit
                return ConstraintParameter(self._bundle, "{%s} %s {%s}" % (self.uniquetwig, symbol, other.uniquetwig), default_unit=default_unit)
            elif isinstance(other, u.Quantity):
                #~ print "***", self.uniquetwig, "{%s} %s %f" % (self.uniquetwig, symbol, other.si.value)
                return ConstraintParameter(self._bundle, "{%s} %s %0.30f" % (self.uniquetwig, symbol, other.si.value), default_unit=(getattr(self.quantity, mathfunc)(other).unit))
            elif isinstance(other, float) or isinstance(other, int):
                if symbol in ['+', '-'] and hasattr(self, 'default_unit'):
                    # assume same units as self (NOTE: NOT NECESSARILY SI) if addition or subtraction
                    other = float(other)*self.default_unit
                else:
                    # assume dimensionless
                    other = float(other)*u.dimensionless_unscaled
                return ConstraintParameter(self._bundle, "{%s} %s %f" % (self.uniquetwig, symbol, other.si.value), default_unit=(getattr(self.quantity, mathfunc)(other).unit))
            elif isinstance(other, u.Unit) and mathfunc=='__mul__':
                return self.quantity*other
            else:
                raise NotImplementedError("math with type {} not supported".format(type(other)))
        except ValueError:
            raise ValueError("constraint math failed: make sure you're using astropy 1.0+")

    def __rmath__(self, other, symbol, mathfunc):
        """
        """
        try:
            if isinstance(other, ConstraintParameter):
                return ConstraintParameter(self._bundle, "(%s) %s {%s}" % (other.expr, symbol, self.uniquetwig), default_unit=(getattr(self.quantity, mathfunc)(other.result).unit))
            elif isinstance(other, Parameter):
                return ConstraintParameter(self._bundle, "{%s} %s {%s}" % (other.uniquetwig, symbol, self.uniquetwig), default_unit=(getattr(self.quantity, mathfunc)(other.quantity).unit))
            elif isinstance(other, u.Quantity):
                return ConstraintParameter(self._bundle, "%0.30f %s {%s}" % (other.si.value, symbol, self.uniquetwig), default_unit=(getattr(self.quantity, mathfunc)(other).unit))
            elif isinstance(other, float) or isinstance(other, int):
                if symbol in ['+', '-'] and hasattr(self, 'default_unit'):
                    # assume same units as self if addition or subtraction
                    other = float(other)*self.default_unit
                else:
                    # assume dimensionless
                    other = float(other)*u.dimensionless_unscaled
                return ConstraintParameter(self._bundle, "%f %s {%s}" % (other.si.value, symbol, self.uniquetwig), default_unit=(getattr(self.quantity, mathfunc)(other).unit))
            elif isinstance(other, u.Unit) and mathfunc=='__mul__':
                return self.quantity*other
            else:
                raise NotImplementedError("math with type {} not supported".format(type(other)))
        except ValueError:
            raise ValueError("constraint math failed: make sure you're using astropy 1.0+")

    def __add__(self, other):
        """
        """
        return self.__math__(other, '+', '__add__')

    def __radd__(self, other):
        """
        """
        return self.__rmath__(other, '+', '__radd__')

    def __sub__(self, other):
        """
        """
        return self.__math__(other, '-', '__sub__')

    def __rsub__(self, other):
        """
        """
        return self.__rmath__(other, '-', '__rsub__')

    def __mul__(self, other):
        """
        """
        return self.__math__(other, '*', '__mul__')

    def __rmul__(self, other):
        """
        """
        return self.__rmath__(other, '*', '__rmul__')

    def __div__(self, other):
        """
        """
        return self.__math__(other, '/', '__div__')

    def __rdiv__(self, other):
        """
        """
        return self.__rmath__(other, '/', '__rdiv__')

    def __truediv__(self, other):
        """
        """
        # NOTE: only used in python3
        return self.__math__(other, '/', '__truediv__')

    def __rtruediv__(self, other):
        """
        """
        # note only used in python3
        return self.__rmath__(other, '/', '__rtruediv__')

    def __pow__(self, other):
        """
        """
        return self.__math__(other, '**', '__pow__')

    def set_uniqueid(self, uniqueid):
        """
        Set the `uniqueid` of this <phoebe.parameters.Parameter>.
        There is no real need for a user to call this unless there is some
        conflict or they manually want to set the uniqueids.

        NOTE: this does not check for conflicts, and having two parameters
        without the same uniqueid (not really unique anymore is it) will
        surely cause unexpected results.  Use with caution.

        See also:
        * <phoebe.parameters.Parameter.uniqueid>

        Arguments
        ---------
        * `uniqueid` (string): the new uniqueid
        """
        # TODO: check to make sure uniqueid is valid (is actually unique within self._bundle and won't cause problems with constraints, etc)
        self._uniqueid = uniqueid

    def get_value(self, *args, **kwargs):
        """
        This method should be overriden by any subclass of
        <phoebe.parameters.Parameter>, and should be decorated with the
        @update_if_client decorator.
        Please see the individual classes documentation:

        * <phoebe.parameters.FloatParameter.get_value>
        * <phoebe.parameters.FloatArrayParameter.get_value>
        * <phoebe.parameters.HierarchyParameter.get_value>
        * <phoebe.parameters.IntParameter.get_value>
        * <phoebe.parameters.BoolParameter.get_value>
        * <phoebe.parameters.ChoiceParameter.get_value>
        * <phoebe.parameters.SelectParameter.get_value>
        * <phoebe.parameters.ConstraintParameter.get_value>
        * <phoebe.parameters.HistoryParameter.get_value>

        If subclassing, this method needs to:
        * cast to the correct type/units, handling defaults

        Raises
        -------
        * NoteImplemmentedError: because this must be subclassed
        """
        if self.qualifier in kwargs.keys():
            # then we have an "override" value that was passed, and we should
            # just return that.
            # Example teff_param.get_value('teff', teff=6000) returns 6000
            return kwargs.get(self.qualifier)
        return None

    def set_value(self, *args, **kwargs):
        """
        This method should be overriden by any subclass of Parameter, and should
        be decorated with the @send_if_client decorator
        Please see the individual classes for documentation:

        * <phoebe.parameters.FloatParameter.set_value>
        * <phoebe.parameters.FloatArrayParameter.set_value>
        * <phoebe.parameters.HierarchyParameter.set_value>
        * <phoebe.parameters.IntParameter.set_value>
        * <phoebe.parameters.BoolParameter.set_value>
        * <phoebe.parameters.ChoiceParameter.set_value>
        * <phoebe.parameters.SelectParameter.set_value>
        * <phoebe.parameters.ConstraintParameter.set_value>
        * <phoebe.parameters.HistoryParameter.set_value>

        If subclassing, this method needs to:
        * check the inputs for the correct format/agreement/cast_type
        * make sure that converting back to default_unit will work (if applicable)
        * make sure that in choices (if a choose)
        * make sure that not out of limits
        * make sure that not out of prior ??

        Raises
        -------
        * NotImplementedError: because this must be subclassed
        """
        raise NotImplementedError # <--- leave this in place, should be subclassed


class StringParameter(Parameter):
    """
    Parameter that accepts any string for the value
    """
    def __init__(self, *args, **kwargs):
        """
        see <phoebe.parameters.Parameter.__init__>
        """
        super(StringParameter, self).__init__(*args, **kwargs)

        self.set_value(kwargs.get('value', ''))

        self._dict_fields_other = ['description', 'value', 'visible_if', 'copy_for', 'advanced']
        self._dict_fields = _meta_fields_all + self._dict_fields_other

    @update_if_client
    def get_value(self, **kwargs):
        """
        Get the current value of the <phoebe.parameters.StringParameter>.

        **default/override values**: if passing a keyword argument with the same
            name as the Parameter qualifier (see
            <phoebe.parameters.Parameter.qualifier>), then the value passed
            to that keyword argument will be returned **instead of** the current
            value of the Parameter.  This is mostly used internally when
            wishing to override values sent to
            <phoebe.frontend.bundle.Bundle.run_compute>, for example.

        Arguments
        ----------
        * `**kwargs`: passing a keyword argument that matches the qualifier
            of the Parameter, will return that value instead of the stored value.
            See above for how default values are treated.

        Returns
        --------
        * (string) the current or overridden value of the Parameter
        """
        default = super(StringParameter, self).get_value(**kwargs)
        if default is not None: return default
        return str(self._value)

    @send_if_client
    def set_value(self, value, **kwargs):
        """
        Set the current value of the <phoebe.parameters.StringParameter>.

        Arguments
        ----------
        * `value` (string): the new value of the Parameter.
        * `**kwargs`: IGNORED

        Raises
        ---------
        * ValueError: if `value` could not be converted to the correct type
            or is not a valid value for the Parameter.
        """
        _orig_value = deepcopy(value)

        try:
            value = str(value)
        except:
            raise ValueError("could not cast value to string")
        else:
            self._value = value

            self._add_history(redo_func='set_value', redo_kwargs={'value': value, 'uniqueid': self.uniqueid}, undo_func='set_value', undo_kwargs={'value': _orig_value, 'uniqueid': self.uniqueid})

class TwigParameter(Parameter):
    # TODO: change to RefParameter?
    """
    Parameter that handles referencing any other *parameter* by twig (must exist)
    This stores the uniqueid but will display as the current uniquetwig for that item
    """
    def __init__(self, bundle, *args, **kwargs):
        """
        see <phoebe.parameters.Parameter.__init__>
        """
        super(TwigParameter, self).__init__(*args, **kwargs)

        # usually its the bundle's job to attach param._bundle after the
        # creation of a parameter.  But in this case, having access to the
        # bundle is necessary in order to intialize and set the value
        self._bundle = bundle

        self.set_value(kwargs.get('value', ''))

        self._dict_fields_other = ['description', 'value', 'visible_if', 'copy_for', 'advanced']
        self._dict_fields = _meta_fields_all + self._dict_fields_other

    def get_parameter(self):
        """
        Return the parameter that the `value` is referencing

        Returns
        --------
        * (<phoebe.parameters.Parameter>)
        """
        return self._bundle.get_parameter(uniqueid=self._value)

    @update_if_client
    def get_value(self, **kwargs):
        """
        Get the current value of the <phoebe.parameters.TwigParameter>.

        **default/override values**: if passing a keyword argument with the same
            name as the Parameter qualifier (see
            <phoebe.parameters.Parameter.qualifier>), then the value passed
            to that keyword argument will be returned **instead of** the current
            value of the Parameter.  This is mostly used internally when
            wishing to override values sent to
            <phoebe.frontend.bundle.Bundle.run_compute>, for example.

        Arguments
        ----------
        * `**kwargs`: passing a keyword argument that matches the qualifier
            of the Parameter, will return that value instead of the stored value.
            See above for how default values are treated.

        Returns
        --------
        * (string) the current or overridden value of the Parameter
        """
        # self._value is the uniqueid of the parameter.  So we need to
        # retrieve that parameter, but display the current uniquetwig
        # to the user
        # print "*** TwigParameter.get_value self._value: {}".format(self._value)
        default = super(TwigParameter, self).get_value(**kwargs)
        if default is not None: return default
        if self._value is None:
            return None
        return _uniqueid_to_uniquetwig(self._bundle, self._value)


    @send_if_client
    def set_value(self, value, **kwargs):
        """
        Set the current value of the <phoebe.parameters.StringParameter>.

        Arguments
        ----------
        * `value` (string): the new value of the Parameter.
        * `**kwargs`: passed on to filter to find the Parameter

        Raises
        ---------
        * ValueError: if `value` could not be converted to the correct type
            or is not a valid value for the Parameter.
        """
        _orig_value = deepcopy(self.get_value())

        # first make sure only returns one results
        if self._bundle is None:
            raise ValueError("TwigParameters must be attached from the bundle, and cannot be standalone")

        value = str(value)  # <-- in case unicode

        # NOTE: this means that in all saving of bundles, we MUST keep the uniqueid and retain them when re-opening
        value = _twig_to_uniqueid(self._bundle, value, **kwargs)
        self._value = value

        self._add_history(redo_func='set_value', redo_kwargs={'value': value, 'uniqueid': self.uniqueid}, undo_func='set_value', undo_kwargs={'value': _orig_value, 'uniqueid': self.uniqueid})


class ChoiceParameter(Parameter):
    """
    Parameter in which the value has to match one of the pre-defined choices
    """
    def __init__(self, *args, **kwargs):
        """
        see <phoebe.parameters.Parameter.__init__>
        """
        super(ChoiceParameter, self).__init__(*args, **kwargs)

        self._choices = kwargs.get('choices', [])

        self.set_value(kwargs.get('value', ''))

        self._dict_fields_other = ['description', 'choices', 'value', 'visible_if', 'copy_for', 'advanced']
        self._dict_fields = _meta_fields_all + self._dict_fields_other

    @property
    def choices(self):
        """
        Return the valid list of choices.

        This is identical to: <phoebe.parameters.ChoiceParameter.get_choices>

        Returns
        ---------
        * (list) list of valid choices
        """
        return self._choices

    def get_choices(self):
        """
        Return the valid list of choices.

        This is identical to: <phoebe.parameters.ChoiceParameter.choices>

        Returns
        ---------
        * (list) list of valid choices
        """
        return self._choices

    @update_if_client
    def get_value(self, **kwargs):
        """
        Get the current value of the <phoebe.parameters.ChoiceParameter>.

        **default/override values**: if passing a keyword argument with the same
            name as the Parameter qualifier (see
            <phoebe.parameters.Parameter.qualifier>), then the value passed
            to that keyword argument will be returned **instead of** the current
            value of the Parameter.  This is mostly used internally when
            wishing to override values sent to
            <phoebe.frontend.bundle.Bundle.run_compute>, for example.
            Note: the provided value is not checked against the valid set
            of choices (<phoebe.parameters.ChoiceParameter.choices>).

        Arguments
        ----------
        * `**kwargs`: passing a keyword argument that matches the qualifier
            of the Parameter, will return that value instead of the stored value.
            See above for how default values are treated.

        Returns
        --------
        * (string) the current or overridden value of the Parameter
        """
        default = super(ChoiceParameter, self).get_value(**kwargs)
        if default is not None: return default
        return str(self._value)

    @send_if_client
    def set_value(self, value, run_checks=None, **kwargs):
        """
        Set the current value of the <phoebe.parameters.ChoiceParameter>.

        Arguments
        ----------
        * `value` (string): the new value of the Parameter.
        * `**kwargs`: IGNORED

        Raises
        ---------
        * ValueError: if `value` could not be converted to a string.
        * ValueError: if `value` is not one of
            <phoebe.parameters.ChoiceParameter.choices>
        """
        _orig_value = deepcopy(self.get_value())

        try:
            value = str(value)
        except:
            raise ValueError("could not cast value to string")

        if self.qualifier=='passband':
            if value not in self.choices:
<<<<<<< HEAD
                raise ValueError("value {} not one of {}".format(value, self.choices))
=======
                self._choices = list_passbands(refresh=True)
>>>>>>> 4b8f6839

        if value not in self.choices:
            raise ValueError("value must be one of {}".format(self.choices))

        if self.qualifier=='passband' and value not in list_installed_passbands():
            # then we need to download and install before setting
            logger.info("downloading passband: {}".format(value))
            download_passband(value)

        self._value = value

        # run_checks if requested (default)
        if run_checks is None:
            run_checks = conf.interactive_checks
        if run_checks and self._bundle:
            passed, msg = self._bundle.run_checks()
            if not passed:
                # passed is either False (failed) or None (raise Warning)
                msg += "  If not addressed, this warning will continue to be raised and will throw an error at run_compute."
                logger.warning(msg)

        self._add_history(redo_func='set_value', redo_kwargs={'value': value, 'uniqueid': self.uniqueid}, undo_func='set_value', undo_kwargs={'value': _orig_value, 'uniqueid': self.uniqueid})

class SelectParameter(Parameter):
    """
    Parameter in which the value is a list of pre-defined choices
    """
    def __init__(self, *args, **kwargs):
        """
        see <phoebe.parameters.Parameter.__init__>
        """
        super(SelectParameter, self).__init__(*args, **kwargs)

        self._choices = kwargs.get('choices', [])

        self.set_value(kwargs.get('value', []))

        self._dict_fields_other = ['description', 'choices', 'value', 'visible_if', 'copy_for']
        self._dict_fields = _meta_fields_all + self._dict_fields_other

    @property
    def choices(self):
        """
        Return the valid list of choices.

        This is identical to: <phoebe.parameters.SelectParameter.get_choices>

        Returns
        ---------
        * (list) list of valid choices
        """
        return self._choices

    def get_choices(self):
        """
        Return the valid list of choices.

        This is identical to: <phoebe.parameters.SelectParameter.choices>

        Returns
        ---------
        * (list) list of valid choices
        """
        return self._choices

    def valid_selection(self, value):
        """
        Determine if `value` is valid given the current value of
        <phoebe.parameters.SelectParameter.choices>.

        In order to be valid, each item in the list `value` can be one of the
        items in the list of or match with at least one item by allowing for
        '*' and '?' wildcards.  Wildcard matching is done via the fnmatch
        python package.

        See also:
        * <phoebe.parameters.SelectParameter.remove_not_valid_selections>
        * <phoebe.parameters.SelectParameter.expand_value>

        Arguments
        ----------
        * `value` (string or list): the value to test against the list of choices

        Returns
        --------
        * (bool): whether `value` is valid given the choices.
        """
        if isinstance(value, list):
            return np.all([self.valid_selection(v) for v in value])

        if value in self.choices:
            return True

        # allow for wildcards
        for choice in self.choices:
            if fnmatch(choice, value):
                return True

        return False

    @update_if_client
    def get_value(self, expand=False, **kwargs):
        """
        Get the current value of the <phoebe.parameters.SelectParameter>.

        **default/override values**: if passing a keyword argument with the same
            name as the Parameter qualifier (see
            <phoebe.parameters.Parameter.qualifier>), then the value passed
            to that keyword argument will be returned **instead of** the current
            value of the Parameter.  This is mostly used internally when
            wishing to override values sent to
            <phoebe.frontend.bundle.Bundle.run_compute>, for example.

        See also:
        * <phoebe.parameters.SelectParameter.expand_value>

        Arguments
        ----------
        * `expand` (bool, optional, default=False): whether to expand any
            wildcards in the stored value against the valid choices (see
            <phoebe.parameters.SelectParameter.choices>)
        * `**kwargs`: passing a keyword argument that matches the qualifier
            of the Parameter, will return that value instead of the stored value.
            See above for how default values are treated.

        Returns
        --------
        * (list) the current or overridden value of the Parameter
        """
        if expand:
            return self.expand_value(**kwargs)

        default = super(SelectParameter, self).get_value(**kwargs)
        if default is not None: return default
        return self._value

    def expand_value(self, **kwargs):
        """
        Get the current value of the <phoebe.parameters.SelectParameter>.

        This is simply a shortcut to <phoebe.parameters.SelectParameter.get_value>
        but passing `expand=True`.

        **default/override values**: if passing a keyword argument with the same
            name as the Parameter qualifier (see
            <phoebe.parameters.Parameter.qualifier>), then the value passed
            to that keyword argument will be returned **instead of** the current
            value of the Parameter.  This is mostly used internally when
            wishing to override values sent to
            <phoebe.frontend.bundle.Bundle.run_compute>, for example.

        See also:
        * <phoebe.parameters.SelectParameter.valid_selection>
        * <phoebe.parameters.SelectParameter.remove_not_valid_selections>

        Arguments
        ----------
        * `**kwargs`: passing a keyword argument that matches the qualifier
            of the Parameter, will return that value instead of the stored value.
            See above for how default values are treated.

        Returns
        --------
        * (list) the current or overridden value of the Parameter
        """
        selection = []
        for v in self.get_value(**kwargs):
            for choice in self.choices:
                if v==choice and choice not in selection:
                    selection.append(choice)
                elif fnmatch(choice, v) and choice not in selection:
                    selection.append(choice)

        return selection

    @send_if_client
    def set_value(self, value, run_checks=None, **kwargs):
        """
        Set the current value of the <phoebe.parameters.SelectParameter>.

        `value` must be valid according to
        <phoebe.parmaeters.SelectParameter.valid_selection>, otherwise a
        ValueError will be raised.

        Arguments
        ----------
        * `value` (string): the new value of the Parameter.
        * `run_checks` (bool, optional): whether to call
            <phoebe.frontend.bundle.Bundle.run_checks> after setting the value.
            If `None`, the value in `phoebe.conf.interactive_checks` will be used.
            This will not raise an error, but will cause a warning in the logger
            if the new value will cause the system to fail checks.
        * `**kwargs`: IGNORED

        Raises
        ---------
        * ValueError: if `value` could not be converted to the correct type
        * ValueError: if `value` is not valid for the current choices in
            <phoebe.parameters.SelectParameter.choices>.
            See also <phoebe.parameters.SelectParameter.valid_selection>
        """
        _orig_value = deepcopy(self.get_value())

        if isinstance(value, str):
            value = [value]

        if not isinstance(value, list):
            raise TypeError("value must be a list of strings, received {}".format(type(value)))

        try:
            value = [str(v) for v in value]
        except:
            raise ValueError("could not cast to list of strings")

        invalid_selections = []
        for v in value:
            if not self.valid_selection(v):
                invalid_selections.append(v)

        if len(invalid_selections):
            raise ValueError("{} are not valid selections.  Choices: {}".format(invalid_selections, self.choices))

        self._value = value

        # run_checks if requested (default)
        if run_checks is None:
            run_checks = conf.interactive_checks
        if run_checks and self._bundle:
            passed, msg = self._bundle.run_checks()
            if not passed:
                # passed is either False (failed) or None (raise Warning)
                logger.warning(msg)

        self._add_history(redo_func='set_value', redo_kwargs={'value': value, 'uniqueid': self.uniqueid}, undo_func='set_value', undo_kwargs={'value': _orig_value, 'uniqueid': self.uniqueid})

    def remove_not_valid_selections(self):
        """
        Update the value to remove any that are (no longer) valid.  This
        should not need to be called manually, but is often called internally
        when components or datasets are removed from the
        <phoebe.frontend.bundle.Bundle>.

        See also:
        * <phoebe.parameters.SelectParameter.valid_selection>
        * <phoebe.parameters.SelectParameter.expand_value>
        * <phoebe.parameters.SelectParameter.set_value>
        """
        value = [v for v in self.get_value() if self.valid_selection(v)]
        self.set_value(value)

    def __add__(self, other):
        if isinstance(other, str):
            other = [other]

        if not isinstance(other, list):
            return super(SelectParameter, self).__add__(self, other)

        # then we have a list, so we want to append to the existing value
        return list(set(self.get_value()+other))

    def __sub__(self, other):
        if isinstance(other, str):
            other = [other]

        if not isinstance(other, list):
            return super(SelectParameter, self).__sub__(self, other)

        return [v for v in self.get_value() if v not in other]

class BoolParameter(Parameter):
    def __init__(self, *args, **kwargs):
        """
        see <phoebe.parameters.Parameter.__init__>
        """
        super(BoolParameter, self).__init__(*args, **kwargs)

        self.set_value(kwargs.get('value', True))

        self._dict_fields_other = ['description', 'value', 'visible_if', 'copy_for', 'advanced']
        self._dict_fields = _meta_fields_all + self._dict_fields_other

    @update_if_client
    def get_value(self, **kwargs):
        """
        Get the current value of the <phoebe.parameters.BoolParameter>.

        **default/override values**: if passing a keyword argument with the same
            name as the Parameter qualifier (see
            <phoebe.parameters.Parameter.qualifier>), then the value passed
            to that keyword argument will be returned **instead of** the current
            value of the Parameter.  This is mostly used internally when
            wishing to override values sent to
            <phoebe.frontend.bundle.Bundle.run_compute>, for example.

        Arguments
        ----------
        * `**kwargs`: passing a keyword argument that matches the qualifier
            of the Parameter, will return that value instead of the stored value.
            See above for how default values are treated.

        Returns
        --------
        * (bool) the current or overridden value of the Parameter
        """
        default = super(BoolParameter, self).get_value(**kwargs)
        if default is not None: return default
        return self._value

    @send_if_client
    def set_value(self, value, **kwargs):
        """
        Set the current value of the <phoebe.parameters.BoolParameter>.

        If not a boolean, `value` is casted as follows:
        * 'false', 'False', '0' -> `False`
        * default python casting (0->`False`, other numbers->`True`, strings with length->`True`)

        Arguments
        ----------
        * `value` (bool): the new value of the Parameter.
        * `**kwargs`: IGNORED

        Raises
        ---------
        * ValueError: if `value` could not be converted to a boolean
        """
        _orig_value = deepcopy(self.get_value())

        if value in ['false', 'False', '0']:
            value = False

        try:
            value = bool(value)
        except:
            raise ValueError("could not cast value to boolean")
        else:
            self._value = value

            if self.context not in ['setting', 'history']:
                self._add_history(redo_func='set_value', redo_kwargs={'value': value, 'uniqueid': self.uniqueid}, undo_func='set_value', undo_kwargs={'value': _orig_value, 'uniqueid': self.uniqueid})

class UnitParameter(Parameter):
    def __init__(self, *args, **kwargs):
        """
        see :meth:`Parameter.__init__`
        """
        super(UnitParameter, self).__init__(*args, **kwargs)

        value = kwargs.get('value')
        value = self._check_type(value)
        self._value = value

        self._dict_fields_other = ['description', 'value', 'visible_if', 'copy_for', 'advanced']
        self._dict_fields = _meta_fields_all + self._dict_fields_other

    def _check_type(self, value):
        if isinstance(value, u.Unit) or isinstance(value, u.CompositeUnit) or isinstance(value, u.IrreducibleUnit):
            return value

        if isinstance(value, str) or isinstance(value, unicode):
            try:
                value = u.Unit(str(value))
            except:
                raise ValueError("{} not supported Unit".format(value))
            else:
                return value

    @send_if_client
    def set_value(self, value, **kwargs):
        """
        """
        _orig_value = deepcopy(self.get_value())

        value = self._check_type(value)

        # the following line will raise an error if units are not compatible
        _orig_value.to(value)

        self._value = value

        if self.context not in ['setting', 'history']:
            self._add_history(redo_func='set_value', redo_kwargs={'value': value, 'uniqueid': self.uniqueid}, undo_func='set_value', undo_kwargs={'value': _orig_value, 'uniqueid': self.uniqueid})


    @update_if_client
    def get_value(self):
        """
        """
        return self._value

class DictParameter(Parameter):
    def __init__(self, *args, **kwargs):
        """
        see <phoebe.parameters.Parameter.__init__>
        """
        super(DictParameter, self).__init__(*args, **kwargs)

        self.set_value(kwargs.get('value', {}))

        self._dict_fields_other = ['description', 'value', 'visible_if', 'copy_for', 'advanced']
        self._dict_fields = _meta_fields_all + self._dict_fields_other

    @update_if_client
    def get_value(self, **kwargs):
        """
        Get the current value of the <phoebe.parameters.DictParameter>.

        **default/override values**: if passing a keyword argument with the same
            name as the Parameter qualifier (see
            <phoebe.parameters.Parameter.qualifier>), then the value passed
            to that keyword argument will be returned **instead of** the current
            value of the Parameter.  This is mostly used internally when
            wishing to override values sent to
            <phoebe.frontend.bundle.Bundle.run_compute>, for example.

        Arguments
        ----------
        * `**kwargs`: passing a keyword argument that matches the qualifier
            of the Parameter, will return that value instead of the stored value.
            See above for how default values are treated.

        Returns
        --------
        * (dict) the current or overridden value of the Parameter
        """
        default = super(DictParameter, self).get_value(**kwargs)
        if default is not None: return default
        return self._value

    @send_if_client
    def set_value(self, value, **kwargs):
        """
        Set the current value of the <phoebe.parameters.DictParameter>.

        Arguments
        ----------
        * `value` (dict): the new value of the Parameter.
        * `**kwargs`: IGNORED

        Raises
        ---------
        * ValueError: if `value` could not be converted to the correct type
            or is not a valid value for the Parameter.
        """
        _orig_value = deepcopy(self.get_value())

        try:
            value = dict(value)
        except:
            raise ValueError("could not cast value to dictionary")
        else:
            self._value = value

            self._add_history(redo_func='set_value', redo_kwargs={'value': value, 'uniqueid': self.uniqueid}, undo_func='set_value', undo_kwargs={'value': _orig_value, 'uniqueid': self.uniqueid})


class IntParameter(Parameter):
    def __init__(self, *args, **kwargs):
        """
        see <phoebe.parameters.Parameter.__init__>
        """
        super(IntParameter, self).__init__(*args, **kwargs)

        limits = kwargs.get('limits', (None, None))
        self.set_limits(limits)

        self.set_value(kwargs.get('value', 1))

        self._dict_fields_other = ['description', 'value', 'limits', 'visible_if', 'copy_for', 'advanced']
        self._dict_fields = _meta_fields_all + self._dict_fields_other

    @property
    def limits(self):
        """
        Return the current valid limits for the <phoebe.parameters.IntParameter>.

        This is identical to <phoebe.parameters.IntParameter.get_limits>.

        See also:
        * <phoebe.parameters.IntParameter.set_limits>
        * <phoebe.parameters.IntParameter.within_limits>

        Returns
        --------
        * (tuple): the current limits, where `None` means no lower/upper limits.
        """
        return self._limits

    def get_limits(self):
        """
        Return the current valid limits for the <phoebe.parameters.IntParameter>.

        This is identical to <phoebe.parameters.IntParameter.limits>.

        See also:
        * <phoebe.parameters.IntParameter.set_limits>
        * <phoebe.parameters.IntParameter.within_limits>

        Returns
        --------
        * (tuple): the current limits, where `None` means no lower/upper limits.
        """
        return self.limits

    def set_limits(self, limits=(None, None)):
        """
        Set the limits for the <phoebe.parameters.IntParameter>.

        See also:
        * <phoebe.parameters.IntParameter.get_limits>
        * <phoebe.parameters.IntParameter.within_limits>

        Arguments
        ----------
        * `limits` (tuple, optional, default=(None, None)): new limits
            formatted as (`lower`, `upper`) where either value can be `None`
            (interpretted as no lower/upper limits).
        """
        if not len(limits)==2:
            raise ValueError("limits must be in the format: (min, max)")

        if None not in limits and limits[1] < limits[0]:
            raise ValueError("lower limits must be less than upper limit")

        limits = list(limits)

        self._limits = limits

    def within_limits(self, value):
        """
        Check whether a value falls within the set limits.

        See also:
        * <phoebe.parameters.IntParameter.get_limits>
        * <phoebe.parameters.IntParameter.set_limits>

        Arguments
        --------
        * `value` (int): the value to check against the current limits.

        Returns
        --------
        * (bool): whether `value` is valid according to the limits.
        """

        return (self.limits[0] is None or value >= self.limits[0]) and (self.limits[1] is None or value <= self.limits[1])

    def _check_value(self, value):
        if isinstance(value, str):
            value = float(value)

        try:
            value = int(value)
        except:
            raise ValueError("could not cast value to integer")
        else:

            # make sure the value is within the limits
            if not self.within_limits(value):
                raise ValueError("value of {} must be within limits of {}".format(self.qualifier, self.limits))

        return value

    @update_if_client
    def get_value(self, **kwargs):
        """
        Get the current value of the <phoebe.parameters.IntParameter>.

        **default/override values**: if passing a keyword argument with the same
            name as the Parameter qualifier (see
            <phoebe.parameters.Parameter.qualifier>), then the value passed
            to that keyword argument will be returned **instead of** the current
            value of the Parameter.  This is mostly used internally when
            wishing to override values sent to
            <phoebe.frontend.bundle.Bundle.run_compute>, for example.

        Arguments
        ----------
        * `**kwargs`: passing a keyword argument that matches the qualifier
            of the Parameter, will return that value instead of the stored value.
            See above for how default values are treated.

        Returns
        --------
        * (int) the current or overridden value of the Parameter
        """
        default = super(IntParameter, self).get_value(**kwargs)
        if default is not None: return default
        return self._value

    @send_if_client
    def set_value(self, value, **kwargs):
        """
        Set the current value of the <phoebe.parameters.IntParameter>.

        See also:
        * <phoebe.parameters.IntParameter.get_limits>
        * <phoebe.parameters.IntParameter.set_limits>
        * <phoebe.parameters.IntParameter.within_limits>

        Arguments
        ----------
        * `value` (int): the new value of the Parameter.
        * `**kwargs`: IGNORED

        Raises
        ---------
        * ValueError: if `value` could not be converted to an integer
        * ValueError: if `value` is outside the limits.  See:
            <phoebe.parameters.IntParameter.get_limits> and
            <phoebe.parameters.IntParameter.within_limits>
        """
        _orig_value = deepcopy(self.get_value())

        value = self._check_value(value)

        self._value = value

        self._add_history(redo_func='set_value', redo_kwargs={'value': value, 'uniqueid': self.uniqueid}, undo_func='set_value', undo_kwargs={'value': _orig_value, 'uniqueid': self.uniqueid})


class FloatParameter(Parameter):
    def __init__(self, *args, **kwargs):
        """
        see <phoebe.parameters.Parameter.__init__>

        additional options:
        * `default_unit`
        """
        super(FloatParameter, self).__init__(*args, **kwargs)

        self._in_constraints = []                        # labels of constraints that have this parameter in the expression (not implemented yet)
        self._is_constraint = None                          # label of the constraint that defines the value of this parameter (not implemented yet)

        default_unit = kwargs.get('default_unit', None)
        self.set_default_unit(default_unit)

        limits = kwargs.get('limits', (None, None))
        self.set_limits(limits)

        unit = kwargs.get('unit', None)  # will default to default_unit in set_value

        if isinstance(unit, unicode):
          unit = u.Unit(str(unit))


        timederiv = kwargs.get('timederiv', None)
        self.set_timederiv(timederiv)

        self.set_value(kwargs.get('value', ''), unit)

        self._dict_fields_other = ['description', 'value', 'quantity', 'default_unit', 'limits', 'visible_if', 'copy_for', 'advanced'] # TODO: add adjust?  or is that a different subclass?
        if conf.devel:
            # NOTE: this check will take place when CREATING the parameter,
            # so toggling devel after won't affect whether timederiv is included
            # in string representations.
            self._dict_fields_other += ['timederiv']

        self._dict_fields = _meta_fields_all + self._dict_fields_other

    @property
    def default_unit(self):
        """
        Return the default unit for the <phoebe.parameters.FloatParameter>.

        This is identical to <phoebe.parameters.FloatParameter.get_default_unit>.

        See also:
        * <phoebe.parameters.FloatParameter.set_default_unit>

        Returns
        --------
        * (unit): the current default units.
        """
        return self._default_unit

    def get_default_unit(self):
        """
        Return the default unit for the <phoebe.parameters.FloatParameter>.

        This is identical to <phoebe.parameters.FloatParameter.default_unit>.

        See also:
        * <phoebe.parameters.FloatParameter.set_default_unit>

        Returns
        --------
        * (unit): the current default units.
        """
        return self.default_unit

    def set_default_unit(self, unit):
        """
        Set the default unit for the <phoebe.parameters.FloatParameter>.

        See also:
        * <phoebe.parameters.FloatParameter.get_default_unit>

        Arguments
        --------
        * `unit` (unit or valid string): the desired new units.  If the Parameter
            currently has default units, then the new units must be compatible
            with the current units

        Raises
        -------
        * Error: if the new and current units are incompatible.
        """
        # TODO: add to docstring documentation about what happens (does the value convert, etc)
        # TODO: check to make sure isinstance(unit, astropy.u.Unit)
        # TODO: check to make sure can convert from current default unit (if exists)
        if isinstance(unit, unicode) or isinstance(unit, str):
          unit = u.Unit(str(unit))
        elif unit is None:
            unit = u.dimensionless_unscaled

        if not _is_unit(unit):
            raise TypeError("unit must be a Unit")

        if hasattr(self, '_default_unit') and self._default_unit is not None:
            # we won't use a try except here so that the error comes from astropy
            check_convert = self._default_unit.to(unit)

        self._default_unit = unit

    @property
    def limits(self):
        """
        Return the current valid limits for the <phoebe.parameters.FloatParameter>.

        This is identical to <phoebe.parameters.FloatParameter.get_limits>.

        See also:
        * <phoebe.parameters.FloatParameter.set_limits>
        * <phoebe.parameters.FloatParameter.within_limits>

        Returns
        --------
        * (tuple): the current limits, where `None` means no lower/upper limits.
        """
        return self._limits

    def get_limits(self):
        """
        Return the current valid limits for the <phoebe.parameters.FloatParameter>.

        This is identical to <phoebe.parameters.FloatParameter.get_limits>.

        See also:
        * <phoebe.parameters.FloatParameter.set_limits>
        * <phoebe.parameters.FloatParameter.within_limits>

        Returns
        --------
        * (tuple): the current limits, where `None` means no lower/upper limits.
        """
        return self.limits

    def set_limits(self, limits=(None, None)):
        """
        Set the limits for the <phoebe.parameters.FloatParameter>.

        See also:
        * <phoebe.parameters.FloatParameter.get_limits>
        * <phoebe.parameters.FloatParameter.within_limits>

        Arguments
        ----------
        * `limits` (tuple, optional, default=(None, None)): new limits
            formatted as (`lower`, `upper`) where either value can be `None`
            (interpretted as no lower/upper limits).  If the individual values
            are floats (not quantities), they'll be assumed to be in the default
            units of the Parameter (see
            <phoebe.parameters.FloatParameter.get_default_unit> and
            <phoebe.parameters.FloatParameter.set_default_unit>)
        """
        if not len(limits)==2:
            raise ValueError("limits must be in the format: (min, max)")

        limits = list(limits)
        for i in range(2):
            # first convert to float if integer
            if isinstance(limits[i], int):
                limits[i] = float(limits[i])

            # now convert to quantity using default unit if value was float or int
            if isinstance(limits[i], float):
                limits[i] = limits[i] * self.default_unit

        if None not in limits and limits[1] < limits[0]:
            raise ValueError("lower limits must be less than upper limit")

        self._limits = limits

    def within_limits(self, value):
        """
        Check whether a value falls within the set limits.

        See also:
        * <phoebe.parameters.FloatParameter.get_limits>
        * <phoebe.parameters.FloatParameter.set_limits>

        Arguments
        --------
        * `value` (float/quantity): the value to check against the current
            limits.  If `value` is a float, it is assume to have the same
            units as the default units (see
            <phoebe.parameters.FloatParameter.get_default_unit> and
            <phoebe.parameters.FloatParameter.set_default_unit>).

        Returns
        --------
        * (bool): whether `value` is valid according to the limits.
        """

        if isinstance(value, int) or isinstance(value, float):
            value = value * self.default_unit

        return (self.limits[0] is None or value >= self.limits[0]) and (self.limits[1] is None or value <= self.limits[1])

    @property
    def timederiv(self):
        return self._timederiv

    @property
    def quantity(self):
        """
        Shortcut to <phoebe.parameters.FloatParameter.get_quantity>
        """
        return self.get_quantity()

    def get_timederiv(self):
        """
        """
        return self._timederiv

    def set_timederiv(self, timederiv):
        """
        """
        self._timederiv = timederiv

    #@update_if_client is on the called get_quantity
    def get_value(self, unit=None, t=None, **kwargs):
        """
        Get the current value of the <phoebe.parameters.FloatParameter> or
        <phoebe.parameters.FloatArrayParameter>.

        This is identical to <phoebe.parameters.FloatParameter.get_quantity>
        and is just included to match the method names of most other Parameter
        types.  See the documentation of <phoebe.parameters.FloatParameter.get_quantity>
        for full details.
        """
        default = super(FloatParameter, self).get_value(**kwargs)
        if default is not None: return default
        quantity = self.get_quantity(unit=unit, t=t, **kwargs)
        if hasattr(quantity, 'value'):
            return quantity.value
        else:
            return quantity

    @update_if_client
    def get_quantity(self, unit=None, t=None, **kwargs):
        """
        Get the current quantity of the <phoebe.parameters.FloatParameter> or
        <phoebe.parameters.FloatArrayParameter>.

        **default/override values**: if passing a keyword argument with the same
            name as the Parameter qualifier (see
            <phoebe.parameters.Parameter.qualifier>), then the value passed
            to that keyword argument will be returned **instead of** the current
            value of the Parameter.  This is mostly used internally when
            wishing to override values sent to
            <phoebe.frontend.bundle.Bundle.run_compute>, for example.

        See also:
        * <phoebe.parameters.FloatParameter.get_quantity>

        Arguments
        ----------
        * `unit` (unit or string, optional, default=None): unit to convert the
            value.  If not provided, will use the default unit (see
            <phoebe.parameters.FloatParameter.default_unit>)
        * `**kwargs`: passing a keyword argument that matches the qualifier
            of the Parameter, will return that value instead of the stored value.
            See above for how default values are treated.

        Returns
        --------
        * (float/array) the current or overridden value of the Parameter
        """
        default = super(FloatParameter, self).get_value(**kwargs) # <- note this is calling get_value on the Parameter object
        if default is not None:
            value = default
            if isinstance(default, u.Quantity):
                return value
        else:
            value = self._value

        if isinstance(value, nparray.ndarray):
            if value.unit is not None:
                value = value.quantity
            else:
                value = value.array

        if t is not None:
            raise NotImplementedError("timederiv is currently disabled until it can be tested thoroughly")

        if t is not None and self.is_constraint is not None:
            # TODO: is this a risk for an infinite loop?
            value = self.is_constraint.get_result(t=t)

        if t is not None and self.timederiv is not None:
            # check to see if value came from a constraint - and if so, we will
            # need to re-evaluate that constraint at t=t.


            parent_ps = self.get_parent_ps()
            deriv = parent_ps.get_value(self.timederiv, unit=self.default_unit/u.d)
            # t0 = parent_ps.get_value('t0_values', unit=u.d)
            t0 = self._bundle.get_value('t0', context='system', unit=u.d)

            # if time has been provided without units, we assume the same units as t0
            if not hasattr(time, 'value'):
                # time = time * parent_ps.get_parameter('t0_values').default_unit
                time = time * self._bundle.get_value('t0', context='system').default_unit

            # print "***", value, deriv, time, t0
            value = value + deriv*(time-t0)

        if unit is None:
            unit = self.default_unit

        # TODO: check to see if this is still necessary
        if isinstance(unit, str):
            # we need to do this to make sure we get PHOEBE's version of
            # the unit instead of astropy's
            unit = u.Unit(unit)

        # TODO: catch astropy units and convert to PHOEBE's?

        if unit is None or value is None:
            return value
        else:
            # NOTE: astropy will raise an error if units not compatible
            return value.to(unit)

    def _check_value(self, value, unit=None):
        if isinstance(value, tuple) and (len(value) !=2 or isinstance(value[1], float) or isinstance(value[1], int)):
            # allow passing tuples (this could be a FloatArrayParameter - if it isn't
            # then this array will fail _check_type below)
            value = np.asarray(value)
        # accept tuples (ie 1.2, 'rad') from dictionary access
        if isinstance(value, tuple) and unit is None:
            value, unit = value
        if isinstance(value, str):
            value = float(value)
        if isinstance(value, dict) and 'nparray' in value.keys():
            # then we're loading the JSON version of an nparray object
            value = nparray.from_dict(value)

        return self._check_type(value), unit

    def _check_type(self, value):
        # we do this separately so that FloatArrayParameter can keep this set_value
        # and just subclass _check_type
        if isinstance(value, u.Quantity):
            if not (isinstance(value.value, float) or isinstance(value.value, int)):
                raise ValueError("value could not be cast to float")

        elif not (isinstance(value, float) or isinstance(value, int)):
            # TODO: probably need to change this to be flexible with all the cast_types
            raise ValueError("value could not be cast to float")

        return value

    #@send_if_client is on the called set_quantity
    def set_value(self, value, unit=None, force=False, run_checks=None, **kwargs):
        """
        Set the current value/quantity of the <phoebe.parameters.FloatParameter>.

        This is identical to <phoebe.parameters.FloatParameter.set_quantity>
        and is just included to match the method names of most other Parameter
        types.  See the documentation of <phoebe.parameters.FloatParameter.set_quantity>
        for full details.

        See also:
        * <phoebe.parameters.FloatParameter.set_quantity>
        * <phoebe.parameters.FloatParameter.get_limits>
        * <phoebe.parameters.FloatParameter.set_limits>
        * <phoebe.parameters.FloatParameter.within_limits>
        """
        return self.set_quantity(value=value, unit=unit, force=force, run_checks=run_checks, **kwargs)

    @send_if_client
    def set_quantity(self, value, unit=None, force=False, run_checks=None, run_constraints=None, **kwargs):
        """
        Set the current value/quantity of the <phoebe.parameters.FloatParameter>
        or <phoebe.parameters.FloatArrayParameter>.

        Units can either be passed by providing a Quantity object to `value`
        OR by passing a unit object (or valid string representation) to `unit`.
        If units are provided with both but do not agree, an error will be raised.

        See also:
        * <phoebe.parameters.FloatParameter.set_value>
        * <phoebe.parameters.FloatParameter.get_limits>
        * <phoebe.parameters.FloatParameter.set_limits>
        * <phoebe.parameters.FloatParameter.within_limits>

        Arguments
        ----------
        * `value` (float/quantity): the new value of the Parameter.
        * `unit` (unit or valid string, optional, default=None): the unit in
            which `value` is provided.  If not provided or None, it is assumed
            that `value` is in the default units (see <phoebe.parameters.FloatParameter.default_unit>
            and <phoebe.parameters.FloatParameter.set_default_unit>).
        * `force` (bool, optional, default=False, EXPERIMENTAL): override
            and set the value of a constrained Parameter.
        * `run_checks` (bool, optional): whether to call
            <phoebe.frontend.bundle.Bundle.run_checks> after setting the value.
            If `None`, the value in `phoebe.conf.interactive_checks` will be used.
            This will not raise an error, but will cause a warning in the logger
            if the new value will cause the system to fail checks.
        * `run_constraints` whether to run any necessary constraints after setting
            the value.  If `None`, the value in `phoebe.conf.interactive_constraints`
            will be used.
        * `**kwargs`: IGNORED

        Raises
        ---------
        * ValueError: if `value` could not be converted to a float/quantity.
        * ValueError: if the units of `value` and `unit` are in disagreement
        * ValueError: if the provided units are not compatible with the
            default units.
        * ValueError: if `value` is outside the limits.  See:
            <phoebe.parameters.FloatParameter.get_limits> and
            <phoebe.parameters.FloatParameter.within_limits>
        """
        _orig_value = deepcopy(self.get_value())

        if len(self.constrained_by) and not force:
            raise ValueError("cannot change the value of a constrained parameter.  This parameter is constrained by '{}'".format(', '.join([p.uniquetwig for p in self.constrained_by])))

<<<<<<< HEAD
        if isinstance(value, str) or isinstance(value, unicode):
            value = json.loads(value)

        if isinstance(value, list) and len(value)==2 and unit is None and self.__class__.__name__=='FloatParameter':
            # don't do this for subclasses (FloatArrayParameter)
            value, unit = value

        # accept tuples (ie 1.2, 'rad') from dictionary access
        if isinstance(value, tuple) and unit is None:
            value, unit = value
        if isinstance(value, str) or isinstance(value, unicode):
            value = float(value)
        if isinstance(value, dict) and 'nphelper' in value.keys():
            # then we're loading the JSON version of an Arange or Linspace
            value = nphelpers.from_json(value)
=======
        # if 'time' in kwargs.keys() and isinstance(self, FloatArrayParameter):
        #     # then find the correct index and set by index instead
        #     time_param = self._bundle

        value, unit = self._check_value(value, unit)
>>>>>>> 4b8f6839

        if isinstance(unit, str) or isinstance(unit, unicode):
            # print "*** converting string to unit"
            unit = u.Unit(unit)  # should raise error if not a recognized unit
<<<<<<< HEAD
        elif unit is not None and not (isinstance(unit, u.Unit) or isinstance(unit, u.CompositeUnit) or isinstance(unit, u.IrreducibleUnit)):
=======
        elif unit is not None and not _is_unit(unit):
>>>>>>> 4b8f6839
            raise TypeError("unit must be an phoebe.u.Unit or None, got {}".format(unit))

        # check to make sure value and unit don't clash
        if isinstance(value, u.Quantity) or (isinstance(value, nparray.ndarray) and value.unit is not None):
            if unit is not None:
                # check to make sure they're the same
                if value.unit != unit:
                    raise ValueError("value and unit do not agree")

        elif value is None:
            # allowed for FloatArrayParameter if self.allow_none.  This should
            # already have been checked by self._check_type
            value = value

        elif unit is not None:
            # print "*** converting value to quantity"
            value = value * unit

        elif self.default_unit is not None:
            value = value * self.default_unit

        # handle wrapping for angle measurements
<<<<<<< HEAD
        # TODO: make this work for FloatArrayParameters
        if value is not None and value.unit.physical_type == 'angle' and self.__class__.__name__ == 'FloatParameter':
            # NOTE: this may fail for nphelpers.Arange or nphelpers.Linspace

            if not np.isnan(value) and (value > (360*u.deg) or value < (0*u.deg)):
=======
        if value is not None and value.unit.physical_type == 'angle':
            # NOTE: this may fail for nparray types
            if value > (360*u.deg) or value < (0*u.deg):
>>>>>>> 4b8f6839
                value = value % (360*u.deg)
                logger.warning("wrapping value of {} to {}".format(self.qualifier, value))

        # make sure the value is within the limits, if this isn't an array or nan
        if isinstance(value, float) and not self.within_limits(value):
            raise ValueError("value of {} must be within limits of {}".format(self.qualifier, self.limits))

        # make sure we can convert back to the default_unit
        try:
            if self.default_unit is not None and value is not None:
                test = value.to(self.default_unit)
        except u.core.UnitsError:
            raise ValueError("cannot convert provided unit ({}) to default unit ({})".format(value.unit, self.default_unit))
        except:
            self._value = value
        else:
            self._value = value

        if run_constraints is None:
            run_constraints = conf.interactive_constraints
        if run_constraints:
            for constraint_id in self._in_constraints:
                #~ print "*** parameter.set_value run_constraint uniqueid=", constraint_id
                self._bundle.run_constraint(uniqueid=constraint_id)
        else:
            # then we want to delay running constraints... so we need to track
            # which ones need to be run once requested
            for constraint_id in self._in_constraints:
                if constraint_id not in self._bundle._delayed_constraints:
                    self._bundle._delayed_constraints.append(constraint_id)

        # run_checks if requested (default)
        if run_checks is None:
            run_checks = conf.interactive_checks
        if run_checks and self._bundle:
            passed, msg = self._bundle.run_checks()
            if not passed:
                # passed is either False (failed) or None (raise Warning)
                msg += "  If not addressed, this warning will continue to be raised and will throw an error at run_compute."
                logger.warning(msg)

        self._add_history(redo_func='set_value', redo_kwargs={'value': value, 'uniqueid': self.uniqueid}, undo_func='set_value', undo_kwargs={'value': _orig_value, 'uniqueid': self.uniqueid})


    #~ @property
    #~ def constraint(self):
        #~ """
        #~ returns the label of the constraint that constrains this parameter
        #~
        #~ you can then access all of the parameters of the constraint via bundle.get_constraint(label)
        #~ """
        #~ return self.constraint_expression.uniquetwig

    @property
    def is_constraint(self):
        """
        Returns the <phoebe.parameters.ConstraintParameter> that constrains
        this parameter.  If this <phoebe.parameters.FloatParameter> is not
        constrained, this will return None.

        See also:
        * <phoebe.parameters.FloatParameter.constrained_by>
        * <phoebe.parameters.FloatParameter.in_constraints>
        * <phoebe.parameters.FloatParameter.constrains>
        * <phoebe.parameters.FloatParameter.related_to>

        Returns
        -------
        * (None or <phoebe.parameters.ConstraintParameter)
        """
        if self._is_constraint is None:
            return None
        return self._bundle.get_parameter(context='constraint', uniqueid=self._is_constraint)

    @property
    def constrained_by(self):
        """
        Returns a list of <phoebe.parameters.Parameter> objects that constrain
        this <phoebe.parameters.FloatParameter>.

        See also:
        * <phoebe.parameters.FloatParameter.is_constraint>
        * <phoebe.parameters.FloatParameter.in_constraints>
        * <phoebe.parameters.FloatParameter.constrains>
        * <phoebe.parameters.FloatParameter.related_to>

        Returns
        -------
        * (list of <phoebe.parameters.Parameter>)
        """
        if self._is_constraint is None:
            return []
        params = []
        for var in self.is_constraint._vars:
            param = var.get_parameter()
            if param.uniqueid != self.uniqueid:
                params.append(param)
        return params

    #~ @property
    #~ def in_constraints(self):
        #~ """
        #~ returns a list the labels of the constraints in which this parameter constrains another
        #~
        #~ you can then access all of the parameters of a given constraint via bundle.get_constraint(constraint)
        #~ """
        #~ return [param.uniquetwig for param in self.in_constraints_expressions]

    @property
    def in_constraints(self):
        """
        Returns a list of the expressions in which this
        <phoebe.parameters.FloatParameter> constrains other Parameters.

        See also:
        * <phoebe.parameters.FloatParameter.is_constraint>
        * <phoebe.parameters.FloatParameter.constrained_by>
        * <phoebe.parameters.FloatParameter.constrains>
        * <phoebe.parameters.FloatParameter.related_to>

        Returns
        -------
        * (list of expressions)
        """
        expressions = []
        for uniqueid in self._in_constraints:
            expressions.append(self._bundle.get_parameter(context='constraint', uniqueid=uniqueid))
        return expressions

    @property
    def constrains(self):
        """
        Returns a list of Parameters that are constrained by this
         <phoebe.parameters.FloatParameter>.

        See also:
        * <phoebe.parameters.FloatParameter.is_constraint>
        * <phoebe.parameters.FloatParameter.constrained_by>
        * <phoebe.parameters.FloatParameter.in_constraints>
        * <phoebe.parameters.FloatParameter.related_to>

         Returns
         -------
         * (list of Parameters)
        """
        params = []
        for constraint in self.in_constraints:
            for var in constraint._vars:
                param = var.get_parameter()
                if param.component == constraint.component and param.qualifier == constraint.qualifier:
                    if param not in params and param.uniqueid != self.uniqueid:
                        params.append(param)
        return params

    @property
    def related_to(self):
        """
        Returns a list of all parameters that are either constrained by or
        constrain this parameter.

        See also:
        * <phoebe.parameters.FloatParameter.is_constraint>
        * <phoebe.parameters.FloatParameter.constrained_by>
        * <phoebe.parameters.FloatParameter.in_constraints>
        * <phoebe.parameters.FloatParameter.constrains>

         Returns
         -------
         * (list of Parameters)
        """
        params = []
        constraints = self.in_constraints
        if self.is_constraint is not None:
            constraints.append(self.is_constraint)

        for constraint in constraints:
            for var in constraint._vars:
                param = var.get_parameter()
                if param not in params and param.uniqueid != self.uniqueid:
                    params.append(param)

        return params


#    def sin(self):
#        return np.sin(self.get_value(unit=u.rad))

class FloatArrayParameter(FloatParameter):
    def __init__(self, *args, **kwargs):
        """
        see <phoebe.parameters.Parameter.__init__>

        Additional arguments
        ---------------------
        * `allow_none` (bool, optional, default=False)
        """
        self._allow_none = kwargs.get('allow_none', False)
        super(FloatArrayParameter, self).__init__(*args, **kwargs)

        # NOTE: default_unit and value handled in FloatParameter.__init__()

        self._dict_fields_other = ['description', 'value', 'default_unit', 'visible_if', 'copy_for', 'allow_none', 'advanced']
        self._dict_fields = _meta_fields_all + self._dict_fields_other

    def __repr__(self):
        """
        FloatArrayParameter needs to "truncate" the array by temporarily
        overriding np.set_printoptions
        """
        opt = np.get_printoptions()
        # <Parameter:_qualifier= takes 13+len(qualifier) characters
        np.set_printoptions(threshold=8, edgeitems=3, linewidth=opt['linewidth']-(13+len(self.qualifier)))
        repr_ = super(FloatArrayParameter, self).__repr__()
        np.set_printoptions(**opt)
        return repr_

    def __str__(self):
        """
        FloatArrayParameter needs to "truncate" the array by temporarily
        overriding np.set_printoptions
        """
        opt = np.get_printoptions()
        # Value:_ takes 7 characters
        np.set_printoptions(threshold=8, edgeitems=3, linewidth=opt['linewidth']-7)
        str_ = super(FloatArrayParameter, self).__str__()
        np.set_printoptions(**opt)
        return str_

    @property
    def allow_none(self):
        """
        Return whether None is an acceptable value in addition to an array

        Returns
        --------
        * (bool)
        """
        return self._allow_none

    def to_string_short(self):
        """
        Short abbreviated string representation of the
        <phoebe.parameters.FloatArrayParameter>.

        See also:
        * <phoebe.parameters.Parameter.to_string>

        Returns
        --------
        * (str)
        """
        opt = np.get_printoptions()
        np.set_printoptions(threshold=8, edgeitems=3, linewidth=opt['linewidth']-len(self.uniquetwig)-2)
        str_ = super(FloatArrayParameter, self).to_string_short()
        np.set_printoptions(**opt)
        return str_

    def interp_value(self, **kwargs):
        """
        Interpolate to find the value in THIS array given a value from
        ANOTHER array in the SAME parent <phoebe.parameters.ParameterSet>
        (see <phoebe.parameters.Parameter.get_parent_ps>).

        This currently only supports simple 1D linear interpolation (via
        `numpy.interp`) and does no checks to make sure you're interpolating
        with respect to an independent parameter - so use with caution.

        ```py
        print this_param.get_parent_ps().qualifiers
        'other_qualifier' in this_param.get_parent_ps().qualifiers
        True
        this_param.interp_value(other_qualifier=5)
        ```

        where other_qualifier must be in ParentPS.qualifiers
        AND must point to another <phoebe.parameters.FloatArrayParameter>.

        Example:

        ```py
        b['flux@lc01@model'].interp_value(times=10.2)
        ```

        NOTE: Interpolation by phase is not currently supported - but you can use
        <phoebe.frontend.bundle.Bundle.to_time> to convert to a valid
        time first (just make sure its in the bounds of the time array).

        NOTE: this method does not currently support units.  You must provide
        the interpolating value in its default units and are returned the
        value in the default units (no support for quantities).

        Arguments
        ----------
        * `**kwargs`: see examples above, must provide a single
            qualifier-value pair to use for interpolation.  In most cases
            this will probably be time=value or wavelength=value.

        Returns
        --------
        * (float) the interpolated value.

        Raises
        --------
        * KeyError: if more than one qualifier is passed
        * KeyError: if no qualifier is passed that belongs to the
            parent :class:`ParameterSet`
        * KeyError: if the qualifier does not point to another
            <phoebe.parameters.FloatArrayParameter>
        """
        # TODO: add support for units
        # TODO: add support for non-linear interpolation (probably would need to use scipy)?
        # TODO: add support for interpolating in phase_space

        if len(kwargs.keys()) > 1:
            raise KeyError("interp_value only takes a single qualifier-value pair")

        qualifier, qualifier_interp_value = kwargs.items()[0]

        if isinstance(qualifier_interp_value, str):
            # then assume its a twig and try to resolve
            # for example: time='t0_supconj'
            qualifier_interp_value = self._bundle.get_value(qualifier_interp_value, context=['system', 'component'])

        parent_ps = self.get_parent_ps()

        if qualifier not in parent_ps.qualifiers:
            # TODO: handle plural to singular (having to say
            # interp_value(times=5) is awkward)
            raise KeyError("'{}' not valid qualifier (must be one of {})".format(qualifier, parent_ps.qualifiers))

        qualifier_parameter = parent_ps.get(qualifier=qualifier)

        if not isinstance(qualifier_parameter, FloatArrayParameter):
            raise KeyError("'{}' does not point to a FloatArrayParameter".format(qualifier))

        return np.interp(qualifier_interp_value, qualifier_parameter.get_value(), self.get_value())


    def append(self, value):
        """
        Append a value to the end of the array.

        Arguments
        ---------
        * `value` (float): the float to append to the end of the current array
        """
        # check units
        if isinstance(value, u.Quantity):
            value = value.to(self.default_unit).value

        if isinstance(value, nparray.ndarray):
            value = value.to_array()

        new_value = np.append(self.get_value(), value) * self.default_unit
        self.set_value(new_value)

    def set_index_value(self, index, value, **kwargs):
        """
        Set the value of the array at a given index.

        Arguments
        -----------
        * `index` (int): the index of the value to be replaced
        * `value` (float): the value to be replaced
        * `**kwargs`: IGNORED
        """
        if isinstance(value, u.Quantity):
            value = value.to(self.default_unit).value
        elif isinstance(value, str) or isinstance(value, unicode):
            value = float(value)
        #else:
            #value = value*self.default_unit
        lst =self.get_value()#.value
        lst[index] = value
        self.set_value(lst)

    def __add__(self, other):
        if not (isinstance(other, list) or isinstance(other, np.ndarray)):
            return super(FloatArrayParameter, self).__add__(self, other)

        # then we have a list, so we want to append to the existing value
        return np.append(self.get_value(), np.asarray(other))

    def __sub__(self, other):
        if not (isinstance(other, list) or isinstance(other, np.ndarray)):
            return super(FloatArrayParameter, self).__add__(self, other)

        # then we have a list, so we want to append to the existing value
        return np.array([v for v in self.get_value() if v not in other])

    # def set_value_at_time(self, time, value, **kwargs):
    #     """
    #     """
    #     parent_ps = self.get_parent_ps()
    #     times_param = parent_ps.get_parameter(qualifier='times')
    #     index = np.where(times_param.get_value()==time)[0][0]
    #
    #     self.set_index_value(index, value, **kwargs)


    #~ def at_time(self, time):
        #~ """
        #~ looks for a parameter with qualifier time that shares all the same meta data and
        #~ """
        #~ raise NotImplementedError

    def _check_type(self, value):
        """
        """
        if self.allow_none and value is None:
            value = None

        if isinstance(value, u.Quantity):
            if isinstance(value.value, float) or isinstance(value.value, int):
                value = np.array([value])

        # if isinstance(value, str):
            # value = np.fromstring(value)

        elif isinstance(value, float) or isinstance(value, int):
            value = np.array([value])

<<<<<<< HEAD
        elif isinstance(value, dict) and 'nphelper' in value.keys():
            value = value

        elif not (isinstance(value, list) or isinstance(value, np.ndarray) or isinstance(value, nphelpers.Arange) or isinstance(value, nphelpers.Linspace)):
=======
        elif isinstance(value, dict) and 'nparray' in value.keys():
            value = nparray.from_dict(value)

        elif not (isinstance(value, list) or isinstance(value, tuple) or isinstance(value, np.ndarray) or isinstance(value, nparray.ndarray)):
>>>>>>> 4b8f6839
            # TODO: probably need to change this to be flexible with all the cast_types
            raise TypeError("value '{}' ({}) could not be cast to array".format(value, type(value)))

        return value

    def set_property(self, **kwargs):
        """
        Set any property of the underlying [nparray](https://github.com/kecnry/nparray/tree/1.0.0)
        object.

        Example:
        ```py
        param.set_value(start=10, stop=20)
        ```

        Arguments
        ----------
        * `**kwargs`: properties to be set on the underlying nparray object.

        Raises
        -------
        * ValueError: if the value is not an nparray object.
        """
        if not isinstance(self._value, nparray.ndarray):
            raise ValueError("value is not a nparray object")

        for property, value in kwargs.items():
            setattr(self._value, property, value)

class ArrayParameter(Parameter):
    def __init__(self, *args, **kwargs):
        """
        see <phoebe.parameters.Parameter.__init__>
        """
        super(ArrayParameter, self).__init__(*args, **kwargs)

        self.set_value(kwargs.get('value', []))

        self._dict_fields_other = ['description', 'value', 'visible_if', 'copy_for', 'advanced']
        self._dict_fields = _meta_fields_all + self._dict_fields_other

    def append(self, value):
        """
        Append a value to the end of the array.

        Arguments
        ---------
        * `value`: the float to append to the end of the current array
        """
        if isinstance(value, nparray.ndarray):
            value = value.to_array()

        new_value = np.append(self.get_value(), value)
        self.set_value(new_value)

    #~ def at_time(self, time):
        #~ """
        #~ looks for a parameter with qualifier time that shares all the same meta data and
        #~ """
        #~ raise NotImplementedError

    @update_if_client
    def get_value(self, **kwargs):
        """
        Get the current value of the <phoebe.parameters.ArrayParameter>.

        **default/override values**: if passing a keyword argument with the same
            name as the Parameter qualifier (see
            <phoebe.parameters.Parameter.qualifier>), then the value passed
            to that keyword argument will be returned **instead of** the current
            value of the Parameter.  This is mostly used internally when
            wishing to override values sent to
            <phoebe.frontend.bundle.Bundle.run_compute>, for example.

        Arguments
        ----------
        * `**kwargs`: passing a keyword argument that matches the qualifier
            of the Parameter, will return that value instead of the stored value.
            See above for how default values are treated.

        Returns
        --------
        * (np array) the current or overridden value of the Parameter
        """
        default = super(ArrayParameter, self).get_value(**kwargs)
        if default is not None: return default

        if isinstance(self._value, nparray.ndarray):
            return self._value.to_array()
        else:
            return self._value

    @send_if_client
    def set_value(self, value, **kwargs):
        """
        Set the current value of the <phoebe.parameters.ArrayParameter>.

        Arguments
        ----------
        * `value` (Array): the new value of the Parameter.
        * `**kwargs`: IGNORED

        Raises
        ---------
        * ValueError: if `value` could not be converted to the correct type
            or is not a valid value for the Parameter.
        """
        _orig_value = deepcopy(self._value)
        self._value = np.array(value)

        if self.context not in ['setting', 'history']:
            self._add_history(redo_func='set_value', redo_kwargs={'value': value, 'uniqueid': self.uniqueid}, undo_func='set_value', undo_kwargs={'value': _orig_value, 'uniqueid': self.uniqueid})

class IntArrayParameter(FloatArrayParameter):
    def __init__(self, *args, **kwargs):
        """
        see <phoebe.parameters.Parameter.__init__>
        """
        kwargs.setdefault('default_unit', u.dimensionless_unscaled)
        super(IntArrayParameter, self).__init__(*args, **kwargs)


    def __repr__(self):
        """
        IntArrayParameter needs to "truncate" the array by temporarily
        overriding np.set_printoptions
        """
        opt = np.get_printoptions()
        # <Parameter:_qualifier= takes 13+len(qualifier) characters
        np.set_printoptions(threshold=8, edgeitems=3, linewidth=opt['linewidth']-(13+len(self.qualifier)))
        repr_ = super(IntArrayParameter, self).__repr__()
        np.set_printoptions(**opt)
        return repr_

    def __str__(self):
        """
        IntArrayParameter needs to "truncate" the array by temporarily
        overriding np.set_printoptions
        """
        opt = np.get_printoptions()
        # Value:_ takes 7 characters
        np.set_printoptions(threshold=8, edgeitems=3, linewidth=opt['linewidth']-7)
        str_ = super(IntArrayParameter, self).__str__()
        np.set_printoptions(**opt)
        return str_

    @property
    def quantity(self):
        """
        Shortcut to <phoebe.parameters.IntArrayParameter.get_quantity>.
        """
        return self.get_quantity()

    @update_if_client
    def get_quantity(self, **kwargs):
        """
        Return a quantity object, even though <phoebe.parameters.IntArrayParameter>
        do not have units.

        Arguments
        ---------
        * `**kwargs`: ignored

        Returns
        ---------
        * (quantity)
        """
        return self.get_value() * u.dimensionless_unscaled

    @send_if_client
    def set_value(self, value, **kwargs):
        """
        Set the current value of the <phoebe.parameters.IntArrayParameter>.

        Arguments
        ----------
        * `value` (array of ints): the new value of the Parameter.
        * `**kwargs`: IGNORED

        Raises
        ---------
        * ValueError: if `value` could not be converted to the correct type
            or is not a valid value for the Parameter.
        """
        _orig_value = deepcopy(self._value)
        self._value = np.array(value, dtype=np.int)

        self._add_history(redo_func='set_value', redo_kwargs={'value': value, 'uniqueid': self.uniqueid}, undo_func='set_value', undo_kwargs={'value': _orig_value, 'uniqueid': self.uniqueid})



class HierarchyParameter(StringParameter):
    def __init__(self, value, **kwargs):
        """
        see <phoebe.parameters.Parameter.__init__>
        """
        dump = kwargs.pop('qualifier', None)
        kwargs.setdefault('advanced', True)
        super(HierarchyParameter, self).__init__(qualifier='hierarchy', value=value, **kwargs)

    def __repr__(self):
        return "<HierarchyParameter: {}>".format(self.get_value())

    def __str__(self):
        #~ return self.get_value().replace('(', '\n\t').replace(')', '\n')
        #~ def _print_item(item, tab, str_):
            #~ if isinstance(item, list):
                #~ tab += 1
                #~ for child in item:
                    #~ str_ += _print_item(child, tab, str_)
            #~ else:
                #~ return str_ + '\n' + '\t'*tab + item
        #~
        #~ str_ = ''
        #~ for item in self._parse_repr():
            #~ tab = 0
            #~ str_ += _print_item(str(item), tab, '')
#~
        #~ return str_
        if not len(self.get_value()):
            return 'NO HIERARCHY'
        else:
            return json.dumps(self._parse_repr(), indent=4).replace(',','').replace('[','').replace(']','').replace('"', '').replace('\n\n','\n')

    @send_if_client
    def set_value(self, value, update_cache=True, **kwargs):
        """
        Set the current value of the <phoebe.parameters.HierarchyParameter>.

        Arguments
        ----------
        * `value` (string): the new value of the Parameter.
        * `**kwargs`: IGNORED

        Raises
        ---------
        * ValueError: if `value` could not be converted to a string.
        """

        # TODO: check to make sure valid

        _orig_value = deepcopy(self.get_value())

        try:
            value = str(value)
        except:
            raise ValueError("cannot cast to string")
        else:
            self._value = value

            self._add_history(redo_func='set_value', redo_kwargs={'value': value, 'uniqueid': self.uniqueid}, undo_func='set_value', undo_kwargs={'value': _orig_value, 'uniqueid': self.uniqueid})

        if update_cache:
            self._update_cache()

    def _clear_cache(self):
        """
        """
        self._is_binary = {}
        self._is_contact_binary = {}

    def _update_cache(self):
        """
        """
        # update cache for is_binary and is_contact_binary
        self._clear_cache()
        if self._bundle is not None:
            # for comp in self.get_components():
            for comp in self._bundle.components:
                if comp == '_default':
                    continue
                self._is_binary[comp] = self._compute_is_binary(comp)
                self._is_contact_binary[comp] = self._compute_is_contact_binary(comp)


    def _parse_repr(self):
         """
         turn something like "orbit:outer(orbit:inner(star:starA, star:starB), star:starC)"
         into ['orbit:outer', ['orbit:inner', ['star:starA', 'star:starB'], 'star:starC']]
         """

         repr_ = self.get_value()
         repr_str = '["{}"]'.format(repr_.replace(', ', '", "').replace('(', '", ["').replace(')', '"]')).replace(']"', '"]').replace('""', '"').replace(']"', ']')
         return json.loads(repr_str)

    def _recurse_find_trace(self, structure, item, trace=[]):
        """
        given a nested structure from _parse_repr and find the trace route to get to item
        """

        try:
            i = structure.index(item)
        except ValueError:
            for j,substructure in enumerate(structure):
                if isinstance(substructure, list):
                    return self._recurse_find_trace(substructure, item, trace+[j])
        else:
            return trace+[i]

    def _get_by_trace(self, structure, trace):
        """
        retrieve an item from the nested structure from _parse_repr given a trace (probably modified from _recurse_find_trace)
        """
        for i in trace:
            structure = structure[i]

        return structure

    def _get_structure_and_trace(self, component):
        """
        """
        obj = self._bundle.filter(component=component, context='component', check_visible=False)
        our_item = '{}:{}'.format(obj.kind, component)


        repr_ = self.get_value()
        structure = self._parse_repr()

        trace = self._recurse_find_trace(structure, our_item)

        return structure, trace, our_item

    def rename_component(self, old_component, new_component):
        """
        Swap a component in the <phoebe.parameters.HierarchyParameter>.

        Note that this does NOT update component tags within the
        <phoebe.parametes.ParameterSet> or <phoebe.frontend.bundle.Bundle>.
        To change the name of a component, use
        <phoebe.frontend.bundle.Bundle.rename_component> instead.

        Arguments
        ----------
        * `old_component` (string): the current name of the component in the
            hierarchy
        * `new_component` (string): the replaced component
        """
        kind = self.get_kind_of(old_component)
        value = self.get_value()
        # TODO: this could still cause issues if the names of components are
        # contained in other components (ie starA, starAB)
        value = value.replace("{}:{}".format(kind, old_component), "{}:{}".format(kind, new_component))
        # delay updating cache until after the bundle
        # has had a chance to also change its component tags
        self.set_value(value, update_cache=False)

    def get_components(self):
        """
        Return a list of all components in the <phoebe.parameters.HierarchyParameter>.

        See also:
        * <phoebe.parameters.HierarchyParameter.get_top>
        * <phoebe.parameters.HierarchyParameter.get_stars>
        * <phoebe.parameters.HierarchyParameter.get_envelopes>
        * <phoebe.parameters.HierarchyParameter.get_orbits>
        * <phoebe.parameters.HierarchyParameter.get_meshables>

        Returns
        -------
        * (list of strings)
        """
        l = re.findall(r"[\w']+", self.get_value())
        return l[1::2]

    def get_top(self):
        """
        Return the top-level component in the <phoebe.parameters.HierarchyParameter>.

        See also:
        * <phoebe.parameters.HierarchyParameter.get_components>
        * <phoebe.parameters.HierarchyParameter.get_stars>
        * <phoebe.parameters.HierarchyParameter.get_envelopes>
        * <phoebe.parameters.HierarchyParameter.get_orbits>
        * <phoebe.parameters.HierarchyParameter.get_meshables>

        Returns
        -------
        * (string)
        """
        return str(self._parse_repr()[0].split(':')[1])

    def get_stars(self):
        """
        Return a list of all components with kind='star' in the
        <phoebe.parameters.HierarchyParameter>.

        See also:
        * <phoebe.parameters.HierarchyParameter.get_components>
        * <phoebe.parameters.HierarchyParameter.get_top>
        * <phoebe.parameters.HierarchyParameter.get_envelopes>
        * <phoebe.parameters.HierarchyParameter.get_orbits>
        * <phoebe.parameters.HierarchyParameter.get_meshables>

        Returns
        -------
        * (list of strings)
        """
        l = re.findall(r"[\w']+", self.get_value())
        # now search for indices of star and take the next entry from this flat list
        return [l[i+1] for i,s in enumerate(l) if s=='star']

    def get_envelopes(self):
        """
        Return a list of all components with kind='envelope' in the
        <phoebe.parameters.HierarchyParameter>.

        See also:
        * <phoebe.parameters.HierarchyParameter.get_components>
        * <phoebe.parameters.HierarchyParameter.get_top>
        * <phoebe.parameters.HierarchyParameter.get_stars>
        * <phoebe.parameters.HierarchyParameter.get_orbits>
        * <phoebe.parameters.HierarchyParameter.get_meshables>

        Returns
        -------
        * (list of strings)
        """
        l = re.findall(r"[\w']+", self.get_value())
        # now search for indices of star and take the next entry from this flat list
        return [l[i+1] for i,s in enumerate(l) if s=='envelope']

    def get_orbits(self):
        """
        Return a list of all components with kind='orbit' in the
        <phoebe.parameters.HierarchyParameter>.

        See also:
        * <phoebe.parameters.HierarchyParameter.get_components>
        * <phoebe.parameters.HierarchyParameter.get_top>
        * <phoebe.parameters.HierarchyParameter.get_stars>
        * <phoebe.parameters.HierarchyParameter.get_envelopes>
        * <phoebe.parameters.HierarchyParameter.get_meshables>

        Returns
        -------
        * (list of strings)
        """
        #~ l = re.findall(r"[\w']+", self.get_value())
        # now search for indices of orbit and take the next entry from this flat list
        #~ return [l[i+1] for i,s in enumerate(l) if s=='orbit']
        orbits = []
        for star in self.get_stars():
            parent = self.get_parent_of(star)
            if parent not in orbits and parent!='component':
                orbits.append(parent)
        return orbits

    def get_meshables(self):
        """
        Return a list of all components that are meshable (generally stars,
        but also handles the envelope for a contact binary)
        in the <phoebe.parameters.HierarchyParameter>.

        See also:
        * <phoebe.parameters.HierarchyParameter.get_components>
        * <phoebe.parameters.HierarchyParameter.get_top>
        * <phoebe.parameters.HierarchyParameter.get_stars>
        * <phoebe.parameters.HierarchyParameter.get_envelopes>
        * <phoebe.parameters.HierarchyParameter.get_orbits>

        Returns
        -------
        * (list of strings)
        """
        l = re.findall(r"[\w']+", self.get_value())
        # now search for indices of star and take the next entry from this flat list
        meshables = [l[i+1] for i,s in enumerate(l) if s in ['star', 'envelope']]

        # now we want to remove any star which has a sibling envelope
        has_sibling_envelope = []
        for item in meshables:
            if self.get_sibling_of(item, kind='envelope'):
                has_sibling_envelope.append(item)

        return [m for m in meshables if m not in has_sibling_envelope]

    def get_parent_of(self, component):
        """
        Get the parent of a component in the
        <phoebe.parameters.HierarchyParameter>.

        See also:
        * <phoebe.parameters.HierarchyParameter.get_sibling_of>
        * <phoebe.parameters.HierarchyParameter.get_siblings_of>
        * <phoebe.parameters.HierarchyParameter.get_envelope_of>
        * <phoebe.parameters.HierarchyParameter.get_stars_of_sibling_of>
        * <phoebe.parameters.HierarchyParameter.get_children_of>
        * <phoebe.parameters.HierarchyParameter.get_stars_of_children_of>
        * <phoebe.parameters.HierarchyParameter.get_child_of>

        Arguments
        ----------
        * `component` (string): the name of the component under which to search.

        Returns
        ---------
        * (string)
        """
        # example:
        # - self.get_value(): "orbit:outer(orbit:inner(star:starA, star:starB), star:starC)"
        # - component: "starA"
        # - needs to return "inner"

        if component is None:
            return self.get_top()


        structure, trace, item = self._get_structure_and_trace(component)
        # trace points us to our_item at self._get_by_trace(structure, trace)
        # so to get the parent, if our trace is [1,1,0] we want to use [1, 0] which is trace[:-2]+[trace[-2]-1]


        #~ print "***", trace
        if len(trace)<=1:
            return None

        return str(self._get_by_trace(structure, trace[:-2]+[trace[-2]-1]).split(':')[-1])

    def get_sibling_of(self, component, kind=None):
        """
        Get the sibling of a component in the
        <phoebe.parameters.HierarchyParameter>.

        If there is more than one sibling, the first result will be returned.

        See also:
        * <phoebe.parameters.HierarchyParameter.get_parent_of>
        * <phoebe.parameters.HierarchyParameter.get_siblings_of>
        * <phoebe.parameters.HierarchyParameter.get_envelope_of>
        * <phoebe.parameters.HierarchyParameter.get_stars_of_sibling_of>
        * <phoebe.parameters.HierarchyParameter.get_children_of>
        * <phoebe.parameters.HierarchyParameter.get_stars_of_children_of>
        * <phoebe.parameters.HierarchyParameter.get_child_of>

        Arguments
        ----------
        * `component` (string): the name of the component under which to search.
        * `kind` (string, optional): filter to match the kind of the component.

        Returns
        ---------
        * (string)
        """
        siblings = self.get_siblings_of(component, kind=kind)
        if not len(siblings):
            return None
        else:
            return siblings[0]


    def get_siblings_of(self, component, kind=None):
        """
        Get the siblings of a component in the
        <phoebe.parameters.HierarchyParameter>.

        See also:
        * <phoebe.parameters.HierarchyParameter.get_parent_of>
        * <phoebe.parameters.HierarchyParameter.get_siblings_of>
        * <phoebe.parameters.HierarchyParameter.get_envelope_of>
        * <phoebe.parameters.HierarchyParameter.get_stars_of_sibling_of>
        * <phoebe.parameters.HierarchyParameter.get_children_of>
        * <phoebe.parameters.HierarchyParameter.get_stars_of_children_of>
        * <phoebe.parameters.HierarchyParameter.get_child_of>

        Arguments
        ----------
        * `component` (string): the name of the component under which to search.
        * `kind` (string, optional): filter to match the kind of the component.

        Returns
        ---------
        * (list of strings)
        """

        structure, trace, item = self._get_structure_and_trace(component)
        #item_kind, item_label = item.split(':')

        parent_label = self.get_parent_of(component)
        siblings = self.get_children_of(parent_label, kind=kind)

        #self_ind = siblings.index(component)
        if component in siblings:
            siblings.remove(component)

        if not len(siblings):
            return []
        else:
            return siblings

    def get_envelope_of(self, component):
        """
        Get the parent-envelope of a component in the
        <phoebe.parameters.HierarchyParameter>.

        See also:
        * <phoebe.parameters.HierarchyParameter.get_parent_of>
        * <phoebe.parameters.HierarchyParameter.get_sibling_of>
        * <phoebe.parameters.HierarchyParameter.get_siblings_of>
        * <phoebe.parameters.HierarchyParameter.get_stars_of_sibling_of>
        * <phoebe.parameters.HierarchyParameter.get_children_of>
        * <phoebe.parameters.HierarchyParameter.get_stars_of_children_of>
        * <phoebe.parameters.HierarchyParameter.get_child_of>

        Arguments
        ----------
        * `component` (string): the name of the component under which to search.

        Returns
        ---------
        * (string)
        """
        envelopes = self.get_siblings_of(component, 'envelope')
        if not len(envelopes):
            return []
        else:
            return envelopes[0]

    def get_stars_of_sibling_of(self, component):
        """
        Get the stars under the sibling of a component in the
        <phoebe.parameters.HierarchyParameter>.

        This is the same as <phoebe.parameters.Hierarchy.get_sibling_of> except
        if a sibling is in an orbit, this will recursively follow the tree to
        return a list of all stars under that orbit.

        See also:
        * <phoebe.parameters.HierarchyParameter.get_parent_of>
        * <phoebe.parameters.HierarchyParameter.get_sibling_of>
        * <phoebe.parameters.HierarchyParameter.get_siblings_of>
        * <phoebe.parameters.HierarchyParameter.get_envelope_of>
        * <phoebe.parameters.HierarchyParameter.get_children_of>
        * <phoebe.parameters.HierarchyParameter.get_stars_of_children_of>
        * <phoebe.parameters.HierarchyParameter.get_child_of>

        Arguments
        ----------
        * `component` (string): the name of the component under which to search.

        Returns
        ---------
        * (string)
        """
        sibling = self.get_sibling_of(component)

        if sibling in self.get_stars():
            return sibling

        stars = [child for child in self.get_stars_of_children_of(sibling)]

        # TODO: do we need to make sure there aren't duplicates?
        # return list(set(stars))

        return stars


    def get_children_of(self, component, kind=None):
        """
        Get the children of a component in the
        <phoebe.parameters.HierarchyParameter>.

        See also:
        * <phoebe.parameters.HierarchyParameter.get_parent_of>
        * <phoebe.parameters.HierarchyParameter.get_sibling_of>
        * <phoebe.parameters.HierarchyParameter.get_siblings_of>
        * <phoebe.parameters.HierarchyParameter.get_envelope_of>
        * <phoebe.parameters.HierarchyParameter.get_stars_of_sibling_of>
        * <phoebe.parameters.HierarchyParameter.get_stars_of_children_of>
        * <phoebe.parameters.HierarchyParameter.get_child_of>

        Arguments
        ----------
        * `component` (string): the name of the component under which to search.
        * `kind` (string, optional): filter to match the kind of the component.

        Returns
        ---------
        * (list of strings)
        """

        structure, trace, item = self._get_structure_and_trace(component)
        item_kind, item_label = item.split(':')

        if isinstance(kind, str):
            kind = [kind]

        if item_kind not in ['orbit']:
            # return None
            return []
        else:
            items = self._get_by_trace(structure, trace[:-1]+[trace[-1]+1])
            # we want to ignore suborbits
            #return [str(ch.split(':')[-1]) for ch in items if isinstance(ch, unicode)]
            return [str(ch.split(':')[-1]) for ch in items if isinstance(ch, unicode) and (kind is None or ch.split(':')[0] in kind)]

    def get_stars_of_children_of(self, component):
        """
        Get the stars under the children of a component in the
        <phoebe.parameters.HierarchyParameter>.

        This is the same as <phoebe.parameters.Hierarchy.get_children_of> except
        if any of the children is in an orbit, this will recursively follow the tree to
        return a list of all stars under that orbit.

        See also:
        * <phoebe.parameters.HierarchyParameter.get_parent_of>
        * <phoebe.parameters.HierarchyParameter.get_sibling_of>
        * <phoebe.parameters.HierarchyParameter.get_siblings_of>
        * <phoebe.parameters.HierarchyParameter.get_envelope_of>
        * <phoebe.parameters.HierarchyParameter.get_stars_of_sibling_of>
        * <phoebe.parameters.HierarchyParameter.get_children_of>
        * <phoebe.parameters.HierarchyParameter.get_stars_of_children_of>
        * <phoebe.parameters.HierarchyParameter.get_child_of>

        Arguments
        ----------
        * `component` (string): the name of the component under which to search.

        Returns
        ---------
        * (string)
        """

        stars = self.get_stars()
        orbits = self.get_orbits()
        stars_children = []

        for child in self.get_children_of(component):
            if child in stars:
                stars_children.append(child)
            elif child in orbits:
                stars_children += self.get_stars_of_children_of(child)
            else:
                # maybe an envelope or eventually spot, ring, etc
                pass

        return stars_children



    def get_child_of(self, component, ind, kind=None):
        """
        Get the child (by index) of a component in the
        <phoebe.parameters.HierarchyParameter>.

        See also:
        * <phoebe.parameters.HierarchyParameter.get_parent_of>
        * <phoebe.parameters.HierarchyParameter.get_sibling_of>
        * <phoebe.parameters.HierarchyParameter.get_siblings_of>
        * <phoebe.parameters.HierarchyParameter.get_envelope_of>
        * <phoebe.parameters.HierarchyParameter.get_stars_of_sibling_of>
        * <phoebe.parameters.HierarchyParameter.get_children_of>
        * <phoebe.parameters.HierarchyParameter.get_stars_of_children_of>

        Arguments
        ----------
        * `component` (string): the name of the component under which to search.
        * `ind` (int): the index of the child to return (starting at 0)
        * `kind` (string, optional): filter to match the kind of the component.

        Returns
        ---------
        * (string)
        """
        children = self.get_children_of(component, kind=kind)
        if children is None:
            return None
        else:
            return children[ind]


    def get_primary_or_secondary(self, component, return_ind=False):
        """
        Return whether a given component is the 'primary' or 'secondary'
        component in its parent orbit, according to the
        <phoebe.parameters.HierarchyParameter>.

        Arguments
        ----------
        * `component` (string): the name of the component.
        * `return_ind` (bool, optional, default=False): if `True`, this
            will return `0` instead of `'primary'` and `1` instead of
            `'secondary'`.

        Returns
        --------
        * (string or int): either 'primary'/'secondary' or 0/1 depending on the
            value of `return_ind`.
        """
        parent = self.get_parent_of(component)
        if parent is None:
            # then this is a single component, not in a binary
            return 'primary'

        children_of_parent = self.get_children_of(parent)

        ind = children_of_parent.index(component)

        if ind > 1:
            return None

        if return_ind:
            return ind + 1

        return ['primary', 'secondary'][ind]

    def get_kind_of(self, component):
        """
        Return the kind of a given component in the
        <phoebe.parameters.HierarchyParameter>.

        Arguments
        ----------
        * `component` (string): the name of the component.

        Returns
        --------
        * (string): the kind (star, orbit, envelope, etc) of the component
        """
        structure, trace, item = self._get_structure_and_trace(component)
        item_kind, item_label = item.split(':')

        return item_kind


    def _compute_is_contact_binary(self, component):
        """
        """
        if 'envelope' not in self.get_value():
            return False

        if component not in self.get_components():
            # TODO: this can probably at least check to see if is itself
            # an envelope?
            return False

        return self.get_kind_of(component)=='envelope' or (self.get_sibling_of(component, kind='envelope') is not None)

    def is_contact_binary(self, component):
        """
        Return whether a given component is part of a contact binary,
        according to the <phoebe.parameters.HierarchyPararameter>.
        This is especially useful for <phoebe.parameters.ConstraintParameter>.

        This is done by checking whether any of the component's siblings is
        an envelope.  See <phoebe.parameters.HierarchyParameter.get_siblings_of>
        and <phoebe.parameters.HierarchyParameter.get_kind_of>.

        Arguments
        ----------
        * `component` (string): the name of the component.

        Returns
        --------
        * (bool): whether the given component is part of a contact binary.
        """
        if component not in self._is_contact_binary.keys():
            self._update_cache()

        return self._is_contact_binary.get(component)

    def _compute_is_binary(self, component):
        """
        """
        if component not in self.get_components():
            # TODO: is this the best fallback?
            return True

        if len(self.get_stars())==1:
            return False

        return self.get_kind_of(self.get_parent_of(component))=='orbit'

    def is_binary(self, component):
        """
        Return whether a given component is part of a contact binary,
        according to the <phoebe.parameters.HierarchyPararameter>.
        This is especially useful for <phoebe.parameters.ConstraintParameter>.

        This is done by checking whether the component's parent is an orbit.
        See <phoebe.parameters.HierarchyParameter.get_parent_of> and
        <phoebe.parameters.HierarchyParameter.get_kind_of>.

        Arguments
        ----------
        * `component` (string): the name of the component.

        Returns
        --------
        * (bool): whether the given component is part of a contact binary.
        """
        if component not in self._is_binary.keys():
            self._update_cache()

        return self._is_binary.get(component)


class ConstraintParameter(Parameter):
    """
    One side of a constraint (not an equality)

    qualifier: constrained parameter
    value: expression
    """
    def __init__(self, bundle, value, **kwargs):
        """
        see <phoebe.parameters.Parameter.__init__>
        """
        super(ConstraintParameter, self).__init__(qualifier=kwargs.pop('qualifier', None), value=value, description=kwargs.pop('description', 'constraint'), **kwargs)

        # usually its the bundle's job to attach param._bundle after the
        # creation of a parameter.  But in this case, having access to the
        # bundle is necessary in order to intialize and set the value
        self._bundle = bundle
        if isinstance(value, ConstraintParameter):
            default_unit = kwargs.get('default_unit', value.result.unit)
            value = value.get_value()

        else:
            default_unit = kwargs.get('default_unit', u.dimensionless_unscaled)

        self._vars = []
        self._var_params = None
        self._constraint_func = kwargs.get('constraint_func', None)
        self._constraint_kwargs = kwargs.get('constraint_kwargs', {})
        self.set_value(value)
        self.set_default_unit(default_unit)
        self._dict_fields_other = ['description', 'value', 'default_unit', 'constraint_func', 'constraint_kwargs', 'advanced']
        self._dict_fields = _meta_fields_all + self._dict_fields_other

    @property
    def is_visible(self):
        """
        Return whether the <phoebe.parameters.ConstraintParameter> is visible
        by checking on the visibility of the constrained parameter.

        See:
        * <phoebe.parameters.ConstraintParameter.constrained_parameter>
        * <phoebe.parameters.Parameter.is_visible>
        * <phoebe.parameters.Parameter.visible_if>

        Returns
        -------
        * (bool)
        """
        return self.constrained_parameter.is_visible

    @property
    def constraint_func(self):
        """
        Access the constraint_func tag of this
        <phoebe.parameters.ConstraintParameter>.

        Returns
        -------
        * (str) the constraint_func tag of this Parameter.
        """
        return self._constraint_func

    @property
    def constraint_kwargs(self):
        """
        Access the keyword arguments sent to the constraint.

        Returns
        ------
        * (dict)
        """
        return self._constraint_kwargs

    @property
    def vars(self):
        """
        Return all the variables in this <phoebe.parameters.ConstraintParameter>
        as a <phoebe.parameters.ParameterSet>.

        Return
        ------
        * (<phoebe.parameters.ParameterSet>): ParameterSet of all variables in
            the expression for this constraint.
        """
        # cache _var_params
        if self._var_params is None:
            self._var_params = ParameterSet([var.get_parameter() for var in self._vars])
        return self._var_params

    def _get_var(self, param=None, **kwargs):
        if not isinstance(param, Parameter):
            if isinstance(param, str) and 'twig' not in kwargs.keys():
                kwargs['twig'] = param

            param = self.get_parameter(**kwargs)

        varids = [var.unique_label for var in self._vars]
        if param.uniqueid not in varids:
            raise KeyError("{} was not found in expression".format(param.uniquetwig))
        return self._vars[varids.index(param.uniqueid)]



    def _parse_expr(self, expr):

        # the expression currently has twigs between curly braces,
        # we need to extract these and turn each into a ConstraintVar
        # so that we actually store the uniqueid of the parameter,
        # but always display the /current/ uniquetwig in the expression

        vars_ = []
        lbls = re.findall(r'\{.[^{}]*\}', expr)

        for lbl in lbls:
            twig = lbl.replace('{', '').replace('}', '')
            #~ print "ConstraintParameter._parse_expr lbl: {}, twig: {}".format(lbl, twig)
            var = ConstraintVar(self._bundle, twig)

            # TODO: if var.is_param, we need to make it read-only and required by this constraint, etc

            vars_.append(var)
            expr = expr.replace(lbl, var.safe_label)

        if self.qualifier:
            #~ print "***", self._bundle.__repr__(), self.qualifier, self.component
            ps = self._bundle.filter(qualifier=self.qualifier, component=self.component, dataset=self.dataset, feature=self.feature, kind=self.kind, model=self.model, check_visible=False) - self._bundle.filter(context='constraint', check_visible=False)
            if len(ps) == 1:
                constrained_parameter = ps.get_parameter(check_visible=False,
                                                         check_default=False,
                                                         check_advanced=False,
                                                         check_single=False)
            else:
                raise KeyError("could not find single match for {}".format({'qualifier': self.qualifier, 'component': self.component, 'dataset': self.dataset, 'feature': self.feature, 'model': self.model}))


            var = ConstraintVar(self._bundle, constrained_parameter.twig)

            vars_.append(var)

        return expr, vars_

    @property
    def constrained_parameter(self):
        """
        Access the <phoebe.parameters.Parameter> that is constrained (i.e.
        solved for) by this <phoebe.parameters.ConstraintParameter>.

        This is identical to
        <phoebe.parameters.ConstraintParameter.get_constrained_parameter>.

        See also:
        * <phoebe.parameters.ConstraintParameter.flip_for>
        * <phoebe.frontend.bundle.Bundle.flip_constraint>

        Returns
        -------
        * (<phoebe.parameters>parameter>)
        """
        # try:
        if True:
            return self.get_constrained_parameter()
        # except: # TODO exception type
            # return None

    def get_constrained_parameter(self):
        """
        Access the <phoebe.parameters.Parameter> that is constrained (i.e.
        solved for) by this <phoebe.parameters.ConstraintParameter>.

        This is identical to
        <phoebe.parameters.ConstraintParameter.constrained_parameter>.

        See also:
        * <phoebe.parameters.ConstraintParameter.flip_for>
        * <phoebe.frontend.bundle.Bundle.flip_constraint>

        Returns
        -------
        * (<phoebe.parameters>parameter>)
        """
        return self.get_parameter(qualifier=self.qualifier, component=self.component, dataset=self.dataset, check_visible=False)

    def get_parameter(self, twig=None, **kwargs):
        """
        Access one of the <phoebe.parameters.Parameter> object that is a variable
        in the <phoebe.parameters.ConstraintParameter>.

        **NOTE**: if the filtering results in more than one result, the first
        will be taken instead of raising an error.

        Arguments
        ----------
        * `twig` (string, optional): twig to use for filtering.  See
            <phoebe.parameters.ParameterSet.get_parameter>
        * `**kwargs`: other tags used for filtering.  See
            <phoebe.parameters.ParameterSet.get_parameter>

        Returns
        --------
        * (<phoebe.parameters.Parameter>)

        Raises
        -------
            * KeyError: if the filtering results in 0 matches
        """
        kwargs['twig'] = twig
        kwargs['check_default'] = False
        kwargs['check_visible'] = False
        kwargs['check_advanced'] = False
        kwargs['check_single'] = False
        ps = self.vars.filter(**kwargs)
        if len(ps)==1:
            return ps.get(check_visible=False, check_default=False,
                          check_advanced=False, check_single=False)
        elif len(ps) > 1:
            # TODO: is this safe?  Some constraints may have a parameter listed
            # twice, so we can do this then, but maybe should check to make sure
            # all items have the same uniqueid?  Maybe check len(ps.uniqueids)?
            return ps.to_list()[0]
        else:
            raise KeyError("no result found")

    @property
    def default_unit(self):
        """
        Return the default unit for the <phoebe.parameters.ConstraintParameter>.

        This is identical to <phoebe.parameters.ConstraintParameter.get_default_unit>.

        See also:
        * <phoebe.parameters.ConstraintParameter.set_default_unit>

        Returns
        --------
        * (unit): the current default units.
        """
        return self._default_unit

    def get_default_unit(self):
        """
        Return the default unit for the <phoebe.parameters.ConstraintParameter>.

        This is identical to <phoebe.parameters.ConstraintParameter.default_unit>.

        See also:
        * <phoebe.parameters.ConstraintParameter.set_default_unit>

        Returns
        --------
        * (unit): the current default units.
        """
        return self.default_unit

    def set_default_unit(self, unit):
        """
        Set the default unit for the <phoebe.parameters.ConstraintParameter>.

        See also:
        * <phoebe.parameters.ConstraintParameter.get_default_unit>

        Arguments
        --------
        * `unit` (unit or valid string): the desired new units.  If the Parameter
            currently has default units, then the new units must be compatible
            with the current units

        Raises
        -------
        * Error: if the new and current units are incompatible.
        """
        # TODO: check to make sure can convert from current default unit (if exists)
        if isinstance(unit, unicode) or isinstance(unit, str):
            unit = u.Unit(str(unit))

        if not _is_unit(unit):
            raise TypeError("unit must be a Unit")

        if hasattr(self, '_default_unit') and self._default_unit is not None:
            # we won't use a try except here so that the error comes from astropy
            check_convert = self._default_unit.to(unit)


        self._default_unit = unit

    #@send_if_client   # TODO: this breaks
    def set_value(self, value, **kwargs):
        """
        Set the current value of the <phoebe.parameters.ConstraintParameter>.

        Arguments
        ----------
        * `value` (string): the new value of the Parameter.
        * `**kwargs`: IGNORED

        Raises
        ---------
        * ValueError: if `value` could not be converted to a string.
        * Error: if `value` could not be parsed into a valid constraint expression.
        """
        _orig_value = deepcopy(self.get_value())

        if self._bundle is None:
            raise ValueError("ConstraintParameters must be attached from the bundle, and cannot be standalone")
        value = str(value) # <-- in case unicode
        # if the user wants to see the expression, we'll replace all
        # var.safe_label with var.curly_label
        self._value, self._vars = self._parse_expr(value)
        # reset the cached version of the PS - will be recomputed on next request
        self._var_params = None
        #~ print "***", self.uniquetwig, self.uniqueid
        self._add_history(redo_func='set_value', redo_kwargs={'value': value, 'uniqueid': self.uniqueid}, undo_func='set_value', undo_kwargs={'value': _orig_value, 'uniqueid': self.uniqueid})

    def _update_bookkeeping(self):
        # do bookkeeping on parameters
        self._remove_bookkeeping()
        for var in self._vars:
            param = var.get_parameter()
            if param.qualifier == self.qualifier and param.component == self.component:
                # then this is the currently constrained parameter
                param._is_constraint = self.uniqueid
                if param.uniqueid in param._in_constraints:
                    param._in_constraints.remove(self.uniqueid)
            else:
                # then this is a constraining parameter
                if self.uniqueid not in param._in_constraints:
                    param._in_constraints.append(self.uniqueid)

    def _remove_bookkeeping(self):
        for var in self._vars:
            param = var.get_parameter()
            if param._is_constraint == self.uniqueid:
                param._is_constraint = None
            if self.uniqueid in param._in_constraints:
                param._in_constraints.remove(self.uniqueid)

    @property
    def expr(self):
        """
        Return the expression of the <phoebe.parameters.ConstraintParameter>.
        This is just a shortcut to
        <phoebe.parameters.ConstraintParameter.get_value>.

        Returns
        -------
        * (float)
        """
        return self.get_value()

    #@update_if_client  # TODO: this breaks
    def get_value(self):
        """
        Return the expression/value of the
        <phoebe.parameters.ConstraintParameter>.

        Returns
        -------
        * (float)
        """
        # for access to the sympy-safe expr, just use self._expr
        expr = self._value
        for var in self._vars:
            # update to current unique twig
            var.update_user_label()  # update curly label
            #~ print "***", expr, var.safe_label, var.curly_label
            expr = expr.replace(str(var.safe_label), str(var.curly_label))

        return expr

    def __repr__(self):
        if self.qualifier is not None:
            lhs = '{'+self.get_constrained_parameter().uniquetwig+'}'
            return "<ConstraintParameter: {} = {} => {}>".format(lhs, self.expr, self.result)
        else:
            return "<ConstraintParameter: {} => {}>".format(self.expr, self.result)

    def __str__(self):
        return "Constrains (qualifier): {}\nExpression in SI (value): {}\nCurrent Result (result): {}".format(self.qualifier, self.expr, self.result)

    def __math__(self, other, symbol, mathfunc):
        #~ print "*** ConstraintParameter.__math__ other.type", type(other)
        if isinstance(other, ConstraintParameter):
            #~ print "*** ConstraintParameter.__math__", symbol, self.result, other.result
            return ConstraintParameter(self._bundle, "(%s) %s (%s)" % (self.expr, symbol, other.expr), default_unit=(getattr(self.result, mathfunc)(other.result).unit))
        elif isinstance(other, Parameter):
            return ConstraintParameter(self._bundle, "(%s) %s {%s}" % (self.expr, symbol, other.uniquetwig), default_unit=(getattr(self.result, mathfunc)(other.quantity).unit))
        elif isinstance(other, u.Quantity):
            #print "***", other, type(other), isinstance(other, ConstraintParameter)
            return ConstraintParameter(self._bundle, "(%s) %s %0.30f" % (self.expr, symbol, other.si.value), default_unit=(getattr(self.result, mathfunc)(other).unit))
        elif isinstance(other, float) or isinstance(other, int):
            if symbol in ['+', '-']:
                # assume same units as self (NOTE: NOT NECESSARILY SI) if addition or subtraction
                other = float(other)*self.default_unit
            else:
                # assume dimensionless
                other = float(other)*u.dimensionless_unscaled
            return ConstraintParameter(self._bundle, "(%s) %s %f" % (self.expr, symbol, other.si.value), default_unit=(getattr(self.result, mathfunc)(other).unit))
        elif _is_unit(other) and mathfunc=='__mul__':
            # here we'll fake the unit to become a quantity so that we still return a ConstraintParameter
            return self*(1*other)
        else:
            raise NotImplementedError("math using {} with type {} not supported".format(mathfunc, type(other)))

    def __rmath__(self, other, symbol, mathfunc):
        #~ print "*** ConstraintParameter.__rmath__ other.type", type(other)
        if isinstance(other, ConstraintParameter):
            #~ print "*** ConstraintParameter.__math__", symbol, self.result, other.result
            return ConstraintParameter(self._bundle, "(%s) %s (%s)" % (other.expr, symbol, self.expr), default_unit=(getattr(self.result, mathfunc)(other.result).unit))
        elif isinstance(other, Parameter):
            return ConstraintParameter(self._bundle, "{%s} %s (%s)" % (other.uniquetwig, symbol, self.expr), default_unit=(getattr(self.result, mathfunc)(other.quantity).unit))
        elif isinstance(other, u.Quantity):
            #~ print "*** rmath", other, type(other)
            return ConstraintParameter(self._bundle, "%0.30f %s (%s)" % (other.si.value, symbol, self.expr), default_unit=(getattr(self.result, mathfunc)(other).unit))
        elif isinstance(other, float) or isinstance(other, int):
            if symbol in ['+', '-']:
                # assume same units as self if addition or subtraction
                other = float(other)*self.default_unit
            else:
                # assume dimensionless
                other = float(other)*u.dimensionless_unscaled
            return ConstraintParameter(self._bundle, "%f %s (%s)" % (other.si.value, symbol, self.expr), default_unit=(getattr(self.result, mathfunc)(other).unit))
        elif _is_unit(other) and mathfunc=='__mul__':
            # here we'll fake the unit to become a quantity so that we still return a ConstraintParameter
            return self*(1*other)
        else:
            raise NotImplementedError("math using {} with type {} not supported".format(mathfunc, type(other)))

    def __add__(self, other):
        return self.__math__(other, '+', '__add__')

    def __radd__(self, other):
        return self.__rmath__(other, '+', '__radd__')

    def __sub__(self, other):
        return self.__math__(other, '-', '__sub__')

    def __rsub__(self, other):
        return self.__math__(other, '-', '__rsub__')

    def __mul__(self, other):
        return self.__math__(other, '*', '__mul__')

    def __rmul__(self, other):
        return self.__rmath__(other, '*', '__rmul__')

    def __div__(self, other):
        return self.__math__(other, '/', '__div__')

    def __rdiv__(self, other):
        return self.__rmath__(other, '/', '__rdiv__')

    def __pow__(self, other):
        return self.__math__(other, '**', '__pow__')

    @property
    def result(self):
        """
        Get the current value (as a quantity) of the result of the expression
        of this <phoebe.parameters.ConstraintParameter>.

        This is identical to <phoebe.parameters.ConstraintParameter.get_result>.

        Returns
        --------
        * (quantity): the current result of evaluating the constraint expression.
        """
        return self.get_result()

    def get_result(self, t=None):
        """
        Get the current value (as a quantity) of the result of the expression
        of this <phoebe.parameters.ConstraintParameter>.

        This is identical to <phoebe.parameters.ConstraintParameter.result>.

        Returns
        --------
        * (quantity): the current result of evaluating the constraint expression.
        """
        # TODO: optimize this:
        # almost half the time is being spent on self.get_value() of which most is spent on var.update_user_label
        # second culprit is converting everything to si
        # third culprit is the dictionary comprehensions

        # in theory, it would be nice to prepare this list at the module import
        # level, but that causes an infinite loop in the imports, so we'll
        # do a re-import here.  If this causes significant lag, it may be worth
        # trying to resolve the infinite loop.
        from phoebe.constraints import builtin
        _constraint_builtin_funcs = [f for f in dir(builtin) if isinstance(getattr(builtin, f), types.FunctionType)]
        _constraint_builtin_funcs += ['sin', 'cos', 'tan', 'arcsin', 'arccos', 'arctan', 'sqrt']

        def eq_needs_builtin(eq):
            for func in _constraint_builtin_funcs:
                if "{}(".format(func) in eq:
                    #print "*** eq_needs_builtin", func
                    return True
            return False

        def get_values(vars, safe_label=True):
            # use np.float64 so that dividing by zero will results in a
            # np.inf
            return {var.safe_label if safe_label else var.user_label: np.float64(var.get_quantity(t=t).si.value) if var.get_parameter()!=self.constrained_parameter else np.float64(var.get_quantity().si.value) for var in vars}

        eq = self.get_value()

        if _use_sympy and not eq_needs_builtin(eq):
            values = get_values(self._vars, safe_label=True)
            values['I'] = 1 # CHEATING MAGIC
            # just to be safe, let's reinitialize the sympy vars
            for v in self._vars:
                #~ print "creating sympy var: ", v.safe_label
                sympy.var(str(v.safe_label), positive=True)

            # print "***", self._value, values
            eq = sympy.N(self._value, 30)
            # print "***", self._value, values, eq.subs(values), eq.subs(values).evalf(15)
            value = float(eq.subs(values).evalf(15))
        else:
            # order here matters - self.get_value() will update the user_labels
            # to be the current unique twigs
            #print "***", eq, values


            if eq_needs_builtin(eq):
                # the else (which works for np arrays) does not work for the built-in funcs
                # this means that we can't currently support the built-in funcs WITH arrays

                values = get_values(self._vars, safe_label=False)

                # cannot do from builtin import *
                for func in _constraint_builtin_funcs:
                    # I should be shot for doing this...
                    # in order for eval to work, the builtin functions need
                    # to be imported at the top-level, but I don't really want
                    # to do from builtin import * (and even if I did, python
                    # yells at me for doing that), so instead we'll add them
                    # to the locals dictionary.
                    locals()[func] = getattr(builtin, func)

                try:
                    value = float(eval(eq.format(**values)))
                except:
                    value = np.nan


            else:
                # the following works for np arrays
                values = get_values(self._vars, safe_label=True)

                # if any of the arrays are empty (except the one we're filling)
                # then we want to return an empty array as well (the math would fail)
                arrays_filled = True
                for var in self._vars:
                    var_value = var.get_value()
                    #print "***", self.twig, self.constrained_parameter.twig, var.user_label, var_value, isinstance(var_value, np.ndarray), var.unique_label != self.constrained_parameter.uniqueid
                    # if self.qualifier is None then this isn't attached to solve anything yet, so we don't need to worry about checking to see if the var is the constrained parameter
                    if isinstance(var_value, np.ndarray) and len(var_value)==0 and (var.unique_label != self.constrained_parameter.uniqueid or self.qualifier is None):
                        #print "*** found empty array", self.constrainted_parameter.twig, var.safe_label, var_value
                        arrays_filled = False
                        #break  # out of the for loop

                if arrays_filled:
                    #print "*** else else", self._value, values
                    #print "***", _use_sympy, self._value, value
                    value = eval(self._value, values)
                else:
                    #print "*** EMPTY ARRAY FROM CONSTRAINT"
                    value = np.array([])

        #~ return value

        # let's assume the math was correct to give SI and we want units stored in self.default_units

        if self.default_unit is not None:
            convert_scale = self.default_unit.to_system(u.si)[0].scale
            #value = float(value/convert_scale) * self.default_unit
            value = value/convert_scale * self.default_unit


        return value

    def flip_for(self, twig=None, expression=None, **kwargs):
        """
        Flip the constraint expression to solve for for any of the parameters
        in the expression.

        The filtering (with `twig` and `**kwargs`) must find a single match
        among the Parameters in the expression.  See
        <phoebe.parameters.ConstraintParameter.vars> and
        <phoebe.parameters.ConstraintParameter.get_parameter>.

        See also:
        * <phoebe.frontend.bundle.Bundle.flip_constraint>

        Arguments
        ----------
        * `twig` (string, optional): the twig of the Parameter to constraint (solve_for).
        * `expression` (string, optional): provide the new expression.  If not
            provided, the expression will be pulled from the constraint func
            if possible, or solved for analytically if sympy is installed.
        * `**kwargs`: tags to be used for filtering for the newly constrained
            Parameter.
        """

        _orig_expression = self.get_value()

        # try to get the parameter from the bundle
        kwargs['twig'] = twig
        newly_constrained_var = self._get_var(**kwargs)
        newly_constrained_param = self.get_parameter(**kwargs)

        check_kwargs = {k:v for k,v in newly_constrained_param.meta.items() if k not in ['context', 'twig', 'uniquetwig']}
        check_kwargs['context'] = 'constraint'
        if len(self._bundle.filter(**check_kwargs)):
            raise ValueError("'{}' is already constrained".format(newly_constrained_param.twig))

        currently_constrained_var = self._get_var(qualifier=self.qualifier, component=self.component)
        currently_constrained_param = currently_constrained_var.get_parameter() # or self.constrained_parameter

        import constraint
        if self.constraint_func is not None and hasattr(constraint, self.constraint_func):
            # then let's see if the method is capable of resolving for use
            # try:
            if True:
                # TODO: this is not nearly general enough, each method takes different arguments
                # and getting solve_for as newly_constrained_param.qualifier

                lhs, rhs, constraint_kwargs = getattr(constraint, self.constraint_func)(self._bundle, solve_for=newly_constrained_param, **self.constraint_kwargs)
            # except NotImplementedError:
            #     pass
            # else:
                # TODO: this needs to be smarter and match to self._get_var().user_label instead of the current uniquetwig

                expression = rhs._value # safe expression
                #~ print "*** flip by recalling method success!", expression

        # print "***", lhs._value, rhs._value

        if expression is not None:
            expression = expression

        elif _use_sympy:


            eq_safe = "({}) - {}".format(self._value, currently_constrained_var.safe_label)

            #~ print "*** solving {} for {}".format(eq_safe, newly_constrained_var.safe_label)

            expression = sympy.solve(eq_safe, newly_constrained_var.safe_label)[0]

            #~ print "*** solution: {}".format(expression)

        else:
            # TODO: ability for built-in constraints to flip themselves
            # we could access self.kind and re-call that with a new solve_for option?
            raise ValueError("must either have sympy installed or provide a new expression")

        self._qualifier = newly_constrained_param.qualifier
        self._component = newly_constrained_param.component
        self._kind = newly_constrained_param.kind

        self._value = str(expression)
        # reset the default_unit so that set_default_unit doesn't complain
        # about incompatible units
        self._default_unit = None
        self.set_default_unit(newly_constrained_param.default_unit)

        self._update_bookkeeping()

        self._add_history(redo_func='flip_constraint', redo_kwargs={'expression': expression, 'uniqueid': newly_constrained_param.uniqueid}, undo_func='flip_constraint', undo_kwargs={'expression': _orig_expression, 'uniqueid': currently_constrained_param.uniqueid})


class HistoryParameter(Parameter):
    def __init__(self, bundle, redo_func, redo_kwargs, undo_func, undo_kwargs, **kwargs):
        """
        see <phoebe.parameters.Parameter.__init__>

        This Parameter should never be created manually, but instead handled
        by the <phoebe.frontend.bundle.Bundle>.

        Arguments
        -----------
        * `bundle`
        * `redo_func`
        * `redo_kwargs`
        * `undo_func`
        * `undo_kwargs`
        """
        dump = kwargs.pop('qualifier', None)
        kwargs['context'] = 'history'
        super(HistoryParameter, self).__init__(qualifier='history', **kwargs)

        # usually its the bundle's job to attach param._bundle after the
        # creation of a parameter.  But in this case, having access to the
        # bundle is necessary in order to check if function names are valid
        # methods of the bundle
        self._bundle = bundle

        # if a function itself is passed instead of the string name, convert
        if hasattr(redo_func, '__call__'):
            redo_func = redo_func.__name__
        if hasattr(undo_func, '__call__'):
            undo_func = undo_func.__name__

        # check to make sure the funcs are valid methods of the bundle
        if not hasattr(self._bundle, redo_func):
            raise ValueError("bundle does not have '{}' method".format(redo_func))
        if not hasattr(self._bundle, undo_func):
            raise ValueError("bundle does not have '{}' method".format(undo_func))

        self._redo_func = redo_func
        self._redo_kwargs = redo_kwargs
        self._undo_func = undo_func
        self._undo_kwargs = undo_kwargs

        self._affected_params = []


        # TODO: how can we hold other parameters affect (ie. if the user calls set_value('incl', 80) and there is a constraint on asini that changes a... how do we log that here)

        self._dict_fields_other = ['redo_func', 'redo_kwargs', 'undo_func', 'undo_kwargs', 'advanced']
        self._dict_fields = _meta_fields_all + self._dict_fields_other

    def __repr__(self):
        """
        """
        return "<HistoryParameter: {} | keys: {}>".format(self.history, ', '.join(self._dict_fields_other))

    def __str__(self):
        """
        """
        # TODO: fill in str representation
        return "{}\nredo: {}\nundo: {}".format(self.history, self.redo_str, self.undo_str)

    def to_string_short(self):
        """
        An abbreviated string representation of the <phoebe.parameters.HistoryParameter>.

        See also:
        * <phoebe.parameters.Parameter.to_string>

        Returns
        ----------
        * (string)
        """
        # this is what will be printed when in a PS (ie bundle.get_history())
        return "redo: {}, undo: {}".format(self.redo_str, self.undo_str)

    @property
    def undo_str(self):
        """
        """
        undo_kwargs = self.undo_kwargs
        if undo_kwargs is not None:
            return "{}({})".format(self.undo_func, ", ".join("{}={}".format(k,v) for k,v in undo_kwargs.items()))
        else:
            return "no longer undoable"

    @property
    def redo_str(self):
        """
        """
        redo_kwargs = self.redo_kwargs
        if redo_kwargs is not None:
            return "{}({})".format(self.redo_func, ", ".join("{}={}".format(k,v) for k,v in redo_kwargs.items()))
        else:
            return "no longer redoable"

    @property
    def redo_func(self):
        """
        """
        return self._redo_func

    @property
    def redo_kwargs(self):
        """
        """
        _redo_kwargs = deepcopy(self._redo_kwargs)
        if 'uniqueid' in _redo_kwargs.keys():
            uniqueid = _redo_kwargs.pop('uniqueid')
            try:
                _redo_kwargs['twig'] = self._bundle.get_parameter(uniqueid=uniqueid).uniquetwig
            except ValueError:
                # then the uniqueid is no longer available and we can no longer undo this item
                return None
        return _redo_kwargs

    @property
    def undo_func(self):
        """
        """
        return self._undo_func

    @property
    def undo_kwargs(self):
        """
        """
        _undo_kwargs = deepcopy(self._undo_kwargs)
        if 'uniqueid' in _undo_kwargs.keys():
            uniqueid = _undo_kwargs.pop('uniqueid')
            try:
                _undo_kwargs['twig'] = self._bundle.get_parameter(uniqueid=uniqueid).uniquetwig
            except ValueError:
                # then the uniqeuid is no longer available and we can no longer undo this item
                return None
        return _undo_kwargs

    @property
    def affected_params(self):
        """
        """
        return self.get_affected_params

    def get_affected_params(self, return_twigs=False):
        """
        """
        raise NotImplementedError
        if return_twigs:
            return [self._bundle.get_parameter(uniqueid=uniqueid).uniquetwig]
        else:
            return [self._bundle.get_parameter(uniqueid=uniqueid)]

    def redo(self):
        """
        """
        if self.redo_kwargs is None:
            # TODO: logger message explaining no longer redoable
            return
        # TODO: logger message
        return getattr(self._bundle, self._redo_func)(**self._redo_kwargs)

    def undo(self):
        """
        """
        if self.undo_kwargs is None:
            # TODO: logger message explaining no longer undoable
            return
        # TODO: logger message
        return getattr(self._bundle, self._undo_func)(**self._undo_kwargs)


class JobParameter(Parameter):
    """
    Parameter that tracks a submitted job (detached run_compute or run_fitting)
    """
    def __init__(self, b, location, status_method, retrieve_method, server_status=None, **kwargs):
        """
        see <phoebe.parameters.Parameter.__init__>
        """
        _qualifier = kwargs.pop('qualifier', None)
        super(JobParameter, self).__init__(qualifier='detached_job', **kwargs)

        self._bundle = b
        self._server_status = server_status
        self._location = location
        self._status_method = status_method
        self._retrieve_method = retrieve_method
        self._value = 'unknown'
        #self._randstr = randstr

        # TODO: may need to be more clever once remote servers are supported
        self._script_fname = os.path.join(location, '_{}.py'.format(self.uniqueid))
        self._results_fname = os.path.join(location, '_{}.out'.format(self.uniqueid))

        # TODO: add a description?

        self._dict_fields_other = ['description', 'value', 'server_status', 'location', 'status_method', 'retrieve_method', 'uniqueid', 'advanced']
        self._dict_fields = _meta_fields_all + self._dict_fields_other

    def __str__(self):
        """
        """
        # TODO: implement a nice(r) string representation
        return "qualifier: {}\nstatus: {}".format(self.qualifier, self.status)

    #@update_if_client # get_status will make API call if JobParam points to a server
    def get_value(self, **kwargs):
        """
        JobParameter doesn't really have a value, but for the sake of Parameter
        representations, we'll provide the current status.

        Also see:
            * :meth:`location`
            * :meth:`status_method`
            * :meth:`retrieve_method`
            * :meth:`status`
            * :meth:`attach`
        """
        return self.status

    def set_value(self, *args, **kwargs):
        """
        <phoebe.parameters.JobParameter> is read-only.  Calling set_value
        will raise an Error.

        Raises
        --------
        * NotImplementedError: because this never will be
        """

        raise NotImplementedError("JobParameter is a read-only parameter.  Call status or attach()")

    @property
    def server_status(self):
        """
        """
        return self._server_status

    @property
    def location(self):
        """
        """
        return self._location

    @property
    def status_method(self):
        """
        """
        return self._status_method

    @property
    def retrieve_method(self):
        """
        """
        return self._retrieve_method

    @property
    def status(self):
        """
        :raises NotImplementedError: if status isn't implemented for the given :meth:`status_method
        """
        return self.get_status()

    def get_status(self):
        """
        [NOT IMPLEMENTED]
        """
        if not _can_requests:
            raise ImportError("requests module required for external jobs")

        if self._value == 'loaded':
            status = 'loaded'

        elif not _is_server and self._bundle is not None and self._server_status is not None:
            if self._value in ['complete']:
                # then we have no need to bother checking again
                status = self._value
            else:
                url = self._server_status
                logger.info("checking job status on server from {}".format(url))
                # "{}/{}/parameters/{}".format(server, bundleid, self.uniqueid)
                r = requests.get(url, timeout=5)
                try:
                    rjson = r.json()
                except ValueError:
                    # TODO: better exception here - perhaps look for the status code from the response?
                    status = self._value
                else:
                    status = rjson['data']['attributes']['value']

        else:

            if self.status_method == 'exists':
                output_exists = os.path.isfile("_{}.out".format(self.uniqueid))
                if output_exists:
                    status = 'complete'
                else:
                    status = 'unknown'
            else:
                raise NotImplementedError

        # here we'll set the value to be the latest CHECKED status for the sake
        # of exporting to JSON and updating the status for clients.  get_value
        # will still call status so that it will return the CURRENT value.
        self._value = status
        return status

    def _retrieve_results(self):
        """
        [NOT IMPLEMENTED]
        """
        # now the file with the model should be retrievable from self._result_fname
        result_ps = ParameterSet.open(self._results_fname)
        return result_ps

    def attach(self, wait=True, sleep=5, cleanup=True):
        """

        :parameter int sleep: number of seconds to sleep between status checks
        :parameter bool cleanup: whether to delete this parameter and any temporary
            files once the results are loaded (default: True)
        :raises ValueError: if not attached to a bundle
        :raises NotImplementedError: because it isn't
        """
        if not _can_requests:
            raise ImportError("requests module required for external jobs")


        if not self._bundle:
            raise ValueError("can only attach a job if attached to a bundle")

        #if self._value == 'loaded':
        #    raise ValueError("results have already been loaded")
        status = self.get_status()
        if not wait and status!='complete':
            if status in ['loaded']:
                logger.info("job already loaded")
            else:
                logger.info("current status: {}, check again or use wait=True".format(status))
            return status


        while self.get_status() not in ['complete', 'loaded']:
            # TODO: any way we can not make 2 calls to self.status here?
            logger.info("current status: {}, trying again in {}s".format(self.get_status(), sleep))
            time.sleep(sleep)

        if self._server_status is not None and not _is_server:
            # then we are no longer attached as a client to this bundle on
            # the server, so we need to just pull the results manually
            url = self._server_status
            logger.info("pulling job results from server from {}".format(url))
            # "{}/{}/parameters/{}".format(server, bundleid, self.uniqueid)
            r = requests.get(url, timeout=5)
            rjson = r.json()

            # status should already be complete because of while loop above,
            # but could always check the following:
            # rjson['value']['attributes']['value'] == 'complete'

            # TODO: server needs to sideload results once complete
            newparams = rjson['included']
            self._bundle._attach_param_from_server(newparams)


        else:
            logger.info("current status: {}, pulling job results".format(self.status))
            result_ps = self._retrieve_results()

            # now we need to attach result_ps to self._bundle
            # TODO: is creating metawargs here necessary?  Shouldn't the params already be tagged?
            metawargs = {'compute': result_ps.compute, 'model': result_ps.model, 'context': 'model'}
            self._bundle._attach_params(result_ps, **metawargs)

            if cleanup:
                os.remove(self._script_fname)
                os.remove(self._results_fname)

        self._value = 'loaded'

        # TODO: add history?

        return self._bundle.get_model(self.model)<|MERGE_RESOLUTION|>--- conflicted
+++ resolved
@@ -1719,35 +1719,14 @@
         Because another ParameterSet is returned, these filter calls are
         chainable.
 
-<<<<<<< HEAD
-        >>> b.filter(context='component').filter(component='starA')
-
-        :parameter str twig: (optional) the search twig - essentially a single
-                string with any delimiter (ie '@') that will be parsed
-                into any of the meta-tags.  Example: instead of
-                b.filter(context='component', component='starA'), you
-                could do b.filter('starA@component').
-        :parameter bool check_visible: whether to hide invisible
-                parameters.  These are usually parameters that do not
-                play a role unless the value of another parameter meets
-                some condition.
-        :parameter bool check_default: whether to exclude parameters which
-                have a _default tag (these are parameters which solely exist
-                to provide defaults for when new parameters or datasets are
-                added and the parameter needs to be copied appropriately).
-                Defaults to True.
-        :parameter bool check_advanced: whether to exclude parameters which
-                are considered 'advanced parameters'.  Defaults to False.
-        :parameter bool check_single: whether to exclude ChoiceParameters
-                with only a single choiced.  Defaults to False
-        :parameter **kwargs: meta-tags to search (ie. 'context', 'component',
-                'model', etc).  See :func:`meta` for all possible options.
-        :return: the resulting :class:`ParameterSet`
-=======
         ```py
         b.filter(context='component').filter(component='starA')
         ```
 
+        * `check_advanced` (bool, optional, default=False): whether to exclude parameters which
+            are considered "advanced".
+        * `check_single` (bool, optional, default=False): whether to exclude ChoiceParameters
+            with only a single choice.
         See also:
         * <phoebe.parameters.ParameterSet.filter_or_get>
         * <phoebe.parameters.ParameterSet.exclude>
@@ -1770,7 +1749,10 @@
             have a _default tag (these are parameters which solely exist
             to provide defaults for when new parameters or datasets are
             added and the parameter needs to be copied appropriately).
-            Defaults to True.
+        * `check_advanced` (bool, optional, default=False): whether to exclude parameters which
+            are considered "advanced".
+        * `check_single` (bool, optional, default=False): whether to exclude ChoiceParameters
+            with only a single choice.
         * `**kwargs`:  meta-tags to search (ie. 'context', 'component',
             'model', etc).  See <phoebe.parameters.ParameterSet.meta>
             for all possible options.
@@ -1778,7 +1760,6 @@
         Returns
         ----------
         * the resulting <phoebe.parameters.ParameterSet>.
->>>>>>> 4b8f6839
         """
         kwargs['check_visible'] = check_visible
         kwargs['check_default'] = check_default
@@ -1790,43 +1771,11 @@
     def get(self, twig=None, check_visible=True, check_default=True,
             check_advanced=False, check_single=False, **kwargs):
         """
-<<<<<<< HEAD
-        Get a single parameter from this ParameterSet.  This works exactly the
-        same as filter except there must be only a single result, and the Parameter
-        itself is returned instead of a ParameterSet.
-
-        Also see :meth:`get_parameter` (which is simply an alias of this method)
-
-        :parameter str twig: (optional) the search twig - essentially a single
-                string with any delimiter (ie '@') that will be parsed
-                into any of the meta-tags.  Example: instead of
-                b.filter(context='component', component='starA'), you
-                could do b.filter('starA@component').
-        :parameter bool check_visible: whether to hide invisible
-                parameters.  These are usually parameters that do not
-                play a role unless the value of another parameter meets
-                some condition.
-        :parameter bool check_default: whether to exclude parameters which
-                have a _default tag (these are parameters which solely exist
-                to provide defaults for when new parameters or datasets are
-                added and the parameter needs to be copied appropriately).
-                Defaults to True.
-        :parameter bool check_advanced: whether to exclude parameters which
-                are considered 'advanced parameters'.  Defaults to False.
-        :parameter bool check_single: whether to exclude ChoiceParameters
-                with only a single choiced.  Defaults to False
-        :parameter **kwargs: meta-tags to search (ie. 'context', 'component',
-                'model', etc).  See :func:`meta` for all possible options.
-        :return: the resulting :class:`Parameter`
-        :raises ValueError: if either 0 or more than 1 results are found
-                matching the search.
-=======
         Get a single <phoebe.parameters.Parameter> from this
         <phoebe.parameters.ParameterSet>.  This works exactly the
         same as <phoebe.parameters.ParameterSet.filter> except there must be only
         a single result, and the Parameter itself is returned instead of a
         ParameterSet.
->>>>>>> 4b8f6839
 
         This is identical to <phoebe.parameters.ParameterSet.get_parameter>
 
@@ -1851,7 +1800,10 @@
             have a _default tag (these are parameters which solely exist
             to provide defaults for when new parameters or datasets are
             added and the parameter needs to be copied appropriately).
-            Defaults to True.
+        * `check_advanced` (bool, optional, default=False): whether to exclude parameters which
+            are considered "advanced".
+        * `check_single` (bool, optional, default=False): whether to exclude ChoiceParameters
+            with only a single choice.
         * `**kwargs`:  meta-tags to search (ie. 'context', 'component',
             'model', etc).  See <phoebe.parameters.ParameterSet.meta>
             for all possible options.
@@ -1886,47 +1838,6 @@
                       check_advanced=False, check_single=False, **kwargs):
         """
 
-<<<<<<< HEAD
-        Filter the :class:`ParameterSet` based on the meta-tags of its
-        Parameters and return another :class:`ParameterSet` unless there is
-        exactly 1 result, in which case the :class:`Parameter` itself is
-        returned (set force_ps=True to avoid this from happening or call filter
-        instead).
-
-        In the case when another :class:`ParameterSet` is returned, these
-        filter calls are chainable.
-
-        >>> b.filter_or_get(context='component').filter_or_get(component='starA')
-
-        :parameter str twig: (optional) the search twig - essentially a single
-                string with any delimiter (ie '@') that will be parsed
-                into any of the meta-tags.  Example: instead of
-                b.filter(context='component', component='starA'), you
-                could do b.filter('starA@component').
-        :parameter bool force_ps: whether to force a ParameterSet
-                to be returned even if only a single result is found.
-                This is helpful if you want to write generic code
-                that chains filter calls (since Parameter does not have
-                a filter method).
-        :parameter bool check_visible: whether to hide invisible
-                parameters.  These are usually parameters that do not
-                play a role unless the value of another parameter meets
-                some condition.
-        :parameter bool check_default: whether to exclude parameters which
-                have a _default tag (these are parameters which solely exist
-                to provide defaults for when new parameters or datasets are
-                added and the parameter needs to be copied appropriately).
-                Defaults to True.
-        :parameter bool check_advanced: whether to exclude parameters which
-                are considered 'advanced parameters'.  Defaults to False.
-        :parameter bool check_single: whether to exclude ChoiceParameters
-                with only a single choiced.  Defaults to False
-        :parameter **kwargs: meta-tags to search (ie. 'context', 'component',
-                'model', etc).  See :func:`meta` for all possible options.
-        :return: :class:`Parameter` if length of results is exactly 1 and
-            force_ps==False. Otherwise another :class:`ParameterSet` will be
-            returned.
-=======
         Filter the <phoebe.parameters.ParameterSet> based on the meta-tags of its
         Parameters and return another <phoebe.parameters.ParameterSet> unless there is
         exactly 1 result, in which case the <phoebe.parameters.Parameter> itself is
@@ -1962,7 +1873,10 @@
             have a _default tag (these are parameters which solely exist
             to provide defaults for when new parameters or datasets are
             added and the parameter needs to be copied appropriately).
-            Defaults to True.
+        * `check_advanced` (bool, optional, default=False): whether to exclude parameters which
+            are considered "advanced".
+        * `check_single` (bool, optional, default=False): whether to exclude ChoiceParameters
+            with only a single choice.
         * `force_ps` (bool, optional, default=False): whether to force a
             <phoebe.parameters.ParameterSet> to be returned, even if more than
             1 result (see also: <phoebe.parameters.ParameterSet.filter>)
@@ -1975,7 +1889,6 @@
         * the resulting <phoebe.parameters.Parameter> object if the length
             of the results is exactly 1 and `force_ps=False`, otherwise the
             resulting <phoebe.parameters.ParameterSet>.
->>>>>>> 4b8f6839
         """
 
         if self._bundle is None:
@@ -2949,62 +2862,8 @@
                 return_ += this_return
             return return_
 
-<<<<<<< HEAD
-        plotting_backend = kwargs.pop('backend', self._bundle.get_setting('plotting_backend').get_value() if self._bundle is not None else 'mpl')
-        if plotting_backend in ['mpl'] and _use_mpl:
-            axes_3d = isinstance(kwargs.get('ax', plt.gca()), Axes3D)
-            # axes_3d = kwargs.get('ax', plt.gca()).__class__.__name__ in ['Axes3DSubplot', 'Axes3D']
-        else:
-            axes_3d = False
-
-        if ps.kind=='mesh':
-            # then we care about ordering from front to back, both for looping
-            # through components and ordering triangles
-            # NOTE: even though we are calling these x, y, z - we really mean
-            # to get those components from the triangles array
-            xqualifier = kwargs.get('x', 'xs')
-            yqualifier = kwargs.get('y', 'ys')
-            if axes_3d:
-                zqualifier = kwargs.get('z', 'zs')
-
-
-            # All our arrays will need to be sorted front to back, so we need
-            # the centers from the coordinates not covered by xqualifier,
-            # yqualifier. We don't really care the units here, but in case the
-            # user has changed the default units on some of the components to
-            # be different than others, we'll request them all in the same
-            # units.
-            # TODO: should we skip this for axes_3d?
-            sortqualifier = ['xs', 'ys', 'zs']
-            sortqualifier.remove(xqualifier)
-            sortqualifier.remove(yqualifier)
-            sortqualifier = sortqualifier[0]
-
-            components = ps.components
-            if len(ps.times)==1 and len(components) > 1:
-                # otherwise we'll handle this later within the time loop
-                # or if plotting multiple times on the same plot, we just give up on sorting
-                components_sortqualifiers = [np.mean(ps.get_value(sortqualifier, component=c)) for c in components]
-
-                # now get components ordered from back to front
-                components = [components[i] for i in np.argsort(components_sortqualifiers)]
-        else:
-            components = ps.components
-
-        if len(components) > 1:
-            return_ = []
-            for component in components:
-                this_return = ps.filter(component=component).get_plotting_info(**kwargs)
-                return_ += this_return
-            return return_
-
-        if len(ps.times) > 1 and kwargs.get('loop_times', False):
-            # only meshes (and spectra) will be able to iterate over times
-            return_ = []
-=======
         if len(ps.times) > 1 and kwargs.get('x', None) not in ['time', 'times'] and kwargs.get('y', None) not in ['time', 'times'] and kwargs.get('z', None) not in ['time', 'times']:
             # only meshes, lp, spectra, etc will be able to iterate over times
->>>>>>> 4b8f6839
             for time in ps.times:
                 this_return = ps.filter(time=time)._unpack_plotting_kwargs(**kwargs)
                 return_ += this_return
@@ -3017,128 +2876,14 @@
                 return_ += this_return
             return return_
 
-<<<<<<< HEAD
-        if len(ps.times) > 1 and not kwargs.get('time', False):
-            # TODO: we /could/ allow plotting mesh at multiple times simultaneously
-            # but then we need to be a lot smarter with sorting and pulling the
-            # color arrays by concatenation.  Some of the work needed to do this
-            # is already in place (like concatenating the vertex arrays), but
-            # is far from stable and frankly isn't terribly useful.
-            raise NotImplementedError("cannot plot over multiple times")
-=======
->>>>>>> 4b8f6839
 
         if ps.kind in ['mesh', 'mesh_syn', 'orb', 'orb_syn'] and \
                 ps.context == 'dataset':
             # nothing to plot here... at least for now
             return []
 
-<<<<<<< HEAD
-        # We need to handle plotting meshes differently... but only if x, y,
-        # and z are all the coordinates (then we'll plot the triangles).
-        # Otherwise, we will continue and can use the generic x, y plotting (ie
-        # for flux vs r_proj)
-        if ps.kind in ['mesh', 'mesh_syn'] and \
-                kwargs.get('x', 'xs') in ['xs', 'ys', 'zs'] and \
-                kwargs.get('y', 'ys') in ['xs', 'ys', 'zs'] and \
-                kwargs.get('z', 'zs') in ['xs', 'ys', 'zs']:
-
-            # TODO: here we want to call a different plotting function - note
-            # that meshes don't need to iterate over components like everything
-            # else will Keep in mind that we still want this to be plotting-
-            # backend dependent, so perhaps there will be a plotting.mpl_mesh
-            # function which will handle the output from preparing the arrays
-
-
-            if kwargs.get('loop_times', False) or len(ps.times) <= 1:
-                center_sort = np.concatenate([ps.get_value(sortqualifier,
-                                                           component=c,
-                                                           unit=u.solRad if ps.dataset!='protomesh' else None)
-                                              for c in ps.components if c != '_default'])
-            else:
-                center_sort = np.concatenate([ps.get_value(sortqualifier,
-                                                           component=ps.component,
-                                                           time=t,
-                                                           unit=u.solRad if ps.dataset!='protomesh' else None)
-                                              for c in ps.components if c != '_default'
-                                              for t in ps.times])
-
-            plot_inds = np.argsort(center_sort)
-
-
-            # Now let's set some defaults which will be passed on
-            # to mplkwargs. These defaults are obviously designed with matplotlib
-            # in mind, but other backends can either rewrite their own defaults or
-            # try to interpret these
-            if kwargs.pop('use_figure_params', True) and self._bundle is not None:
-                # then we'll pull color/marker/linestyle from the bundle
-                facecolor = kwargs.get('facecolor', None)
-                edgecolor = kwargs.get('edgecolor', None)
-
-                # TODO: this doesn't currently work because all components are plotted in one call.
-                # in order to make this work, we'll need to loop over components according to sortorder
-
-                if facecolor=='<component>':
-                    # raise NotImplementedError("coloring by component not yet supported")
-                    kwargs['facecolor'] = self._bundle.get_value('color', component=ps.component, context='figure')
-                if edgecolor=='<component>':
-                    # raise NotImplementedError("coloring by component not yet supported")
-                    kwargs['edgecolor'] = self._bundle.get_value('color', component=ps.component, context='figure')
-
-
-
-            # if color is provided, it should be used for facecolor and
-            # edgecolor, but if either of those two values are provided, they
-            # should take precedence.
-            color = kwargs.get('color', None)
-            if 'facecolors' in kwargs.keys() and 'facecolor' not in kwargs.keys():
-                logger.warning("assuming you meant 'facecolor' instead of 'facecolors'")
-                kwargs['facecolor'] = kwargs.pop('facecolors')
-            if 'edgecolors' in kwargs.keys() and 'edgecolor' not in kwargs.keys():
-                logger.warning("assuming you meant 'edgecolor' instead of 'edgecolors'")
-                kwargs['edgecolor'] = kwargs.pop('edgecolors')
-            kwargs.setdefault('facecolor', 'w' if color is None else color)
-            kwargs.setdefault('edgecolor', 'k' if color is None else color)
-
-            if kwargs.get('colorlabel', None):
-                kwargs.setdefault('facecolorlabel', kwargs['colorlabel'])
-                kwargs.setdefault('edgecolorlabel', kwargs['colorlabel'])
-
-            if kwargs.get('colorunit', None):
-                kwargs.setdefault('facecolorunit', kwargs['colorunit'])
-                kwargs.setdefault('edgecolorunit', kwargs['colorunit'])
-
-            if kwargs.get('colorlim', None):
-                kwargs.setdefault('facecolorlim', kwargs['colorlim'])
-                kwargs.setdefault('edgecolorlim', kwargs['colorlim'])
-
-            facecolorqualifier = kwargs['facecolor'] if kwargs['facecolor'] in ps.qualifiers else None
-            edgecolorqualifier = kwargs['edgecolor'] if kwargs['edgecolor'] in ps.qualifiers else None
-
-            # TODO: do the same logic with cmap, facecmap, edgecmap as colors
-            # above
-
-            if ps.dataset == 'protomesh':
-                # then the array are dimensionless - which really means in
-                # units of sma
-                kwargs.setdefault('xunit', None)
-                kwargs.setdefault('yunit', None)
-                if axes_3d:
-                    kwargs.setdefault('zunit', None)
-            else:
-                kwargs.setdefault('xunit', 'solRad')
-                kwargs.setdefault('yunit', 'solRad')
-                if axes_3d:
-                    kwargs.setdefault('zunit', 'solRad')
-
-            if kwargs['xunit'] != kwargs['yunit']:
-                raise ValueError('xunit and yunit must be the same for mesh plots')
-            if axes_3d and kwargs['xunit']!=kwargs['zunit']:
-                raise ValueError('xunit, yunit, and zunit must be the same for 3d mesh plots')
-=======
         if not len(ps):
             return []
->>>>>>> 4b8f6839
 
         # Now that we've looped over everything, we can assume that we are dealing
         # with a SINGLE call.  We need to prepare kwargs so that it can be passed
@@ -3424,78 +3169,6 @@
 
             sigmas_avail = []
 
-<<<<<<< HEAD
-        # now we can use ps.kind to guess what columns need plotting
-        if ps.kind in ['orb', 'orb_syn']:
-            if axes_3d:
-                xqualifier = kwargs.get('x', 'xs')
-                yqualifier = kwargs.get('y', 'ys')
-                zqualifier = kwargs.get('z', 'zs')
-            else:
-                xqualifier = kwargs.get('x', 'xs')
-                yqualifier = kwargs.get('y', 'zs')
-                zqualifier = kwargs.get('z', 'ys')
-            timequalifier = 'times'
-        elif ps.kind in ['mesh', 'mesh_syn']:
-            xqualifier = kwargs.get('x', 'r_projs')
-            yqualifier = kwargs.get('y', 'teffs')
-            zqualifier = kwargs.get('z', 'loggs')
-            timequalifier = 'times'
-        elif ps.kind in ['lc', 'lc_syn']:
-            xqualifier = kwargs.get('x', 'times')
-            yqualifier = kwargs.get('y', 'fluxes')
-            zqualifier = kwargs.get('z', 0)
-            timequalifier = 'times'
-        elif ps.kind in ['rv', 'rv_syn']:
-            xqualifier = kwargs.get('x', 'times')
-            yqualifier = kwargs.get('y', 'rvs')
-            zqualifier = kwargs.get('z', 0)
-            timequalifier = 'times'
-        elif ps.kind in ['etv', 'etv_syn']:
-            xqualifier = kwargs.get('x', 'time_ecls')
-            yqualifier = kwargs.get('y', 'etvs')
-            zqualifier = kwargs.get('z', 0)
-            timequalifier = 'time_ecls'
-        elif ps.kind is None:
-            logger.warning("could not find any data")
-            xqualifier = ''
-            yqualifier = ''
-            zqualifier = ''
-            timequalifier = ''
-        else:
-            raise NotImplementedError("plotting for dataset '{}' with kind '{}' is not yet implemented".format(ps.dataset, ps.kind))
-
-        # We'll set these as kwarg defaults so that they can easily be passed
-        # through any other call to plot (when looping over models, components,
-        # kinds below)
-        # color = kwargs.get('color', None)
-        # kwargs.setdefault('linecolor', color)
-        # kwargs.setdefault('markercolor', color)
-        # kwargs.setdefault('color', None)
-        kwargs.setdefault('time', None)
-        kwargs.setdefault('highlight', True)
-        kwargs.setdefault('highlight_marker', 'o')
-        kwargs.setdefault('highlight_ms', None)
-        kwargs.setdefault('highlight_color', None)
-        kwargs.setdefault('uncover', False)
-
-        colorqualifier = kwargs['color'] if kwargs.get('color', False) in ps.qualifiers else None
-
-        # Now let's get the parameters
-
-        # TODO: these are currently warnings that
-        # are ignored because some kinds might not include the defaults (ie
-        # no positions in orb but are in orb_syn)... perhaps this should be
-        # silently handled earlier and should raise an error if we make it this
-        # far (ie the user gave a non-existant qualifier)
-
-        if xqualifier not in ps.qualifiers and \
-                xqualifier.split(':')[0] not in ['phase', 'phases'] and \
-                not (isinstance(xqualifier, float) or
-                     isinstance(xqualifier, int)):
-            logger.warning("attempting to plot but could not find parameter {} - skipping".format(xqualifier))
-            return []
-=======
         elif ps.kind in ['orb', 'orb_syn']:
             # similar logic to meshes above, except we only have uvw
             coordinates = ['us', 'vs', 'ws']
@@ -3505,7 +3178,6 @@
                 if af_direction in kwargs.keys():
                     # then default doesn't matter, but we'll set it at what it is
                     defaults[af_direction] = kwargs[af_direction]
->>>>>>> 4b8f6839
 
                     if kwargs[af_direction] in coordinates:
                         # the provided qualifier could be something else (ie teffs)
@@ -3603,55 +3275,6 @@
                 kwargs['iqualifier'] = 'times'
 
 
-<<<<<<< HEAD
-        # Now let's try to figure out the plottype (whether to do plot or
-        # scatter or hist, etc) and set some defaults which will be passed on
-        # to mplkwargs. These defaults are obviously designed with matplotlib
-        # in mind, but other backends can either rewrite their own defaults or
-        # try to interpret these
-        if kwargs.pop('use_figure_params', True) and self._bundle is not None:
-            # then we'll pull color/marker/linestyle from the bundle
-            if ps.context=='model':
-                default_color = self._bundle.get_value('color', model=ps.model, context='figure')
-                default_linestyle = self._bundle.get_value('linestyle', model=ps.model, context='figure')
-                default_marker = 'None'
-            else:
-                default_color = self._bundle.get_value('color', dataset=ps.dataset, context='figure')
-                default_linestyle = 'None'
-                default_marker = self._bundle.get_value('marker', dataset=ps.dataset, context='figure')
-            if default_color=='<dataset>':
-                default_color = self._bundle.get_value('color', dataset=ps.dataset, context='figure')
-            if default_linestyle=='<dataset>':
-                default_linestyle = self._bundle.get_value('linestyle', dataset=ps.dataset, context='figure')
-            if default_marker=='<dataset>':
-                default_marker = self._bundle.get_value('marker', component=ps.componet, context='figure')
-            if default_color=='<component>':
-                default_color = self._bundle.get_value('color', component=ps.component, context='figure')
-            if default_linestyle=='<component>':
-                default_linestyle = self._bundle.get_value('linestyle', component=ps.component, context='figure')
-            if default_marker=='<component>':
-                default_marker = self._bundle.get_value('marker', component=ps.component, context='figure')
-
-            # print "***", default_color, default_linestyle, default_marker
-
-
-            kwargs.setdefault('color', default_color)
-            kwargs.setdefault('linestyle', default_linestyle)
-            kwargs.setdefault('marker', default_marker)
-        else:
-            kwargs.setdefault('color', None)
-
-
-
-        if ps.context=='model':
-            plottype = 'line'
-            if ps.kind in ['mesh'] and \
-                    isinstance(xparam, FloatArrayParameter) and \
-                    isinstance(yparam, FloatArrayParameter) and \
-                    (zparam is None or
-                     isinstance(zparam, FloatArrayParameter)):
-                kwargs.setdefault('linestyle', 'None')
-=======
         #### STYLE DEFAULTS
         # set defaults for marker/linestyle depending on whether this is
         # observational or synthetic data
@@ -3659,7 +3282,6 @@
             kwargs.setdefault('linestyle', 'none')
         elif ps.context == 'model':
             if ps.kind in ['mesh', 'mesh_syn'] and kwargs['autofig_method'] == 'plot':
->>>>>>> 4b8f6839
                 kwargs.setdefault('marker', '^')
                 kwargs.setdefault('linestyle', 'none')
             else:
@@ -4111,28 +3733,6 @@
             object.
         * `uniqueid` (string, optional): uniqueid for the parameter (suggested to leave blank
             and a random string will be generated)
-<<<<<<< HEAD
-
-        :parameter float time: (optional) value for the time tag
-        :parameter str history: (optional) label for the history tag
-        :parameter str feature: (optional) label for the feature tag
-        :parameter str component: (optional) label for the component tag
-        :parameter str dataset: (optional) label for the dataset tag
-        :parameter str constraint: (optional) label for the constraint tag
-        :parameter str compute: (optional) label for the compute tag
-        :parameter str model: (optional) label for the model tag
-        :parameter str fitting: (optional) label for the fitting tag
-        :parameter str feedback: (optional) label for the feedback tag
-        :parameter str plugin: (optional) label for the plugin tag
-        :parameter str figure: (optional) label for the figure tag
-        :parameter str kind: (optional) label for the kind tag
-        :parameter str context: (optional) which context this parameter belongs in
-
-        :parameter copy_for: (optional) dictionary of filter arguments for which this
-            parameter must be copied (use with caution)
-        :type copy_for: dict or False
-        :parameter str visible_if: (optional) string to check the value of another
-=======
         * `time` (string/float, optional): value for the time tag
         * `history` (string, optional): label for the history tag
         * `feature` (string, optional): label for the feature tag
@@ -4149,7 +3749,6 @@
         * `copy_for` (dictionary/False, optional, default=False): dictionary of
             filter arguments for which this parameter must be copied (use with caution)
         * `visible_if` (string, optional): string to check the value of another
->>>>>>> 4b8f6839
             parameter holding the same meta-tags (except qualifier) to determine
             whether this parameter is visible and therefore shown in filters
             (example: `visible_if='otherqualifier:True'`).  See also
@@ -4459,11 +4058,7 @@
                 return v
             elif isinstance(v, float) or isinstance(v, int) or isinstance(v, list):
                 return v
-<<<<<<< HEAD
-            elif isinstance(v, u.Unit) or isinstance(v, u.CompositeUnit) or isinstance(v, u.IrreducibleUnit):
-=======
             elif _is_unit(v):
->>>>>>> 4b8f6839
                 return str(v.to_string())
             else:
                 try:
@@ -4529,13 +4124,6 @@
         return OrderedDict([(k, getattr(self, k)) for k in _meta_fields_all if k not in ignore])
 
     @property
-<<<<<<< HEAD
-    def advanced(self):
-        """
-        Whether the parameter is considered an advanced parameter
-        """
-        return self._advanced
-=======
     def tags(self):
         """
         Returns a dictionary that lists all available tags.
@@ -4561,7 +4149,13 @@
         * (dict) a dictionary of all singular tag attributes.
         """
         return self.get_meta(ignore=['uniqueid', 'plugin', 'feedback', 'fitting', 'history', 'twig', 'uniquetwig'])
->>>>>>> 4b8f6839
+
+    @property
+    def advanced(self):
+        """
+        Whether the parameter is considered an advanced parameter
+        """
+        return self._advanced
 
     @property
     def qualifier(self):
@@ -5587,14 +5181,10 @@
 
         if self.qualifier=='passband':
             if value not in self.choices:
-<<<<<<< HEAD
-                raise ValueError("value {} not one of {}".format(value, self.choices))
-=======
                 self._choices = list_passbands(refresh=True)
->>>>>>> 4b8f6839
 
         if value not in self.choices:
-            raise ValueError("value must be one of {}".format(self.choices))
+            raise ValueError("value {} not one of {}".format(value, self.choices))
 
         if self.qualifier=='passband' and value not in list_installed_passbands():
             # then we need to download and install before setting
@@ -6635,38 +6225,16 @@
         if len(self.constrained_by) and not force:
             raise ValueError("cannot change the value of a constrained parameter.  This parameter is constrained by '{}'".format(', '.join([p.uniquetwig for p in self.constrained_by])))
 
-<<<<<<< HEAD
-        if isinstance(value, str) or isinstance(value, unicode):
-            value = json.loads(value)
-
-        if isinstance(value, list) and len(value)==2 and unit is None and self.__class__.__name__=='FloatParameter':
-            # don't do this for subclasses (FloatArrayParameter)
-            value, unit = value
-
-        # accept tuples (ie 1.2, 'rad') from dictionary access
-        if isinstance(value, tuple) and unit is None:
-            value, unit = value
-        if isinstance(value, str) or isinstance(value, unicode):
-            value = float(value)
-        if isinstance(value, dict) and 'nphelper' in value.keys():
-            # then we're loading the JSON version of an Arange or Linspace
-            value = nphelpers.from_json(value)
-=======
         # if 'time' in kwargs.keys() and isinstance(self, FloatArrayParameter):
         #     # then find the correct index and set by index instead
         #     time_param = self._bundle
 
         value, unit = self._check_value(value, unit)
->>>>>>> 4b8f6839
-
-        if isinstance(unit, str) or isinstance(unit, unicode):
+
+        if isinstance(unit, str):
             # print "*** converting string to unit"
             unit = u.Unit(unit)  # should raise error if not a recognized unit
-<<<<<<< HEAD
-        elif unit is not None and not (isinstance(unit, u.Unit) or isinstance(unit, u.CompositeUnit) or isinstance(unit, u.IrreducibleUnit)):
-=======
         elif unit is not None and not _is_unit(unit):
->>>>>>> 4b8f6839
             raise TypeError("unit must be an phoebe.u.Unit or None, got {}".format(unit))
 
         # check to make sure value and unit don't clash
@@ -6689,17 +6257,9 @@
             value = value * self.default_unit
 
         # handle wrapping for angle measurements
-<<<<<<< HEAD
-        # TODO: make this work for FloatArrayParameters
-        if value is not None and value.unit.physical_type == 'angle' and self.__class__.__name__ == 'FloatParameter':
-            # NOTE: this may fail for nphelpers.Arange or nphelpers.Linspace
-
-            if not np.isnan(value) and (value > (360*u.deg) or value < (0*u.deg)):
-=======
         if value is not None and value.unit.physical_type == 'angle':
             # NOTE: this may fail for nparray types
             if value > (360*u.deg) or value < (0*u.deg):
->>>>>>> 4b8f6839
                 value = value % (360*u.deg)
                 logger.warning("wrapping value of {} to {}".format(self.qualifier, value))
 
@@ -6901,7 +6461,7 @@
 
         # NOTE: default_unit and value handled in FloatParameter.__init__()
 
-        self._dict_fields_other = ['description', 'value', 'default_unit', 'visible_if', 'copy_for', 'allow_none', 'advanced']
+        self._dict_fields_other = ['description', 'value', 'default_unit', 'visible_if', 'copy_for', 'allow_none']
         self._dict_fields = _meta_fields_all + self._dict_fields_other
 
     def __repr__(self):
@@ -7122,17 +6682,10 @@
         elif isinstance(value, float) or isinstance(value, int):
             value = np.array([value])
 
-<<<<<<< HEAD
-        elif isinstance(value, dict) and 'nphelper' in value.keys():
-            value = value
-
-        elif not (isinstance(value, list) or isinstance(value, np.ndarray) or isinstance(value, nphelpers.Arange) or isinstance(value, nphelpers.Linspace)):
-=======
         elif isinstance(value, dict) and 'nparray' in value.keys():
             value = nparray.from_dict(value)
 
         elif not (isinstance(value, list) or isinstance(value, tuple) or isinstance(value, np.ndarray) or isinstance(value, nparray.ndarray)):
->>>>>>> 4b8f6839
             # TODO: probably need to change this to be flexible with all the cast_types
             raise TypeError("value '{}' ({}) could not be cast to array".format(value, type(value)))
 
