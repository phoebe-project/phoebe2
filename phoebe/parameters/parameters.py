"""Parameters and ParameterSets.

General logic for all Parameters and ParameterSets which makeup the overall
framework of the PHOEBE 2.0 frontend.
"""

from phoebe.constraints.expression import ConstraintVar
from phoebe.parameters.twighelpers import _uniqueid_to_uniquetwig
from phoebe.parameters.twighelpers import _twig_to_uniqueid
from phoebe.frontend import tabcomplete, plotting, mpl_animate, nphelpers

import random
import string
import functools
import itertools
import re
import sys
import os
import difflib
import time
from collections import OrderedDict
from fnmatch import fnmatch
from copy import deepcopy
import readline
import numpy as np

import json
try:
    import ujson
except ImportError:
    _can_ujson = False
else:
    _can_ujson = True

import webbrowser
from datetime import datetime
try:
    import requests
except ImportError:
    _can_requests = False
else:
    _can_requests = True

# things needed to be imported at top-level for constraints to solve:
from numpy import sin, cos, tan, arcsin, arccos, arctan, sqrt

from phoebe import u
from phoebe import conf
from phoebe import list_passbands, list_installed_passbands, list_online_passbands, download_passband

if os.getenv('PHOEBE_ENABLE_SYMPY', 'TRUE').upper() == 'TRUE':
    try:
        import sympy
    except ImportError:
        _use_sympy = False
    else:
        _use_sympy = True
else:
    _use_sympy = False

_use_sympy = False
_is_server = False

if os.getenv('PHOEBE_ENABLE_PLOTTING', 'TRUE').upper() == 'TRUE':
    try:
        import matplotlib.pyplot as plt
        from mpl_toolkits.mplot3d import Axes3D
        from matplotlib.collections import LineCollection, PolyCollection
        from mpl_toolkits.mplot3d.art3d import Poly3DCollection
    except (ImportError, TypeError):
        _use_mpl = False
    else:
        _use_mpl = True
else:
    _use_mpl = False

import logging
logger = logging.getLogger("PARAMETERS")
logger.addHandler(logging.NullHandler())

_constraint_builtin_funcs = ['rocherpole2potential',
                             'rochepotential2rpole',
                             'rotstarrpole2potential',
                             'rotstarpotential2rpole',
                             'rochecriticalL12potential',
                             'rochecriticalL12rpole',
                             'esinw2per0',
                             'ecosw2per0',
                             't0_supconj_to_perpass',
                             't0_perpass_to_supconj',
                             't0_supconj_to_ref',
                             't0_ref_to_supconj',
                             'sin', 'cos', 'tan',
                             'arcsin', 'arccos', 'arctan',
                             'sqrt']

_parameter_class_that_require_bundle = ['HistoryParameter', 'TwigParameter',
                                        'ConstraintParameter', 'JobParameter']

_meta_fields_twig = ['time', 'qualifier', 'history', 'feature', 'component',
                     'dataset', 'constraint', 'compute', 'model', 'fitting',
                     'feedback', 'plugin', 'kind',
                     'context']

_meta_fields_all = _meta_fields_twig + ['twig', 'uniquetwig', 'uniqueid']
_meta_fields_filter = _meta_fields_all + ['constraint_func', 'value']

_contexts = ['history', 'system', 'component', 'feature',
             'dataset', 'constraint', 'compute', 'model', 'fitting',
             'feedback', 'plugin', 'setting']

# define a list of default_forbidden labels
# an individual ParameterSet may build on this list with components, datasets,
# etc for labels
# components and datasets should also forbid this list
_forbidden_labels = deepcopy(_meta_fields_all)

# forbid all "contexts"
_forbidden_labels += _contexts
_forbidden_labels += ['lc', 'lc_dep', 'lc_syn',
                      'rv', 'rv_dep', 'rv_syn',
                      'sp', 'sp_dep', 'sp_syn',
                      'orb', 'orb_dep', 'orb_syn',
                      'mesh', 'mesh_dep', 'mesh_syn']

# forbid all "methods"
_forbidden_labels += ['value', 'adjust', 'prior', 'posterior', 'default_unit',
                      'unit', 'timederiv', 'visible_if', 'description', 'result']
# _forbidden_labels += ['parent', 'child']
_forbidden_labels += ['protomesh', 'pbmesh']
_forbidden_labels += ['component']
_forbidden_labels += ['bol']

# ? and * used for wildcards in twigs
_twig_delims = ' \t\n`~!#$%^&)-=+]{}\\|;,<>/:'


_singular_to_plural = {'time': 'times', 'flux': 'fluxes', 'sigma': 'sigmas',
                       'rv': 'rvs', 'time_ecl': 'time_ecls',
                       'time_ephem': 'time_ephems', 'N': 'Ns', 'x': 'xs',
                       'y': 'ys', 'z': 'zs', 'vx': 'vxs', 'vy': 'vys',
                       'vz': 'vzs', 'nx': 'nxs', 'ny': 'nys', 'nz': 'nzs',
                       'u': 'us', 'v': 'vs', 'w': 'ws', 'vu': 'vus', 'vv': 'vvs',
                       'vw': 'vws', 'nu': 'nus', 'nv': 'nvs', 'nw': 'nws',
                       'cosbeta': 'cosbetas', 'logg': 'loggs', 'teff': 'teffs',
                       'r': 'rs', 'r_proj': 'r_projs', 'mu': 'mus',
                       'visibility': 'visibilities'}
_plural_to_singular = {v:k for k,v in _singular_to_plural.items()}

def send_if_client(fctn):
    """Intercept and send to the server if bundle is in client mode."""
    @functools.wraps(fctn)
    def _send_if_client(self, *args, **kwargs):
        fctn_map = {'set_quantity': 'set_value'}
        b = self._bundle
        if b is not None and b.is_client:
            # TODO: self._filter???
            # TODO: args???
            method = fctn_map.get(fctn.__name__, fctn.__name__)
            d = self._filter if hasattr(self, '_filter') \
                else {'twig': self.twig}
            d['bundleid'] = b._bundleid
            for k, v in kwargs.items():
                d[k] = v

            logger.info('emitting to {}({}) to server'.format(method, d))
            b._socketio.emit(method, d)

            if fctn.__name__ in ['run_compute', 'run_fitting']:
                # then we're expecting a quick response with an added jobparam
                # let's add that now
                self._bundle.client_update()
        else:
            return fctn(self, *args, **kwargs)
    return _send_if_client


def update_if_client(fctn):
    """Intercept and check updates from server if bundle is in client mode."""
    @functools.wraps(fctn)
    def _update_if_client(self, *args, **kwargs):
        b = self._bundle
        if b is None or not hasattr(b, 'is_client'):
            return fctn(self, *args, **kwargs)
        elif b.is_client and \
                (b._last_client_update is None or
                (datetime.now() - b._last_client_update).seconds > 1):

            b.client_update()
        return fctn(self, *args, **kwargs)
    return _update_if_client


def _uniqueid(n=30):
    """Return a unique string with length n.

    :parameter int N: number of character in the uniqueid
    :return: the uniqueid
    :rtype: str
    """
    return ''.join(random.SystemRandom().choice(
                   string.ascii_uppercase + string.ascii_lowercase)
                   for _ in range(n))


def parameter_from_json(dictionary, bundle=None):
    """Load a single parameter from a JSON dictionary.

    :parameter dict dictionary: the dictionary containing the parameter
        information
    :parameter bundle: (optional)
    :return: instantiated :class:`Parameter` object
    """
    if isinstance(dictionary, str):
        dictionary = json.loads(dictionary)

    classname = dictionary.pop('Class')

    if classname not in _parameter_class_that_require_bundle:
        bundle = None

    # now let's do some dirty magic and get the actual classitself
    # from THIS module.  __name__ is a string to lookup this module
    # from the sys.modules dictionary
    cls = getattr(sys.modules[__name__], classname)

    return cls._from_json(bundle, **dictionary)


def _parse_plotting_args(arg):
    """Parse *args into a list of dictionaries.

    parses *args for ps.plotting and ps.animate into a list of dictionaries
    """
    if isinstance(arg, str):
        # then we have a single twig
        return ({'twig': arg},)
    elif isinstance(arg, dict):
        # then this arg is a single entry - just append
        return (arg,)
    elif hasattr(arg, '__iter__'):
        # then maybe we were passed a list or tuple?
        # let's loop through and recursively add items
        if len(arg):
            plot_argss = []
            for argi in arg:
                plot_argss += _parse_plotting_args(argi)
            return plot_argss
        else:
            # then perhaps we had no args, in which case we still
            # need to return at least a single dictionary
            return ({},)
    else:
        # maybe a bool?
        return ({},)


class ParameterSet(object):
    """ParameterSet.

    The ParameterSet is an abstract list of Parameters which can then be
    filtered into another ParameterSet or Parameter by filtering on set tags of
    the Parameter or on "twig" notation (a single string using '@' symbols to
    separate these same tags).
    """

    def __init__(self, params=[]):
        """Initialize a new ParameterSet.

        :parameter list params: list of :class:`Parameter` to
            create the ParameterSet (optional)
        :return: instantiated :class:`ParameterSet`
        """
        self._bundle = None
        self._filter = {}

        if len(params) and not isinstance(params[0], Parameter):
            # then attempt to load as if json
            self._params = []
            for param_dict in params:
                self._params += [parameter_from_json(param_dict, self)]

            for param in self._params:
                param._bundle = self
        else:
            self._params = params

        self._qualifier = None
        self._time = None
        self._history = None
        self._component = None
        self._dataset = None
        self._constraint = None
        self._compute = None
        self._model = None
        self._fitting = None
        self._feedback = None
        self._plugin = None
        self._kind = None
        self._context = None

        # just as a dummy, this'll be filled and handled by to_dict()
        self._next_field = 'key'

        self._set_meta()

        # force an update to _next_field
        self.to_dict()

        # set tab completer
        readline.set_completer(tabcomplete.Completer().complete)
        readline.set_completer_delims(_twig_delims)
        readline.parse_and_bind("tab: complete")

    def __repr__(self):
        """Representation for the ParameterSet."""
        self.to_dict()  # <-- to force an update to _next_field
        if len(self._params):
            if len(self.keys()) and self.keys()[0] is not None:
                return "<ParameterSet: {} parameters | {}s: {}>"\
                    .format(len(self._params),
                            self._next_field,
                            ', '.join(self.keys()))
            else:
                return "<ParameterSet: {} parameters>"\
                    .format(len(self._params))
        else:
            return "<ParameterSet: EMPTY>"

    def __str__(self):
        """String representation for the ParameterSet."""
        if len(self._params):
            param_info = "\n".join([p.to_string_short() for p in self._params])
        else:
            param_info = "NO PARAMETERS"

        return "ParameterSet: {} parameters\n".format(len(self._params))+param_info

    @property
    def meta(self):
        """Dictionary of all meta-tags.

        See all the meta-tag properties that are shared by ALL Parameters. If a
        given value is 'None', that means that it is not shared among ALL
        Parameters.  To see the different values among the Parameters, you can
        access that attribute.

        For example: if ps.meta['context'] == None, you can see all values
        through ps.contexts

        See :meth:`get_meta` for the ability to ignore certain keys

        :return: an ordered dictionary of all tag properties
        """
        return self.get_meta()

    def get_meta(self, ignore=['uniqueid']):
        """Dictionary of all meta-tags, with option to ignore certain tags.

        See all the meta-tag properties that are shared by ALL Parameters.
        If a given value is 'None', that means that it is not shared
        among ALL Parameters.  To see the different values among the
        Parameters, you can access that attribute.

        :parameter list ignore: list of keys to exclude from the returned
            dictionary
        :return: an ordered dictionary of tag properties
        """
        return OrderedDict([(k, getattr(self, k))
                            for k in _meta_fields_twig
                            if k not in ignore])

    def set_meta(self, **kwargs):
        """Set the value of tags for all Parameters in this ParameterSet."""
        for param in self.to_list():
            for k, v in kwargs.items():
                # Here we'll set the attributes (_context, _qualifier, etc)
                if getattr(param, '_{}'.format(k)) is None:
                    setattr(param, '_{}'.format(k), v)

    @property
    def tags(self):
        """Returns a dictionary that lists all available tags that can be used
        for further filtering
        """
        ret = {}
        for typ in _meta_fields_twig:
            ret[typ] = getattr(self, '{}s'.format(typ))

        return ret

    @property
    def uniqueids(self):
        """Return a list of all uniqueids in this ParameterSet.

        :return: a list of uniqueids for each :class:`Parameter` in this
            :class:`ParameterSet`
        """
        return [p.uniqueid for p in self.to_list()]

    @property
    def twigs(self):
        """Return a list of all twigs in this ParameterSet.

        :return: a list of twigs of each :class:`Parameter` in this
            :class:`ParameterSet`
        """
        return [p.twig for p in self.to_list()]

    @property
    def qualifier(self):
        """Return the value for qualifier if shared by ALL Parameters.

        If the value is not shared by ALL, then None will be returned.  To see
        all the qualifiers of all parameters, see :func:`qualifiers`.

        :return: str or None
        """
        return self._qualifier

    @property
    def qualifiers(self):
        """Return a list of all qualifiers in this ParameterSet.

        :return: list of strings
        """
        return self.to_dict(field='qualifier').keys()

    @property
    def time(self):
        """Return the value for time if shared by ALL Parameters.

        If the value is not shared by ALL, then None will be returned.  To see
        all the times of all parameters, see :func:`times`.

        :return: str or None
        """
        return str(self._time) if self._time is not None else None

    @property
    def times(self):
        """Return a list of all the times of the Parameters.

        :return: list of strings
        """
        return self.to_dict(field='time').keys()

    @property
    def history(self):
        """Return the value for history if shared by ALL Parameters.

        If the value is not shared by ALL, then None will be returned.  To see
        all the histories of all parameters, see :func:`histories`.

        :return: str or None
        """
        return self._history

    @property
    def histories(self):
        """Return a list of all the histories of the Parameters.

        :return: list of strings
        """
        return self.to_dict(field='history').keys()

    @property
    def historys(self):
        """Return a list of all the histories of the Parameters.

        Shortcut to :meth:`histories`

        :return: list of strings
        """
        return self.histories

    @property
    def features(self):
        """Return a list of all this features of teh Parameters.

        :return: list of string
        """
        return self.to_dict(field='feature').keys()

    @property
    def feature(self):
        """Return the value for feature if shared by ALL Parameters.

        If the value is not shared by ALL, then None will be returned.  To see
        all this properties of all parameters, see :func:`properties`.

        :return: str or None
        """
        return self._feature

    @property
    def properties(self):
        """Return a list of all the properties of the Parameters.

        :return: list of strings
        """
        return self.to_dict(field='feature').keys()

    @property
    def component(self):
        """Return the value for component if shared by ALL Parameters.

        If the value is not shared by ALL, then None will be returned.  To see
        all the components of all parameters, see :func:`components`.

        :return: str or None
        """
        return self._component

    @property
    def components(self):
        """Return a list of all the components of the Parameters.

        :return: list of strings
        """
        return self.to_dict(field='component').keys()

    @property
    def dataset(self):
        """Return the value for dataset if shared by ALL Parameters.

        If the value is not shared by ALL, then None will be returned.  To see
        all the datasets of all parameters, see :func:`datasets`.

        :return: str or None
        """
        return self._dataset

    @property
    def datasets(self):
        """Return a list of all the datasets of the Parameters.

        :return: list of strings
        """
        return self.to_dict(field='dataset').keys()

    @property
    def constraint(self):
        """Return the value for constraint if shared by ALL Parameters.

        If the value is not shared by ALL, then None will be returned.  To see
        all the constraints of all parameters, see :func:`constraints`.

        :return: str or None
        """
        return self._constraint

    @property
    def constraints(self):
        """Return a list of all the constraints of the Parameters.

        :return: list of strings
        """
        return self.to_dict(field='constraint').keys()

    @property
    def compute(self):
        """Return the value for compute if shared by ALL Parameters.

        If the value is not shared by ALL, then None will be returned.  To see
        all the computes of all parameters, see :func:`computes`.

        :return: str or None
        """
        return self._compute

    @property
    def computes(self):
        """Return a list of all the computes of the Parameters.

        :return: list of strings
        """
        return self.to_dict(field='compute').keys()

    @property
    def model(self):
        """Return the value for model if shared by ALL Parameters.

        If the value is not shared by ALL, then None will be returned.  To see
        all the models of all parameters, see :func:`models`.

        :return: str or None
        """
        return self._model

    @property
    def models(self):
        """Return a list of all the models of the Parameters.

        :return: list of strings
        """
        return self.to_dict(field='model').keys()

    @property
    def fitting(self):
        """Return the value for fitting if shared by ALL Parameters.

        If the value is not shared by ALL, then None will be returned.  To see
        all the fittings of all parameters, see :func:`fittings`.

        :return: str or None
        """
        return self._fitting

    @property
    def fittings(self):
        """Return a list of all the fittings of the Parameters.

        :return: list of strings
        """
        return self.to_dict(field='fitting').keys()

    @property
    def feedback(self):
        """Return the value for feedback if shared by ALL Parameters.

        If the value is not shared by ALL, then None will be returned.  To see
        all the feedbacks of all parameters, see :func:`feedbacks`.

        :return: str or None
        """
        return self._feedback

    @property
    def feedbacks(self):
        """Return a list of all the feedbacks of the Parameters.

        :return: list of strings
        """
        return self.to_dict(field='feedback').keys()

    @property
    def plugin(self):
        """Return the value for plugin if shared by ALL Parameters.

        If the value is not shared by ALL, then None will be returned.  To see
        all the plugins of all parameters, see :func:`plugins`.

        :return: str or None
        """
        return self._plugin

    @property
    def plugins(self):
        """Return a list of all the plugins of the Parameters.

        :return: list of strings
        """
        return self.to_dict(field='plugin').keys()

    @property
    def kind(self):
        """Return the value for kind if shared by ALL Parameters.

        If the value is not shared by ALL, then None will be returned.  To see
        all the kinds of all parameters, see :func:`kinds`.

        :return: str or None
        """
        return self._kind

    @property
    def kinds(self):
        """Return a list of all the kinds of the Parameters.

        :return: list of strings
        """
        return self.to_dict(field='kind').keys()

    @property
    def context(self):
        """Return the value for context if shared by ALL Parameters.

        If the value is not shared by ALL, then None will be returned.  To see
        all the contexts of all parameters, see :func:`contexts`.

        :return: str or None
        """
        return self._context

    @property
    def contexts(self):
        """Return a list of all the contexts of the Parameters.

        :return: list of strings
        """
        return self.to_dict(field='context').keys()

    def _set_meta(self):
        """
        set the meta fields of the ParameterSet as those that are shared
        by ALL parameters in the ParameterSet.  For any fields that are
        not
        """
        # we want to set meta-fields that are shared by ALL params in the PS
        for field in _meta_fields_twig:
            keys_for_this_field = set([getattr(p, field)
                                       for p in self.to_list()
                                       if getattr(p, field) is not None])
            if len(keys_for_this_field)==1:
                setattr(self, '_'+field, list(keys_for_this_field)[0])
            else:
                setattr(self, '_'+field, None)

    def _uniquetwig(self, twig, force_levels=[]):
        """
        get the least unique twig for the parameter given by twig that
        will return this single result for THIS PS

        :parameter str twig: a twig that will return a single Parameter from
                THIS PS
        :parameter list force_levels: (optional) a list of "levels"
            (eg. context) that should be included whether or not they are
            necessary
        :return: the unique twig
        :rtype: str
        """
        for_this_param = self.filter(twig, check_visible=False)

        metawargs = {}

        # NOTE: self.contexts is INCREDIBLY expensive
        # if len(self.contexts) and 'context' not in force_levels:
        if 'context' not in force_levels:
            # then let's force context to be included
            force_levels.append('context')

        for k in force_levels:
            metawargs[k] = getattr(for_this_param, k)

        prev_count = len(self)
        # just to fake in case no metawargs are passed at all
        ps_for_this_search = []
        for k in _meta_fields_twig:
            metawargs[k] = getattr(for_this_param, k)
            if getattr(for_this_param, k) is None:
                continue

            ps_for_this_search = self.filter(check_visible=False, **metawargs)

            if len(ps_for_this_search) < prev_count and k not in force_levels:
                prev_count = len(ps_for_this_search)
            elif k not in force_levels:
                # this didn't help us
                metawargs[k] = None

        if len(ps_for_this_search) != 1:
            # TODO: after fixing regex in twig (t0type vs t0)
            # change this to raise Error instead of return
            return twig

        # now we go in the other direction and try to remove each to make sure
        # the count goes up
        for k in _meta_fields_twig:
            if metawargs[k] is None or k in force_levels:
                continue

            ps_for_this_search = self.filter(check_visible=False,
                                             **{ki: metawargs[k]
                                                for ki in _meta_fields_twig
                                                if ki != k})

            if len(ps_for_this_search) == 1:
                # then we didn't need to use this tag
                metawargs[k] = None

        # and lastly, we make sure that the tag corresponding to the context
        # is present
        context = for_this_param.context
        if hasattr(for_this_param, context):
            metawargs[context] = getattr(for_this_param, context)

        return "@".join([metawargs[k]
                         for k in _meta_fields_twig
                         if metawargs[k] is not None])

    def _attach_params(self, params, **kwargs):
        """Attach a list of parameters (or ParameterSet) to this ParameterSet.

        :parameter list params: list of parameters, or ParameterSet
        :parameter **kwargs: attributes to set for each parameter (ie tags)
        """
        lst = params.to_list() if isinstance(params, ParameterSet) else params
        for param in lst:
            param._bundle = self

            for k, v in kwargs.items():
                # Here we'll set the attributes (_context, _qualifier, etc)
                if getattr(param, '_{}'.format(k)) is None:
                    setattr(param, '_{}'.format(k), v)
            self._params.append(param)

        self._check_copy_for()

        return

    def _check_copy_for(self):
        """Check the value of copy_for and make appropriate copies."""
        if not self._bundle:
            return

        # read the following at your own risk - I just wrote it and it still
        # confuses me and baffles me that it works
        for param in self.to_list():
            if param.copy_for:
                # copy_for tells us how to filter and what set of attributes
                # needs a copy of this parameter
                #
                # copy_for = {'kind': ['star', 'disk', 'custombody'], 'component': '*'}
                # means that this should exist for each component (since that has a wildcard) which
                # has a kind in [star, disk, custombody]
                #
                # copy_for = {'kind': ['rv_dep'], 'component': '*', 'dataset': '*'}
                # means that this should exist for each component/dataset pair with the
                # rv_dep kind

                attrs = [k for k,v in param.copy_for.items() if '*' in v]
                # attrs is a list of the attributes for which we need a copy of
                # this parameter for any pair

                ps = self._bundle.filter(check_visible=False, check_default=False, force_ps=True, **param.copy_for)
                metawargs = {k:v for k,v in ps.meta.items() if v is not None and k in attrs}
                for k,v in param.meta.items():
                    if k not in ['twig', 'uniquetwig'] and k not in attrs:
                        metawargs[k] = v
                # metawargs is a list of the shared tags that will be used to filter for
                # existing parameters so that we know whether they already exist or
                # still need to be created

                for attrvalues in itertools.product(*(getattr(ps, '{}s'.format(attr)) for attr in attrs)):
                    # for each attrs[i] (ie component), attrvalues[i] (star01)
                    # we need to look for this parameter, and if it does not exist
                    # then create it by copying param


                    for attr, attrvalue in zip(attrs, attrvalues):
                        #if attrvalue=='_default' and not getattr(param, attr):
                        #    print "SKIPPING", attr, attrvalue
                        #    continue
                        metawargs[attr] = attrvalue

                    if not len(self._bundle.filter(check_visible=False, **metawargs)):
                        # then we need to make a new copy
                        logger.info("copying '{}' parameter for {}".format(param.qualifier, {attr: attrvalue for attr, attrvalue in zip(attrs, attrvalues)}))

                        newparam = param.copy()

                        for attr, attrvalue in zip(attrs, attrvalues):
                            setattr(newparam, '_{}'.format(attr), attrvalue)

                        newparam._copy_for = False
                        if newparam._visible_if and newparam._visible_if.lower() == 'false':
                            newparam._visible_if = None
                        newparam._bundle = self._bundle

                        self._params.append(newparam)


                    # Now we need to handle copying constraints.  This can't be
                    # in the previous if statement because the parameters can be
                    # copied before constraints are ever attached.
                    if hasattr(param, 'is_constraint') and param.is_constraint:

                        param_constraint = param.is_constraint

                        copied_param = self._bundle.get_parameter(check_visible=False, check_default=False, **metawargs)

                        if not copied_param.is_constraint:
                            constraint_kwargs = param_constraint.constraint_kwargs.copy()
                            for attr, attrvalue in zip(attrs, attrvalues):
                                if attr in constraint_kwargs.keys():
                                    constraint_kwargs[attr] = attrvalue

                            logger.info("copying constraint '{}' parameter for {}".format(param_constraint.constraint_func, {attr: attrvalue for attr, attrvalue in zip(attrs, attrvalues)}))
                            self.add_constraint(func=param_constraint.constraint_func, **constraint_kwargs)

        return

    def _check_label(self, label):
        """Check to see if the label is allowed."""

        if not isinstance(label, str):
            label = str(label)

        if label.lower() in _forbidden_labels:
            raise ValueError("'{}' is forbidden to be used as a label"
                             .format(label))
        if not re.match("^[a-z,A-Z,0-9,_]*$", label):
            raise ValueError("label '{}' is forbidden - only alphabetic, numeric, and '_' characters are allowed in labels".format(label))
        if len(self.filter(twig=label, check_visible=False)):
            raise ValueError("label '{}' is already in use".format(label))
        if label[0] in ['_']:
            raise ValueError("first character of label is a forbidden character")

    def __add__(self, other):
        """Adding 2 PSs returns a new PS with items that are in either."""
        if isinstance(other, Parameter):
            other = ParameterSet([other])

        if isinstance(other, ParameterSet):
            return ParameterSet(list(set(self._params + other._params)))
        else:
            raise NotImplementedError

    def __sub__(self, other):
        """Subtracting 2 PSs returns a new PS with items in the first but not second."""

        if isinstance(other, Parameter):
            other = ParameterSet([other])

        if isinstance(other, ParameterSet):
            return ParameterSet([p for p in self._params if p not in other._params])
        else:
            raise NotImplementedError

    def __mul__(self, other):
        """
        multiplying 2 PSs should return a new PS with items that are in both (ie AND logic)

        this is the same as chaining filter calls
        """
        if isinstance(other, Parameter):
            other = ParameterSet([other])

        if isinstance(other, ParameterSet):
            return ParameterSet([p for p in self._params if p in other._params])
        else:
            raise NotImplementedError

    @classmethod
    def open(cls, filename):
        """
        Open a ParameterSet from a JSON-formatted file.
        This is a constructor so should be called as:


        >>> b = ParameterSet.open('test.json')


        :parameter str filename: relative or full path to the file
        :return: instantiated :class:`ParameterSet` object
        """
        f = open(filename, 'r')
        if _can_ujson:
            data = ujson.load(f)
        else:
            data = json.load(f)
        f.close()
        return cls(data)

    def save(self, filename, incl_uniqueid=False, compact=False):
        """
        Save the ParameterSet to a JSON-formatted ASCII file

        :parameter str filename: relative or fullpath to the file
        :parameter bool incl_uniqueid: whether to including uniqueids in the
            file (only needed if its necessary to maintain the uniqueids when
            reloading)
        :parameter bool compact: whether to use compact file-formatting (maybe
            be quicker to save/load, but not as easily readable)
        :return: filename
        :rtype: str
        """

        f = open(filename, 'w')
        if compact:
            if _can_ujson:
                ujson.dump(self.to_json(incl_uniqueid=incl_uniqueid), f,
                           sort_keys=False, indent=0)
            else:
                logger.warning("for faster compact saving, install ujson")
                json.dump(self.to_json(incl_uniqueid=incl_uniqueid), f,
                          sort_keys=False, indent=0)
        else:
            json.dump(self.to_json(incl_uniqueid=incl_uniqueid), f,
                      sort_keys=True, indent=0, separators=(',', ': '))
        f.close()

        return filename

    def ui(self, client='http://localhost:4200', **kwargs):
        """
        [NOT IMPLEMENTED]

        The bundle must be in client mode in order to open the web-interface.
        See :meth:`Bundle:as_client` to switch to client mode.

        :parameter str client: URL of the running client which must be connected
            to the same server as the bundle
        :return: URL of the parameterset of this bundle in the client (will also
            attempt to open webbrowser)
        :rtype: str
        """
        if self._bundle is None or not self._bundle.is_client:
            raise ValueError("bundle must be in client mode")

        if len(kwargs):
            return self.filter(**kwargs).ui(client=client)

        querystr = "&".join(["{}={}".format(k, v)
                             for k, v in self._filter.items()])
        # print self._filter
        url = "{}/{}?{}".format(client, self._bundle._bundleid, querystr)

        logger.info("opening {} in browser".format(url))
        webbrowser.open(url)
        return url

    def to_list(self, **kwargs):
        """
        Convert the :class:`ParameterSet` to a list of :class:`Parameter`s

        :return: list of class:`Parameter` objects
        """
        if kwargs:
            return self.filter(**kwargs).to_list()
        return self._params

    def tolist(self, **kwargs):
        """
        Alias of :meth:`to_list`
        """
        return self.to_list(**kwargs)

    def to_list_of_dicts(self, **kwargs):
        """
        Convert the :class:`ParameterSet` to a list of the dictionary representation
        of each :class:`Parameter`

        :return: list of dicts
        """
        if kwargs:
            return self.filter(**kwargs).to_list_of_dicts()
        return [param.to_dict() for param in self._params]

    def __dict__(self):
        """Dictionary representation of a ParameterSet."""
        return self.to_dict()

    def to_flat_dict(self, **kwargs):
        """
        Convert the :class:`ParameterSet` to a flat dictionary, with keys being
        uniquetwigs to access the parameter and values being the :class:`Parameter`
        objects themselves.

        :return: dict of :class:`Parameter`s
        """
        if kwargs:
            return self.filter(**kwargs).to_flat_dict()
        return {param.uniquetwig: param for param in self._params}

    def to_dict(self, field=None, **kwargs):
        """
        Convert the ParameterSet to a structured (nested) dictionary
        to allow traversing the structure from the bottom up

        :parameter str field: (optional) build the dictionary with keys at
            a given level/field.  Can be any of the keys in
            :func:`meta`.  If None, the keys will be the lowest
            level in which Parameters have different values.
        :return: dict of :class:`Parameter`s or :class:`ParameterSet`s
        """
        if kwargs:
            return self.filter(**kwargs).to_dict(field=field)

        if field is not None:
            keys_for_this_field = set([getattr(p, field)
                                       for p in self.to_list()
                                       if getattr(p, field) is not None])
            return {k: self.filter(check_visible=False, **{field: k}) for k in keys_for_this_field}

        # we want to find the first level (from the bottom) in which filtering
        # further would shorten the list (ie there are more than one unique
        # item for that field)

        # so let's go through the fields in reverse (context up to (but not
        # including) qualifier)
        for field in reversed(_meta_fields_twig[1:]):
            # then get the unique keys in this field among the params in this
            # PS
            keys_for_this_field = set([getattr(p, field)
                                       for p in self.to_list()
                                       if getattr(p, field) is not None])
            # and if there are more than one, then return a dictionary with
            # those keys and the ParameterSet of the matching items
            if len(keys_for_this_field) > 1:
                self._next_field = field
                return {k: self.filter(check_visible=False, **{field: k})
                        for k in keys_for_this_field}

        # if we've survived, then we're at the bottom and only have times or
        # qualifier left
        if self.context in ['hierarchy']:
            self._next_field = 'qualifier'
            return {param.qualifier: param for param in self._params}
        else:
            self._next_field = 'time'
            return {param.time: param for param in self._params}

    def keys(self):
        """
        Return the keys from :func:`to_dict`

        :return: list of strings
        """
        return self.__dict__().keys()

    def values(self):
        """
        Return the values from :func:`to_dict`

        :return: list of :class:`Parameter`s or :class:`ParameterSet`s
        """
        return self.__dict__().values()

    def items(self):
        """
        Returns the items (key, value pairs) from :func:`to_dict`

        :return: string, :class:`Parameter` or :class:`ParameterSet` pairs
        """
        return self.__dict__().items()

    def set(self, key, value, **kwargs):
        """
        Set the value of a Parameter in the ParameterSet.

        If :func:`get` would retrieve a Parameter, this will set the
        value of that parameter.

        Or you can provide 'value@...' or 'default_unit@...', etc
        to specify what attribute to set.

        :parameter str key: the twig (called key here to be analagous
            to a normal dict)
        :parameter value: value to set
        :parameter **kwargs: other filter parameters (must result in
            returning a single :class:`Parameter`)
        :return: the value of the :class:`Parameter` after setting the
            new value (including converting units if applicable)
        """
        twig = key

        method = None
        twigsplit = re.findall(r"[\w']+", twig)
        if twigsplit[0] == 'value':
            twig = '@'.join(twigsplit[1:])
            method = 'set_value'
        elif twigsplit[0] == 'quantity':
            twig = '@'.join(twigsplit[1:])
            method = 'set_quantity'
        elif twigsplit[0] in ['unit', 'default_unit']:
            twig = '@'.join(twigsplit[1:])
            method = 'set_default_unit'
        elif twigsplit[0] in ['timederiv']:
            twig = '@'.join(twigsplit[1:])
            method = 'set_timederiv'
        elif twigsplit[0] in ['description']:
            raise KeyError("cannot set {} of {}".format(twigsplit[0], '@'.join(twigsplit[1:])))

        if self._bundle is not None and self._bundle.get_setting('dict_set_all').get_value() and len(self.filter(twig=twig, **kwargs)) > 1:
            # then we need to loop through all the returned parameters and call set on them
            for param in self.filter(twig=twig, **kwargs).to_list():
                self.set('{}@{}'.format(method, param.twig) if method is not None else param.twig, value)
        else:

            if method is None:
                return self.set_value(twig=twig, value=value, **kwargs)
            else:
                param = self.get_parameter(twig=twig, **kwargs)

                return getattr(param, method)(value)

    def __getitem__(self, key):
        """
        """
        if self._bundle is not None:
            kwargs = self._bundle.get_value(qualifier='dict_filter',
                                            context='setting',
                                            default={})
        else:
            kwargs = {}
        return self.filter_or_get(twig=key, **kwargs)

    def __setitem__(self, twig, value):
        """
        """
        if self._bundle is not None:
            kwargs = self._bundle.get_setting('dict_filter').get_value()
        else:
            kwargs = {}

        self.set(twig, value, **kwargs)

    def __contains__(self, twig):
        """
        """
        # may not be an exact match with __dict__.keys()
        return len(self.filter(twig=twig))

    def __len__(self):
        """
        """
        return len(self._params)

    def __iter__(self):
        """
        """
        return iter(self.__dict__())

    def to_json(self, incl_uniqueid=False):
        """
        Convert the ParameterSet to a json-compatible dictionary

        :return: list of dictionaries
        """
        lst = []
        for context in _contexts:
            lst += [v.to_json(incl_uniqueid=incl_uniqueid)
                    for v in self.filter(context=context,
                                         check_visible=False).to_list()]
        return lst
        # return {k: v.to_json() for k,v in self.to_flat_dict().items()}

    def filter(self, twig=None, check_visible=True, check_default=True, **kwargs):
        """
        Filter the ParameterSet based on the meta-tags of the Parameters
        and return another ParameterSet.

        Because another ParameterSet is returned, these filter calls are
        chainable.

        >>> b.filter(context='component').filter(component='starA')

        :parameter str twig: (optional) the search twig - essentially a single
                string with any delimiter (ie '@') that will be parsed
                into any of the meta-tags.  Example: instead of
                b.filter(context='component', component='starA'), you
                could do b.filter('starA@component').
        :parameter bool check_visible: whether to hide invisible
                parameters.  These are usually parameters that do not
                play a role unless the value of another parameter meets
                some condition.
        :parameter bool check_default: whether to exclude parameters which
                have a _default tag (these are parameters which solely exist
                to provide defaults for when new parameters or datasets are
                added and the parameter needs to be copied appropriately).
                Defaults to True.
        :parameter **kwargs: meta-tags to search (ie. 'context', 'component',
                'model', etc).  See :func:`meta` for all possible options.
        :return: the resulting :class:`ParameterSet`
        """
        kwargs['check_visible'] = check_visible
        kwargs['check_default'] = check_default
        kwargs['force_ps'] = True
        return self.filter_or_get(twig=twig, **kwargs)

    def get(self, twig=None, check_visible=True, check_default=True, **kwargs):
        """
        Get a single parameter from this ParameterSet.  This works exactly the
        same as filter except there must be only a single result, and the Parameter
        itself is returned instead of a ParameterSet.

        Also see :meth:`get_parameter` (which is simply an alias of this method)

        :parameter str twig: (optional) the search twig - essentially a single
                string with any delimiter (ie '@') that will be parsed
                into any of the meta-tags.  Example: instead of
                b.filter(context='component', component='starA'), you
                could do b.filter('starA@component').
        :parameter bool check_visible: whether to hide invisible
                parameters.  These are usually parameters that do not
                play a role unless the value of another parameter meets
                some condition.
        :parameter bool check_default: whether to exclude parameters which
                have a _default tag (these are parameters which solely exist
                to provide defaults for when new parameters or datasets are
                added and the parameter needs to be copied appropriately).
                Defaults to True.
        :parameter **kwargs: meta-tags to search (ie. 'context', 'component',
                'model', etc).  See :func:`meta` for all possible options.
        :return: the resulting :class:`Parameter`
        :raises ValueError: if either 0 or more than 1 results are found
                matching the search.

        """
        kwargs['check_visible'] = check_visible
        kwargs['check_default'] = check_default
        # print "***", kwargs
        ps = self.filter(twig=twig, **kwargs)
        if not len(ps):
            # TODO: custom exception?
            raise ValueError("0 results found")
        elif len(ps) != 1:
            # TODO: custom exception?
            raise ValueError("{} results found: {}".format(len(ps), ps.twigs))
        else:
            # then only 1 item, so return the parameter
            return ps._params[0]

    def filter_or_get(self, twig=None, autocomplete=False, force_ps=False,
                      check_visible=True, check_default=True, **kwargs):
        """

        Filter the :class:`ParameterSet` based on the meta-tags of its
        Parameters and return another :class:`ParameterSet` unless there is
        exactly 1 result, in which case the :class:`Parameter` itself is
        returned (set force_ps=True to avoid this from happening or call filter
        instead).

        In the case when another :class:`ParameterSet` is returned, these
        filter calls are chainable.

        >>> b.filter_or_get(context='component').filter_or_get(component='starA')

        :parameter str twig: (optional) the search twig - essentially a single
                string with any delimiter (ie '@') that will be parsed
                into any of the meta-tags.  Example: instead of
                b.filter(context='component', component='starA'), you
                could do b.filter('starA@component').
        :parameter bool force_ps: whether to force a ParameterSet
                to be returned even if only a single result is found.
                This is helpful if you want to write generic code
                that chains filter calls (since Parameter does not have
                a filter method).
        :parameter bool check_visible: whether to hide invisible
                parameters.  These are usually parameters that do not
                play a role unless the value of another parameter meets
                some condition.
        :parameter bool check_default: whether to exclude parameters which
                have a _default tag (these are parameters which solely exist
                to provide defaults for when new parameters or datasets are
                added and the parameter needs to be copied appropriately).
                Defaults to True.
        :parameter **kwargs: meta-tags to search (ie. 'context', 'component',
                'model', etc).  See :func:`meta` for all possible options.
        :return: :class:`Parameter` if length of results is exactly 1 and
            force_ps==False. Otherwise another :class:`ParameterSet` will be
            returned.
        """

        if self._bundle is None:
            # then override check_default to False - its annoying when building
            # a ParameterSet say by calling datasets.lc() and having half
            # of the Parameters hidden by this switch
            check_default = False

        if kwargs.get('component', None) == '_default' or\
                kwargs.get('dataset', None) == '_default' or\
                kwargs.get('uniqueid', None) is not None or\
                kwargs.get('uniquetwig', None) is not None:
            # then override the default for check_default and make sure to
            # return a result
            check_default = False

        time = kwargs.get('time', None)
        if hasattr(time, '__iter__') and not isinstance(time, str):
            # then we should loop here rather than forcing complicated logic
            # below
            kwargs['twig'] = twig
            kwargs['autocomplete'] = autocomplete
            kwargs['force_ps'] = force_ps
            kwargs['check_visible'] = check_visible
            kwargs['check_default'] = check_default
            return_ = ParameterSet()
            for t in time:
                kwargs['time'] = t
                return_ += self.filter_or_get(**kwargs)
            return return_

        params = self.to_list()

        def string_to_time(time):
            try:
                return float(time)
            except ValueError:
                # allow for passing a twig that needs to resolve a float
                if self._bundle is None:
                    return self.get_value(time, context=['system', 'component'])
                else:
                    return self._bundle.get_value(time, context=['system', 'component'])

        # TODO: replace with key,value in kwargs.items()... unless there was
        # some reason that won't work?
        for key in kwargs.keys():
            if len(params) and \
                    key in _meta_fields_filter and \
                    kwargs[key] is not None:

                #if kwargs[key] is None:
                #    params = [pi for pi in params if getattr(pi,key) is None]
                #else:
                params = [pi for pi in params if (hasattr(pi,key) and getattr(pi,key) is not None) and
                    (getattr(pi,key)==kwargs[key] or
                    (isinstance(kwargs[key],list) and getattr(pi,key) in kwargs[key]) or
                    (isinstance(kwargs[key],str) and isinstance(getattr(pi,key),str) and fnmatch(getattr(pi,key),kwargs[key])) or
                    (key=='kind' and isinstance(kwargs[key],str) and getattr(pi,key).lower()==kwargs[key].lower()) or
                    (key=='kind' and isinstance(kwargs[key],list) and getattr(pi,key).lower() in [k.lower() for k in kwargs[key]]) or
                    (key=='time' and abs(float(getattr(pi,key))-string_to_time(kwargs[key]))<1e-6))]
                    #(key=='time' and abs(float(getattr(pi,key))-float(kwargs[key]))<=abs(np.array([p._time for p in params])-float(kwargs[key]))))]

        # handle hiding _default (cheaper than visible_if so let's do first)
        if check_default:
            params = [pi for pi in params if pi.component != '_default' and pi.dataset != '_default']

        # handle visible_if
        if check_visible:
            params = [pi for pi in params if pi.is_visible]

        if isinstance(twig, int):
            # then act as a list index
            return params[twig]

        # TODO: handle isinstance(twig, float) as passing time?

        # TODO: smarter error if trying to slice on a PS instead of value (ie
        # b['value@blah'][::8] where b['value@blah'] is returning an empty PS
        # and ::8 is being passed here as twig)

        # now do twig matching
        method = None
        if twig is not None:
            _user_twig = deepcopy(twig)
            twigsplit = twig.split('@')
            if twigsplit[0] == 'value':
                twig = '@'.join(twigsplit[1:])
                method = 'get_value'
            elif twigsplit[0] == 'quantity':
                twig = '@'.join(twigsplit[1:])
                method = 'get_quantity'
            elif twigsplit[0] in ['unit', 'default_unit']:
                twig = '@'.join(twigsplit[1:])
                method = 'get_default_unit'
            elif twigsplit[0] in ['timederiv']:
                twig = '@'.join(twigsplit[1:])
                method = 'get_timederiv'
            elif twigsplit[0] == 'description':
                twig = '@'.join(twigsplit[1:])
                method = 'get_description'
            elif twigsplit[0] == 'choices':
                twig = '@'.join(twigsplit[1:])
                method = 'get_choices'
            elif twigsplit[0] == 'result':
                twig = '@'.join(twigsplit[1:])
                method = 'get_result'

            # twigsplit = re.findall(r"[\w']+", twig)
            twigsplit = twig.split('@')

            if autocomplete:
                # then we want to do matching based on all but the
                # last item in the twig and then try to autocomplete
                # based on the last item
                if re.findall(r"[^\w]", _user_twig[-1]):
                    # then we will autocomplete on an empty entry
                    twigautocomplete = ''
                else:
                    # the last item in twig is incomplete
                    twigautocomplete = twigsplit[-1]
                    twigsplit = twigsplit[:-1]

            for ti in twigsplit:
                # TODO: need to fix repeating twigs (ie
                # period@period@period@period still matches and causes problems
                # with the tabcomplete)
                params = [pi for pi in params if ti in pi.twig.split('@')]

            if autocomplete:
                # we want to provide options for what twigautomplete
                # could be to produce matches
                options = []
                for pi in params:
                    for twiglet in pi.twig.split('@'):
                        if twigautocomplete == twiglet[:len(twigautocomplete)]:
                            if len(twigautocomplete):
                                completed_twig = _user_twig.replace(twigautocomplete, twiglet)
                            else:
                                completed_twig = _user_twig + twiglet
                            if completed_twig not in options:
                                options.append(completed_twig)
                return options

        if len(params) == 1 and not force_ps:
            # then just return the parameter itself
            if method is None:
                return params[0]
            else:
                return getattr(params[0], method)()

        # TODO: handle returning 0 results better

        ps = ParameterSet(params)
        ps._bundle = self._bundle
        ps._filter = self._filter.copy()
        for k, v in kwargs.items():
            if k in _meta_fields_filter:
                ps._filter[k] = v
        if twig is not None:
            # try to guess necessary additions to filter
            # twigsplit = twig.split('@')
            for attr in _meta_fields_twig:
                tag = getattr(ps, attr)
                if tag in twigsplit:
                    ps._filter[attr] = tag
        return ps

    def exclude(self, twig=None, check_visible=True, **kwargs):
        """
        Exclude the results from this filter from the current ParameterSet.

        See :meth:`filter` for options.
        """
        return self - self.filter(twig=twig,
                                  check_visible=check_visible,
                                  **kwargs)

    def get_parameter(self, twig=None, **kwargs):
        """
        Get a :class:`Parameter` from this ParameterSet.  This simply calls get

        :parameter str twig: (optional) the search twig - essentially a single
                string with any delimiter (ie '@') that will be parsed
                into any of the meta-tags.  Example: instead of
                b.filter(context='component', component='starA'), you
                could do b.filter('starA@component').
        :parameter bool check_visible: whether to hide invisible
                parameters.  These are usually parameters that do not
                play a role unless the value of another parameter meets
                some condition.
        :parameter **kwargs: meta-tags to search (ie. 'context', 'component',
                'model', etc).  See :func:`meta` for all possible options.
        :return: the resulting :class:`Parameter`
        :raises ValueError: if either 0 or more than 1 results are found
                matching the search.

        """
        return self.get(twig=twig, **kwargs)

    def get_or_create(self, qualifier, new_parameter, **kwargs):
        """
        Get a :class:`Parameter` from the ParameterSet, if it does not exist,
        create and attach it.

        Note: running this on a ParameterSet that is NOT a
        :class:`phoebe.frontend.bundle.Bundle`,
        will NOT add the Parameter to the bundle, but only the temporary
        ParameterSet

        :parameter str qualifier: the qualifier of the :class:`Parameter`
            (note, not the twig)
        :parameter new_parameter: the parameter to attach if no
                result is found
        :type new_parameter: :class:`Parameter`
        :parameter **kwargs: meta-tags to search - will also be applied to
                new_parameter if it is attached.
        :return: Parameter, created
        :rtype: :class:`Parameter`, bool
        :raises ValueError: if more than 1 result was found using the search
                criteria.
        """
        ps = self.filter_or_get(qualifier=qualifier, **kwargs)
        if isinstance(ps, Parameter):
            return ps, False
        elif len(ps):
            # TODO: custom exception?
            raise ValueError("more than 1 result was found")
        else:
            self._attach_params(ParameterSet([new_parameter]), **kwargs)

            logger.info("creating and attaching new parameter: {}".format(new_parameter.qualifier))

            return self.filter_or_get(qualifier=qualifier, **kwargs), True

    def _remove_parameter(self, param):
        """
        Remove a Parameter from the ParameterSet

        :parameter param: the :class:`Parameter` object to be removed
        :type param: :class:`Parameter`
        """
        # TODO: check to see if protected (required by a current constraint or
        # by a backend)
        self._params = [p for p in self._params if p != param]

    def remove_parameter(self, twig=None, **kwargs):
        """
        Remove a :class:`Parameter` from the ParameterSet

        Note: removing Parameters from a ParameterSet will not remove
        them from any parent ParameterSets
        (including the :class:`phoebe.frontend.bundle.Bundle`)

        :parameter str twig: the twig to search for the parameter
        :parameter **kwargs: meta-tags to search
        :raises ValueError: if 0 or more than 1 results are found using the
                provided search criteria.
        """
        param = self.get(twig=twig, **kwargs)

        self._remove_parameter(param)

    def remove_parameters_all(self, twig=None, **kwargs):
        """
        Remove all :class:`Parameter`s that match the search from the
        ParameterSet.

        Any Parameter that would be included in the resulting ParameterSet
        from a :func:`filter` call with the same arguments will be
        removed from this ParameterSet.

        Note: removing Parameters from a ParameterSet will not remove
        them from any parent ParameterSets
        (including the :class:`phoebe.frontend.bundle.Bundle`)

        :parameter str twig: the twig to search for the parameter
        :parameter **kwargs: meta-tags to search
        """
        params = self.filter(twig=twig, check_visible=False, check_default=False, **kwargs)

        for param in params.to_list():
            self._remove_parameter(param)

    def get_quantity(self, twig=None, unit=None,
                     default=None, t=None, **kwargs):
        """
        TODO: add documentation
        """
        # TODO: for time derivatives will need to use t instead of time (time
        # gets passed to twig filtering)

        if default is not None is not None:
            # then we need to do a filter first to see if parameter exists
            if not len(self.filter(twig=twig, **kwargs)):
                return default

        param = self.get_parameter(twig=twig, **kwargs)

        if param.qualifier in kwargs.keys():
            # then we have an "override" value that was passed, and we should
            # just return that.
            # Example b.get_value('teff', teff=6000) returns 6000
            return kwargs.get(param.qualifier)

        return param.get_quantity(unit=unit, t=t)

    def set_quantity(self, twig=None, value=None, **kwargs):
        """
        TODO: add documentation
        """
        # TODO: handle twig having parameter key (value@, default_unit@, adjust@, etc)
        # TODO: does this return anything (update the docstring)?
        return self.get_parameter(twig=twig, **kwargs).set_quantity(value=value, **kwargs)

    def get_value(self, twig=None, unit=None, default=None, t=None, **kwargs):
        """
        Get the value of a :class:`Parameter` in this ParameterSet

        :parameter str twig: the twig to search for the parameter
        :parameter unit: units for the returned result (if
            applicable).  If None or not provided, the value will
            be returned in that Parameter's default_unit (if
            applicable)
        :type unit: str or astropy.units.Unit
        :parameter default: what to return if the parameter cannot be found.
            If this is None (default) then an error will be raised instead.
            Note that the units of default will not be converted.
        :parameter time: time at which to compute the
            value (will only affect time-dependent parameters).  If provided
            as a float it is assumed that the units are the same as t0.
            NOTE: this is not fully supported yet, use with caution.
        :parameter **kwargs: meta-tags to search
        :return: value (type depeding on the type of the :class:`Parameter`)
        """
        # TODO: for time derivatives will need to use t instead of time (time
        # gets passed to twig filtering)

        if default is not None:
            # then we need to do a filter first to see if parameter exists
            if not len(self.filter(twig=twig, **kwargs)):
                return default

        param = self.get_parameter(twig=twig, **kwargs)

        # if hasattr(param, 'default_unit'):
        # This breaks for constraint parameters
        if isinstance(param, FloatParameter) or\
                isinstance(param,FloatArrayParameter):
            return param.get_value(unit=unit, t=t, **kwargs)

        return param.get_value(**kwargs)

    def set_value(self, twig=None, value=None, **kwargs):
        """
        Set the value of a :class:`Parameter` in this ParameterSet

        Note: setting the value of a Parameter in a ParameterSet WILL
        change that Parameter across any parent ParameterSets (including
        the :class:`phoebe.frontend.bundle.Bundle`)

        :parameter set twig: the twig to search for the parameter
        :parameter value: the value to set.  Provide units, if necessary, by
            sending a Quantity object (ie 2.4*u.rad)
        :parameter **kwargs: meta-tags to search
        :raises ValueError:  if 0 or more than 1 results are found matching
            the search criteria.
        """
        # TODO: handle twig having parameter key (value@, default_unit@, adjust@, etc)
        # TODO: does this return anything (update the docstring)?
        if "index" in kwargs.keys():
            return self.get_parameter(twig=twig,
                                      **kwargs).set_index_value(value=value,
                                                                **kwargs)

        if "time" in kwargs.keys():
            if not len(self.filter(**kwargs)):
                # then let's try filtering without time and seeing if we get a
                # FloatArrayParameter so that we can use set_index_value instead
                time = kwargs.pop("time")

                param = self.get_parameter(twig=twig, **kwargs)
                if not isinstance(param, FloatArrayParameter):
                    raise TypeError

                # TODO: do we need to be more clever about time qualifier for
                # ETV datasets? TODO: is this robust enough... this won't search
                # for times outside the existing ParameterSet.  We could also
                # try param.get_parent_ps().get_parameter('time'), but this
                # won't work when outside the bundle (which is used within
                # backends.py to set fluxes, etc) print "***
                # get_parameter(qualifier='times', **kwargs)", {k:v for k,v in
                # kwargs.items() if k not in ['qualifier']}
                time_param = self.get_parameter(qualifier='times', **{k:v for k,v in kwargs.items() if k not in ['qualifier']})
                index = np.where(time_param.get_value()==time)[0]

                return param.set_index_value(value=value, index=index, **kwargs)

        return self.get_parameter(twig=twig,
                                  **kwargs).set_value(value=value,
                                                      **kwargs)

    def set_value_all(self, twig=None, value=None, check_default=False, **kwargs):
        """
        Set the value of all returned :class:`Parameter`s in this ParameterSet.

        Any :class:`Parameter` that would be included in the resulting ParameterSet
        from a :func:`filter` call with the same arguments will have
        their value set.

        Note: setting the value of a Parameter in a ParameterSet WILL
        change that Parameter across any parent ParameterSets (including
        the :class:`phoebe.frontend.bundle.Bundle`)

        :parameter str twig: the twig to search for the parameter
        :parameter value: the value to set.  Provide units, if necessary, by
                sending a Quantity object (ie 2.4*u.rad)
        :parameter bool check_default: whether to exclude any default values.
                Defaults to False (unlike all filtering).  Note that this
                acts on the current ParameterSet so any filtering done before
                this call will EXCLUDE defaults by default.
        :parameter **kwargs: meta-tags to search
        """
        # TODO support the ability to do PS.set_value_all(value) (no twig - or do we throw warning and request value=value?)
        params = self.filter(twig=twig,
                             check_default=check_default,
                             **kwargs).to_list()

        if not kwargs.pop('ignore_none', False) and not len(params):
            raise ValueError("no parameters found")

        for param in params:
            if "index" in kwargs.keys():
                return self.get_parameter(twig=twig,
                                          **kwargs).set_index_value(value=value,
                                                                    **kwargs)
            param.set_value(value=value, **kwargs)

    def get_default_unit(self, twig=None, **kwargs):
        """
        TODO: add documentation
        """
        return self.get_parameter(twig=twig, **kwargs).get_default_unit()

    def set_default_unit(self, twig=None, unit=None, **kwargs):
        """
        TODO: add documentation
        """
        return self.get_parameter(twig=twig, **kwargs).set_default_unit(unit)

    def set_default_unit_all(self, twig=None, unit=None, **kwargs):
        """
        TODO: add documentation
        """
        for param in self.filter(twig=twig, **kwargs).to_list():
            param.set_default_unit(unit)

    def get_adjust(self, twig=None, **kwargs):
        """
        [NOT IMPLEMENTED]

        raises NotImplementedError: because it isn't
        """
        raise NotImplementedError

    def set_adjust(self):
        """
        [NOT IMPLEMENTED]

        raises NotImplementedError: because it isn't
        """
        raise NotImplementedError

    def set_adjust_all(self):
        """
        [NOT IMPLEMENTED]

        raises NotImplementedError: because it isn't
        """
        raise NotImplementedError

    def get_enabled(self, twig=None, **kwargs):
        """
        [NOT IMPLEMENTED]

        raises NotImplementedError: because it isn't
        """
        raise NotImplementedError

    def set_enabled(self):
        """
        [NOT IMPLEMENTED]

        raises NotImplementedError: because it isn't
        """
        raise NotImplementedError

    def get_description(self, twig=None, **kwargs):
        """
        TODO: add documentation
        """
        return self.get_parameter(twig=twig, **kwargs).get_description()

    def get_prior(self, twig=None, **kwargs):
        """
        [NOT IMPLEMENTED]

        raises NotImplementedError: because it isn't
        """
        raise NotImplementedError

    def set_prior(self):
        """
        [NOT IMPLEMENTED]

        raises NotImplementedError: because it isn't
        """
        raise NotImplementedError

    def remove_prior(self):
        """
        [NOT IMPLEMENTED]

        raises NotImplementedError: because it isn't
        """
        raise NotImplementedError

    def get_posterior(self, twig=None, **kwargs):
        """
        [NOT IMPLEMENTED]

        raises NotImplementedError: because it isn't
        """
        raise NotImplementedError

    def remove_posterior(self):
        """
        [NOT IMPLEMENTED]

        raises NotImplementedError: because it isn't
        """
        raise NotImplementedError

    def get_plotting_info(self, twig=None, **kwargs):
        """
        [ADD DOCUMENTATION]
        """

        def _unit_to_str(unit, use_latex=True):
            if unit is None:
                return ''

            if isinstance(unit, str):
                unit = u.Unit(unit)

            if use_latex:
                return unit._repr_latex_()
            else:
                return unit.to_string()

        def _qualifier_to_label(qualifier):
            return _plural_to_singular.get(qualifier, qualifier)

        def _get_param_array(ps, qualifier, unit):
            if len(ps.filter(qualifier=qualifier).times):
                times = ps.filter(qualifier=qualifier).times
                param = ps.get_parameter(qualifier=qualifier, time=times[0])

                if not isinstance(param, FloatArrayParameter):
                    if unit is None:
                        unit = param.default_unit

                    array = np.array([param.get_value(unit=unit)
                                      for param in ps.filter(qualifier=qualifier).to_list()])
                else:
                    param = None
            else:
                param = None

            if param is None:
                param = ps.get_parameter(qualifier=qualifier)
                if unit is None:
                    unit = param.default_unit

                array = param.get_value(unit=unit)

            return param, array, unit

        if isinstance(kwargs.get('time', None), str):
            # handle allow passing twigs to time
            time_value = self._bundle.get_value(kwargs['time'], context='component')
            if isinstance(time_value, float):
                logger.info("plotting at time={} ('{}')".format(time_value, kwargs['time']))
                kwargs['time'] = time_value
            else:
                raise ValueError("could not convert '{}' to a valid time".format(kwargs['time']))

        # filter the PS further - except we don't want to filter on time, since
        # that means something else

        # the dataset tag can appear in the compute context as well, so if the
        # context tag isn't in kwargs, let's default it to dataset or model
        kwargs.setdefault('context', ['dataset', 'model'])

        ps = self.filter(twig=twig,
                         **{k: v for k, v in kwargs.items() if k != 'time'})
        if 'time' in kwargs.keys() and ps.kind in ['mesh', 'mesh_syn']:
            ps = ps.filter(time=kwargs.get('time'))

        # If ps returns more than one dataset/model/component, then we need to
        # loop and plot all.  This will automatically rotate through colors
        # (unless the user provided color in a kwarg).  To choose individual
        # styling, the user must make individual calls and provide the styling
        # options as kwargs.
        if len(ps.contexts) > 1:
            return_ = []
            for context in ps.contexts:
                this_return = ps.filter(context=context).get_plotting_info(**kwargs)
                return_ += this_return
            return return_

        if len(ps.datasets)>1 and ps.kind not in ['mesh']:
            return_ = []
            for dataset in ps.datasets:
                this_return = ps.filter(dataset=dataset).get_plotting_info(**kwargs)
                return_ += this_return
            return return_

        # For kinds, we want to ignore the deps - those won't have arrays
        kinds = [m for m in ps.kinds if m[-3:] != 'dep']
        # ax = kwargs.pop('ax', None)

        # If we are asking to plot a dataset that also shows up in columns in
        # the mesh, then remove the mesh kind.  In other words: mesh stuff
        # will only be plotted if mesh is the only kind in the filter.
        pskinds = ps.kinds
        if len(pskinds) > 1 and 'mesh' in pskinds:
            pskinds.remove('mesh')

        if len(kinds) == 1 and len(pskinds) > 1:
            # then we need to filter to exclude the dep
            ps = ps.filter(kind=kinds[0])
            pskinds = [kinds[0]]

        if len(ps.kinds) > 1:
            return_ = []
            for kind in [m for m in pskinds if m[-3:]!='dep']:
                this_return = ps.filter(kind=kind).get_plotting_info(**kwargs)
                return_ += this_return
            return return_

        if len(ps.models) > 1:
            return_ = []
            for model in ps.models:
                # TODO: change linestyle for models instead of color?
                this_return = ps.filter(model=model).get_plotting_info(**kwargs)
                return_ += this_return
            return return_

        if len(ps.times) > 1 and kwargs.get('loop_times', False):
            # only meshes (and spectra) will be able to iterate over times
            return_ = []
            for time in ps.times:
                this_return = ps.filter(time=time).get_plotting_info(**kwargs)
                return_ += this_return
            return return_

        if ps.kind in ['mesh', 'mesh_syn', 'orb', 'orb_syn'] and \
                ps.context == 'dataset':
            # nothing to plot here... at least for now
            return []

        plotting_backend = kwargs.pop('backend', self._bundle.get_setting('plotting_backend').get_value() if self._bundle is not None else 'mpl')
        if plotting_backend in ['mpl'] and _use_mpl:
            axes_3d = isinstance(kwargs.get('ax', plt.gca()), Axes3D)
            # axes_3d = kwargs.get('ax', plt.gca()).__class__.__name__ in ['Axes3DSubplot', 'Axes3D']
        else:
            axes_3d = False

        # We need to handle plotting meshes differently... but only if x, y,
        # and z are all the coordinates (then we'll plot the triangles).
        # Otherwise, we will continue and can use the generic x, y plotting (ie
        # for flux vs r_proj)
        do_plot_mesh_coordinates = None
        if ps.kind in ['mesh', 'mesh_syn'] and \
                kwargs.get('x', 'us') in ['us', 'vs', 'ws'] and \
                kwargs.get('y', 'vs') in ['us', 'vs', 'ws'] and \
                kwargs.get('z', 'ws') in ['us', 'vs', 'ws']:

            do_plot_mesh_coordinates = 'uvw'

            # NOTE: even though we are calling these u, v, w - we really mean
            # to get those components from the uvw_elements array
            xqualifier = kwargs.get('x', 'us')
            yqualifier = kwargs.get('y', 'vs')
            if axes_3d:
                zqualifier = kwargs.get('z', 'ws')


            # All our arrays will need to be sorted front to back, so we need
            # the centers from the coordinates not covered by xqualifier,
            # yqualifier. We don't really care the units here, but in case the
            # user has changed the default units on some of the components to
            # be different than others, we'll request them all in the same
            # units.

            # TODO: should we skip this for axes_3d?
            mesh_coordinates = ['us', 'vs', 'ws']
            sortqualifier = ['us', 'vs', 'ws']
            sortqualifier.remove(xqualifier)
            sortqualifier.remove(yqualifier)
            sortqualifier = sortqualifier[0]

        elif ps.kind in ['mesh', 'mesh_syn'] and \
                kwargs.get('x', 'xs') in ['xs', 'ys', 'zs'] and \
                kwargs.get('y', 'ys') in ['xs', 'ys', 'zs'] and \
                kwargs.get('z', 'zs') in ['xs', 'ys', 'zs']:

            do_plot_mesh_coordinates = 'xyz'

            # NOTE: even though we are calling these x, y, z - we really mean
            # to get those components from the xyz_elements array
            xqualifier = kwargs.get('x', 'xs')
            yqualifier = kwargs.get('y', 'ys')
            if axes_3d:
                zqualifier = kwargs.get('z', 'zs')


            # All our arrays will need to be sorted front to back, so we need
            # the centers from the coordinates not covered by xqualifier,
            # yqualifier. We don't really care the units here, but in case the
            # user has changed the default units on some of the components to
            # be different than others, we'll request them all in the same
            # units.

            # TODO: should we skip this for axes_3d?
            mesh_coordinates = ['xs', 'ys', 'zs']
            sortqualifier = ['xs', 'ys', 'zs']
            sortqualifier.remove(xqualifier)
            sortqualifier.remove(yqualifier)
            sortqualifier = sortqualifier[0]


        if do_plot_mesh_coordinates is not None:

            # if color is provided, it should be used for facecolor and
            # edgecolor, but if either of those two values are provided, they
            # should take precedence.
            color = kwargs.get('color', None)
            if 'facecolors' in kwargs.keys() and 'facecolor' not in kwargs.keys():
                logger.warning("assuming you meant 'facecolor' instead of 'facecolors'")
                kwargs['facecolor'] = kwargs.pop('facecolors')
            if 'edgecolors' in kwargs.keys() and 'edgecolor' not in kwargs.keys():
                logger.warning("assuming you meant 'edgecolor' instead of 'edgecolors'")
                kwargs['edgecolor'] = kwargs.pop('edgecolors')
            kwargs.setdefault('facecolor', 'w' if color is None else color)
            kwargs.setdefault('edgecolor', 'k' if color is None else color)

            if kwargs.get('colorlabel', None):
                kwargs.setdefault('facecolorlabel', kwargs['colorlabel'])
                kwargs.setdefault('edgecolorlabel', kwargs['colorlabel'])

            if kwargs.get('colorunit', None):
                kwargs.setdefault('facecolorunit', kwargs['colorunit'])
                kwargs.setdefault('edgecolorunit', kwargs['colorunit'])

            if kwargs.get('colorlim', None):
                kwargs.setdefault('facecolorlim', kwargs['colorlim'])
                kwargs.setdefault('edgecolorlim', kwargs['colorlim'])

            facecolorqualifier = kwargs['facecolor'] if kwargs['facecolor'] in ps.qualifiers else None
            edgecolorqualifier = kwargs['edgecolor'] if kwargs['edgecolor'] in ps.qualifiers else None

            # TODO: do the same logic with cmap, facecmap, edgecmap as colors
            # above

            if do_plot_mesh_coordinates=='xyz':
                # then the array are dimensionless - which really means in
                # units of sma
                kwargs.setdefault('xunit', None)
                kwargs.setdefault('yunit', None)
                if axes_3d:
                    kwargs.setdefault('zunit', None)
            else: # uvw
                kwargs.setdefault('xunit', 'solRad')
                kwargs.setdefault('yunit', 'solRad')
                if axes_3d:
                    kwargs.setdefault('zunit', 'solRad')

            if kwargs['xunit'] != kwargs['yunit']:
                raise ValueError('xunit and yunit must be the same for mesh plots')
            if axes_3d and kwargs['xunit']!=kwargs['zunit']:
                raise ValueError('xunit, yunit, and zunit must be the same for 3d mesh plots')


            if facecolorqualifier is not None:
                facecolorparam, facecolorarray, default_facecolorunit = _get_param_array(ps,
                                                                             facecolorqualifier,
                                                                             kwargs.get('facecolorunit', None))

                kwargs.setdefault('facecolorunit', default_facecolorunit)

            if edgecolorqualifier is not None:
                edgecolorparam, edgecolorarray, default_edgecolorunit = _get_param_array(ps,
                                                                             edgecolorqualifier,
                                                                             kwargs.get('edgecolorunit', None))

                kwargs.setdefault('edgecolorunit', default_edgecolorunit)

            kwargs.setdefault('xlabel', r"{} ({})".format(_qualifier_to_label(xqualifier), _unit_to_str(kwargs['xunit'], use_latex=plotting_backend in ['mpl'])) if kwargs['xunit'] not in [None, u.dimensionless_unscaled] else _qualifier_to_label(xqualifier))
            kwargs.setdefault('ylabel', r"{} ({})".format(_qualifier_to_label(yqualifier), _unit_to_str(kwargs['yunit'], use_latex=plotting_backend in ['mpl'])) if kwargs['yunit'] not in [None, u.dimensionless_unscaled] else _qualifier_to_label(yqualifier))
            if axes_3d:
                kwargs.setdefault('zlabel', r"{} ({})".format(_qualifier_to_label(zqualifier), _unit_to_str(kwargs['zunit'], use_latex=plotting_backend in ['mpl'])) if kwargs['zunit'] not in [None, u.dimensionless_unscaled] else _qualifier_to_label(zqualifier))

            if kwargs.get('facecolorbar', False) or kwargs.get('colorbar', False):
                kwargs.setdefault('facecolorlabel', r"{} ({})".format(_qualifier_to_label(facecolorqualifier), _unit_to_str(kwargs['facecolorunit'], use_latex=plotting_backend in ['mpl'])) if kwargs['facecolorunit'] not in [None, u.dimensionless_unscaled] else _qualifier_to_label(facecolorqualifier))

            if kwargs.get('edgecolorbar', False) or kwargs.get('colorbar', False):
                kwargs.setdefault('edgecolorlabel', r"{} ({})".format(_qualifier_to_label(edgecolorqualifier), _unit_to_str(kwargs['edgecolorunit'], use_latex=plotting_backend in ['mpl'])) if kwargs['edgecolorunit'] not in [None, u.dimensionless_unscaled] else _qualifier_to_label(edgecolorqualifier))

            if kwargs.get('loop_times', False) or len(ps.times) <= 1:
                elements_xyz = np.concatenate([ps.get_value('{}_elements'.format(do_plot_mesh_coordinates),
                                                            component=c,
                                                            unit=kwargs['xunit'])
                                               for c in ps.components]).reshape((-1, 3, 3))[:, :, :]
            else:
                elements_xyz = np.concatenate([ps.get_value('{}_elements'.format(do_plot_mesh_coordinates),
                                                            component=c,
                                                            time=t,
                                                            unit=kwargs['xunit'])
                                               for c in ps.components for t in ps.times]).reshape((-1, 3, 3))[:, :, :]

            center_sort = np.mean(elements_xyz[:, :, mesh_coordinates.index(sortqualifier)], axis=1)
            plot_inds = np.argsort(center_sort)

            # vertices_xyz are the REAL x, y, z coordinates.  Later we'll convert
            # to the quantities we want to plot along the x and y axes
            vertices_xyz = elements_xyz.reshape((-1, 3, 3))[:, :, :]

            # TODO: make this handle 3d by just iterating over zqualifier as
            # well (but only if 3d)
            if axes_3d:
                coordinate_inds = [mesh_coordinates.index(q)
                                   for q in [xqualifier, yqualifier, zqualifier]]
            else:
                coordinate_inds = [mesh_coordinates.index(q)
                                   for q in [xqualifier, yqualifier]]

            data = vertices_xyz[:, :, coordinate_inds]

            # func = getattr(plotting, plotting_backend)

            # logger.info("calling '{}' plotting backend".format(plotting_backend))

            # TODO: can we come up with a more clever default label.. maybe
            # that includes edgecolor/facecolor?
            default_label = '{}@{}'.format(ps.component, ps.dataset)
            kwargs.setdefault('label', default_label)

            # kwargs['plotting_backend'] = plotting_backend
            kwargs['ps'] = ps
            kwargs['data'] = data
            kwargs['plot_inds'] = plot_inds
            kwargs['polycollection'] = True

            return [kwargs]

            # return func(ps, data, plot_inds, polycollection=True, **kwargs)

        if len(ps.components) > 1:
            return_ = []
            for component in ps.components:
                this_return = ps.filter(component=component).get_plotting_info(**kwargs)
                return_ += this_return
            return return_

        # now we can use ps.kind to guess what columns need plotting
        if ps.kind in ['orb', 'orb_syn']:
            if axes_3d:
                xqualifier = kwargs.get('x', 'us')
                yqualifier = kwargs.get('y', 'vs')
                zqualifier = kwargs.get('z', 'ws')
            else:
                xqualifier = kwargs.get('x', 'us')
                yqualifier = kwargs.get('y', 'ws')
                zqualifier = kwargs.get('z', 'vs')
            timequalifier = 'times'
        elif ps.kind in ['mesh', 'mesh_syn']:
            xqualifier = kwargs.get('x', 'r_projs')
            yqualifier = kwargs.get('y', 'teffs')
            zqualifier = kwargs.get('z', 'loggs')
            timequalifier = 'times'
        elif ps.kind in ['lc', 'lc_syn']:
            xqualifier = kwargs.get('x', 'times')
            yqualifier = kwargs.get('y', 'fluxes')
            zqualifier = kwargs.get('z', 0)
            timequalifier = 'times'
        elif ps.kind in ['rv', 'rv_syn']:
            xqualifier = kwargs.get('x', 'times')
            yqualifier = kwargs.get('y', 'rvs')
            zqualifier = kwargs.get('z', 0)
            timequalifier = 'times'
        elif ps.kind in ['etv', 'etv_syn']:
            xqualifier = kwargs.get('x', 'time_ecls')
            yqualifier = kwargs.get('y', 'etvs')
            zqualifier = kwargs.get('z', 0)
            timequalifier = 'time_ecls'
        else:
            raise NotImplementedError("plotting for dataset '{}' with kind '{}' is not yet implemented".format(ps.dataset, ps.kind))

        # We'll set these as kwarg defaults so that they can easily be passed
        # through any other call to plot (when looping over models, components,
        # kinds below)
        # color = kwargs.get('color', None)
        # kwargs.setdefault('linecolor', color)
        # kwargs.setdefault('markercolor', color)
        kwargs.setdefault('color', None)
        kwargs.setdefault('time', None)
        kwargs.setdefault('highlight', True)
        kwargs.setdefault('highlight_marker', 'o')
        kwargs.setdefault('highlight_ms', None)
        kwargs.setdefault('highlight_color', None)
        kwargs.setdefault('uncover', False)

        colorqualifier = kwargs['color'] if kwargs['color'] in ps.qualifiers else None

        # Now let's get the parameters

        # TODO: these are currently warnings that
        # are ignored because some kinds might not include the defaults (ie
        # no positions in orb but are in orb_syn)... perhaps this should be
        # silently handled earlier and should raise an error if we make it this
        # far (ie the user gave a non-existant qualifier)

        if xqualifier not in ps.qualifiers and \
                xqualifier.split(':')[0] not in ['phase', 'phases'] and \
                not (isinstance(xqualifier, float) or
                     isinstance(xqualifier, int)):
            logger.warning("attempting to plot but could not find parameter {} - skipping".format(xqualifier))
            return []

        if yqualifier not in ps.qualifiers and \
                not (isinstance(yqualifier, float) or
                     isinstance(yqualifier, int)):
            logger.warning("attempting to plot but could not find parameter {} - skipping".format(yqualifier))
            return []

        if axes_3d and \
                zqualifier not in ps.qualifiers and \
                not (isinstance(zqualifier, float) or
                     isinstance(zqualifier, int)):
            logger.warning("attempting to plot but could not find parameter {} - skipping".format(zqualifier))
            return []

        # TODO: add other checks to make sure x and y are arrays (and have
        # default_units)

        # Now we need to get the units, labels, and arrays
        # If the user provides unit(s), they can either give the unit object or
        # the string representation, so long as get_value(unit) succeeds
        # xunit = kwargs.get('xunit', xparam.default_unit)
        if ps.kind in ['mesh', 'mesh_syn']:  # TODO: add sp and sp_syn
            # then we're plotting at a single time so the time array doesn't
            # really make sense (we won't be able to plot anything vs phase or
            # color by time/phase)
            tparam = None
            tarray = []
        else:
            tparam = ps.get_parameter(qualifier=timequalifier)
            tarray = tparam.get_value(unit='d')

        if xqualifier.split(':')[0] in ['phase', 'phases']:
            # then we need to do things slightly different
            phased = True
            component = xqualifier.split(':')[1] \
                if len(xqualifier.split(':')) > 1 \
                else None
            # TODO: check to make sure we have access to tparam._bundle
            if ps.kind.split('_')[-1] == 'syn':
                xarray = tparam._bundle.to_phase(tarray,
                                                 shift=True,
                                                 component=component,
                                                 t0=kwargs.get('t0', 't0_supconj'))
            else:
                # then we don't want to include phase-shifting for obs data
                xarray = tparam._bundle.to_phase(tarray,
                                                 shift=False,
                                                 component=component,
                                                 t0=kwargs.get('t0', 't0_supconj'))

            # really only used to get the default label for this ps
            xparam = tparam
            kwargs.setdefault('xunit', 'cy')
            if kwargs.get('time', None):
                kwargs['time'] = self._bundle.to_phase(kwargs['time'],
                                                       shift=True,
                                                       component=component,
                                                       t0=kwargs.get('t0', 't0_supconj'))

        elif isinstance(xqualifier, float) or isinstance(xqualifier, int):
            xparam = None
            xarray = np.ones(len(tarray)) * float(xqualifier)
            kwargs['xunit'] = None
            kwargs.setdefault('xlabel', '')
            if not axes_3d:
                kwargs.setdefault('marker', '+')
                kwargs.setdefault('markersize', 20)
                kwargs.setdefault('linestyle', 'none')
        else:
            phased = False
            xparam, xarray, default_xunit = _get_param_array(ps,
                                                             xqualifier,
                                                             kwargs.get('xunit', None))
            kwargs.setdefault('xunit', default_xunit)

        if isinstance(yqualifier, float) or isinstance(yqualifier, int):
            yparam = None
            yarray = np.ones(len(tarray)) * float(yqualifier)
            kwargs['yunit'] = None
            kwargs.setdefault('ylabel', '')
            if not axes_3d:
                kwargs.setdefault('marker', '|')
                kwargs.setdefault('markersize', 20)
                kwargs.setdefault('linestyle', 'none')

        else:
            yparam, yarray, default_yunit = _get_param_array(ps,
                                                             yqualifier,
                                                             kwargs.get('yunit', None))
            if kwargs.pop('norm', False):
                yarray /= yarray.max()

            kwargs.setdefault('yunit', default_yunit)

        if isinstance(zqualifier, float) or isinstance(zqualifier, int):
            zparam = None
            zarray = np.ones(len(tarray)) * float(zqualifier)
            kwargs['zunit'] = None
        elif axes_3d:
            zparam, zarray, default_zunit = _get_param_array(ps,
                                                             zqualifier,
                                                             kwargs.get('zunit', None))
            kwargs.setdefault('zunit', default_zunit)

        else:
            zparam = None
            zarray = None

        if colorqualifier is not None:
            colorparam, colorarray, default_colorunit = _get_param_array(ps,
                                                                         colorqualifier,
                                                                         kwargs.get('colorunit', None))

            kwargs.setdefault('colorunit', default_colorunit)

        # and finally, build the label (if it hasn't been already)
        kwargs.setdefault('xlabel', r"{} ({})".format(_qualifier_to_label(xqualifier), _unit_to_str(kwargs['xunit'], use_latex=plotting_backend in ['mpl'])) if kwargs['xunit'] not in [None, u.dimensionless_unscaled] else _qualifier_to_label(xqualifier))
        kwargs.setdefault('ylabel', r"{} ({})".format(_qualifier_to_label(yqualifier), _unit_to_str(kwargs['yunit'], use_latex=plotting_backend in ['mpl'])) if kwargs['yunit'] not in [None, u.dimensionless_unscaled] else _qualifier_to_label(yqualifier))
        if axes_3d:
            kwargs.setdefault('zlabel', r"{} ({})".format(_qualifier_to_label(zqualifier), _unit_to_str(kwargs['zunit'], use_latex=plotting_backend in ['mpl'])) if kwargs['zunit'] not in [None, u.dimensionless_unscaled] else _qualifier_to_label(zqualifier))

        if kwargs.get('colorbar', False):
            kwargs.setdefault('colorlabel', r"{} ({})".format(_qualifier_to_label(colorqualifier), _unit_to_str(kwargs['colorunit'], use_latex=plotting_backend in ['mpl'])) if kwargs['colorunit'] not in [None, u.dimensionless_unscaled] else _qualifier_to_label(colorqualifier))

        if phased:
            # then we need to sort all arrays according to phase (xarray)
            # TODO: do this more efficiently
            # TODO: this may not always be wanted, sometimes we may want to instead
            # loop over each cycle and draw multiple lines
            if axes_3d:
                if not (len(xarray) and len(yarray) and len(zarray)):
                    return []
                xyzt = zip(xarray, yarray, zarray, tarray)
                xyzt.sort()
                x, y, z, t = zip(*xyzt)
                xarray, yarray, zarray, tarray = np.array(x), np.array(y), np.array(z), np.array(t)
            else:
                if not (len(xarray) and len(yarray)):
                    return []
                xyt = zip(xarray, yarray, tarray)
                xyt.sort()
                x, y, t = zip(*xyt)
                xarray, yarray, tarray = np.array(x), np.array(y), np.array(t)

        # handle getting the indices to plot if uncover is True
        # TODO: how will uncover handle phased data?
        if kwargs['uncover'] and isinstance(kwargs['time'], float):
            logger.debug("uncover up to time={}".format(kwargs['time']))
            plot_inds = tarray <= kwargs['time']
        else:
            # we do xarray here instead of tarray for the cases where tarray =
            # [] this will happen for meshes and spectra
            plot_inds = range(len(yarray))

        # Now let's build a default label for the legend.  This should be the
        # uniquetwig of the PS... since this doesn't really exist, we can just
        # find the overlap between the x and y twigs
        # The user will be responsible for showing the legend on the plot, but
        # we'll label each plot call automatically.
        # To draw the legend:
        # ax = ps.plot(...)
        # ax.legend()
        # plt.show()
        if xparam is None:
            default_label = yparam.uniquetwig
        elif yparam is None:
            default_label = xparam.uniquetwig
        else:
            # TODO: include zparam.uniquetwig if axes_3d
            default_label = ''.join(c[2:] for c in list(difflib.ndiff(xparam.uniquetwig, yparam.uniquetwig)) if c[0] == ' ')
            if default_label[0] == '@':
                # then let's just trim the leading @
                default_label = default_label[1:]
            if default_label.split('@')[0] not in xparam.uniquetwig.split('@')+yparam.uniquetwig.split('@'):
                # then we had some overlap that doesn't form a whole label
                # this can happen for "times" and "fluxes", for example
                # leaving the leading "es".  So let's trim this and only
                # return the rest
                default_label = '@'.join(default_label.split('@')[1:])
        kwargs.setdefault('label', default_label)

        # Now let's try to figure out the plottype (whether to do plot or
        # scatter or hist, etc) and set some defaults which will be passed on
        # to mplkwargs. These defaults are obviously designed with matplotlib
        # in mind, but other backends can either rewrite their own defaults or
        # try to interpret these
        if ps.context=='model':
            plottype = 'line'
            if ps.kind in ['mesh'] and \
                    isinstance(xparam, FloatArrayParameter) and \
                    isinstance(yparam, FloatArrayParameter) and \
                    (zparam is None or
                     isinstance(zparam, FloatArrayParameter)):
                kwargs.setdefault('linestyle', 'None')
                kwargs.setdefault('marker', '^')
            else:
                #kwargs.setdefault('linestyle', '-')
                kwargs.setdefault('marker', 'None')
            kwargs.setdefault('xerrors', None)
            kwargs.setdefault('yerrors', None)
        # TODO: handle other things like priors, posteriors, feedback
        else:
            # assume data or data-like
            plottype = 'data'
            kwargs.setdefault('linestyle', 'None')
            kwargs.setdefault('marker', 'o')
            kwargs.setdefault('xerrors', None)
            kwargs.setdefault('yerrors', 'sigma' if 'sigma' in ps.qualifiers and len(ps.get_value('sigma')) else None)

        # kwargs['plotting_backend'] = plotting_backend
        kwargs['ps'] = ps
        # kwargs['xarray'] = xarray
        # kwargs['yarray'] = yarray
        if axes_3d:
            # kwargs['zarray'] = zarray
            if not (len(xarray) and len(yarray) and len(zarray)):
                return []
            kwargs['data'] = (xarray, yarray, zarray, tarray)
        else:
            if not (len(xarray) and len(yarray)):
                return []
            kwargs['data'] = (xarray, yarray, None, tarray)
        # kwargs['tarray'] = tarray
        kwargs['plot_inds'] = plot_inds

        return [kwargs]

    def plot(self, *args, **kwargs):
        """
        High-level wrapper around matplotlib (by default, but also has some support
        for other plotting backends).  This function smartly makes one
        or multiple calls to the plotting backend based on the type of data.

        Individual lines are each given a label (automatic if not provided).
        To see these in a legend simply call ax.legend([options])

        >>> ax = ps.plot()
        >>> ax.legend()
        >>> plt.show()

        :parameter *args: either a twig pointing to a dataset,
            or dictionaries, where each dictionary gets passed back to
            :meth:`plot`
        :parameter float time: Current time.  For spectra and meshes, time
            is required to determine at which time to draw.  For other types,
            time will only be used for higlight and uncover (if enabled)
        :parameter str backend: Plotting backend to use.  Will default to
            'plotting_backend' from the :class:`phoebe.frontend.bundle.Bundle`
            settings if not provided.

        :parameter bool highlight: whether to highlight the current time
            (defaults to True)
        :parameter str highlight_marker: if highlight==True - what marker-type
            to use for highlighting the current time (defaults to 'o')
        :parameter int highlight_ms: if highlight==Ture - what marker-size
            to use for highlighting the current time
        :parameter str highlight_color: if highlight==True: what marker-color
            to use for highlighting the current time
        :parameter bool uncover: whether to only show data up to the current time
            (defaults to False)

        :parameter ax: axes to plot on (defaults to plt.gca())
        :type ax: mpl.axes

        :parameter str x: qualifier or twig of the array to plot on the x-axis (will
            default based on the kind if not provided).  Must be a valid
            qualifier with the exception of phase.  To plot phase along the
            x-axis set x to 'phases' or 'phases:[component]'.  This will use
            the ephemeris from :meth:`phoebe.frontend.bundle.Bundle.get_ephemeris` if possible.
        :parameter str y: qualifier or twig of the array to plot on the y-axis
            (see details for x above)
        :parameter str z: qualifier or twig of the array to plot on the z-axis if both
            the backend and ax support 3d plotting (see details for x above)
        :parameter t0: qualifier or float of the t0 that should be used for
            phasing, if applicable
        :type t0: string or float
        :parameter str xerrors: qualifier of the array to plot as x-errors (will
            default based on x if not provided)
        :parameter str yerrors: qualifier of the array to plot as y-errors (will
            default based on y if not provided)
        :parameter str zerrors: qualifier of the array to plot as z-errors (will
            default based on z if not provided)

        :parameter xunit: unit to plot the x-array (will default based on x if not provided)
        :type xunit: str or astropy.unit.Unit
        :parameter yunit: unit to plot the y-array (will default based on y if not provided)
        :type yunit: str or astropy.unit.Unit
        :parameter zunit: unit to plot the z-array (will default based on z if not provided)
        :type zunit: str or astropy.unit.Unit


        :parameter str xlabel: label for the x-axis (will default based on x if not provided, but
            will not set if ax already has an xlabel)
        :parameter str ylabel: label for the y-axis (will default based on y if not provided, but
            will not set if ax already has an ylabel)
        :parameter str zlabel: label for the z-axis (will default based on z if not provided, but
            will not set if ax already has an zlabel)


        :parameter tuple xlim: limits for the x-axis (will default based on data if not provided)
        :parameter tuple ylim: limits for the x-axis (will default based on data if not provided)
        :parameter tuple zlim: limits for the x-axis (will default based on data if not provided)

        :parameter str label: label to give to ALL lines in this single plotting call (each
            line with get automatic default labels if not provided)

        :parameter str color: matplotlib recognized color string or the qualifier/twig
            of an array to use for color (will apply to facecolor and edgecolor for meshes
            unless those are provided)
        :parameter str cmap: matplotlib recognized cmap to use if color is
            a qualifier pointing to an array (will be ignored otherwise)
        :parameter bool colorbar: whether to display the colorbar (will default to False)
        :parameter colorunit: unit to plot the color-array (will default based on color if not provided)
        :type colorunit: str or astropy.unit.Unit
        :parameter tuple colorlim: limit for the colorbar (in same units as colorunit)
        :parameter str colorlabel: label for the colorbar, if applicable (will default based on
            color if not provided)

        :parameter str facecolor: matplotlib recognized color string or the qualifier/twig
            of an array to use for facecolor (mesh plots only - takes precedence over color)
        :parameter str facecmap: matplotlib recognized cmap to use if facecolor is
            a qualifier pointing to an array (will be ignored otherwise)
        :parameter facecolorbar: whether to display the facecolorbar (will default to False - takes precedence over colorbar)
        :parameter facecolorunit: unit to plot the facecolor-array (will default based on facecolor if not provided)
        :type facecolorunit: str or astropy.unit.Unit
        :parameter tuple facecolorlim: limit for the facecolorbar (in same units as facecolorunit)
        :parameter str facecolorlabel: label for the facecolorbar, if applicable (will default based on
            facecolor if not provided)

        :parameter str edgecolor: matplotlib recognized color string or the qualifier/twig
            of an array to use for edgecolor (mesh plots only - takes precedence over color)
        :parameter str edgecmap: matplotlib recognized cmap to use if edgecolor is
            a qualifier pointing to an array (will be ignored otherwise
        :parameter edgecolorunit: unit to plot the edgecolor-array (will default based on edgecolor if not provided)
        :type edgecolorunit: str or astropy.unit.Unit
        :parameter tuple facecolorlim: limit for the facecolorbar (in same units as facecolorunit)
        :parameter str edgecolorlabel: label for the edgecolorbar, if applicable (will default based on
            edgecolor if not provided)

        :parameter str save: filename of the resulting animation.  If provided,
            the animation will be saved automatically.  Either way, the animation
            object is returned (so you can always call anim.save(fname)).
        :parameter bool show: whether to automatically show the animation (defaults
            to False).  Either way, the animation object is returned (so you can
            always call b.show() or plt.show())
        :parameter **kwargs: additional kwargs to filter the ParameterSet OR to pass along
            to the backend plotting call

        :returns: the matplotlib axes (or equivalent for other backends)
        """


        # TODO: need to handle user sending shortcut mplkwargs like 'ls' or 'ms' (need to turn those into their full versions in kwargs for logic to work)
        # TODO: need to handle user sending fmt string (again, how do we handle logic, is there a mpl function to retrieve linestyle, marker, etc from the fmt string?)

        # TODO: allow sizes as an array (same as colors)
        # TODO: color support for errorbars
        # TODO: auto-color match when marker and line

        # TODO: support z-axis (do we check to see if the axes supports 3d, or a boolean option, or a separate function for plot3d?)
        # TODO: plan for supporting priors, feedback, posteriors

        # TODO: change xerrors, yerrors -> xerror, yerror ???

        plot_argss = _parse_plotting_args(args)

        # since we used the args trick above, all other options have to be in kwargs
        do_plot = kwargs.pop('do_plot', True)
        save = kwargs.pop('save', False)
        show = kwargs.pop('show', False)

        plotting_backend = kwargs.pop('backend', self._bundle.get_setting('plotting_backend').get_value() if self._bundle is not None else 'mpl')

        return_axes = []
        return_artists = []
        return_data = []
        # this first loop allows for building figures or plotting
        # multiple twigs at once.
        for plot_args in plot_argss:

            for k, v in kwargs.items():
                plot_args.setdefault(k,v)

            plot_infos = self.get_plotting_info(**plot_args)

            # this inner-loop handles any of the automatically-generated
            # multiple plotting calls, but for a SINGLE AXES (ie two components
            # under the same dataset).
            for plot_info in plot_infos:
                func = getattr(plotting, plotting_backend)

                logger.info("calling '{}' plotting backend for {}".format(plotting_backend, plot_info['label']))

                # data = (xarray, yarray, zarray, tarray)
                plot_info['do_plot'] = do_plot
                if do_plot:
                    ax, this_artists = func(**plot_info)
                    return_artists += this_artists
                    return_axes.append(ax)
                else:
                    this_data = func(**plot_info)
                    return_data += this_data

        if do_plot:

            if plotting_backend in ['mpl'] and not kwargs.get('colorbar', False) and not kwargs.get('facecolorbar', False) and not kwargs.get('edgecolorbar', False):
                # tight_layout can conflict with colorbar placement
                try:
                    plt.gcf().tight_layout()
                except ValueError:
                    # this can fail sometimes if axes were added via add_axes
                    # instead of add_subplot
                    pass

            if show:
                self.show()
            if save:
                self.savefig(save)

            return return_axes, return_artists
        else:
            return return_data

    def show(self, **kwargs):
        """
        Show the plot.  This is really just a very generic wrapper based on the
        chosen plotting backend.  For matplotlib it is probably just as, if not
        even more, convenient to simply import matplotlib yourself and call the
        show method.  However, other backends require saving to temporary html
        files and opening a webbrowser - so this method provides the ability for
        a generic call that should work if you choose to change the plotting backend.

        :parameter str backend: which plotting backend to use.  Will default to
                'plotting_backend' from settings in the
                :class:`phoebe.frontend.bundle.Bundle` if not provided.
        """

        plotting_backend = kwargs.pop('backend', self._bundle.get_setting('plotting_backend').get_value() if self._bundle is not None else 'mpl')

        return getattr(plotting, 'show_{}'.format(plotting_backend))(**kwargs)

    def savefig(self, fname, **kwargs):
        """
        Save the plot.  This is really just a very generic wrapper based on the
        chosen plotting backend.  For matplotlib it is probably just as, if not
        even more, convenient to simply import matplotlib yourself and call the
        savefig method.

        :parameter str filename: filename to save to.  Be careful of extensions here...
                matplotlib accepts many different image formats while other
                backends will only export to html.
        :parameter str backend: which plotting backend to use.  Will default to
                'plotting_backend' from settings in the
                :class:`phoebe.frontend.bundle.Bundle` if not provided.
        """

        plotting_backend = kwargs.pop('backend', self._bundle.get_setting('plotting_backend').get_value() if self._bundle is not None else 'matplotlib')

        return getattr(plotting, 'save_{}'.format(plotting_backend))(fname,
                                                                     **kwargs)

    def animate(self, *args, **kwargs):
        """
        NOTE: any drawing done to the figure (or its children axes) before calling
        animate will remain on every frame and will not update.

        NOTE: if show and save provided, the live plot will be shown first,
        as soon as the plot is closed the animation will be re-compiled and saved to
        disk, and then the anim object will be returned.

        NOTE: during 'show' the plotting speed may be slower than the provided
        interval - especially if plotting meshes.

        :parameter *args: either a twig pointing to a dataset,
            or dictionaries, where each dictionary gets passed to
            :meth:`plot` for each frame (see example scripts for more details).
        :parameter times: list of times - each time will create a single
            frame in the animation
        :parameter bool fixed_limits: whether all the axes should have the
            same limits for each frame (if True), or resizing limits based
            on the contents of that individual frame (if False).  Note: if False,
            limits will be automatically set at each frame - meaning manually zooming
            in the matplotlib will revert at the next drawn frame.
        :parameter int interval: time interval in ms between each frame (default: 100)
        :parameter str save: filename of the resulting animation.  If provided,
            the animation will be saved automatically.  Either way, the animation
            object is returned (so you can always call anim.save(fname)).
        :parameter list save_args: any additional arguments that need to be sent
            to the anim.save call (as extra_args=save_args, see
            https://matplotlib.org/2.0.0/api/_as_gen/matplotlib.animation.Animation.save.html#matplotlib.animation.Animation.save)
        :parameter dict save_kwargs: any additional keyword arguments that need
            to be sent to the anim.save call (as **save_kwargs, see
            https://matplotlib.org/2.0.0/api/_as_gen/matplotlib.animation.Animation.save.html#matplotlib.animation.Animation.save)
        :parameter bool show: whether to automatically show the animation (defaults
            to False).  Either way, the animation object is returned (so you can
            always call b.show() or plt.show())
        :parameter kwargs: any additional arguments will be passed along to each
            call of :meth:`plot`, unless they are already specified
        :return fname: returns the created filename
        """
        # TODO: time vs times?

        plotting_backend = kwargs.pop('backend', self._bundle.get_setting('plotting_backend').get_value() if self._bundle is not None else 'mpl')

        if plotting_backend not in ['mpl']:
            raise ValueError("animate only supports the mpl backend, for now")

        plot_argss = _parse_plotting_args(args)

        # since we used the args trick above, all other options have to be in kwargs
        times = kwargs.pop('times', None)
        fixed_limits = kwargs.pop('fixed_limits', True)
        interval = kwargs.pop('interval', 100)
        save = kwargs.pop('save', False)
        save_args = kwargs.pop('save_args', ())
        save_kwargs = kwargs.pop('save_kwargs', {})
        save_kwargs.setdefault('extra_args', save_args)
        show = kwargs.pop('show', False)

        if times is None:
            # then let's try to get all SYNTHETIC times
            # it would be nice to only do ENABLED, but then we have to worry about compute
            # it would also be nice to worry about models... but then you should filter first
            times = []
            for dataset in self.datasets:
                ps = self.filter(dataset=dataset, context='model')
                if len(ps.times):
                    # for the case of meshes/spectra
                    times += [float(t) for t in ps.times]
                else:
                    for param in ps.filter(qualifier='times').to_list():
                        times += list(param.get_value())

            times = sorted(list(set(times)))

        if fixed_limits:
            pad = 0.1
            logger.info("calculating fixed axes limits")

            # To compute axes limits, we'll loop through all the plotting
            # calls and each time, but we won't actually call plotting.
            # Instead we'll retrieve the data, see if we need to extend the
            # limits, and store the limits as an attribute of the mpl axes
            # instance.  At each time in the actual plotting loop, we'll
            # then apply these limits so they remain fixed with each frame.

            # TODO: also fix color limits

            plot_argss_fixed_limits = []
            for plot_args_ in plot_argss:
                plot_args = plot_args_.copy()

                for k, v in kwargs.items():
                    plot_args.setdefault(k,v)

                plot_args['time'] = times
                # TODO: do we need to loop over times for meshes now or can we do it within get_plotting_info?
                this_kwargss = self.get_plotting_info(loop_times=False, **plot_args)

                for this_kwargs in this_kwargss:
                    twigs = this_kwargs['ps'].twigs
                    twig = "@".join([l for l in twigs[0].split('@') if np.all([l in twig.split('@') for twig in twigs])])
                    #print "*** twig", twig
                    this_plot_args = {'twig': twig}
                    #this_plot_args = dict(this_kwargs['ps'].meta)  # TODO: is this causing problems with animate
                    for k,v in plot_args.items():
                        if k not in ['twig', 'time']:
                            this_plot_args.setdefault(k,v)

                    ax = this_plot_args.get('ax', None)
                    ps = this_kwargs['ps']
                    # TODO: this logic is also in plotting.mpl - should probably be its own function
                    if ax is None:
                        ax = plt.gca()
                        if hasattr(ax, '_phoebe_kind') and ps.kind != ax._phoebe_kind:
                            if ps.kind in ['orb', 'mesh']:  # TODO: and xunit==yunit
                                ax = plotting._mpl_append_axes(plt.gcf(), aspect='equal')
                            else:
                                ax = plotting._mpl_append_axes(plt.gcf())
                        else:
                            # not sure if we want this - the user may have set the aspect ratio already
                            if ps.kind in ['orb', 'mesh']:  # TODO: and xunit==yunit
                                # TODO: for aspect ratio (here and above) can we be smarter and
                                # check for same units?
                                ax.set_aspect('equal')

                    ax = mpl_animate.reset_limits(ax, reset=False)  # this just ensures the attributes exist
                    ax._phoebe_kind = ps.kind
                    this_plot_args['ax'] = ax

                    if this_kwargs.get('polycollection', False):
                        data = this_kwargs['data']
                        xarray = data[:, :, 0]
                        yarray = data[:, :, 1]
                        try:
                            zarray = data[:, :, 2]
                        except IndexError:
                            zarray = None
                    else:
                        xarray, yarray, zarray, tarray = this_kwargs['data']  # TODO: this may not work for meshes?

                    ax = mpl_animate.handle_limits(ax, xarray, yarray, zarray,
                                                   xlim=this_kwargs.get('xlim', None),
                                                   ylim=this_kwargs.get('ylim', None),
                                                   zlim=this_kwargs.get('zlim', None),
                                                   reset=False)

                    plot_argss_fixed_limits.append(this_plot_args)

            plot_argss = plot_argss_fixed_limits

        # handle setting defaults from kwargs to each plotting call
        for plot_args in plot_argss:
            for k,v in kwargs.items():
                plot_args.setdefault(k, v)
            # plot_args.setdefault('highlight', True)

        anim, ao = mpl_animate.animate(self,
                                       init_ps=self,
                                       init_time=times[0],
                                       frames=times,
                                       fixed_limits=fixed_limits,
                                       plotting_args=plot_argss,
                                       interval=interval,
                                       blit=False)
        # TODO: blit=True if no meshes?  (adding new artists seems to be a problem with blit)

        if show:
            logger.info("showing animation")
            plt.show()

        if save:
            logger.info("saving animation to {}".format(save))
            anim.save(save, **save_kwargs)

        return anim


class Parameter(object):
    def __init__(self, qualifier, value=None, description='', **kwargs):
        """
        This is a generic class for a Parameter.  Any Parameter that
        will actually be usable will be a subclass of this class.

        Parameters are the base of PHOEBE and hold, at the minimum,
        the value of the parameter, a description, and meta-tags
        which are used to collect and filter a list of Parameters
        inside a ParameterSet.

        Some subclasses of Parameter can add additional methods
        or attributes.  For example :class:`FloatParameter` handles
        converting units and storing a default_unit.


        Any subclass of Parameter must (at the minimum):
        - method for get_value
        - method for set_value,
        - call to set_value in the overload of __init__
        - self._dict_fields_other defined in __init__
        - self._dict_fields = _meta_fields_all + self._dict_fields_other in __init__

        :parameter value: value to initialize the parameter
        :parameter str description: description of the parameter
        :parameter bundle: (optional) parent :class:`phoebe.frontend.bundle.Bundle`
        :parameter str uniqueid: uniqueid for the parameter (suggested to leave blank
            and a random string will be generated)

        :parameter float time: (optional) value for the time tag
        :parameter str history: (optional) label for the history tag
        :parameter str feature: (optional) label for the feature tag
        :parameter str component: (optional) label for the component tag
        :parameter str dataset: (optional) label for the dataset tag
        :parameter str constraint: (optional) label for the constraint tag
        :parameter str compute: (optional) label for the compute tag
        :parameter str model: (optional) label for the model tag
        :parameter str fitting: (optional) label for the fitting tag
        :parameter str feedback: (optional) label for the feedback tag
        :parameter str plugin: (optional) label for the plugin tag
        :parameter str kind: (optional) label for the kind tag
        :parameter str context: (optional) which context this parameter belongs in

        :parameter copy_for: (optional) dictionary of filter arguments for which this
            parameter must be copied (use with caution)
        :type copy_for: dict or False
        :parameter str visible_if: (optional) string to check the value of another
            parameter holding the same meta-tags (except qualifier) to determine
            whether this parameter is visible and therefore shown in filters
            (example: visible_if='otherqualifier:True')
        """

        uniqueid = kwargs.get('uniqueid', _uniqueid())
        bundle = kwargs.get('bundle', None)

        self._description = description
        self._bundle = bundle
        self._value = None

        # Meta-data
        self.set_uniqueid(uniqueid)
        self._qualifier = qualifier
        self._time = kwargs.get('time', None)
        self._history = kwargs.get('history', None)
        self._feature = kwargs.get('feature', None)
        self._component = kwargs.get('component', None)
        self._dataset = kwargs.get('dataset', None)
        self._constraint = kwargs.get('constraint', None)
        self._compute = kwargs.get('compute', None)
        self._model = kwargs.get('model', None)
        self._fitting = kwargs.get('fitting', None)
        self._feedback = kwargs.get('feedback', None)
        self._plugin = kwargs.get('plugin', None)
        self._kind = kwargs.get('kind', None)
        self._context = kwargs.get('context', None)

        # set whether new 'copies' of this parameter need to be created when
        # new objects (body components, not orbits) or datasets are added to
        # the bundle.
        self._copy_for = kwargs.get('copy_for', False)

        self._visible_if = kwargs.get('visible_if', None)

        self._dict_fields_other = ['description', 'value', 'visible_if', 'copy_for']
        self._dict_fields = _meta_fields_all + self._dict_fields_other

        # loading from json can result in unicodes instead of strings - this then
        # causes problems with a lot of isinstances and string-matching.
        for attr in _meta_fields_twig + self._dict_fields_other:
            attr = '_{}'.format(attr)
            val = getattr(self, attr)
            if isinstance(val, unicode) and attr not in ['_copy_for']:
                setattr(self, attr, str(val))
            #if attr == '_copy_for' and isinstance(self._copy_for, str):
            #    print "***", self._copy_for
            #    self._copy_for = json.loads(self._copy_for)

    @classmethod
    def _from_json(cls, bundle=None, **kwargs):
        """
        """
        # this is a class method to initialize any subclassed Parameter by classname
        # will almost always call through parameter_from_json

        # TODO: is this even necessary?  for most cases we can probably just call __init__
        # TODO: this will surely break for those that require bundle as the first arg
        if bundle is not None:
            return cls(bundle, **kwargs)
        else:
            return cls(**kwargs)

    def __repr__(self):
        """
        """
        if (isinstance(self._value, nphelpers.Arange) or isinstance(self._value, nphelpers.Linspace)):
            quantity = self._value
        elif hasattr(self, 'quantity'):
            quantity = self.get_quantity()
        else:
            quantity = self.get_value()

        if hasattr(self, 'constraint') and self.constraint is not None:
            return "<Parameter: {}={} (constrained) | keys: {}>".format(self.qualifier, quantity, ', '.join(self._dict_fields_other))
        else:
            return "<Parameter: {}={} | keys: {}>".format(self.qualifier, quantity, ', '.join(self._dict_fields_other))

    def __str__(self):
        """
        """
        if (isinstance(self._value, nphelpers.Arange) or isinstance(self._value, nphelpers.Linspace)):
            quantity = self._value
        elif hasattr(self, 'quantity'):
            quantity = self.get_quantity()
        else:
            quantity = self.get_value()

        str_ = "{}: {}\n".format("Parameter", self.uniquetwig)
        str_ += "{:>32}: {}\n".format("Qualifier", self.qualifier)
        str_ += "{:>32}: {}\n".format("Description", self.description)
        str_ += "{:>32}: {}\n".format("Value", quantity)

        if hasattr(self, 'choices'):
            str_ += "{:>32}: {}\n".format("Choices", ", ".join(self.choices))
        if hasattr(self, 'constrained_by'):
            str_ += "{:>32}: {}\n".format("Constrained by", ", ".join([p.uniquetwig for p in self.constrained_by]) if self.constrained_by is not None else 'None')
        if hasattr(self, 'constrains'):
            str_ += "{:>32}: {}\n".format("Constrains", ", ".join([p.uniquetwig for p in self.constrains]) if len(self.constrains) else 'None')
        if hasattr(self, 'related_to'):
            str_ += "{:>32}: {}\n".format("Related to", ", ".join([p.uniquetwig for p in self.related_to]) if len(self.related_to) else 'None')
        if self.visible_if is not None:
            str_ += "{:>32}: {}\n".format("Only visible if", self.visible_if)

        return str_

    def __len__(self):
        """
        since this may be returned from a filter, fake to say there is only 1 result
        """
        return 1

    def __eq__(self, other):
        """
        """
        # TODO: check value as well
        if not isinstance(other, Parameter):
            return False
        return self.uniqueid == other.uniqueid

    def copy(self):
        """
        Deepcopy the parameter (with a new uniqueid).  All other tags will remain
        the same... so some other tag should be changed before attaching back to
        a ParameterSet or Bundle.

        :return: the copied :class:`Parameter` object
        """
        s = self.to_json()
        cpy = parameter_from_json(s)
        # TODO: may need to subclass for Parameters that require bundle by using this line instead:
        # cpy = parameter_from_json(s, bundle=self._bundle)
        cpy.set_uniqueid(_uniqueid())
        return cpy

    def to_string(self):
        """
        see also :meth:`to_string_short`

        :return: the string representation of the parameter
        """
        return self.__str__()

    def to_string_short(self):
        """
        see also :meth:`to_string`

        :return: a shorter abreviated string reprentation of the parameter
        """
        if hasattr(self, 'constrained_by') and len(self.constrained_by) > 0:
            return "* {:>30}: {}".format(self.uniquetwig_trunc, self.get_quantity() if hasattr(self, 'quantity') else self.get_value())
        else:
            return "{:>32}: {}".format(self.uniquetwig_trunc, self.get_quantity() if hasattr(self, 'quantity') else self.get_value())

    def __dict__(self):
        """
        """
        # including uniquetwig for everything can be VERY SLOW, so let's not
        # include that in the dictionary
        d =  {k: getattr(self,k) for k in self._dict_fields if k not in ['uniquetwig']}
        d['Class'] = self.__class__.__name__
        return d

    def to_dict(self):
        """
        :return: the dictionary representation of the parameter
        """
        return self.__dict__()

    def __getitem__(self, key):
        """
        """
        return self.__dict__()[key]

    def __setitem__(self, key, value):
        """
        """
        # TODO: don't allow changing things like visible_if or description here?
        raise NotImplementedError

    @classmethod
    def open(cls, filename):
        """
        Open a Parameter from a JSON-formatted file.
        This is a constructor so should be called as:


        >>> b = Parameter.open('test.json')


        :parameter str filename: relative or full path to the file
        :return: instantiated :class:`Parameter` object
        """
        f = open(filename, 'r')
        data = json.load(f)
        f.close()
        return cls(data)

    def save(self, filename, incl_uniqueid=False):
        """
        Save the Parameter to a JSON-formatted ASCII file

        :parameter str filename: relative or fullpath to the file
        :return: filename
        :rtype: str
        """

        f = open(filename, 'w')
        json.dump(self.to_json(incl_uniqueid=incl_uniqueid), f,
                   sort_keys=True, indent=0, separators=(',', ': '))
        f.close()

        return filename

    def to_json(self, incl_uniqueid=False):
        """
        :return: a JSON-ready dictionary holding all information for this
            parameter
        """
        def _parse(k, v):
            """
            """
            if k=='value':
                if isinstance(self._value, nphelpers.Arange) or isinstance(self._value, nphelpers.Linspace):
                    if self._value.unit is not None and hasattr(self, 'default_unit'):
                        v = self._value.to(self.default_unit).to_json()
                    else:
                        v = self._value.to_json()
                if isinstance(v, u.Quantity):
                    v = self.get_value() # force to be in default units
                if isinstance(v, np.ndarray):
                    v = v.tolist()
                return v
            elif k=='limits':
                return [vi.value if hasattr(vi, 'value') else vi for vi in v]
            elif v is None:
                return v
            elif isinstance(v, str):
                return v
            elif isinstance(v, dict):
                return v
            elif isinstance(v, float) or isinstance(v, int) or isinstance(v, list):
                return v
            elif isinstance(v, u.Unit) or isinstance(v, u.CompositeUnit):
                return str(v.to_string())
            else:
                try:
                    return str(v)
                except:
                    raise NotImplementedError("could not parse {} of '{}' to json".format(k, self.uniquetwig))

        return {k: _parse(k, v) for k,v in self.to_dict().items() if (v is not None and k not in ['twig', 'uniquetwig', 'quantity'] and (k!='uniqueid' or incl_uniqueid or self.qualifier=='detached_job'))}

    @property
    def attributes(self):
        """
        """
        return self._dict_fields_other

    def get_attributes(self):
        """
        """
        return self.attributes

    @property
    def meta(self):
        """
        See all the meta-tag properties for this Parameter

        See :meth:`get_meta` for the ability to ignore certain keys

        :return: an ordered dictionary of all tag properties
        """
        return self.get_meta()

    def get_meta(self, ignore=['uniqueid']):
        """
        See all the meta-tag properties for this Parameter

        :parameter list ignore: list of keys to exclude from the returned
            dictionary
        :return: an ordered dictionary of tag properties
        """
        return OrderedDict([(k, getattr(self, k)) for k in _meta_fields_all if k not in ignore])

    @property
    def qualifier(self):
        """
        :return: qualifier tag of this Parameter
        """
        return self._qualifier

    @property
    def time(self):
        """
        :return: time tag of this Parameter
        """
        # need to force formatting because of the different way numpy.float64 is
        # handled before numpy 1.14.  See https://github.com/phoebe-project/phoebe2/issues/247
<<<<<<< HEAD
        return '{:09f}'.format(self._time) if self._time is not None else None
=======
        return '{:09f}'.format(float(self._time)) if self._time is not None else None
>>>>>>> 03d123d1

    @property
    def history(self):
        """
        :return: history tag of this Parameter
        """
        return self._history

    @property
    def feature(self):
        """
        :return: feature tag of this Parameter
        """
        return self._feature

    @property
    def component(self):
        """
        :return: component tag of this Parameter
        """
        return self._component

    @property
    def dataset(self):
        """
        :return: dataset tag of this Parameter
        """
        return self._dataset

    @property
    def constraint(self):
        """
        :return: constraint tag of this Parameter
        """
        return self._constraint

    @property
    def compute(self):
        """
        :return: compute tag of this Parameter
        """
        return self._compute

    @property
    def model(self):
        """
        :return: model tag of this Parameter
        """
        return self._model

    @property
    def fitting(self):
        """
        :return: fitting tag of this Parameter
        """
        return self._fitting

    @property
    def feedback(self):
        """
        :return: feedback tag of this Parameter
        """
        return self._feedback

    @property
    def plugin(self):
        """
        :return: plugin tag of this Parameter
        """
        return self._plugin

    @property
    def kind(self):
        """
        :return: kind tag of this Parameter
        """
        return self._kind

    @property
    def context(self):
        """
        :return: context tag of this Parameter
        """
        return self._context

    @property
    def uniqueid(self):
        """
        :return: uniqueid of this Parameter
        """
        return self._uniqueid

    @property
    def uniquetwig_trunc(self):
        """
        Uniquetwig but truncated if necessary to be <=12 characters
        """
        uniquetwig = self.uniquetwig
        if len(uniquetwig) > 30:
            return uniquetwig[:27]+'...'
        else:
            return uniquetwig



    @property
    def uniquetwig(self, ps=None):
        """
        see also :meth:`twig`

        Determine the shortest (more-or-less) twig which will point
        to this single Parameter in a given parent :class:`ParameterSet`

        :parameter ps: :class:`ParameterSet` in which the returned
            uniquetwig will point to this Parameter.  If not provided
            or None this will default to the parent :class:`phoebe.frontend.bundle.Bundle`,
            if available.
        :return: uniquetwig
        :rtype: str
        """
        if ps is None:
            ps = self._bundle

        if ps is None:
            return self.twig
        return ps._uniquetwig(self.twig)

    @property
    def twig(self):
        """
        The twig of a Parameter is a single string with the individual
        :meth:`meta` tags separated by '@' symbols.  This twig gives
        a single string which can point back to this Parameter.

        see also :meth:`uniquetwig`

        :return: twig (full) of this Parameter
        """
        return "@".join([getattr(self, k) for k in _meta_fields_twig if getattr(self, k) is not None])

    @property
    def visible_if(self):
        """
        :return: the visible_if expression for this Parameter
        """
        return self._visible_if

    @property
    def is_visible(self):
        """
        see also :meth:`visible_if`

        :return: whether this parameter is currently visible (and
            therefore shown in ParameterSets and visible to :meth:`ParameterSet.filter`)
        :rtype: bool
        """
        def is_visible_single(visible_if):
            if visible_if.lower() == 'false':
                return False

            # otherwise we need to find the parameter we're referencing and check its value
            qualifier, value = visible_if.split(':')

            if 'hierarchy.' in qualifier:
                # TODO: set specific syntax (hierarchy.get_meshables:2)
                # then this needs to do some logic on the hierarchy
                hier = self._bundle.hierarchy
                if not len(hier.get_value()):
                    # then hierarchy hasn't been set yet, so we can't do any
                    # of these tests
                    return True

                method = qualifier.split('.')[1]

                if value in ['true', 'True']:
                    value = True
                elif value in ['false', 'False']:
                    value = False

                return getattr(hier, method)(self.component) == value

            else:

                # the parameter needs to have all the same meta data except qualifier
                # TODO: switch this to use self.get_parent_ps ?
                metawargs = {k:v for k,v in self.get_meta(ignore=['twig', 'uniquetwig', 'uniqueid']).items() if v is not None}
                metawargs['qualifier'] = qualifier
                metawargs['twig'] = None
                metawargs['uniquetwig'] = None
                metawargs['uniqueid'] = None
                # if metawargs.get('component', None) == '_default':
                    # metawargs['component'] = None

                try:
                    # this call is quite expensive and bloats every get_parameter(check_visible=True)
                    param = self._bundle.get_parameter(check_visible=False, check_default=False, **metawargs)
                except ValueError:
                    # let's not let this hold us up - sometimes this can happen when copying
                    # parameters (from copy_for) in order that the visible_if parameter
                    # happens later
                    logger.debug("parameter not found when trying to determine if visible, {}".format(metawargs))
                    return True

                #~ print "***", qualifier, param.qualifier, param.get_value(), value

                if isinstance(param, BoolParameter):
                    if value in ['true', 'True']:
                        value = True
                    elif value in ['false', 'False']:
                        value = False


                if isinstance(value, str) and value[0] in ['!', '~']:
                    return param.get_value() != value[1:]
                else:
                    return param.get_value() == value


        if self.visible_if is None:
            return True

        if not self._bundle:
            # then we may not be able to do the check, for now let's just return True
            return True

        return np.all([is_visible_single(visible_if_i) for visible_if_i in self.visible_if.split(',')])



    @property
    def copy_for(self):
        """
        """
        return self._copy_for


    @property
    def description(self):
        """
        :return: the description of this parameter
        """
        return self._description

    def get_description(self):
        """
        :return: the description of this parameter
        """
        return self._description

    @property
    def value(self):
        """
        return the value

        see :meth:`get_value` for more options, including units when applicable

        :return: the value
        """

        return self.get_value()


    def _add_history(self, redo_func, redo_kwargs, undo_func, undo_kwargs):
        """
        """
        if self._bundle is None or not self._bundle.history_enabled:
            return
        if 'value' in undo_kwargs.keys() and undo_kwargs['value'] is None:
            return

            logger.debug("creating history entry for {}".format(redo_func))
        #~ print "*** param._add_history", redo_func, redo_kwargs, undo_func, undo_kwargs
        self._bundle._add_history(redo_func, redo_kwargs, undo_func, undo_kwargs)

    # TODO (done?): access to value, adjust, unit, prior, posterior, etc in dictionary (when applicable)
    # TODO (done?): ability to set value, adjust, unit, prior, posterior through dictionary access (but not meta-fields)

    def get_parent_ps(self):
        """
        Return a :class:`ParameterSet` of all Parameters in the same
        :class:`phoebe.frontend.bundle.Bundle` which share the same
        meta-tags (except qualifier, twig, uniquetwig)

        :return: the parent :class:`ParameterSet`
        """
        if self._bundle is None:
            return None

        metawargs = {k:v for k,v in self.meta.items() if k not in ['qualifier', 'twig', 'uniquetwig']}

        return self._bundle.filter(**metawargs)

    def to_constraint(self):
        """
        Convert this Parameter to a :class:`ConstraintParameter`.  Use
        with caution.

        :return: the :class:`ConstraintParameter`
        """
        return ConstraintParameter(self._bundle, "{%s}" % self.uniquetwig)

    def __math__(self, other, symbol, mathfunc):
        """
        """
        try:
            # print "***", type(other), mathfunc
            if isinstance(other, ConstraintParameter):
                # print "*** __math__", self.quantity, mathfunc, other.result, other.expr
                return ConstraintParameter(self._bundle, "{%s} %s (%s)" % (self.uniquetwig, symbol, other.expr), default_unit=(getattr(self.quantity, mathfunc)(other.result).unit))
            elif isinstance(other, Parameter):

                # we need to do some tricks here since the math could fail if doing
                # math on  arrays of different lengths (ie if one is empty)
                # So instead, we'll just multiply with 1.0 floats if we can get the
                # unit from the quantity.

                self_quantity = self.quantity
                other_quantity = other.quantity

                if hasattr(self_quantity, 'unit'):
                    self_quantity = 1.0 * self_quantity.unit
                if hasattr(other_quantity, 'unit'):
                    other_quantity = 1.0 * other_quantity.unit

                default_unit = getattr(self_quantity, mathfunc)(other_quantity).unit
                return ConstraintParameter(self._bundle, "{%s} %s {%s}" % (self.uniquetwig, symbol, other.uniquetwig), default_unit=default_unit)
            elif isinstance(other, u.Quantity):
                #~ print "***", self.uniquetwig, "{%s} %s %f" % (self.uniquetwig, symbol, other.si.value)
                return ConstraintParameter(self._bundle, "{%s} %s %0.30f" % (self.uniquetwig, symbol, other.si.value), default_unit=(getattr(self.quantity, mathfunc)(other).unit))
            elif isinstance(other, float) or isinstance(other, int):
                if symbol in ['+', '-'] and hasattr(self, 'default_unit'):
                    # assume same units as self (NOTE: NOT NECESSARILY SI) if addition or subtraction
                    other = float(other)*self.default_unit
                else:
                    # assume dimensionless
                    other = float(other)*u.dimensionless_unscaled
                return ConstraintParameter(self._bundle, "{%s} %s %f" % (self.uniquetwig, symbol, other.si.value), default_unit=(getattr(self.quantity, mathfunc)(other).unit))
            elif isinstance(other, u.Unit) and mathfunc=='__mul__':
                return self.quantity*other
            else:
                raise NotImplementedError("math with type {} not supported".format(type(other)))
        except ValueError:
            raise ValueError("constraint math failed: make sure you're using astropy 1.0+")

    def __rmath__(self, other, symbol, mathfunc):
        """
        """
        try:
            if isinstance(other, ConstraintParameter):
                return ConstraintParameter(self._bundle, "(%s) %s {%s}" % (other.expr, symbol, self.uniquetwig), default_unit=(getattr(self.quantity, mathfunc)(other.result).unit))
            elif isinstance(other, Parameter):
                return ConstraintParameter(self._bundle, "{%s} %s {%s}" % (other.uniquetwig, symbol, self.uniquetwig), default_unit=(getattr(self.quantity, mathfunc)(other.quantity).unit))
            elif isinstance(other, u.Quantity):
                return ConstraintParameter(self._bundle, "%0.30f %s {%s}" % (other.si.value, symbol, self.uniquetwig), default_unit=(getattr(self.quantity, mathfunc)(other).unit))
            elif isinstance(other, float) or isinstance(other, int):
                if symbol in ['+', '-'] and hasattr(self, 'default_unit'):
                    # assume same units as self if addition or subtraction
                    other = float(other)*self.default_unit
                else:
                    # assume dimensionless
                    other = float(other)*u.dimensionless_unscaled
                return ConstraintParameter(self._bundle, "%f %s {%s}" % (other.si.value, symbol, self.uniquetwig), default_unit=(getattr(self.quantity, mathfunc)(other).unit))
            elif isinstance(other, u.Unit) and mathfunc=='__mul__':
                return self.quantity*other
            else:
                raise NotImplementedError("math with type {} not supported".format(type(other)))
        except ValueError:
            raise ValueError("constraint math failed: make sure you're using astropy 1.0+")

    def __add__(self, other):
        """
        """
        return self.__math__(other, '+', '__add__')

    def __radd__(self, other):
        """
        """
        return self.__rmath__(other, '+', '__radd__')

    def __sub__(self, other):
        """
        """
        return self.__math__(other, '-', '__sub__')

    def __rsub__(self, other):
        """
        """
        return self.__rmath__(other, '-', '__rsub__')

    def __mul__(self, other):
        """
        """
        return self.__math__(other, '*', '__mul__')

    def __rmul__(self, other):
        """
        """
        return self.__rmath__(other, '*', '__rmul__')

    def __div__(self, other):
        """
        """
        return self.__math__(other, '/', '__div__')

    def __rdiv__(self, other):
        """
        """
        return self.__rmath__(other, '/', '__rdiv__')

    def __pow__(self, other):
        """
        """
        return self.__math__(other, '**', '__pow__')

    def set_uniqueid(self, uniqueid):
        """
        Set the uniqueid of this Parameter.  There is no real need
        for a user to call this unless there is some conflict or they
        manually want to set the uniqueids.

        NOTE: this does not check for conflicts, and having two parameters
        without the same uniqueid (not really unique anymore is it) will
        surely cause unexpected results.  Use with caution.

        :parameter str uniqueid: the new uniqueid
        """
        # TODO: check to make sure uniqueid is valid (is actually unique within self._bundle and won't cause problems with constraints, etc)
        self._uniqueid = uniqueid

    def get_value(self, *args, **kwargs):
        """
        This method should be overriden by any subclass of Parameter, and should
        be decorated with the @update_if_client decorator.
        Please see the individual classes documentation:

            * :meth:`FloatParameter.get_value`
            * :meth:`ArrayParameter.get_value`
            * :meth:`HierarchyParameter.get_value`
            * :meth:`IntParameter.get_value`
            * :meth:`BoolParameter.get_value`
            * :meth:`ChoiceParameter.get_value`
            * :meth:`ConstraintParameter.get_value`
            * :meth:`HistoryParameter.get_value`

        If subclassing, this method needs to:
            * cast to the correct type/units, handling defaults

        :raises NotImplementedError: because this must be subclassed


        """
        if self.qualifier in kwargs.keys():
            # then we have an "override" value that was passed, and we should
            # just return that.
            # Example teff_param.get_value('teff', teff=6000) returns 6000
            return kwargs.get(self.qualifier)
        return None

    def set_value(self, *args, **kwargs):
        """
        This method should be overriden by any subclass of Parameter, and should
        be decorated with the @send_if_client decorator
        Please see the individual classes for documentation:

            * :meth:`FloatParameter.set_value`
            * :meth:`ArrayParameter.set_value`
            * :meth:`HierarchyParameter.set_value`
            * :meth:`IntParameter.set_value`
            * :meth:`BoolParameter.set_value`
            * :meth:`ChoiceParameter.set_value`
            * :meth:`ConstraintParameter.set_value`
            * :meth:`HistoryParameter.set_value`

        If subclassing, this method needs to:
            * check the inputs for the correct format/agreement/cast_type
            * make sure that converting back to default_unit will work (if applicable)
            * make sure that in choices (if a choose)
            * make sure that not out of limits
            * make sure that not out of prior ??

        :raises NotImplementedError: because this must be subclassed
        """
        raise NotImplementedError # <--- leave this in place, should be subclassed


class StringParameter(Parameter):
    """
    Parameter that accepts any string for the value
    """
    def __init__(self, *args, **kwargs):
        """
        see :meth:`Parameter.__init__`
        """
        super(StringParameter, self).__init__(*args, **kwargs)

        self.set_value(kwargs.get('value', ''))

        self._dict_fields_other = ['description', 'value', 'visible_if', 'copy_for']
        self._dict_fields = _meta_fields_all + self._dict_fields_other

    @update_if_client
    def get_value(self, **kwargs):
        """

        """
        default = super(StringParameter, self).get_value(**kwargs)
        if default is not None: return default
        return str(self._value)

    @send_if_client
    def set_value(self, value, **kwargs):
        """

        """
        _orig_value = deepcopy(value)

        try:
            value = str(value)
        except:
            raise ValueError("could not cast value to string")
        else:
            self._value = value

            self._add_history(redo_func='set_value', redo_kwargs={'value': value, 'uniqueid': self.uniqueid}, undo_func='set_value', undo_kwargs={'value': _orig_value, 'uniqueid': self.uniqueid})

class TwigParameter(Parameter):
    # TODO: change to RefParameter?
    """
    Parameter that handles referencing any other *parameter* by twig (must exist)
    This stores the uniqueid but will display as the current uniquetwig for that item
    """
    def __init__(self, bundle, *args, **kwargs):
        """
        see :meth:`Parameter.__init__`
        """
        super(TwigParameter, self).__init__(*args, **kwargs)

        # usually its the bundle's job to attach param._bundle after the
        # creation of a parameter.  But in this case, having access to the
        # bundle is necessary in order to intialize and set the value
        self._bundle = bundle

        self.set_value(kwargs.get('value', ''))

        self._dict_fields_other = ['description', 'value', 'visible_if', 'copy_for']
        self._dict_fields = _meta_fields_all + self._dict_fields_other

    def get_parameter(self):
        """
        return the parameter that this points to
        """
        return self._bundle.get_parameter(uniqueid=self._value)

    @update_if_client
    def get_value(self, **kwargs):
        """

        """
        # self._value is the uniqueid of the parameter.  So we need to
        # retrieve that parameter, but display the current uniquetwig
        # to the user
        # print "*** TwigParameter.get_value self._value: {}".format(self._value)
        default = super(TwigParameter, self).get_value(**kwargs)
        if default is not None: return default
        if self._value is None:
            return None
        return _uniqueid_to_uniquetwig(self._bundle, self._value)


    @send_if_client
    def set_value(self, value, **kwargs):
        """

        kwargs are passed on to filter
        """
        _orig_value = deepcopy(self.get_value())

        # first make sure only returns one results
        if self._bundle is None:
            raise ValueError("TwigParameters must be attached from the bundle, and cannot be standalone")

        value = str(value)  # <-- in case unicode

        # NOTE: this means that in all saving of bundles, we MUST keep the uniqueid and retain them when re-opening
        value = _twig_to_uniqueid(self._bundle, value, **kwargs)
        self._value = value

        self._add_history(redo_func='set_value', redo_kwargs={'value': value, 'uniqueid': self.uniqueid}, undo_func='set_value', undo_kwargs={'value': _orig_value, 'uniqueid': self.uniqueid})


class ChoiceParameter(Parameter):
    """
    Parameter in which the value has to match one of the pre-defined choices
    """
    def __init__(self, *args, **kwargs):
        """
        see :meth:`Parameter.__init__`
        """
        super(ChoiceParameter, self).__init__(*args, **kwargs)

        self._choices = kwargs.get('choices', [])

        self.set_value(kwargs.get('value', ''))

        self._dict_fields_other = ['description', 'choices', 'value', 'visible_if', 'copy_for']
        self._dict_fields = _meta_fields_all + self._dict_fields_other

    @property
    def choices(self):
        return self._choices

    def get_choices(self):
        return self._choices

    @update_if_client
    def get_value(self, **kwargs):
        """

        """
        default = super(ChoiceParameter, self).get_value(**kwargs)
        if default is not None: return default
        return str(self._value)

    @send_if_client
    def set_value(self, value, run_checks=None, **kwargs):
        """

        """
        _orig_value = deepcopy(self.get_value())

        try:
            value = str(value)
        except:
            raise ValueError("could not cast value to string")

        if self.qualifier=='passband':
            if value not in self.choices:
                self._choices = list_passbands(refresh=True)

        if value not in self.choices:
            raise ValueError("value must be one of {}".format(self.choices))

        if self.qualifier=='passband' and value not in list_installed_passbands():
            # then we need to download and install before setting
            logger.info("downloading passband: {}".format(value))
            download_passband(value)

        self._value = value

        # run_checks if requested (default)
        if run_checks is None:
            run_checks = conf.interactive_checks
        if run_checks and self._bundle:
            passed, msg = self._bundle.run_checks()
            if not passed:
                # passed is either False (failed) or None (raise Warning)
                msg += "  If not addressed, this warning will continue to be raised and will throw an error at run_compute."
                logger.warning(msg)

        self._add_history(redo_func='set_value', redo_kwargs={'value': value, 'uniqueid': self.uniqueid}, undo_func='set_value', undo_kwargs={'value': _orig_value, 'uniqueid': self.uniqueid})

class SelectParameter(Parameter):
    """
    Parameter in which the value is a list of pre-defined choices
    """
    def __init__(self, *args, **kwargs):
        """
        see :meth:`Parameter.__init__`
        """
        super(SelectParameter, self).__init__(*args, **kwargs)

        self._choices = kwargs.get('choices', [])

        self.set_value(kwargs.get('value', []))

        self._dict_fields_other = ['description', 'choices', 'value', 'visible_if', 'copy_for']
        self._dict_fields = _meta_fields_all + self._dict_fields_other

    @property
    def choices(self):
        return self._choices

    def get_choices(self):
        return self._choices

    def valid_selection(self, value):
        if value in self.choices:
            return True

        # allow for wildcards
        for choice in self.choices:
            if fnmatch(choice, value):
                return True

        return False

    @update_if_client
    def get_value(self, expand=False, **kwargs):
        """

        """
        if expand:
            return self.expand_value(**kwargs)

        default = super(SelectParameter, self).get_value(**kwargs)
        if default is not None: return default
        return self._value

    def expand_value(self, **kwargs):
        """
        expand the selection to account for wildcards
        """
        selection = []
        for v in self.get_value(**kwargs):
            for choice in self.choices:
                if v==choice and choice not in selection:
                    selection.append(choice)
                elif fnmatch(choice, v) and choice not in selection:
                    selection.append(choice)

        return selection

    @send_if_client
    def set_value(self, value, run_checks=None, **kwargs):
        """

        """
        _orig_value = deepcopy(self.get_value())

        if isinstance(value, str):
            value = [value]

        if not isinstance(value, list):
            raise TypeError("value must be a list of strings, received {}".format(type(value)))

        try:
            value = [str(v) for v in value]
        except:
            raise ValueError("could not cast to list of strings")

        invalid_selections = []
        for v in value:
            if not self.valid_selection(v):
                invalid_selections.append(v)

        if len(invalid_selections):
            raise ValueError("{} are not valid selections.  Choices: {}".format(invalid_selections, self.choices))

        self._value = value

        # run_checks if requested (default)
        if run_checks is None:
            run_checks = conf.interactive_checks
        if run_checks and self._bundle:
            passed, msg = self._bundle.run_checks()
            if not passed:
                # passed is either False (failed) or None (raise Warning)
                logger.warning(msg)

        self._add_history(redo_func='set_value', redo_kwargs={'value': value, 'uniqueid': self.uniqueid}, undo_func='set_value', undo_kwargs={'value': _orig_value, 'uniqueid': self.uniqueid})

    def remove_not_valid_selections(self):
        """
        update the value to remove any that are (no longer) valid
        """
        value = [v for v in self.get_value() if self.valid_selection(v)]
        self.set_value(value)

    def __add__(self, other):
        if isinstance(other, str):
            other = [other]

        if not isinstance(other, list):
            return super(SelectParameter, self).__add__(self, other)

        # then we have a list, so we want to append to the existing value
        return list(set(self.get_value()+other))

    def __sub__(self, other):
        if isinstance(other, str):
            other = [other]

        if not isinstance(other, list):
            return super(SelectParameter, self).__sub__(self, other)

        return [v for v in self.get_value() if v not in other]

class BoolParameter(Parameter):
    def __init__(self, *args, **kwargs):
        """
        see :meth:`Parameter.__init__`
        """
        super(BoolParameter, self).__init__(*args, **kwargs)

        self.set_value(kwargs.get('value', True))

        self._dict_fields_other = ['description', 'value', 'visible_if', 'copy_for']
        self._dict_fields = _meta_fields_all + self._dict_fields_other

    @update_if_client
    def get_value(self, **kwargs):
        """

        """
        default = super(BoolParameter, self).get_value(**kwargs)
        if default is not None: return default
        return self._value

    @send_if_client
    def set_value(self, value, **kwargs):
        """

        """
        _orig_value = deepcopy(self.get_value())

        if value in ['false', 'False', '0']:
            value = False

        try:
            value = bool(value)
        except:
            raise ValueError("could not cast value to boolean")
        else:
            self._value = value

            if self.context not in ['setting', 'history']:
                self._add_history(redo_func='set_value', redo_kwargs={'value': value, 'uniqueid': self.uniqueid}, undo_func='set_value', undo_kwargs={'value': _orig_value, 'uniqueid': self.uniqueid})


class DictParameter(Parameter):
    def __init__(self, *args, **kwargs):
        """
        see :meth:`Parameter.__init__`
        """
        super(DictParameter, self).__init__(*args, **kwargs)

        self.set_value(kwargs.get('value', {}))

        self._dict_fields_other = ['description', 'value', 'visible_if', 'copy_for']
        self._dict_fields = _meta_fields_all + self._dict_fields_other

    @update_if_client
    def get_value(self, **kwargs):
        """

        """
        default = super(DictParameter, self).get_value(**kwargs)
        if default is not None: return default
        return self._value

    @send_if_client
    def set_value(self, value, **kwargs):
        """

        """
        _orig_value = deepcopy(self.get_value())

        try:
            value = dict(value)
        except:
            raise ValueError("could not cast value to dictionary")
        else:
            self._value = value

            self._add_history(redo_func='set_value', redo_kwargs={'value': value, 'uniqueid': self.uniqueid}, undo_func='set_value', undo_kwargs={'value': _orig_value, 'uniqueid': self.uniqueid})


class IntParameter(Parameter):
    def __init__(self, *args, **kwargs):
        """
        see :meth:`Parameter.__init__`
        """
        super(IntParameter, self).__init__(*args, **kwargs)

        limits = kwargs.get('limits', (None, None))
        self.set_limits(limits)

        self.set_value(kwargs.get('value', 1))

        self._dict_fields_other = ['description', 'value', 'limits', 'visible_if', 'copy_for']
        self._dict_fields = _meta_fields_all + self._dict_fields_other

    @property
    def limits(self):
        return self._limits

    def get_limits(self):
        return self.limits

    def set_limits(self, limits=(None, None)):
        if not len(limits)==2:
            raise ValueError("limits must be in the format: (min, max)")

        if None not in limits and limits[1] < limits[0]:
            raise ValueError("lower limits must be less than upper limit")

        limits = list(limits)

        self._limits = limits

    def within_limits(self, value):
        """
        check whether a value falls within the set limits

        :parameter value: float or Quantity to test.  If value is a float, it is
            assumed that it has the same units as default_units
        """

        return (self.limits[0] is None or value >= self.limits[0]) and (self.limits[1] is None or value <= self.limits[1])

    @update_if_client
    def get_value(self, **kwargs):
        """

        """
        default = super(IntParameter, self).get_value(**kwargs)
        if default is not None: return default
        return self._value

    @send_if_client
    def set_value(self, value, **kwargs):
        """

        """
        _orig_value = deepcopy(self.get_value())

        if isinstance(value, str):
            value = float(value)

        try:
            value = int(value)
        except:
            raise ValueError("could not cast value to integer")
        else:

            # make sure the value is within the limits
            if not self.within_limits(value):
                raise ValueError("value of {} must be within limits of {}".format(self.qualifier, self.limits))

            self._value = value

            self._add_history(redo_func='set_value', redo_kwargs={'value': value, 'uniqueid': self.uniqueid}, undo_func='set_value', undo_kwargs={'value': _orig_value, 'uniqueid': self.uniqueid})


class FloatParameter(Parameter):
    def __init__(self, *args, **kwargs):
        """
        see :meth:`Parameter.__init__`

        additional options:
        default_unit
        """
        super(FloatParameter, self).__init__(*args, **kwargs)

        self._in_constraints = []                        # labels of constraints that have this parameter in the expression (not implemented yet)
        self._is_constraint = None                          # label of the constraint that defines the value of this parameter (not implemented yet)

        default_unit = kwargs.get('default_unit', None)
        self.set_default_unit(default_unit)

        limits = kwargs.get('limits', (None, None))
        self.set_limits(limits)

        unit = kwargs.get('unit', None)  # will default to default_unit in set_value
        if isinstance(unit, str) or isinstance(unit, unicode):
            unit = u.Unit(str(unit))


        timederiv = kwargs.get('timederiv', None)
        self.set_timederiv(timederiv)

        self.set_value(kwargs.get('value', ''), unit)

        self._dict_fields_other = ['description', 'value', 'quantity', 'default_unit', 'limits', 'visible_if', 'copy_for'] # TODO: add adjust?  or is that a different subclass?
        if conf.devel:
            # NOTE: this check will take place when CREATING the parameter,
            # so toggling devel after won't affect whether timederiv is included
            # in string representations.
            self._dict_fields_other += ['timederiv']

        self._dict_fields = _meta_fields_all + self._dict_fields_other

    @property
    def default_unit(self):
        return self._default_unit

    def get_default_unit(self):
        return self.default_unit

    def set_default_unit(self, unit):
        """

        """
        # TODO: check to make sure isinstance(unit, astropy.u.Unit)
        # TODO: check to make sure can convert from current default unit (if exists)
        if isinstance(unit, str) or isinstance(unit, unicode):
            unit = u.Unit(str(unit))
        elif unit is None:
            unit = u.dimensionless_unscaled

        self._default_unit = unit

    @property
    def limits(self):
        return self._limits

    def get_limits(self):
        return self.limits

    def set_limits(self, limits=(None, None)):
        if not len(limits)==2:
            raise ValueError("limits must be in the format: (min, max)")

        limits = list(limits)
        for i in range(2):
            # first convert to float if integer
            if isinstance(limits[i], int):
                limits[i] = float(limits[i])

            # now convert to quantity using default unit if value was float or int
            if isinstance(limits[i], float):
                limits[i] = limits[i] * self.default_unit

        if None not in limits and limits[1] < limits[0]:
            raise ValueError("lower limits must be less than upper limit")

        self._limits = limits

    def within_limits(self, value):
        """
        check whether a value falls within the set limits

        :parameter value: float or Quantity to test.  If value is a float, it is
            assumed that it has the same units as default_units
        """

        if isinstance(value, int) or isinstance(value, float):
            value = value * self.default_unit

        return (self.limits[0] is None or value >= self.limits[0]) and (self.limits[1] is None or value <= self.limits[1])

    @property
    def timederiv(self):
        return self._timederiv

    @property
    def quantity(self):
        return self.get_quantity()

    def get_timederiv(self):
        """
        """
        return self._timederiv

    def set_timederiv(self, timederiv):
        """
        """
        self._timederiv = timederiv

    #@update_if_client is on the called get_quantity
    def get_value(self, unit=None, t=None, **kwargs):
        """
        @param unit: astropy unit
        @type unit: astropy.units.Unit
        @param time: time at which to compute the value (will only affect
            time-dependent parameters)
        @type time: float (assumes days in same convention as t0) or astropy.Quantity
            (will handle appropriate unit conversion)
        @return: value in requested unit
        @rtype: depends on cast_type
        """
        default = super(FloatParameter, self).get_value(**kwargs)
        if default is not None: return default
        quantity = self.get_quantity(unit=unit, t=t, **kwargs)
        if hasattr(quantity, 'value'):
            return quantity.value
        else:
            return quantity

    @update_if_client
    def get_quantity(self, unit=None, t=None, **kwargs):
        """
        @param unit: astropy unit
        @type unit: astropy.units.Unit
        @param time: time at which to compute the value (will only affect
            time-dependent parameters)
        @type time: float (assumes days in same convention as t0) or astropy.Quantity
            (will handle appropriate unit conversion)
        @return: value in requested unit
        @rtype: depends on cast_type
        """
        default = super(FloatParameter, self).get_value(**kwargs) # <- note this is calling get_value on the Parameter object
        if default is not None:
            value = default
            if isinstance(default, u.Quantity):
                return value
        else:
            value = self._value

        if isinstance(value, nphelpers.Arange) or isinstance(value, nphelpers.Linspace):
            value = value.to_array()

        if t is not None:
            raise NotImplementedError("timederiv is currently disabled until it can be tested thoroughly")

        if t is not None and self.is_constraint is not None:
            # TODO: is this a risk for an infinite loop?
            value = self.is_constraint.get_result(t=t)

        if t is not None and self.timederiv is not None:
            # check to see if value came from a constraint - and if so, we will
            # need to re-evaluate that constraint at t=t.


            parent_ps = self.get_parent_ps()
            deriv = parent_ps.get_value(self.timederiv, unit=self.default_unit/u.d)
            # t0 = parent_ps.get_value('t0_values', unit=u.d)
            t0 = self._bundle.get_value('t0', context='system', unit=u.d)

            # if time has been provided without units, we assume the same units as t0
            if not hasattr(time, 'value'):
                # time = time * parent_ps.get_parameter('t0_values').default_unit
                time = time * self._bundle.get_value('t0', context='system').default_unit

            # print "***", value, deriv, time, t0
            value = value + deriv*(time-t0)

        if unit is None:
            unit = self.default_unit

        # TODO: check to see if this is still necessary
        if isinstance(unit, str):
            # we need to do this to make sure we get PHOEBE's version of
            # the unit instead of astropy's
            unit = u.Unit(unit)

        # TODO: catch astropy units and convert to PHOEBE's?

        if unit is None or value is None:
            return value
        else:
            try:
                return value.to(unit)
            except u.core.UnitConversionError as err:
                raise ValueError(err)
            except:
                return value

    def _check_type(self, value):
        # we do this separately so that FloatArrayParameter can keep this set_value
        # and just subclass _check_type
        if isinstance(value, u.Quantity):
            if not (isinstance(value.value, float) or isinstance(value.value, int)):
                raise ValueError("value could not be cast to float")

        elif not (isinstance(value, float) or isinstance(value, int)):
            # TODO: probably need to change this to be flexible with all the cast_types
            raise ValueError("value could not be cast to float")

        return value

    #@send_if_client is on the called set_quantity
    def set_value(self, value, unit=None, force=False, run_checks=None, **kwargs):
        """
        """
        return self.set_quantity(value=value, unit=unit, force=force, run_checks=run_checks, **kwargs)

    @send_if_client
    def set_quantity(self, value, unit=None, force=False, run_checks=None, run_constraints=None, **kwargs):
        """

        If unit is not provided, will default to self.default_unit.
        Units can either be provided by passing a astropy.Quantity (value * astropy.units.Unit)
        as value, or by passing the astropy.units.Unit to unit.  If units are provided with both
        but do not agree, an error will be raised.

        :parameter value: new value
        :type value: depends on cast_type
        :parameter unit: unit of the provided value (will not change default_unit)
        :type unit: astropy.units.Unit
        :parameter bool run_checks: whether to see if the new value will be expected
            to cause the system to be non-computable (will not raise an error, but
            will cause a warning in the logger)
        """
        _orig_value = deepcopy(self.get_value())

        if len(self.constrained_by) and not force:
            raise ValueError("cannot change the value of a constrained parameter.  This parameter is constrained by '{}'".format(', '.join([p.uniquetwig for p in self.constrained_by])))

        if isinstance(value, tuple) and (len(value) !=2 or isinstance(value[1], float) or isinstance(value[1], int)):
            # allow passing tuples (this could be a FloatArrayParameter - if it isn't
            # then this array will fail _check_type below)
            value = np.asarray(value)
        # accept tuples (ie 1.2, 'rad') from dictionary access
        if isinstance(value, tuple) and unit is None:
            value, unit = value
        if isinstance(value, str):
            value = float(value)
        if isinstance(value, dict) and 'nphelper' in value.keys():
            # then we're loading the JSON version of an Arange or Linspace
            value = nphelpers.from_json(value)

        if isinstance(unit, str):
            # print "*** converting string to unit"
            unit = u.Unit(unit)  # should raise error if not a recognized unit
        elif unit is not None and not (isinstance(unit, u.Unit) or isinstance(unit, u.CompositeUnit)):
            raise TypeError("unit must be an phoebe.u.Unit or None, got {}".format(unit))

        value = self._check_type(value)

        # check to make sure value and unit don't clash
        if isinstance(value, u.Quantity) or ((isinstance(value, nphelpers.Arange) or isinstance(value, nphelpers.Linspace)) and value.unit is not None):
            if unit is not None:
                # check to make sure they're the same
                if value.unit != unit:
                    raise ValueError("value and unit do not agree")

        elif value is None:
            # allowed for FloatArrayParameter if self.allow_none.  This should
            # already have been checked by self._check_type
            value = value

        elif unit is not None:
            # print "*** converting value to quantity"
            value = value * unit

        elif self.default_unit is not None:
            value = value * self.default_unit

        # handle wrapping for angle measurements
        if value is not None and value.unit.physical_type == 'angle':
            # NOTE: this may fail for nphelpers.Arange or nphelpers.Linspace
            if value > (360*u.deg) or value < (0*u.deg):
                value = value % (360*u.deg)
                logger.warning("wrapping value of {} to {}".format(self.qualifier, value))

        # make sure the value is within the limits
        if not self.within_limits(value):
            raise ValueError("value of {} must be within limits of {}".format(self.qualifier, self.limits))

        # make sure we can convert back to the default_unit
        try:
            if self.default_unit is not None and value is not None:
                test = value.to(self.default_unit)
        except u.core.UnitsError:
            raise ValueError("cannot convert provided unit ({}) to default unit ({})".format(value.unit, self.default_unit))
        except:
            self._value = value
        else:
            self._value = value

        if run_constraints is None:
            run_constraints = conf.interactive_constraints
        if run_constraints:
            for constraint_id in self._in_constraints:
                #~ print "*** parameter.set_value run_constraint uniqueid=", constraint_id
                self._bundle.run_constraint(uniqueid=constraint_id)
        else:
            # then we want to delay running constraints... so we need to track
            # which ones need to be run once requested
            for constraint_id in self._in_constraints:
                if constraint_id not in self._bundle._delayed_constraints:
                    self._bundle._delayed_constraints.append(constraint_id)

        # run_checks if requested (default)
        if run_checks is None:
            run_checks = conf.interactive_checks
        if run_checks and self._bundle:
            passed, msg = self._bundle.run_checks()
            if not passed:
                # passed is either False (failed) or None (raise Warning)
                msg += "  If not addressed, this warning will continue to be raised and will throw an error at run_compute."
                logger.warning(msg)

        self._add_history(redo_func='set_value', redo_kwargs={'value': value, 'uniqueid': self.uniqueid}, undo_func='set_value', undo_kwargs={'value': _orig_value, 'uniqueid': self.uniqueid})


    #~ @property
    #~ def constraint(self):
        #~ """
        #~ returns the label of the constraint that constrains this parameter
        #~
        #~ you can then access all of the parameters of the constraint via bundle.get_constraint(label)
        #~ """
        #~ return self.constraint_expression.uniquetwig

    @property
    def is_constraint(self):
        """
        returns the expression of the constraint that constrains this parameter
        """
        if self._is_constraint is None:
            return None
        return self._bundle.get_parameter(context='constraint', uniqueid=self._is_constraint)

    @property
    def constrained_by(self):
        """
        returns a list of parameters that constrain this parameter
        """
        if self._is_constraint is None:
            return []
        params = []
        for var in self.is_constraint._vars:
            param = var.get_parameter()
            if param.uniqueid != self.uniqueid:
                params.append(param)
        return params

    #~ @property
    #~ def in_constraints(self):
        #~ """
        #~ returns a list the labels of the constraints in which this parameter constrains another
        #~
        #~ you can then access all of the parameters of a given constraint via bundle.get_constraint(constraint)
        #~ """
        #~ return [param.uniquetwig for param in self.in_constraints_expressions]

    @property
    def in_constraints(self):
        """
        returns a list of the expressions in which this parameter constrains another
        """
        expressions = []
        for uniqueid in self._in_constraints:
            expressions.append(self._bundle.get_parameter(context='constraint', uniqueid=uniqueid))
        return expressions

    @property
    def constrains(self):
        """
        returns a list of parameters that are constrained by this parameter
        """
        params = []
        for constraint in self.in_constraints:
            for var in constraint._vars:
                param = var.get_parameter()
                if param.component == constraint.component and param.qualifier == constraint.qualifier:
                    if param not in params and param.uniqueid != self.uniqueid:
                        params.append(param)
        return params

    @property
    def related_to(self):
        """
        returns a list of all parameters that are either constrained by or constrain this parameter
        """
        params = []
        constraints = self.in_constraints
        if self.is_constraint is not None:
            constraints.append(self.is_constraint)

        for constraint in constraints:
            for var in constraint._vars:
                param = var.get_parameter()
                if param not in params and param.uniqueid != self.uniqueid:
                    params.append(param)

        return params


#    def sin(self):
#        return np.sin(self.get_value(unit=u.rad))

class FloatArrayParameter(FloatParameter):
    def __init__(self, *args, **kwargs):
        """
        see :meth:`Parameter.__init__`
        """
        self._allow_none = kwargs.get('allow_none', False)
        super(FloatArrayParameter, self).__init__(*args, **kwargs)

        default_unit = kwargs.get('default_unit', None)

        self.set_default_unit(default_unit)

        unit = kwargs.get('unit', None)  # will default to default_unit in set_value
        if isinstance(unit, str) or isinstance(unit, unicode):
            unit = u.Unit(str(unit))

        value = self._check_type(kwargs.get('value', []))
        self.set_value(value, unit)

        self._dict_fields_other = ['description', 'value', 'default_unit', 'visible_if', 'copy_for', 'allow_none']
        self._dict_fields = _meta_fields_all + self._dict_fields_other

    def __repr__(self):
        """
        FloatArrayParameter needs to "truncate" the array by temporarily
        overriding np.set_printoptions
        """
        opt = np.get_printoptions()
        # <Parameter:_qualifier= takes 13+len(qualifier) characters
        np.set_printoptions(threshold=8, edgeitems=3, linewidth=opt['linewidth']-(13+len(self.qualifier)))
        repr_ = super(FloatArrayParameter, self).__repr__()
        np.set_printoptions(**opt)
        return repr_

    def __str__(self):
        """
        FloatArrayParameter needs to "truncate" the array by temporarily
        overriding np.set_printoptions
        """
        opt = np.get_printoptions()
        # Value:_ takes 7 characters
        np.set_printoptions(threshold=8, edgeitems=3, linewidth=opt['linewidth']-7)
        str_ = super(FloatArrayParameter, self).__str__()
        np.set_printoptions(**opt)
        return str_

    @property
    def allow_none(self):
        """
        """
        return self._allow_none

    def to_string_short(self):
        """
        see also :meth:`to_string`

        :return: a shorter abreviated string reprentation of the parameter
        """
        opt = np.get_printoptions()
        np.set_printoptions(threshold=8, edgeitems=3, linewidth=opt['linewidth']-len(self.uniquetwig)-2)
        str_ = super(FloatArrayParameter, self).to_string_short()
        np.set_printoptions(**opt)
        return str_

    def interp_value(self, **kwargs):
        """
        Interpolate to find the value in THIS array given a value from
        ANOTHER array in the SAME parent :class:`ParameterSet`

        This currently only supports simple 1d linear interpolation (via
        numpy.interp) and does no checks to make sure you're interpolating
        with respect to an independent parameter - so use with caution.

        >>> print this_param.get_parent_ps().qualifiers
        >>> 'other_qualifier' in this_param.get_parent_ps().qualifiers
        True
        >>> this_param.interp_value(other_qualifier=5)

        where other_qualifier must be in this_param.get_parent_ps().qualifiers
        AND must point to another FloatArrayParameter.

        Example:

        >>> b['flux@lc01@model'].interp_value(times=10.2)

        NOTE: Interpolation by phase is not currently supported - but you can use
        :meth:`phoebe.frontend.bundle.Bundle.to_time` to convert to a valid
        time first (just make sure its in the bounds of the time array).

        NOTE: this method does not currently support units.  You must provide
        the interpolating value in its default units and are returned the
        value in the default units (no support for quantities).

        :parameter **kwargs: see examples above, must provide a single
            qualifier-value pair to use for interpolation.  In most cases
            this will probably be time=value or wavelength=value.
        :raises KeyError: if more than one qualifier is passed
        :raises KeyError: if no qualifier is passed that belongs to the
            parent :class:`ParameterSet`
        :raises KeyError: if the qualifier does not point to another
            :class:`FloatArrayParameter`
        """
        # TODO: add support for units
        # TODO: add support for non-linear interpolation (probably would need to use scipy)?
        # TODO: add support for interpolating in phase_space

        if len(kwargs.keys()) > 1:
            raise KeyError("interp_value only takes a single qualifier-value pair")

        qualifier, qualifier_interp_value = kwargs.items()[0]

        if isinstance(qualifier_interp_value, str):
            # then assume its a twig and try to resolve
            # for example: time='t0_supconj'
            qualifier_interp_value = self._bundle.get_value(qualifier_interp_value, context=['system', 'component'])

        parent_ps = self.get_parent_ps()

        if qualifier not in parent_ps.qualifiers:
            # TODO: handle plural to singular (having to say
            # interp_value(times=5) is awkward)
            raise KeyError("'{}' not valid qualifier (must be one of {})".format(qualifier, parent_ps.qualifiers))

        qualifier_parameter = parent_ps.get(qualifier=qualifier)

        if not isinstance(qualifier_parameter, FloatArrayParameter):
            raise KeyError("'{}' does not point to a FloatArrayParameter".format(qualifier))

        return np.interp(qualifier_interp_value, qualifier_parameter.get_value(), self.get_value())


    def append(self, value):
        """
        """
        # check units
        if isinstance(value, u.Quantity):
            value = value.to(self.default_unit).value

        if isinstance(value, nphelpers.Arange) or isinstance(value, nphelpers.Linspace):
            value = value.to_array()

        new_value = np.append(self.get_value(), value) * self.default_unit
        self.set_value(new_value)

    def set_index_value(self, index, value, **kwargs):
        """
        """
        if isinstance(value, u.Quantity):
            value = value.to(self.default_unit).value
        elif isinstance(value, str):
            value = float(value)
        #else:
            #value = value*self.default_unit
        lst =self.get_value()#.value
        lst[index] = value
        self.set_value(lst)

    def __add__(self, other):
        if not (isinstance(other, list) or isinstance(other, np.ndarray)):
            return super(FloatArrayParameter, self).__add__(self, other)

        # then we have a list, so we want to append to the existing value
        return np.append(self.get_value(), np.asarray(other))

    def __sub__(self, other):
        if not (isinstance(other, list) or isinstance(other, np.ndarray)):
            return super(FloatArrayParameter, self).__add__(self, other)

        # then we have a list, so we want to append to the existing value
        return np.array([v for v in self.get_value() if v not in other])

    # def set_value_at_time(self, time, value, **kwargs):
    #     """
    #     """
    #     parent_ps = self.get_parent_ps()
    #     times_param = parent_ps.get_parameter(qualifier='times')
    #     index = np.where(times_param.get_value()==time)[0][0]
    #
    #     self.set_index_value(index, value, **kwargs)


    #~ def at_time(self, time):
        #~ """
        #~ looks for a parameter with qualifier time that shares all the same meta data and
        #~ """
        #~ raise NotImplementedError

    def _check_type(self, value):
        """
        """
        if self.allow_none and value is None:
            value = None

        if isinstance(value, u.Quantity):
            if isinstance(value.value, float) or isinstance(value.value, int):
                value = np.array([value])

        # if isinstance(value, str):
            # value = np.fromstring(value)

        elif isinstance(value, float) or isinstance(value, int):
            value = np.array([value])

        elif not (isinstance(value, list) or isinstance(value, tuple) or isinstance(value, np.ndarray) or isinstance(value, nphelpers.Arange) or isinstance(value, nphelpers.Linspace)):
            # TODO: probably need to change this to be flexible with all the cast_types
            raise TypeError("value '{}' ({}) could not be cast to array".format(value, type(value)))

        return value

    @property
    def start(self):
        """
        Access the 'start' value of an array if set as phoebe.arange or phoebe.linspace
        """
        if not (isinstance(self._value, nphelpers.Arange) or isinstance(self._value, nphelpers.Linspace)):
            raise ValueError("can only access start if value is phoebe.frontend.nphelpers.Arange or phoebe.frontend.nphelpers.Linspace")

        return self._value.start

    def set_start(self, start):
        """
        Change the 'start' value of an array if set as phoebe.arange or phoebe.linspace
        """
        if not (isinstance(self._value, nphelpers.Arange) or isinstance(self._value, nphelpers.Linspace)):
            raise ValueError("can only set start if value is phoebe.frontend.nphelpers.Arange or phoebe.frontend.nphelpers.Linspace")

        self._value.set_start(start)

    @property
    def stop(self):
        """
        Access the 'stop' value of an array if set as phoebe.arange or phoebe.linspace
        """
        if not (isinstance(self._value, nphelpers.Arange) or isinstance(self._value, nphelpers.Linspace)):
            raise ValueError("can only access start if value is phoebe.frontend.nphelpers.Arange or phoebe.frontend.nphelpers.Linspace")

        return self._value.stop

    def set_stop(self, stop):
        """
        Change the 'stop' value of an array if set as phoebe.arange or phoebe.linspace
        """
        if not (isinstance(self._value, nphelpers.Arange) or isinstance(self._value, nphelpers.Linspace)):
            raise ValueError("can only set stop if value is phoebe.frontend.nphelpers.Arange or phoebe.frontend.nphelpers.Linspace")

        self._value.set_stop(stop)

    @property
    def step(self):
        """
        Access the 'step' value of an array if set as phoebe.arange
        """
        if not isinstance(self._value, nphelpers.Arange):
            raise ValueError("can only access step if value is phoebe.frontend.nphelpers.Arange")

        return self._value.step

    def set_step(self, step):
        """
        Change the 'stop' value of an array if set as phoebe.arange
        """
        if not isinstance(self._value, nphelpers.Arange):
            raise ValueError("can only set step if value is phoebe.frontend.nphelpers.Arange")

        self._value.set_step(step)

    @property
    def num(self):
        """
        Access the 'num' value of an array if set as phoebe.linspace
        """
        if not isinstance(self._value, nphelpers.Linspace):
            raise ValueError("can only access start if value is phoebe.frontend.nphelpers.Linspace")

        return self._value.num

    def set_num(self, num):
        """
        Change the 'stop' value of an array if set as phoebe.linspace
        """
        if not isinstance(self._value, nphelpers.Linspace):
            raise ValueError("can only set num if value is phoebe.frontend.nphelpers.Linspace")

        self._value.set_num(num)

    def convert_to_arange(self):
        """
        Convert a value stored as phoebe.linspace to phoebe.arange
        """
        if not isinstance(self._value, nphelpers.Linspace):
            raise ValueError("can only set stop if value is phoebe.frontend.nphelpers.Linspace")

        self._value = self._value.to_arange()

    def convert_to_linspace(self):
        """
        Convert a value stored as phoebe.arange to phoebe.linspace
        """
        if not isinstance(self._value, nphelpers.Arange):
            raise ValueError("can only set stop if value is phoebe.frontend.nphelpers.Arange")

        self._value = self._value.to_linspace()


class ArrayParameter(Parameter):
    def __init__(self, *args, **kwargs):
        """
        see :meth:`Parameter.__init__`
        """
        super(ArrayParameter, self).__init__(*args, **kwargs)

        self.set_value(kwargs.get('value', []))

        self._dict_fields_other = ['description', 'value', 'visible_if', 'copy_for']
        self._dict_fields = _meta_fields_all + self._dict_fields_other

    def append(self, value):
        """
        """
        if isinstance(value, nphelpers.Arange) or isinstance(value, nphelpers.Linspace):
            value = value.to_array()

        new_value = np.append(self.get_value(), value)
        self.set_value(new_value)

    #~ def at_time(self, time):
        #~ """
        #~ looks for a parameter with qualifier time that shares all the same meta data and
        #~ """
        #~ raise NotImplementedError

    @update_if_client
    def get_value(self, **kwargs):
        """

        """
        default = super(ArrayParameter, self).get_value(**kwargs)
        if default is not None: return default

        if isinstance(self._value, nphelpers.Arange) or isinstance(self._value, nphelpers.Linspace):
            return self._value.to_array()
        else:
            return self._value

    @send_if_client
    def set_value(self, value, **kwargs):
        """

        """
        _orig_value = deepcopy(self._value)
        self._value = np.array(value)

        if self.context not in ['setting', 'history']:
            self._add_history(redo_func='set_value', redo_kwargs={'value': value, 'uniqueid': self.uniqueid}, undo_func='set_value', undo_kwargs={'value': _orig_value, 'uniqueid': self.uniqueid})

class IntArrayParameter(FloatArrayParameter):
    def __init__(self, *args, **kwargs):
        kwargs.setdefault('default_unit', u.dimensionless_unscaled)
        super(IntArrayParameter, self).__init__(*args, **kwargs)


    def __repr__(self):
        """
        IntArrayParameter needs to "truncate" the array by temporarily
        overriding np.set_printoptions
        """
        opt = np.get_printoptions()
        # <Parameter:_qualifier= takes 13+len(qualifier) characters
        np.set_printoptions(threshold=8, edgeitems=3, linewidth=opt['linewidth']-(13+len(self.qualifier)))
        repr_ = super(IntArrayParameter, self).__repr__()
        np.set_printoptions(**opt)
        return repr_

    def __str__(self):
        """
        IntArrayParameter needs to "truncate" the array by temporarily
        overriding np.set_printoptions
        """
        opt = np.get_printoptions()
        # Value:_ takes 7 characters
        np.set_printoptions(threshold=8, edgeitems=3, linewidth=opt['linewidth']-7)
        str_ = super(IntArrayParameter, self).__str__()
        np.set_printoptions(**opt)
        return str_

    @property
    def quantity(self):
        return self.get_quantity()

    @update_if_client
    def get_quantity(self, **kwargs):
        """
        IntParameters don't have units, but we may want a Quantity object returned nonetheless
        """
        return self.get_value() * u.dimensionless_unscaled

    @send_if_client
    def set_value(self, value, **kwargs):
        _orig_value = deepcopy(self._value)
        self._value = np.array(value, dtype=np.int)

        self._add_history(redo_func='set_value', redo_kwargs={'value': value, 'uniqueid': self.uniqueid}, undo_func='set_value', undo_kwargs={'value': _orig_value, 'uniqueid': self.uniqueid})



class HierarchyParameter(StringParameter):
    def __init__(self, value, **kwargs):
        """
        see :meth:`Parameter.__init__`
        """
        dump = kwargs.pop('qualifier', None)
        super(HierarchyParameter, self).__init__(qualifier='hierarchy', value=value, **kwargs)

    def __repr__(self):
        return "<HierarchyParameter: {}>".format(self.get_value())

    def __str__(self):
        #~ return self.get_value().replace('(', '\n\t').replace(')', '\n')
        #~ def _print_item(item, tab, str_):
            #~ if isinstance(item, list):
                #~ tab += 1
                #~ for child in item:
                    #~ str_ += _print_item(child, tab, str_)
            #~ else:
                #~ return str_ + '\n' + '\t'*tab + item
        #~
        #~ str_ = ''
        #~ for item in self._parse_repr():
            #~ tab = 0
            #~ str_ += _print_item(str(item), tab, '')
#~
        #~ return str_
        if not len(self.get_value()):
            return 'NO HIERARCHY'
        else:
            return json.dumps(self._parse_repr(), indent=4).replace(',','').replace('[','').replace(']','').replace('"', '').replace('\n\n','\n')

    @send_if_client
    def set_value(self, value, update_cache=True, **kwargs):

        # TODO: check to make sure valid

        _orig_value = deepcopy(self.get_value())

        try:
            value = str(value)
        except:
            raise ValueError("cannot cast to string")
        else:
            self._value = value

            self._add_history(redo_func='set_value', redo_kwargs={'value': value, 'uniqueid': self.uniqueid}, undo_func='set_value', undo_kwargs={'value': _orig_value, 'uniqueid': self.uniqueid})

        if update_cache:
            self._update_cache()

    def _clear_cache(self):
        """
        """
        self._is_binary = {}
        self._is_contact_binary = {}

    def _update_cache(self):
        """
        """
        # update cache for is_binary and is_contact_binary
        self._clear_cache()
        if self._bundle is not None:
            # for comp in self.get_components():
            for comp in self._bundle.components:
                if comp == '_default':
                    continue
                self._is_binary[comp] = self._compute_is_binary(comp)
                self._is_contact_binary[comp] = self._compute_is_contact_binary(comp)


    def _parse_repr(self):
         """
         turn something like "orbit:outer(orbit:inner(star:starA, star:starB), star:starC)"
         into ['orbit:outer', ['orbit:inner', ['star:starA', 'star:starB'], 'star:starC']]
         """

         repr_ = self.get_value()
         repr_str = '["{}"]'.format(repr_.replace(', ', '", "').replace('(', '", ["').replace(')', '"]')).replace(']"', '"]').replace('""', '"').replace(']"', ']')
         return json.loads(repr_str)

    def _recurse_find_trace(self, structure, item, trace=[]):
        """
        given a nested structure from _parse_repr and find the trace route to get to item
        """

        try:
            i = structure.index(item)
        except ValueError:
            for j,substructure in enumerate(structure):
                if isinstance(substructure, list):
                    return self._recurse_find_trace(substructure, item, trace+[j])
        else:
            return trace+[i]

    def _get_by_trace(self, structure, trace):
        """
        retrieve an item from the nested structure from _parse_repr given a trace (probably modified from _recurse_find_trace)
        """
        for i in trace:
            structure = structure[i]

        return structure

    def _get_structure_and_trace(self, component):
        """
        """
        obj = self._bundle.filter(component=component, context='component', check_visible=False)
        our_item = '{}:{}'.format(obj.kind, component)


        repr_ = self.get_value()
        structure = self._parse_repr()

        trace = self._recurse_find_trace(structure, our_item)

        return structure, trace, our_item

    def change_component(self, old_component, new_component):
        """
        """
        kind = self.get_kind_of(old_component)
        value = self.get_value()
        # TODO: this could still cause issues if the names of components are
        # contained in other components (ie starA, starAB)
        value = value.replace("{}:{}".format(kind, old_component), "{}:{}".format(kind, new_component))
        # delay updating cache until after the bundle
        # has had a chance to also change its component tags
        self.set_value(value, update_cache=False)

    def get_components(self):
        """
        """
        l = re.findall(r"[\w']+", self.get_value())
        return l[1::2]

    def get_top(self):
        """
        """
        return str(self._parse_repr()[0].split(':')[1])

    def get_stars(self):
        """
        get 'component' of all stars in order primary -> secondary
        """
        l = re.findall(r"[\w']+", self.get_value())
        # now search for indices of star and take the next entry from this flat list
        return [l[i+1] for i,s in enumerate(l) if s=='star']


    def get_orbits(self):
        """
        get 'component' of all orbits in order primary -> secondary
        """
        #~ l = re.findall(r"[\w']+", self.get_value())
        # now search for indices of orbit and take the next entry from this flat list
        #~ return [l[i+1] for i,s in enumerate(l) if s=='orbit']
        orbits = []
        for star in self.get_stars():
            parent = self.get_parent_of(star)
            if parent not in orbits and parent!='component':
                orbits.append(parent)
        return orbits

    def get_parent_of(self, component):
        """
        """
        # example:
        # - self.get_value(): "orbit:outer(orbit:inner(star:starA, star:starB), star:starC)"
        # - component: "starA"
        # - needs to return "inner"

        if component is None:
            return self.get_top()


        structure, trace, item = self._get_structure_and_trace(component)
        # trace points us to our_item at self._get_by_trace(structure, trace)
        # so to get the parent, if our trace is [1,1,0] we want to use [1, 0] which is trace[:-2]+[trace[-2]-1]


        #~ print "***", trace
        if len(trace)<=1:
            return None

        return str(self._get_by_trace(structure, trace[:-2]+[trace[-2]-1]).split(':')[-1])

    def get_sibling_of(self, component, kind=None):
        """
        """
        siblings = self.get_siblings_of(component, kind=kind)
        if not len(siblings):
            return None
        else:
            return siblings[0]


    def get_siblings_of(self, component, kind=None):
        """
        """

        structure, trace, item = self._get_structure_and_trace(component)
        #item_kind, item_label = item.split(':')

        parent_label = self.get_parent_of(component)
        siblings = self.get_children_of(parent_label, kind=kind)

        #self_ind = siblings.index(component)
        if component in siblings:
            siblings.remove(component)

        if not len(siblings):
            return []
        else:
            return siblings


    def get_stars_of_sibling_of(self, component):
        """
        same as get_sibling_of except if the sibling is an orbit, this will recursively
        follow the tree to return a list of all stars under that orbit
        """

        sibling = self.get_sibling_of(component)

        if sibling in self.get_stars():
            return sibling

        stars = [child for child in self.get_stars_of_children_of(sibling)]

        # TODO: do we need to make sure there aren't duplicates?
        # return list(set(stars))

        return stars


    def get_children_of(self, component, kind=None):
        """
        get to component labels of the children of a given component
        """

        structure, trace, item = self._get_structure_and_trace(component)
        item_kind, item_label = item.split(':')

        if isinstance(kind, str):
            kind = [kind]

        if item_kind not in ['orbit']:
            # return None
            return []
        else:
            items = self._get_by_trace(structure, trace[:-1]+[trace[-1]+1])
            # we want to ignore suborbits
            #return [str(ch.split(':')[-1]) for ch in items if isinstance(ch, unicode)]
            return [str(ch.split(':')[-1]) for ch in items if isinstance(ch, unicode) and (kind is None or ch.split(':')[0] in kind)]

    def get_stars_of_children_of(self, component):
        """
        same as get_children_of except if any of the children are orbits, this will recursively
        follow the tree to return a list of all children (grandchildren, etc) stars under that orbit
        """

        stars = self.get_stars()
        orbits = self.get_orbits()
        stars_children = []

        for child in self.get_children_of(component):
            if child in stars:
                stars_children.append(child)
            elif child in orbits:
                stars_children += self.get_stars_of_children_of(child)
            else:
                # maybe an envelope or eventually spot, ring, etc
                pass

        return stars_children



    def get_child_of(self, component, ind, kind=None):
        """
        get a child (by index) of a given component
        """
        children = self.get_children_of(component, kind=kind)
        if children is None:
            return None
        else:
            return children[ind]



    def get_primary_or_secondary(self, component, return_ind=False):
        """
        return whether a given component is the 'primary' or 'secondary'
        component in its parent orbit
        """
        parent = self.get_parent_of(component)
        if parent is None:
            # then this is a single component, not in a binary
            return 'primary'

        children_of_parent = self.get_children_of(parent)

        ind = children_of_parent.index(component)

        if ind > 1:
            return None

        if return_ind:
            return ind + 1

        return ['primary', 'secondary'][ind]

    def get_meshables(self):
        """
        return a list of components that are meshable (generally stars, but handles
            the envelope for an contact_binary)
        """

        l = re.findall(r"[\w']+", self.get_value())
        # now search for indices of star and take the next entry from this flat list
        meshables = [l[i+1] for i,s in enumerate(l) if s in ['star', 'envelope']]

        # now we want to remove any star which has a sibling envelope
        has_sibling_envelope = []
        for item in meshables:
            if self.get_sibling_of(item, kind='envelope'):
                has_sibling_envelope.append(item)

        return [m for m in meshables if m not in has_sibling_envelope]

    def get_kind_of(self, component):
        """
        """
        structure, trace, item = self._get_structure_and_trace(component)
        item_kind, item_label = item.split(':')

        return item_kind


    def _compute_is_contact_binary(self, component):
        """
        """
        if 'envelope' not in self.get_value():
            return False

        if component not in self.get_components():
            # TODO: this can probably at least check to see if is itself
            # an envelope?
            return False

        return self.get_kind_of(component)=='envelope' or (self.get_sibling_of(component, kind='envelope') is not None)

    def is_contact_binary(self, component):
        """
        especially useful for constraints

        tells whether any component (star, envelope) is part of a contact_binary
        by checking its siblings for an envelope
        """
        if component not in self._is_contact_binary.keys():
            self._update_cache()

        return self._is_contact_binary.get(component)

    def _compute_is_binary(self, component):
        """
        """
        if component not in self.get_components():
            # TODO: is this the best fallback?
            return True

        if len(self.get_stars())==1:
            return False

        return self.get_kind_of(self.get_parent_of(component))=='orbit'

    def is_binary(self, component):
        """
        especially useful for constraints

        tells whether any component (star, envelope) is part of a binary
        by checking its parent
        """
        if component not in self._is_binary.keys():
            self._update_cache()

        return self._is_binary.get(component)






class ConstraintParameter(Parameter):
    """
    One side of a constraint (not an equality)

    qualifier: constrained parameter
    value: expression
    """
    def __init__(self, bundle, value, **kwargs):
        """
        see :meth:`Parameter.__init__`
        """
        super(ConstraintParameter, self).__init__(qualifier=kwargs.pop('qualifier', None), value=value, description=kwargs.pop('description', 'constraint'), **kwargs)

        # usually its the bundle's job to attach param._bundle after the
        # creation of a parameter.  But in this case, having access to the
        # bundle is necessary in order to intialize and set the value
        self._bundle = bundle
        if isinstance(value, ConstraintParameter):
            default_unit = kwargs.get('default_unit', value.result.unit)
            value = value.get_value()

        else:
            default_unit = kwargs.get('default_unit', u.dimensionless_unscaled)

        self._vars = []
        self._var_params = None
        self._constraint_func = kwargs.get('constraint_func', None)
        self._constraint_kwargs = kwargs.get('constraint_kwargs', {})
        self.set_value(value)
        self.set_default_unit(default_unit)
        self._dict_fields_other = ['description', 'value', 'default_unit', 'constraint_func', 'constraint_kwargs']
        self._dict_fields = _meta_fields_all + self._dict_fields_other

    @property
    def is_visible(self):
        return self.constrained_parameter.is_visible

    @property
    def constraint_func(self):
        """
        """
        return self._constraint_func

    @property
    def constraint_kwargs(self):
        """
        """
        return self._constraint_kwargs

    @property
    def vars(self):
        """
        return all the variables in a PS
        """
        # cache _var_params
        if self._var_params is None:
            self._var_params = ParameterSet([var.get_parameter() for var in self._vars])
        return self._var_params

    def _get_var(self, param=None, **kwargs):
        if not isinstance(param, Parameter):
            if isinstance(param, str) and 'twig' not in kwargs.keys():
                kwargs['twig'] = param

            param = self.get_parameter(**kwargs)

        varids = [var.unique_label for var in self._vars]
        if param.uniqueid not in varids:
            raise KeyError("{} was not found in expression".format(param.uniquetwig))
        return self._vars[varids.index(param.uniqueid)]



    def _parse_expr(self, expr):

        # the expression currently has twigs between curly braces,
        # we need to extract these and turn each into a ConstraintVar
        # so that we actually store the uniqueid of the parameter,
        # but always display the /current/ uniquetwig in the expression

        vars_ = []
        lbls = re.findall(r'\{.[^{}]*\}', expr)

        for lbl in lbls:
            twig = lbl.replace('{', '').replace('}', '')
            #~ print "ConstraintParameter._parse_expr lbl: {}, twig: {}".format(lbl, twig)
            var = ConstraintVar(self._bundle, twig)

            # TODO: if var.is_param, we need to make it read-only and required by this constraint, etc

            vars_.append(var)
            expr = expr.replace(lbl, var.safe_label)

        if self.qualifier:
            #~ print "***", self._bundle.__repr__(), self.qualifier, self.component
            ps = self._bundle.filter(qualifier=self.qualifier, component=self.component, dataset=self.dataset, feature=self.feature, kind=self.kind, model=self.model, check_visible=False) - self._bundle.filter(context='constraint', check_visible=False)
            if len(ps) == 1:
                constrained_parameter = ps.get_parameter(check_visible=False, check_default=False)
            else:
                raise KeyError("could not find single match for {}".format({'qualifier': self.qualifier, 'component': self.component, 'dataset': self.dataset, 'feature': self.feature, 'model': self.model}))


            var = ConstraintVar(self._bundle, constrained_parameter.twig)

            vars_.append(var)

        return expr, vars_

    @property
    def constrained_parameter(self):
        """
        """
        # try:
        if True:
            return self.get_constrained_parameter()
        # except: # TODO exception type
            # return None

    def get_constrained_parameter(self):
        """
        """
        return self.get_parameter(qualifier=self.qualifier, component=self.component, dataset=self.dataset, check_visible=False)

    def get_parameter(self, twig=None, **kwargs):
        """
        get a parameter from those that are variables
        """
        kwargs['twig'] = twig
        kwargs['check_default'] = False
        kwargs['check_visible'] = False
        ps = self.vars.filter(**kwargs)
        if len(ps)==1:
            return ps.get(check_visible=False, check_default=False)
        elif len(ps) > 1:
            # TODO: is this safe?  Some constraints may have a parameter listed
            # twice, so we can do this then, but maybe should check to make sure
            # all items have the same uniqueid?  Maybe check len(ps.uniqueids)?
            return ps.to_list()[0]
        else:
            raise KeyError("no result found")

    @property
    def default_unit(self):
        return self._default_unit

    def get_default_unit(self):
        return self.default_unit

    def set_default_unit(self, unit):
        """

        """
        # TODO: check to make sure isinstance(unit, astropy.units.Unit)
        # TODO: check to make sure can convert from current default unit (if exists)
        if isinstance(unit, str) or isinstance(unit, unicode):
            unit = u.Unit(str(unit))

        self._default_unit = unit

    #@send_if_client   # TODO: this breaks
    def set_value(self, value, **kwargs):
        """

        kwargs are passed on to filter
        """
        _orig_value = deepcopy(self.get_value())

        if self._bundle is None:
            raise ValueError("ConstraintParameters must be attached from the bundle, and cannot be standalone")
        value = str(value) # <-- in case unicode
        # if the user wants to see the expression, we'll replace all
        # var.safe_label with var.curly_label
        self._value, self._vars = self._parse_expr(value)
        # reset the cached version of the PS - will be recomputed on next request
        self._var_params = None
        #~ print "***", self.uniquetwig, self.uniqueid
        self._add_history(redo_func='set_value', redo_kwargs={'value': value, 'uniqueid': self.uniqueid}, undo_func='set_value', undo_kwargs={'value': _orig_value, 'uniqueid': self.uniqueid})

    def _update_bookkeeping(self):
        # do bookkeeping on parameters
        self._remove_bookkeeping()
        for var in self._vars:
            param = var.get_parameter()
            if param.qualifier == self.qualifier and param.component == self.component:
                # then this is the currently constrained parameter
                param._is_constraint = self.uniqueid
                if param.uniqueid in param._in_constraints:
                    param._in_constraints.remove(self.uniqueid)
            else:
                # then this is a constraining parameter
                if self.uniqueid not in param._in_constraints:
                    param._in_constraints.append(self.uniqueid)

    def _remove_bookkeeping(self):
        for var in self._vars:
            param = var.get_parameter()
            if param._is_constraint == self.uniqueid:
                param._is_constraint = None
            if self.uniqueid in param._in_constraints:
                param._in_constraints.remove(self.uniqueid)

    @property
    def expr(self):
        return self.get_value()

    #@update_if_client  # TODO: this breaks
    def get_value(self):
        """
        """
        # for access to the sympy-safe expr, just use self._expr
        expr = self._value
        for var in self._vars:
            # update to current unique twig
            var.update_user_label()  # update curly label
            #~ print "***", expr, var.safe_label, var.curly_label
            expr = expr.replace(str(var.safe_label), str(var.curly_label))

        return expr

    def __repr__(self):
        if self.qualifier is not None:
            lhs = '{'+self.get_constrained_parameter().uniquetwig+'}'
            return "<ConstraintParameter: {} = {} => {}>".format(lhs, self.expr, self.result)
        else:
            return "<ConstraintParameter: {} => {}>".format(self.expr, self.result)

    def __str__(self):
        return "Constrains (qualifier): {}\nExpression in SI (value): {}\nCurrent Result (result): {}".format(self.qualifier, self.expr, self.result)

    def __math__(self, other, symbol, mathfunc):
        #~ print "*** ConstraintParameter.__math__ other.type", type(other)
        if isinstance(other, ConstraintParameter):
            #~ print "*** ConstraintParameter.__math__", symbol, self.result, other.result
            return ConstraintParameter(self._bundle, "(%s) %s (%s)" % (self.expr, symbol, other.expr), default_unit=(getattr(self.result, mathfunc)(other.result).unit))
        elif isinstance(other, Parameter):
            return ConstraintParameter(self._bundle, "(%s) %s {%s}" % (self.expr, symbol, other.uniquetwig), default_unit=(getattr(self.result, mathfunc)(other.quantity).unit))
        elif isinstance(other, u.Quantity):
            #print "***", other, type(other), isinstance(other, ConstraintParameter)
            return ConstraintParameter(self._bundle, "(%s) %s %0.30f" % (self.expr, symbol, other.si.value), default_unit=(getattr(self.result, mathfunc)(other).unit))
        elif isinstance(other, float) or isinstance(other, int):
            if symbol in ['+', '-']:
                # assume same units as self (NOTE: NOT NECESSARILY SI) if addition or subtraction
                other = float(other)*self.default_unit
            else:
                # assume dimensionless
                other = float(other)*u.dimensionless_unscaled
            return ConstraintParameter(self._bundle, "(%s) %s %f" % (self.expr, symbol, other.si.value), default_unit=(getattr(self.result, mathfunc)(other).unit))
        elif (isinstance(other, u.Unit) or isinstance(other, u.CompositeUnit) or isinstance(other, u.IrreducibleUnit)) and mathfunc=='__mul__':
            # here we'll fake the unit to become a quantity so that we still return a ConstraintParameter
            return self*(1*other)
        else:
            raise NotImplementedError("math using {} with type {} not supported".format(mathfunc, type(other)))

    def __rmath__(self, other, symbol, mathfunc):
        #~ print "*** ConstraintParameter.__rmath__ other.type", type(other)
        if isinstance(other, ConstraintParameter):
            #~ print "*** ConstraintParameter.__math__", symbol, self.result, other.result
            return ConstraintParameter(self._bundle, "(%s) %s (%s)" % (other.expr, symbol, self.expr), default_unit=(getattr(self.result, mathfunc)(other.result).unit))
        elif isinstance(other, Parameter):
            return ConstraintParameter(self._bundle, "{%s} %s (%s)" % (other.uniquetwig, symbol, self.expr), default_unit=(getattr(self.result, mathfunc)(other.quantity).unit))
        elif isinstance(other, u.Quantity):
            #~ print "*** rmath", other, type(other)
            return ConstraintParameter(self._bundle, "%0.30f %s (%s)" % (other.si.value, symbol, self.expr), default_unit=(getattr(self.result, mathfunc)(other).unit))
        elif isinstance(other, float) or isinstance(other, int):
            if symbol in ['+', '-']:
                # assume same units as self if addition or subtraction
                other = float(other)*self.default_unit
            else:
                # assume dimensionless
                other = float(other)*u.dimensionless_unscaled
            return ConstraintParameter(self._bundle, "%f %s (%s)" % (other.si.value, symbol, self.expr), default_unit=(getattr(self.result, mathfunc)(other).unit))
        elif (isinstance(other, u.Unit) or isinstance(other, u.CompositeUnit) or isinstance(other, u.IrreducibleUnit)) and mathfunc=='__mul__':
            # here we'll fake the unit to become a quantity so that we still return a ConstraintParameter
            return self*(1*other)
        else:
            raise NotImplementedError("math using {} with type {} not supported".format(mathfunc, type(other)))

    def __add__(self, other):
        return self.__math__(other, '+', '__add__')

    def __radd__(self, other):
        return self.__rmath__(other, '+', '__radd__')

    def __sub__(self, other):
        return self.__math__(other, '-', '__sub__')

    def __rsub__(self, other):
        return self.__math__(other, '-', '__rsub__')

    def __mul__(self, other):
        return self.__math__(other, '*', '__mul__')

    def __rmul__(self, other):
        return self.__rmath__(other, '*', '__rmul__')

    def __div__(self, other):
        return self.__math__(other, '/', '__div__')

    def __rdiv__(self, other):
        return self.__rmath__(other, '/', '__rdiv__')

    def __pow__(self, other):
        return self.__math__(other, '**', '__pow__')

    @property
    def result(self):
        """
        get the current value (as a quantity) of this expression
        """
        return self.get_result()

    def get_result(self, t=None):
        """
        """
        # TODO: optimize this:
        # almost half the time is being spent on self.get_value() of which most is spent on var.update_user_label
        # second culprit is converting everything to si
        # third culprit is the dictionary comprehensions

        def eq_needs_builtin(eq):
            for func in _constraint_builtin_funcs:
                if "{}(".format(func) in eq:
                    #print "*** eq_needs_builtin", func
                    return True
            return False

        def get_values(vars, safe_label=True):
            # use np.float64 so that dividing by zero will results in a
            # np.inf
            return {var.safe_label if safe_label else var.user_label: np.float64(var.get_quantity(t=t).si.value) if var.get_parameter()!=self.constrained_parameter else np.float64(var.get_quantity().si.value) for var in vars}

        eq = self.get_value()

        if _use_sympy and not eq_needs_builtin(eq):
            values = get_values(self._vars, safe_label=True)
            values['I'] = 1 # CHEATING MAGIC
            # just to be safe, let's reinitialize the sympy vars
            for v in self._vars:
                #~ print "creating sympy var: ", v.safe_label
                sympy.var(str(v.safe_label), positive=True)

            # print "***", self._value, values
            eq = sympy.N(self._value, 30)
            # print "***", self._value, values, eq.subs(values), eq.subs(values).evalf(15)
            value = float(eq.subs(values).evalf(15))
        else:
            # order here matters - self.get_value() will update the user_labels
            # to be the current unique twigs
            #print "***", eq, values


            if eq_needs_builtin(eq):
                # the else (which works for np arrays) does not work for the built-in funcs
                # this means that we can't currently support the built-in funcs WITH arrays

                values = get_values(self._vars, safe_label=False)

                from phoebe.constraints.builtin import ecosw2per0, esinw2per0,\
                        t0_perpass_to_supconj, t0_supconj_to_perpass,\
                        t0_ref_to_supconj, t0_supconj_to_ref,\
                        rochepotential2rpole, rocherpole2potential,\
                        rotstarpotential2rpole, rotstarrpole2potential,\
                        rochecriticalL12potential, rochecriticalL12rpole

                value = float(eval(eq.format(**values)))

            else:
                # the following works for np arrays
                values = get_values(self._vars, safe_label=True)

                # if any of the arrays are empty (except the one we're filling)
                # then we want to return an empty array as well (the math would fail)
                arrays_filled = True
                for var in self._vars:
                    var_value = var.get_value()
                    #print "***", self.twig, self.constrained_parameter.twig, var.user_label, var_value, isinstance(var_value, np.ndarray), var.unique_label != self.constrained_parameter.uniqueid
                    # if self.qualifier is None then this isn't attached to solve anything yet, so we don't need to worry about checking to see if the var is the constrained parameter
                    if isinstance(var_value, np.ndarray) and len(var_value)==0 and (var.unique_label != self.constrained_parameter.uniqueid or self.qualifier is None):
                        #print "*** found empty array", self.constrainted_parameter.twig, var.safe_label, var_value
                        arrays_filled = False
                        #break  # out of the for loop

                if arrays_filled:
                    #print "*** else else", self._value, values
                    #print "***", _use_sympy, self._value, value
                    value = eval(self._value, values)
                else:
                    #print "*** EMPTY ARRAY FROM CONSTRAINT"
                    value = np.array([])

        #~ return value

        # let's assume the math was correct to give SI and we want units stored in self.default_units

        if self.default_unit is not None:
            convert_scale = self.default_unit.to_system(u.si)[0].scale
            #value = float(value/convert_scale) * self.default_unit
            value = value/convert_scale * self.default_unit


        return value

    def flip_for(self, twig=None, expression=None, **kwargs):
        """
        flip the constraint to solve for for any of the parameters in the expression

        expression (optional if sympy available, required if not)
        """

        _orig_expression = self.get_value()

        # try to get the parameter from the bundle
        kwargs['twig'] = twig
        newly_constrained_var = self._get_var(**kwargs)
        newly_constrained_param = self.get_parameter(**kwargs)

        check_kwargs = {k:v for k,v in newly_constrained_param.meta.items() if k not in ['context', 'twig', 'uniquetwig']}
        check_kwargs['context'] = 'constraint'
        if len(self._bundle.filter(**check_kwargs)):
            raise ValueError("'{}' is already constrained".format(newly_constrained_param.twig))

        currently_constrained_var = self._get_var(qualifier=self.qualifier, component=self.component)
        currently_constrained_param = currently_constrained_var.get_parameter() # or self.constrained_parameter

        import constraint
        if self.constraint_func is not None and hasattr(constraint, self.constraint_func):
            # then let's see if the method is capable of resolving for use
            # try:
            if True:
                # TODO: this is not nearly general enough, each method takes different arguments
                # and getting solve_for as newly_constrained_param.qualifier

                lhs, rhs, constraint_kwargs = getattr(constraint, self.constraint_func)(self._bundle, solve_for=newly_constrained_param, **self.constraint_kwargs)
            # except NotImplementedError:
            #     pass
            # else:
                # TODO: this needs to be smarter and match to self._get_var().user_label instead of the current uniquetwig

                expression = rhs._value # safe expression
                #~ print "*** flip by recalling method success!", expression

        # print "***", lhs._value, rhs._value

        if expression is not None:
            expression = expression

        elif _use_sympy:


            eq_safe = "({}) - {}".format(self._value, currently_constrained_var.safe_label)

            #~ print "*** solving {} for {}".format(eq_safe, newly_constrained_var.safe_label)

            expression = sympy.solve(eq_safe, newly_constrained_var.safe_label)[0]

            #~ print "*** solution: {}".format(expression)

        else:
            # TODO: ability for built-in constraints to flip themselves
            # we could access self.kind and re-call that with a new solve_for option?
            raise ValueError("must either have sympy installed or provide a new expression")

        self._qualifier = newly_constrained_param.qualifier
        self._component = newly_constrained_param.component
        self._kind = newly_constrained_param.kind

        self._value = str(expression)
        self.set_default_unit(newly_constrained_param.default_unit)

        self._update_bookkeeping()

        self._add_history(redo_func='flip_constraint', redo_kwargs={'expression': expression, 'uniqueid': newly_constrained_param.uniqueid}, undo_func='flip_constraint', undo_kwargs={'expression': _orig_expression, 'uniqueid': currently_constrained_param.uniqueid})


class HistoryParameter(Parameter):
    def __init__(self, bundle, redo_func, redo_kwargs, undo_func, undo_kwargs, **kwargs):
        """
        see :meth:`Parameter.__init__`
        """
        dump = kwargs.pop('qualifier', None)
        kwargs['context'] = 'history'
        super(HistoryParameter, self).__init__(qualifier='history', **kwargs)

        # usually its the bundle's job to attach param._bundle after the
        # creation of a parameter.  But in this case, having access to the
        # bundle is necessary in order to check if function names are valid
        # methods of the bundle
        self._bundle = bundle

        # if a function itself is passed instead of the string name, convert
        if hasattr(redo_func, '__call__'):
            redo_func = redo_func.func_name
        if hasattr(undo_func, '__call__'):
            undo_func = undo_func.func_name

        # check to make sure the funcs are valid methods of the bundle
        if not hasattr(self._bundle, redo_func):
            raise ValueError("bundle does not have '{}' method".format(redo_func))
        if not hasattr(self._bundle, undo_func):
            raise ValueError("bundle does not have '{}' method".format(undo_func))

        self._redo_func = redo_func
        self._redo_kwargs = redo_kwargs
        self._undo_func = undo_func
        self._undo_kwargs = undo_kwargs

        self._affected_params = []


        # TODO: how can we hold other parameters affect (ie. if the user calls set_value('incl', 80) and there is a constraint on asini that changes a... how do we log that here)

        self._dict_fields_other = ['redo_func', 'redo_kwargs', 'undo_func', 'undo_kwargs']
        self._dict_fields = _meta_fields_all + self._dict_fields_other

    def __repr__(self):
        """
        """
        return "<HistoryParameter: {} | keys: {}>".format(self.history, ', '.join(self._dict_fields_other))

    def __str__(self):
        """
        """
        # TODO: fill in str representation
        return "{}\nredo: {}\nundo: {}".format(self.history, self.redo_str, self.undo_str)

    def to_string_short(self):
        """
        """
        # this is what will be printed when in a PS (ie bundle.get_history())
        return "redo: {}, undo: {}".format(self.redo_str, self.undo_str)

    @property
    def undo_str(self):
        """
        """
        undo_kwargs = self.undo_kwargs
        if undo_kwargs is not None:
            return "{}({})".format(self.undo_func, ", ".join("{}={}".format(k,v) for k,v in undo_kwargs.items()))
        else:
            return "no longer undoable"

    @property
    def redo_str(self):
        """
        """
        redo_kwargs = self.redo_kwargs
        if redo_kwargs is not None:
            return "{}({})".format(self.redo_func, ", ".join("{}={}".format(k,v) for k,v in redo_kwargs.items()))
        else:
            return "no longer redoable"

    @property
    def redo_func(self):
        """
        """
        return self._redo_func

    @property
    def redo_kwargs(self):
        """
        """
        _redo_kwargs = deepcopy(self._redo_kwargs)
        if 'uniqueid' in _redo_kwargs.keys():
            uniqueid = _redo_kwargs.pop('uniqueid')
            try:
                _redo_kwargs['twig'] = self._bundle.get_parameter(uniqueid=uniqueid).uniquetwig
            except ValueError:
                # then the uniqueid is no longer available and we can no longer undo this item
                return None
        return _redo_kwargs

    @property
    def undo_func(self):
        """
        """
        return self._undo_func

    @property
    def undo_kwargs(self):
        """
        """
        _undo_kwargs = deepcopy(self._undo_kwargs)
        if 'uniqueid' in _undo_kwargs.keys():
            uniqueid = _undo_kwargs.pop('uniqueid')
            try:
                _undo_kwargs['twig'] = self._bundle.get_parameter(uniqueid=uniqueid).uniquetwig
            except ValueError:
                # then the uniqeuid is no longer available and we can no longer undo this item
                return None
        return _undo_kwargs

    @property
    def affected_params(self):
        """
        """
        return self.get_affected_params

    def get_affected_params(self, return_twigs=False):
        """
        """
        raise NotImplementedError
        if return_twigs:
            return [self._bundle.get_parameter(uniqueid=uniqueid).uniquetwig]
        else:
            return [self._bundle.get_parameter(uniqueid=uniqueid)]

    def redo(self):
        """
        """
        if self.redo_kwargs is None:
            # TODO: logger message explaining no longer redoable
            return
        # TODO: logger message
        return getattr(self._bundle, self._redo_func)(**self._redo_kwargs)

    def undo(self):
        """
        """
        if self.undo_kwargs is None:
            # TODO: logger message explaining no longer undoable
            return
        # TODO: logger message
        return getattr(self._bundle, self._undo_func)(**self._undo_kwargs)


class JobParameter(Parameter):
    """
    Parameter that tracks a submitted job (detached run_compute or run_fitting)
    """
    def __init__(self, b, location, status_method, retrieve_method, server_status=None, **kwargs):
        """
        see :meth:`Parameter.__init__`
        """
        _qualifier = kwargs.pop('qualifier', None)
        super(JobParameter, self).__init__(qualifier='detached_job', **kwargs)

        self._bundle = b
        self._server_status = server_status
        self._location = location
        self._status_method = status_method
        self._retrieve_method = retrieve_method
        self._value = 'unknown'
        #self._randstr = randstr

        # TODO: may need to be more clever once remote servers are supported
        self._script_fname = os.path.join(location, '_{}.py'.format(self.uniqueid))
        self._results_fname = os.path.join(location, '_{}.out'.format(self.uniqueid))

        # TODO: add a description?

        self._dict_fields_other = ['description', 'value', 'server_status', 'location', 'status_method', 'retrieve_method', 'uniqueid']
        self._dict_fields = _meta_fields_all + self._dict_fields_other

    def __str__(self):
        """
        """
        # TODO: implement a nice(r) string representation
        return "qualifier: {}\nstatus: {}".format(self.qualifier, self.status)

    #@update_if_client # get_status will make API call if JobParam points to a server
    def get_value(self):
        """
        JobParameter doesn't really have a value, but for the sake of Parameter
        representations, we'll provide the current status.

        Also see:
            * :meth:`location`
            * :meth:`status_method`
            * :meth:`retrieve_method`
            * :meth:`status`
            * :meth:`attach`
        """
        return self.status

    def set_value(self, *args, **kwargs):
        """
        JobParameter is read-only

        :raises NotImplementedError: because this never will be
        """

        raise NotImplementedError("JobParameter is a read-only parameter.  Call status or attach()")

    @property
    def server_status(self):
        """
        """
        return self._server_status

    @property
    def location(self):
        """
        """
        return self._location

    @property
    def status_method(self):
        """
        """
        return self._status_method

    @property
    def retrieve_method(self):
        """
        """
        return self._retrieve_method

    @property
    def status(self):
        """
        :raises NotImplementedError: if status isn't implemented for the given :meth:`status_method
        """
        return self.get_status()

    def get_status(self):
        """
        [NOT IMPLEMENTED]
        """
        if not _can_requests:
            raise ImportError("requests module required for external jobs")

        if self._value == 'loaded':
            status = 'loaded'

        elif not _is_server and self._bundle is not None and self._server_status is not None:
            if self._value in ['complete']:
                # then we have no need to bother checking again
                status = self._value
            else:
                url = self._server_status
                logger.info("checking job status on server from {}".format(url))
                # "{}/{}/parameters/{}".format(server, bundleid, self.uniqueid)
                r = requests.get(url, timeout=5)
                try:
                    rjson = r.json()
                except ValueError:
                    # TODO: better exception here - perhaps look for the status code from the response?
                    status = self._value
                else:
                    status = rjson['data']['attributes']['value']

        else:

            if self.status_method == 'exists':
                output_exists = os.path.isfile("_{}.out".format(self.uniqueid))
                if output_exists:
                    status = 'complete'
                else:
                    status = 'unknown'
            else:
                raise NotImplementedError

        # here we'll set the value to be the latest CHECKED status for the sake
        # of exporting to JSON and updating the status for clients.  get_value
        # will still call status so that it will return the CURRENT value.
        self._value = status
        return status

    def _retrieve_results(self):
        """
        [NOT IMPLEMENTED]
        """
        # now the file with the model should be retrievable from self._result_fname
        result_ps = ParameterSet.open(self._results_fname)
        return result_ps

    def attach(self, sleep=5, cleanup=True):
        """

        :parameter int sleep: number of seconds to sleep between status checks
        :parameter bool cleanup: whether to delete this parameter and any temporary
            files once the results are loaded (default: True)
        :raises ValueError: if not attached to a bundle
        :raises NotImplementedError: because it isn't
        """
        if not _can_requests:
            raise ImportError("requests module required for external jobs")


        if not self._bundle:
            raise ValueError("can only attach a job if attached to a bundle")

        #if self._value == 'loaded':
        #    raise ValueError("results have already been loaded")


        while self.get_status() not in ['complete', 'loaded']:
            # TODO: any way we can not make 2 calls to self.status here?
            logger.info("current status: {}".format(self.get_status()))
            time.sleep(sleep)

        if self._server_status is not None and not _is_server:
            # then we are no longer attached as a client to this bundle on
            # the server, so we need to just pull the results manually
            url = self._server_status
            logger.info("pulling job results from server from {}".format(url))
            # "{}/{}/parameters/{}".format(server, bundleid, self.uniqueid)
            r = requests.get(url, timeout=5)
            rjson = r.json()

            # status should already be complete because of while loop above,
            # but could always check the following:
            # rjson['value']['attributes']['value'] == 'complete'

            # TODO: server needs to sideload results once complete
            newparams = rjson['included']
            self._bundle._attach_param_from_server(newparams)


        else:

            result_ps = self._retrieve_results()

            # now we need to attach result_ps to self._bundle
            # TODO: is creating metawargs here necessary?  Shouldn't the params already be tagged?
            metawargs = {'compute': result_ps.compute, 'model': result_ps.model, 'context': 'model'}
            self._bundle._attach_params(result_ps, **metawargs)

            if cleanup:
                os.remove(self._script_fname)
                os.remove(self._results_fname)

        self._value = 'loaded'

        # TODO: add history?

        return self._bundle.get_model(self.model)<|MERGE_RESOLUTION|>--- conflicted
+++ resolved
@@ -3266,11 +3266,7 @@
         """
         # need to force formatting because of the different way numpy.float64 is
         # handled before numpy 1.14.  See https://github.com/phoebe-project/phoebe2/issues/247
-<<<<<<< HEAD
-        return '{:09f}'.format(self._time) if self._time is not None else None
-=======
         return '{:09f}'.format(float(self._time)) if self._time is not None else None
->>>>>>> 03d123d1
 
     @property
     def history(self):
