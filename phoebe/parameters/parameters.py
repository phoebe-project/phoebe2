--- conflicted
+++ resolved
@@ -4395,17 +4395,11 @@
             value = value * self.default_unit
 
         # handle wrapping for angle measurements
-<<<<<<< HEAD
         # TODO: make this work for FloatArrayParameters
-        if value.unit.physical_type == 'angle' and self.__class__.__name__ == 'FloatParameter':
+        if value is not None and value.unit.physical_type == 'angle' and self.__class__.__name__ == 'FloatParameter':
             # NOTE: this may fail for nphelpers.Arange or nphelpers.Linspace
 
-            if not np.isnan(value) and value > (360*u.deg) or value < (0*u.deg):
-=======
-        if value is not None and value.unit.physical_type == 'angle':
-            # NOTE: this may fail for nphelpers.Arange or nphelpers.Linspace
-            if value > (360*u.deg) or value < (0*u.deg):
->>>>>>> 3eabb4f0
+            if not np.isnan(value) and (value > (360*u.deg) or value < (0*u.deg)):
                 value = value % (360*u.deg)
                 logger.warning("wrapping value of {} to {}".format(self.qualifier, value))
 
@@ -4706,19 +4700,12 @@
         elif isinstance(value, float):
             value = np.array([value])
 
-<<<<<<< HEAD
-        if not (isinstance(value, list) or isinstance(value, np.ndarray) or isinstance(value, nphelpers.Arange) or isinstance(value, nphelpers.Linspace)):
-            # TODO: probably need to change this to be flexible with all the cast_types
-            raise TypeError("value '{}' ({}) could not be cast to array".format(value, type(value)))
-
-=======
         elif not (isinstance(value, list) or isinstance(value, np.ndarray) or isinstance(value, nphelpers.Arange) or isinstance(value, nphelpers.Linspace)):
             # TODO: probably need to change this to be flexible with all the cast_types
             raise TypeError("value '{}' ({}) could not be cast to array".format(value, type(value)))
 
         return value
 
->>>>>>> 3eabb4f0
     @property
     def start(self):
         """
@@ -4736,15 +4723,7 @@
         if not (isinstance(self._value, nphelpers.Arange) or isinstance(self._value, nphelpers.Linspace)):
             raise ValueError("can only set start if value is phoebe.frontend.nphelpers.Arange or phoebe.frontend.nphelpers.Linspace")
 
-<<<<<<< HEAD
-        # this needs to go through set_value to ensure all checks and signals
-        # are run correctly
-        value = self._value
-        value.set_start(start)
-        self.set_value(value)
-=======
         self._value.set_start(start)
->>>>>>> 3eabb4f0
 
     @property
     def stop(self):
@@ -4763,15 +4742,7 @@
         if not (isinstance(self._value, nphelpers.Arange) or isinstance(self._value, nphelpers.Linspace)):
             raise ValueError("can only set stop if value is phoebe.frontend.nphelpers.Arange or phoebe.frontend.nphelpers.Linspace")
 
-<<<<<<< HEAD
-        # this needs to go through set_value to ensure all checks and signals
-        # are run correctly
-        value = self._value
-        value.set_stop(stop)
-        self.set_value(value)
-=======
         self._value.set_stop(stop)
->>>>>>> 3eabb4f0
 
     @property
     def step(self):
@@ -4790,15 +4761,7 @@
         if not isinstance(self._value, nphelpers.Arange):
             raise ValueError("can only set step if value is phoebe.frontend.nphelpers.Arange")
 
-<<<<<<< HEAD
-        # this needs to go through set_value to ensure all checks and signals
-        # are run correctly
-        value = self._value
-        value.set_step(step)
-        self.set_value(value)
-=======
         self._value.set_step(step)
->>>>>>> 3eabb4f0
 
     @property
     def num(self):
@@ -4817,15 +4780,7 @@
         if not isinstance(self._value, nphelpers.Linspace):
             raise ValueError("can only set num if value is phoebe.frontend.nphelpers.Linspace")
 
-<<<<<<< HEAD
-        # this needs to go through set_value to ensure all checks and signals
-        # are run correctly
-        value = self._value
-        value.set_num(num)
-        self.set_value(value)
-=======
         self._value.set_num(num)
->>>>>>> 3eabb4f0
 
     def convert_to_arange(self):
         """
