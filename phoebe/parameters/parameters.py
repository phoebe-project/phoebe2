"""Parameters and ParameterSets.

General logic for all Parameters and ParameterSets which makeup the overall
framework of the PHOEBE 2.0 frontend.
"""

from phoebe.constraints.expression import ConstraintVar
# from phoebe.constraints import builtin
from phoebe.parameters.twighelpers import _uniqueid_to_uniquetwig
from phoebe.parameters.twighelpers import _twig_to_uniqueid
<<<<<<< HEAD
from phoebe.frontend import tabcomplete, plotting, mpl_animate, nphelpers
from phoebe.utils import parse_json
=======
from phoebe.frontend import tabcomplete, nphelpers
>>>>>>> 2ad7e5e0

import random
import string
import functools
import itertools
import re
import sys
import os
import difflib
import time
import types
from collections import OrderedDict
from fnmatch import fnmatch
from copy import deepcopy
import readline
import numpy as np

import json
try:
    import ujson
except ImportError:
    _can_ujson = False
else:
    _can_ujson = True

import webbrowser
from datetime import datetime
try:
    import requests
except ImportError:
    _can_requests = False
else:
    _can_requests = True

# things needed to be imported at top-level for constraints to solve:
from numpy import sin, cos, tan, arcsin, arccos, arctan, sqrt

from phoebe import u
from phoebe import conf
from phoebe import list_passbands, list_installed_passbands, list_online_passbands, download_passband

if os.getenv('PHOEBE_ENABLE_SYMPY', 'TRUE').upper() == 'TRUE':
    try:
        import sympy
    except ImportError:
        _use_sympy = False
    else:
        _use_sympy = True
else:
    _use_sympy = False

_use_sympy = False
_is_server = False

if os.getenv('PHOEBE_ENABLE_PLOTTING', 'TRUE').upper() == 'TRUE':
    try:
        from phoebe.dependencies import autofig
    except (ImportError, TypeError):
        _use_mpl = False
    else:
        _use_mpl = True
else:
    _use_mpl = False

import logging
logger = logging.getLogger("PARAMETERS")
logger.addHandler(logging.NullHandler())


_parameter_class_that_require_bundle = ['HistoryParameter', 'TwigParameter',
                                        'ConstraintParameter', 'JobParameter']

_meta_fields_twig = ['time', 'qualifier', 'history', 'feature', 'component',
                     'dataset', 'constraint', 'compute', 'model', 'fitting',
                     'feedback', 'plugin', 'kind',
                     'context']

_meta_fields_all = _meta_fields_twig + ['twig', 'uniquetwig', 'uniqueid']
_meta_fields_filter = _meta_fields_all + ['constraint_func', 'value']

_contexts = ['history', 'system', 'component', 'feature',
             'dataset', 'constraint', 'compute', 'model', 'fitting',
             'feedback', 'plugin', 'setting']

# define a list of default_forbidden labels
# an individual ParameterSet may build on this list with components, datasets,
# etc for labels
# components and datasets should also forbid this list
_forbidden_labels = deepcopy(_meta_fields_all)

# forbid all "contexts"
_forbidden_labels += _contexts
_forbidden_labels += ['lc', 'lc_dep', 'lc_syn',
                      'rv', 'rv_dep', 'rv_syn',
                      'lp', 'lp_dep', 'lp_syn',
                      'sp', 'sp_dep', 'sp_syn',
                      'orb', 'orb_dep', 'orb_syn',
                      'mesh', 'mesh_dep', 'mesh_syn']

# forbid all "methods"
_forbidden_labels += ['value', 'adjust', 'prior', 'posterior', 'default_unit',
                      'unit', 'timederiv', 'visible_if', 'description', 'result']
# _forbidden_labels += ['parent', 'child']
_forbidden_labels += ['protomesh', 'pbmesh']
_forbidden_labels += ['component']
_forbidden_labels += ['bol']

# ? and * used for wildcards in twigs
_twig_delims = ' \t\n`~!#$%^&)-=+]{}\\|;,<>/:'


_singular_to_plural = {'time': 'times', 'flux': 'fluxes', 'sigma': 'sigmas',
                       'rv': 'rvs', 'time_ecl': 'time_ecls',
                       'time_ephem': 'time_ephems', 'N': 'Ns', 'x': 'xs',
                       'y': 'ys', 'z': 'zs', 'vx': 'vxs', 'vy': 'vys',
                       'vz': 'vzs', 'nx': 'nxs', 'ny': 'nys', 'nz': 'nzs',
                       'u': 'us', 'v': 'vs', 'w': 'ws', 'vu': 'vus', 'vv': 'vvs',
                       'vw': 'vws', 'nu': 'nus', 'nv': 'nvs', 'nw': 'nws',
                       'cosbeta': 'cosbetas', 'logg': 'loggs', 'teff': 'teffs',
                       'r': 'rs', 'r_proj': 'r_projs', 'mu': 'mus',
                       'visibility': 'visibilities'}
_plural_to_singular = {v:k for k,v in _singular_to_plural.items()}

def send_if_client(fctn):
    """Intercept and send to the server if bundle is in client mode."""
    @functools.wraps(fctn)
    def _send_if_client(self, *args, **kwargs):
        fctn_map = {'set_quantity': 'set_value'}
        b = self._bundle
        if b is not None and b.is_client:
            # TODO: self._filter???
            # TODO: args???
            method = fctn_map.get(fctn.__name__, fctn.__name__)
            d = self._filter if hasattr(self, '_filter') \
                else {'twig': self.twig}
            d['bundleid'] = b._bundleid
            for k, v in kwargs.items():
                d[k] = v

            logger.info('emitting to {}({}) to server'.format(method, d))
            b._socketio.emit(method, d)

            if fctn.__name__ in ['run_compute', 'run_fitting']:
                # then we're expecting a quick response with an added jobparam
                # let's add that now
                self._bundle.client_update()
        else:
            return fctn(self, *args, **kwargs)
    return _send_if_client


def update_if_client(fctn):
    """Intercept and check updates from server if bundle is in client mode."""
    @functools.wraps(fctn)
    def _update_if_client(self, *args, **kwargs):
        b = self._bundle
        if b is None or not hasattr(b, 'is_client'):
            return fctn(self, *args, **kwargs)
        elif b.is_client and \
                (b._last_client_update is None or
                (datetime.now() - b._last_client_update).seconds > 1):

            b.client_update()
        return fctn(self, *args, **kwargs)
    return _update_if_client


def _uniqueid(n=30):
    """Return a unique string with length n.

    :parameter int N: number of character in the uniqueid
    :return: the uniqueid
    :rtype: str
    """
    return ''.join(random.SystemRandom().choice(
                   string.ascii_uppercase + string.ascii_lowercase)
                   for _ in range(n))

def _is_unit(unit):
    return isinstance(unit, u.Unit) or isinstance(unit, u.CompositeUnit) or isinstance(unit, u.IrreducibleUnit)


def parameter_from_json(dictionary, bundle=None):
    """Load a single parameter from a JSON dictionary.

    :parameter dict dictionary: the dictionary containing the parameter
        information
    :parameter bundle: (optional)
    :return: instantiated :class:`Parameter` object
    """
    if isinstance(dictionary, str):
        dictionary = json.loads(dictionary, object_pairs_hook=parse_json)

    classname = dictionary.pop('Class')

    if classname not in _parameter_class_that_require_bundle:
        bundle = None

    # now let's do some dirty magic and get the actual classitself
    # from THIS module.  __name__ is a string to lookup this module
    # from the sys.modules dictionary
    cls = getattr(sys.modules[__name__], classname)

    return cls._from_json(bundle, **dictionary)


def _parse_plotting_args(arg):
    """Parse *args into a list of dictionaries.

    parses *args for ps.plotting and ps.animate into a list of dictionaries
    """
    if isinstance(arg, str):
        # then we have a single twig
        return ({'twig': arg},)
    elif isinstance(arg, dict):
        # then this arg is a single entry - just append
        return (arg,)
    elif hasattr(arg, '__iter__'):
        # then maybe we were passed a list or tuple?
        # let's loop through and recursively add items
        if len(arg):
            plot_argss = []
            for argi in arg:
                plot_argss += _parse_plotting_args(argi)
            return plot_argss
        else:
            # then perhaps we had no args, in which case we still
            # need to return at least a single dictionary
            return ({},)
    else:
        # maybe a bool?
        return ({},)

def _instance_in(obj, *types):
    for typ in types:
        if isinstance(obj, typ):
            return True

    return False


class ParameterSet(object):
    """ParameterSet.

    The ParameterSet is an abstract list of Parameters which can then be
    filtered into another ParameterSet or Parameter by filtering on set tags of
    the Parameter or on "twig" notation (a single string using '@' symbols to
    separate these same tags).
    """

    def __init__(self, params=[]):
        """Initialize a new ParameterSet.

        :parameter list params: list of :class:`Parameter` to
            create the ParameterSet (optional)
        :return: instantiated :class:`ParameterSet`
        """
        self._bundle = None
        self._filter = {}

        if len(params) and not isinstance(params[0], Parameter):
            # then attempt to load as if json
            self._params = []
            for param_dict in params:
                self._params += [parameter_from_json(param_dict, self)]

            for param in self._params:
                param._bundle = self
        else:
            self._params = params

        self._qualifier = None
        self._time = None
        self._history = None
        self._component = None
        self._dataset = None
        self._constraint = None
        self._compute = None
        self._model = None
        self._fitting = None
        self._feedback = None
        self._plugin = None
        self._kind = None
        self._context = None

        # just as a dummy, this'll be filled and handled by to_dict()
        self._next_field = 'key'

        self._set_meta()

        # force an update to _next_field
        self.to_dict()

        # set tab completer
        readline.set_completer(tabcomplete.Completer().complete)
        readline.set_completer_delims(_twig_delims)
        readline.parse_and_bind("tab: complete")

    def __repr__(self):
        """Representation for the ParameterSet."""
        self.to_dict()  # <-- to force an update to _next_field
        if len(self._params):
            if len(self.keys()) and self.keys()[0] is not None:
                return "<ParameterSet: {} parameters | {}s: {}>"\
                    .format(len(self._params),
                            self._next_field,
                            ', '.join(self.keys()))
            else:
                return "<ParameterSet: {} parameters>"\
                    .format(len(self._params))
        else:
            return "<ParameterSet: EMPTY>"

    def __str__(self):
        """String representation for the ParameterSet."""
        if len(self._params):
            param_info = "\n".join([p.to_string_short() for p in self._params])
        else:
            param_info = "NO PARAMETERS"

        return "ParameterSet: {} parameters\n".format(len(self._params))+param_info

    @property
    def meta(self):
        """Dictionary of all meta-tags.

        See all the meta-tag properties that are shared by ALL Parameters. If a
        given value is 'None', that means that it is not shared among ALL
        Parameters.  To see the different values among the Parameters, you can
        access that attribute.

        For example: if ps.meta['context'] == None, you can see all values
        through ps.contexts

        See :meth:`get_meta` for the ability to ignore certain keys

        :return: an ordered dictionary of all tag properties
        """
        return self.get_meta()

    def get_meta(self, ignore=['uniqueid']):
        """Dictionary of all meta-tags, with option to ignore certain tags.

        See all the meta-tag properties that are shared by ALL Parameters.
        If a given value is 'None', that means that it is not shared
        among ALL Parameters.  To see the different values among the
        Parameters, you can access that attribute.

        :parameter list ignore: list of keys to exclude from the returned
            dictionary
        :return: an ordered dictionary of tag properties
        """
        return OrderedDict([(k, getattr(self, k))
                            for k in _meta_fields_twig
                            if k not in ignore])

    def set_meta(self, **kwargs):
        """Set the value of tags for all Parameters in this ParameterSet."""
        for param in self.to_list():
            for k, v in kwargs.items():
                # Here we'll set the attributes (_context, _qualifier, etc)
                if getattr(param, '_{}'.format(k)) is None:
                    setattr(param, '_{}'.format(k), v)

    @property
    def tags(self):
        """Returns a dictionary that lists all available tags that can be used
        for further filtering
        """
        ret = {}
        for typ in _meta_fields_twig:
            ret[typ] = getattr(self, '{}s'.format(typ))

        return ret

    @property
    def uniqueids(self):
        """Return a list of all uniqueids in this ParameterSet.

        :return: a list of uniqueids for each :class:`Parameter` in this
            :class:`ParameterSet`
        """
        return [p.uniqueid for p in self.to_list()]

    @property
    def twigs(self):
        """Return a list of all twigs in this ParameterSet.

        :return: a list of twigs of each :class:`Parameter` in this
            :class:`ParameterSet`
        """
        return [p.twig for p in self.to_list()]

    @property
    def common_twig(self):
        """
        The twig that is common between all items in this ParameterSet.
        This twig gives a single string which can point back to this ParameterSet
        (but may include other entries as well)

        see also :meth:`uniquetwig`

        :return: twig (full) of this Parameter
        """
        return "@".join([getattr(self, k) for k in _meta_fields_twig if self.meta.get(k) is not None])

    @property
    def qualifier(self):
        """Return the value for qualifier if shared by ALL Parameters.

        If the value is not shared by ALL, then None will be returned.  To see
        all the qualifiers of all parameters, see :func:`qualifiers`.

        :return: str or None
        """
        return self._qualifier

    @property
    def qualifiers(self):
        """Return a list of all qualifiers in this ParameterSet.

        :return: list of strings
        """
        return self.to_dict(field='qualifier').keys()

    @property
    def time(self):
        """Return the value for time if shared by ALL Parameters.

        If the value is not shared by ALL, then None will be returned.  To see
        all the times of all parameters, see :func:`times`.

        :return: str or None
        """
        return str(self._time) if self._time is not None else None

    @property
    def times(self):
        """Return a list of all the times of the Parameters.

        :return: list of strings
        """
        return self.to_dict(field='time').keys()

    @property
    def history(self):
        """Return the value for history if shared by ALL Parameters.

        If the value is not shared by ALL, then None will be returned.  To see
        all the histories of all parameters, see :func:`histories`.

        :return: str or None
        """
        return self._history

    @property
    def histories(self):
        """Return a list of all the histories of the Parameters.

        :return: list of strings
        """
        return self.to_dict(field='history').keys()

    @property
    def historys(self):
        """Return a list of all the histories of the Parameters.

        Shortcut to :meth:`histories`

        :return: list of strings
        """
        return self.histories

    @property
    def features(self):
        """Return a list of all this features of teh Parameters.

        :return: list of string
        """
        return self.to_dict(field='feature').keys()

    @property
    def feature(self):
        """Return the value for feature if shared by ALL Parameters.

        If the value is not shared by ALL, then None will be returned.  To see
        all this properties of all parameters, see :func:`properties`.

        :return: str or None
        """
        return self._feature

    @property
    def properties(self):
        """Return a list of all the properties of the Parameters.

        :return: list of strings
        """
        return self.to_dict(field='feature').keys()

    @property
    def component(self):
        """Return the value for component if shared by ALL Parameters.

        If the value is not shared by ALL, then None will be returned.  To see
        all the components of all parameters, see :func:`components`.

        :return: str or None
        """
        return self._component

    @property
    def components(self):
        """Return a list of all the components of the Parameters.

        :return: list of strings
        """
        return [c for c in self.to_dict(field='component').keys() if c!='_default']

    @property
    def dataset(self):
        """Return the value for dataset if shared by ALL Parameters.

        If the value is not shared by ALL, then None will be returned.  To see
        all the datasets of all parameters, see :func:`datasets`.

        :return: str or None
        """
        return self._dataset

    @property
    def datasets(self):
        """Return a list of all the datasets of the Parameters.

        :return: list of strings
        """
        return [d for d in self.to_dict(field='dataset').keys() if d!='_default']

    @property
    def constraint(self):
        """Return the value for constraint if shared by ALL Parameters.

        If the value is not shared by ALL, then None will be returned.  To see
        all the constraints of all parameters, see :func:`constraints`.

        :return: str or None
        """
        return self._constraint

    @property
    def constraints(self):
        """Return a list of all the constraints of the Parameters.

        :return: list of strings
        """
        return self.to_dict(field='constraint').keys()

    @property
    def compute(self):
        """Return the value for compute if shared by ALL Parameters.

        If the value is not shared by ALL, then None will be returned.  To see
        all the computes of all parameters, see :func:`computes`.

        :return: str or None
        """
        return self._compute

    @property
    def computes(self):
        """Return a list of all the computes of the Parameters.

        :return: list of strings
        """
        return self.to_dict(field='compute').keys()

    @property
    def model(self):
        """Return the value for model if shared by ALL Parameters.

        If the value is not shared by ALL, then None will be returned.  To see
        all the models of all parameters, see :func:`models`.

        :return: str or None
        """
        return self._model

    @property
    def models(self):
        """Return a list of all the models of the Parameters.

        :return: list of strings
        """
        return self.to_dict(field='model').keys()

    @property
    def fitting(self):
        """Return the value for fitting if shared by ALL Parameters.

        If the value is not shared by ALL, then None will be returned.  To see
        all the fittings of all parameters, see :func:`fittings`.

        :return: str or None
        """
        return self._fitting

    @property
    def fittings(self):
        """Return a list of all the fittings of the Parameters.

        :return: list of strings
        """
        return self.to_dict(field='fitting').keys()

    @property
    def feedback(self):
        """Return the value for feedback if shared by ALL Parameters.

        If the value is not shared by ALL, then None will be returned.  To see
        all the feedbacks of all parameters, see :func:`feedbacks`.

        :return: str or None
        """
        return self._feedback

    @property
    def feedbacks(self):
        """Return a list of all the feedbacks of the Parameters.

        :return: list of strings
        """
        return self.to_dict(field='feedback').keys()

    @property
    def plugin(self):
        """Return the value for plugin if shared by ALL Parameters.

        If the value is not shared by ALL, then None will be returned.  To see
        all the plugins of all parameters, see :func:`plugins`.

        :return: str or None
        """
        return self._plugin

    @property
    def plugins(self):
        """Return a list of all the plugins of the Parameters.

        :return: list of strings
        """
        return self.to_dict(field='plugin').keys()

    @property
    def kind(self):
        """Return the value for kind if shared by ALL Parameters.

        If the value is not shared by ALL, then None will be returned.  To see
        all the kinds of all parameters, see :func:`kinds`.

        :return: str or None
        """
        return self._kind

    @property
    def kinds(self):
        """Return a list of all the kinds of the Parameters.

        :return: list of strings
        """
        return self.to_dict(field='kind').keys()

    @property
    def context(self):
        """Return the value for context if shared by ALL Parameters.

        If the value is not shared by ALL, then None will be returned.  To see
        all the contexts of all parameters, see :func:`contexts`.

        :return: str or None
        """
        return self._context

    @property
    def contexts(self):
        """Return a list of all the contexts of the Parameters.

        :return: list of strings
        """
        return self.to_dict(field='context').keys()

    def _set_meta(self):
        """
        set the meta fields of the ParameterSet as those that are shared
        by ALL parameters in the ParameterSet.  For any fields that are
        not
        """
        # we want to set meta-fields that are shared by ALL params in the PS
        for field in _meta_fields_twig:
            keys_for_this_field = set([getattr(p, field)
                                       for p in self.to_list()
                                       if getattr(p, field) is not None])
            if len(keys_for_this_field)==1:
                setattr(self, '_'+field, list(keys_for_this_field)[0])
            else:
                setattr(self, '_'+field, None)

    def _uniquetwig(self, twig, force_levels=['qualifier']):
        """
        get the least unique twig for the parameter given by twig that
        will return this single result for THIS PS

        :parameter str twig: a twig that will return a single Parameter from
                THIS PS
        :parameter list force_levels: (optional) a list of "levels"
            (eg. context) that should be included whether or not they are
            necessary
        :return: the unique twig
        :rtype: str
        """
        for_this_param = self.filter(twig, check_visible=False)

        metawargs = {}

        # NOTE: self.contexts is INCREDIBLY expensive
        # if len(self.contexts) and 'context' not in force_levels:
        if 'context' not in force_levels:
            # then let's force context to be included
            force_levels.append('context')

        for k in force_levels:
            metawargs[k] = getattr(for_this_param, k)

        prev_count = len(self)
        # just to fake in case no metawargs are passed at all
        ps_for_this_search = []
        for k in _meta_fields_twig:
            metawargs[k] = getattr(for_this_param, k)
            if getattr(for_this_param, k) is None:
                continue

            ps_for_this_search = self.filter(check_visible=False, **metawargs)

            if len(ps_for_this_search) < prev_count and k not in force_levels:
                prev_count = len(ps_for_this_search)
            elif k not in force_levels:
                # this didn't help us
                metawargs[k] = None

        if len(ps_for_this_search) != 1:
            # TODO: after fixing regex in twig (t0type vs t0)
            # change this to raise Error instead of return
            return twig

        # now we go in the other direction and try to remove each to make sure
        # the count goes up
        for k in _meta_fields_twig:
            if metawargs[k] is None or k in force_levels:
                continue

            ps_for_this_search = self.filter(check_visible=False,
                                             **{ki: metawargs[k]
                                                for ki in _meta_fields_twig
                                                if ki != k})

            if len(ps_for_this_search) == 1:
                # then we didn't need to use this tag
                metawargs[k] = None

        # and lastly, we make sure that the tag corresponding to the context
        # is present
        context = for_this_param.context
        if hasattr(for_this_param, context):
            metawargs[context] = getattr(for_this_param, context)

        return "@".join([metawargs[k]
                         for k in _meta_fields_twig
                         if metawargs[k] is not None])

    def _attach_params(self, params, **kwargs):
        """Attach a list of parameters (or ParameterSet) to this ParameterSet.

        :parameter list params: list of parameters, or ParameterSet
        :parameter **kwargs: attributes to set for each parameter (ie tags)
        """
        lst = params.to_list() if isinstance(params, ParameterSet) else params
        for param in lst:
            param._bundle = self

            for k, v in kwargs.items():
                # Here we'll set the attributes (_context, _qualifier, etc)
                if getattr(param, '_{}'.format(k)) is None:
                    setattr(param, '_{}'.format(k), v)
            self._params.append(param)

        self._check_copy_for()

        return

    def _check_copy_for(self):
        """Check the value of copy_for and make appropriate copies."""
        if not self._bundle:
            return

        # read the following at your own risk - I just wrote it and it still
        # confuses me and baffles me that it works
        for param in self.to_list():
            if param.copy_for:
                # copy_for tells us how to filter and what set of attributes
                # needs a copy of this parameter
                #
                # copy_for = {'kind': ['star', 'disk', 'custombody'], 'component': '*'}
                # means that this should exist for each component (since that has a wildcard) which
                # has a kind in [star, disk, custombody]
                #
                # copy_for = {'kind': ['rv_dep'], 'component': '*', 'dataset': '*'}
                # means that this should exist for each component/dataset pair with the
                # rv_dep kind

                attrs = [k for k,v in param.copy_for.items() if '*' in v]
                # attrs is a list of the attributes for which we need a copy of
                # this parameter for any pair

                ps = self._bundle.filter(check_visible=False, check_default=False, force_ps=True, **param.copy_for)
                metawargs = {k:v for k,v in ps.meta.items() if v is not None and k in attrs}
                for k,v in param.meta.items():
                    if k not in ['twig', 'uniquetwig'] and k not in attrs:
                        metawargs[k] = v
                # metawargs is a list of the shared tags that will be used to filter for
                # existing parameters so that we know whether they already exist or
                # still need to be created

                # logger.debug("_check_copy_for {}: attrs={}".format(param.twig, attrs))
                for attrvalues in itertools.product(*(getattr(ps, '{}s'.format(attr)) for attr in attrs)):
                    # logger.debug("_check_copy_for {}: attrvalues={}".format(param.twig, attrvalues))
                    # for each attrs[i] (ie component), attrvalues[i] (star01)
                    # we need to look for this parameter, and if it does not exist
                    # then create it by copying param


                    for attr, attrvalue in zip(attrs, attrvalues):
                        #if attrvalue=='_default' and not getattr(param, attr):
                        #    print "SKIPPING", attr, attrvalue
                        #    continue
                        metawargs[attr] = attrvalue

                    # logger.debug("_check_copy_for {}: metawargs={}".format(param.twig, metawargs))
                    if not len(self._bundle.filter(check_visible=False, **metawargs)):
                        # then we need to make a new copy
                        logger.debug("copying '{}' parameter for {}".format(param.qualifier, {attr: attrvalue for attr, attrvalue in zip(attrs, attrvalues)}))

                        newparam = param.copy()

                        for attr, attrvalue in zip(attrs, attrvalues):
                            setattr(newparam, '_{}'.format(attr), attrvalue)

                        newparam._copy_for = False
                        if newparam._visible_if and newparam._visible_if.lower() == 'false':
                            newparam._visible_if = None
                        newparam._bundle = self._bundle

                        self._params.append(newparam)


                    # Now we need to handle copying constraints.  This can't be
                    # in the previous if statement because the parameters can be
                    # copied before constraints are ever attached.
                    if hasattr(param, 'is_constraint') and param.is_constraint:

                        param_constraint = param.is_constraint

                        copied_param = self._bundle.get_parameter(check_visible=False, check_default=False, **metawargs)

                        if not copied_param.is_constraint:
                            constraint_kwargs = param_constraint.constraint_kwargs.copy()
                            for attr, attrvalue in zip(attrs, attrvalues):
                                if attr in constraint_kwargs.keys():
                                    constraint_kwargs[attr] = attrvalue

                            logger.debug("copying constraint '{}' parameter for {}".format(param_constraint.constraint_func, {attr: attrvalue for attr, attrvalue in zip(attrs, attrvalues)}))
                            self.add_constraint(func=param_constraint.constraint_func, **constraint_kwargs)

        return

    def _check_label(self, label):
        """Check to see if the label is allowed."""

        if not isinstance(label, str):
            label = str(label)

        if label.lower() in _forbidden_labels:
            raise ValueError("'{}' is forbidden to be used as a label"
                             .format(label))
        if not re.match("^[a-z,A-Z,0-9,_]*$", label):
            raise ValueError("label '{}' is forbidden - only alphabetic, numeric, and '_' characters are allowed in labels".format(label))
        if len(self.filter(twig=label, check_visible=False)):
            raise ValueError("label '{}' is already in use".format(label))
        if label[0] in ['_']:
            raise ValueError("first character of label is a forbidden character")

    def __add__(self, other):
        """Adding 2 PSs returns a new PS with items that are in either."""
        if isinstance(other, Parameter):
            other = ParameterSet([other])

        if isinstance(other, ParameterSet):
            return ParameterSet(list(set(self._params + other._params)))
        else:
            raise NotImplementedError

    def __sub__(self, other):
        """Subtracting 2 PSs returns a new PS with items in the first but not second."""

        if isinstance(other, Parameter):
            other = ParameterSet([other])

        if isinstance(other, ParameterSet):
            return ParameterSet([p for p in self._params if p not in other._params])
        else:
            raise NotImplementedError

    def __mul__(self, other):
        """
        multiplying 2 PSs should return a new PS with items that are in both (ie AND logic)

        this is the same as chaining filter calls
        """
        if isinstance(other, Parameter):
            other = ParameterSet([other])

        if isinstance(other, ParameterSet):
            return ParameterSet([p for p in self._params if p in other._params])
        else:
            raise NotImplementedError

    @classmethod
    def open(cls, filename):
        """
        Open a ParameterSet from a JSON-formatted file.
        This is a constructor so should be called as:


        >>> b = ParameterSet.open('test.json')


        :parameter str filename: relative or full path to the file
        :return: instantiated :class:`ParameterSet` object
        """
        f = open(filename, 'r')
        if _can_ujson:
            data = ujson.load(f)
        else:
            data = json.load(f, object_pairs_hook=parse_json)
        f.close()
        return cls(data)

    def save(self, filename, incl_uniqueid=False, compact=False):
        """
        Save the ParameterSet to a JSON-formatted ASCII file

        :parameter str filename: relative or fullpath to the file
        :parameter bool incl_uniqueid: whether to including uniqueids in the
            file (only needed if its necessary to maintain the uniqueids when
            reloading)
        :parameter bool compact: whether to use compact file-formatting (maybe
            be quicker to save/load, but not as easily readable)
        :return: filename
        :rtype: str
        """

        f = open(filename, 'w')
        if compact:
            if _can_ujson:
                ujson.dump(self.to_json(incl_uniqueid=incl_uniqueid), f,
                           sort_keys=False, indent=0)
            else:
                logger.warning("for faster compact saving, install ujson")
                json.dump(self.to_json(incl_uniqueid=incl_uniqueid), f,
                          sort_keys=False, indent=0)
        else:
            json.dump(self.to_json(incl_uniqueid=incl_uniqueid), f,
                      sort_keys=True, indent=0, separators=(',', ': '))
        f.close()

        return filename

    def ui(self, client='http://localhost:4200', **kwargs):
        """
        [NOT IMPLEMENTED]

        The bundle must be in client mode in order to open the web-interface.
        See :meth:`Bundle:as_client` to switch to client mode.

        :parameter str client: URL of the running client which must be connected
            to the same server as the bundle
        :return: URL of the parameterset of this bundle in the client (will also
            attempt to open webbrowser)
        :rtype: str
        """
        if self._bundle is None or not self._bundle.is_client:
            raise ValueError("bundle must be in client mode")

        if len(kwargs):
            return self.filter(**kwargs).ui(client=client)

        querystr = "&".join(["{}={}".format(k, v)
                             for k, v in self._filter.items()])
        # print self._filter
        url = "{}/{}?{}".format(client, self._bundle._bundleid, querystr)

        logger.info("opening {} in browser".format(url))
        webbrowser.open(url)
        return url

    def to_list(self, **kwargs):
        """
        Convert the :class:`ParameterSet` to a list of :class:`Parameter`s

        :return: list of class:`Parameter` objects
        """
        if kwargs:
            return self.filter(**kwargs).to_list()
        return self._params

    def tolist(self, **kwargs):
        """
        Alias of :meth:`to_list`
        """
        return self.to_list(**kwargs)

    def to_list_of_dicts(self, **kwargs):
        """
        Convert the :class:`ParameterSet` to a list of the dictionary representation
        of each :class:`Parameter`

        :return: list of dicts
        """
        if kwargs:
            return self.filter(**kwargs).to_list_of_dicts()
        return [param.to_dict() for param in self._params]

    def __dict__(self):
        """Dictionary representation of a ParameterSet."""
        return self.to_dict()

    def to_flat_dict(self, **kwargs):
        """
        Convert the :class:`ParameterSet` to a flat dictionary, with keys being
        uniquetwigs to access the parameter and values being the :class:`Parameter`
        objects themselves.

        :return: dict of :class:`Parameter`s
        """
        if kwargs:
            return self.filter(**kwargs).to_flat_dict()
        return {param.uniquetwig: param for param in self._params}

    def to_dict(self, field=None, **kwargs):
        """
        Convert the ParameterSet to a structured (nested) dictionary
        to allow traversing the structure from the bottom up

        :parameter str field: (optional) build the dictionary with keys at
            a given level/field.  Can be any of the keys in
            :func:`meta`.  If None, the keys will be the lowest
            level in which Parameters have different values.
        :return: dict of :class:`Parameter`s or :class:`ParameterSet`s
        """
        if kwargs:
            return self.filter(**kwargs).to_dict(field=field)

        if field is not None:
            keys_for_this_field = set([getattr(p, field)
                                       for p in self.to_list()
                                       if getattr(p, field) is not None])
            return {k: self.filter(check_visible=False, **{field: k}) for k in keys_for_this_field}

        # we want to find the first level (from the bottom) in which filtering
        # further would shorten the list (ie there are more than one unique
        # item for that field)

        # so let's go through the fields in reverse (context up to (but not
        # including) qualifier)
        for field in reversed(_meta_fields_twig[1:]):
            # then get the unique keys in this field among the params in this
            # PS
            keys_for_this_field = set([getattr(p, field)
                                       for p in self.to_list()
                                       if getattr(p, field) is not None])
            # and if there are more than one, then return a dictionary with
            # those keys and the ParameterSet of the matching items
            if len(keys_for_this_field) > 1:
                self._next_field = field
                return {k: self.filter(check_visible=False, **{field: k})
                        for k in keys_for_this_field}

        # if we've survived, then we're at the bottom and only have times or
        # qualifier left
        if self.context in ['hierarchy']:
            self._next_field = 'qualifier'
            return {param.qualifier: param for param in self._params}
        else:
            self._next_field = 'time'
            return {param.time: param for param in self._params}

    def keys(self):
        """
        Return the keys from :func:`to_dict`

        :return: list of strings
        """
        return self.__dict__().keys()

    def values(self):
        """
        Return the values from :func:`to_dict`

        :return: list of :class:`Parameter`s or :class:`ParameterSet`s
        """
        return self.__dict__().values()

    def items(self):
        """
        Returns the items (key, value pairs) from :func:`to_dict`

        :return: string, :class:`Parameter` or :class:`ParameterSet` pairs
        """
        return self.__dict__().items()

    def set(self, key, value, **kwargs):
        """
        Set the value of a Parameter in the ParameterSet.

        If :func:`get` would retrieve a Parameter, this will set the
        value of that parameter.

        Or you can provide 'value@...' or 'default_unit@...', etc
        to specify what attribute to set.

        :parameter str key: the twig (called key here to be analagous
            to a normal dict)
        :parameter value: value to set
        :parameter **kwargs: other filter parameters (must result in
            returning a single :class:`Parameter`)
        :return: the value of the :class:`Parameter` after setting the
            new value (including converting units if applicable)
        """
        twig = key

        method = None
        twigsplit = re.findall(r"[\w']+", twig)
        if twigsplit[0] == 'value':
            twig = '@'.join(twigsplit[1:])
            method = 'set_value'
        elif twigsplit[0] == 'quantity':
            twig = '@'.join(twigsplit[1:])
            method = 'set_quantity'
        elif twigsplit[0] in ['unit', 'default_unit']:
            twig = '@'.join(twigsplit[1:])
            method = 'set_default_unit'
        elif twigsplit[0] in ['timederiv']:
            twig = '@'.join(twigsplit[1:])
            method = 'set_timederiv'
        elif twigsplit[0] in ['description']:
            raise KeyError("cannot set {} of {}".format(twigsplit[0], '@'.join(twigsplit[1:])))

        if self._bundle is not None and self._bundle.get_setting('dict_set_all').get_value() and len(self.filter(twig=twig, **kwargs)) > 1:
            # then we need to loop through all the returned parameters and call set on them
            for param in self.filter(twig=twig, **kwargs).to_list():
                self.set('{}@{}'.format(method, param.twig) if method is not None else param.twig, value)
        else:

            if method is None:
                return self.set_value(twig=twig, value=value, **kwargs)
            else:
                param = self.get_parameter(twig=twig, **kwargs)

                return getattr(param, method)(value)

    def __getitem__(self, key):
        """
        """
        if self._bundle is not None:
            kwargs = self._bundle.get_value(qualifier='dict_filter',
                                            context='setting',
                                            default={})
        else:
            kwargs = {}
        return self.filter_or_get(twig=key, **kwargs)

    def __setitem__(self, twig, value):
        """
        """
        if self._bundle is not None:
            kwargs = self._bundle.get_setting('dict_filter').get_value()
        else:
            kwargs = {}

        self.set(twig, value, **kwargs)

    def __contains__(self, twig):
        """
        """
        # may not be an exact match with __dict__.keys()
        return len(self.filter(twig=twig))

    def __len__(self):
        """
        """
        return len(self._params)

    def __iter__(self):
        """
        """
        return iter(self.__dict__())

    def to_json(self, incl_uniqueid=False):
        """
        Convert the ParameterSet to a json-compatible dictionary

        :return: list of dictionaries
        """
        lst = []
        for context in _contexts:
            lst += [v.to_json(incl_uniqueid=incl_uniqueid)
                    for v in self.filter(context=context,
                                         check_visible=False,
                                         check_default=False).to_list()]
        return lst
        # return {k: v.to_json() for k,v in self.to_flat_dict().items()}

    def filter(self, twig=None, check_visible=True, check_default=True, **kwargs):
        """
        Filter the ParameterSet based on the meta-tags of the Parameters
        and return another ParameterSet.

        Because another ParameterSet is returned, these filter calls are
        chainable.

        >>> b.filter(context='component').filter(component='starA')

        :parameter str twig: (optional) the search twig - essentially a single
                string with any delimiter (ie '@') that will be parsed
                into any of the meta-tags.  Example: instead of
                b.filter(context='component', component='starA'), you
                could do b.filter('starA@component').
        :parameter bool check_visible: whether to hide invisible
                parameters.  These are usually parameters that do not
                play a role unless the value of another parameter meets
                some condition.
        :parameter bool check_default: whether to exclude parameters which
                have a _default tag (these are parameters which solely exist
                to provide defaults for when new parameters or datasets are
                added and the parameter needs to be copied appropriately).
                Defaults to True.
        :parameter **kwargs: meta-tags to search (ie. 'context', 'component',
                'model', etc).  See :func:`meta` for all possible options.
        :return: the resulting :class:`ParameterSet`
        """
        kwargs['check_visible'] = check_visible
        kwargs['check_default'] = check_default
        kwargs['force_ps'] = True
        return self.filter_or_get(twig=twig, **kwargs)

    def get(self, twig=None, check_visible=True, check_default=True, **kwargs):
        """
        Get a single parameter from this ParameterSet.  This works exactly the
        same as filter except there must be only a single result, and the Parameter
        itself is returned instead of a ParameterSet.

        Also see :meth:`get_parameter` (which is simply an alias of this method)

        :parameter str twig: (optional) the search twig - essentially a single
                string with any delimiter (ie '@') that will be parsed
                into any of the meta-tags.  Example: instead of
                b.filter(context='component', component='starA'), you
                could do b.filter('starA@component').
        :parameter bool check_visible: whether to hide invisible
                parameters.  These are usually parameters that do not
                play a role unless the value of another parameter meets
                some condition.
        :parameter bool check_default: whether to exclude parameters which
                have a _default tag (these are parameters which solely exist
                to provide defaults for when new parameters or datasets are
                added and the parameter needs to be copied appropriately).
                Defaults to True.
        :parameter **kwargs: meta-tags to search (ie. 'context', 'component',
                'model', etc).  See :func:`meta` for all possible options.
        :return: the resulting :class:`Parameter`
        :raises ValueError: if either 0 or more than 1 results are found
                matching the search.

        """
        kwargs['check_visible'] = check_visible
        kwargs['check_default'] = check_default
        # print "***", kwargs
        ps = self.filter(twig=twig, **kwargs)
        if not len(ps):
            # TODO: custom exception?
            raise ValueError("0 results found")
        elif len(ps) != 1:
            # TODO: custom exception?
            raise ValueError("{} results found: {}".format(len(ps), ps.twigs))
        else:
            # then only 1 item, so return the parameter
            return ps._params[0]

    def filter_or_get(self, twig=None, autocomplete=False, force_ps=False,
                      check_visible=True, check_default=True, **kwargs):
        """

        Filter the :class:`ParameterSet` based on the meta-tags of its
        Parameters and return another :class:`ParameterSet` unless there is
        exactly 1 result, in which case the :class:`Parameter` itself is
        returned (set force_ps=True to avoid this from happening or call filter
        instead).

        In the case when another :class:`ParameterSet` is returned, these
        filter calls are chainable.

        >>> b.filter_or_get(context='component').filter_or_get(component='starA')

        :parameter str twig: (optional) the search twig - essentially a single
                string with any delimiter (ie '@') that will be parsed
                into any of the meta-tags.  Example: instead of
                b.filter(context='component', component='starA'), you
                could do b.filter('starA@component').
        :parameter bool force_ps: whether to force a ParameterSet
                to be returned even if only a single result is found.
                This is helpful if you want to write generic code
                that chains filter calls (since Parameter does not have
                a filter method).
        :parameter bool check_visible: whether to hide invisible
                parameters.  These are usually parameters that do not
                play a role unless the value of another parameter meets
                some condition.
        :parameter bool check_default: whether to exclude parameters which
                have a _default tag (these are parameters which solely exist
                to provide defaults for when new parameters or datasets are
                added and the parameter needs to be copied appropriately).
                Defaults to True.
        :parameter **kwargs: meta-tags to search (ie. 'context', 'component',
                'model', etc).  See :func:`meta` for all possible options.
        :return: :class:`Parameter` if length of results is exactly 1 and
            force_ps==False. Otherwise another :class:`ParameterSet` will be
            returned.
        """

        if self._bundle is None:
            # then override check_default to False - its annoying when building
            # a ParameterSet say by calling datasets.lc() and having half
            # of the Parameters hidden by this switch
            check_default = False

        if kwargs.get('component', None) == '_default' or\
                kwargs.get('dataset', None) == '_default' or\
                kwargs.get('uniqueid', None) is not None or\
                kwargs.get('uniquetwig', None) is not None:
            # then override the default for check_default and make sure to
            # return a result
            check_default = False

        time = kwargs.get('time', None)
        if hasattr(time, '__iter__') and not isinstance(time, str):
            # then we should loop here rather than forcing complicated logic
            # below
            kwargs['twig'] = twig
            kwargs['autocomplete'] = autocomplete
            kwargs['force_ps'] = force_ps
            kwargs['check_visible'] = check_visible
            kwargs['check_default'] = check_default
            return_ = ParameterSet()
            for t in time:
                kwargs['time'] = t
                return_ += self.filter_or_get(**kwargs)
            return return_

        params = self.to_list()

        def string_to_time(time):
            try:
                return float(time)
            except ValueError:
                # allow for passing a twig that needs to resolve a float
                if self._bundle is None:
                    return self.get_value(time, context=['system', 'component'])
                else:
                    return self._bundle.get_value(time, context=['system', 'component'])

        # TODO: replace with key,value in kwargs.items()... unless there was
        # some reason that won't work?
        for key in kwargs.keys():
            if len(params) and \
                    key in _meta_fields_filter and \
                    kwargs[key] is not None:

                #if kwargs[key] is None:
                #    params = [pi for pi in params if getattr(pi,key) is None]
                #else:
                if isinstance(kwargs[key], unicode):
                    # unicodes can cause all sorts of confusions with fnmatch,
                    # so let's just cast now and be done with it
                    kwargs[key] = str(kwargs[key])

                params = [pi for pi in params if (hasattr(pi,key) and getattr(pi,key) is not None) and
                    (getattr(pi,key)==kwargs[key] or
                    (isinstance(kwargs[key],list) and getattr(pi,key) in kwargs[key]) or
                    (isinstance(kwargs[key],str) and isinstance(getattr(pi,key),str) and fnmatch(getattr(pi,key),kwargs[key])) or
                    (key=='kind' and isinstance(kwargs[key],str) and getattr(pi,key).lower()==kwargs[key].lower()) or
                    (key=='kind' and isinstance(kwargs[key],list) and getattr(pi,key).lower() in [k.lower() for k in kwargs[key]]) or
                    (key=='time' and abs(float(getattr(pi,key))-string_to_time(kwargs[key]))<1e-6))]
                    #(key=='time' and abs(float(getattr(pi,key))-float(kwargs[key]))<=abs(np.array([p._time for p in params])-float(kwargs[key]))))]

        # handle hiding _default (cheaper than visible_if so let's do first)
        if check_default:
            params = [pi for pi in params if pi.component != '_default' and pi.dataset != '_default']

        # handle visible_if
        if check_visible:
            params = [pi for pi in params if pi.is_visible]

        if isinstance(twig, int):
            # then act as a list index
            return params[twig]

        # TODO: handle isinstance(twig, float) as passing time?

        # TODO: smarter error if trying to slice on a PS instead of value (ie
        # b['value@blah'][::8] where b['value@blah'] is returning an empty PS
        # and ::8 is being passed here as twig)

        # now do twig matching
        method = None
        if twig is not None:
            _user_twig = deepcopy(twig)
            twigsplit = twig.split('@')
            if twigsplit[0] == 'value':
                twig = '@'.join(twigsplit[1:])
                method = 'get_value'
            elif twigsplit[0] == 'quantity':
                twig = '@'.join(twigsplit[1:])
                method = 'get_quantity'
            elif twigsplit[0] in ['unit', 'default_unit']:
                twig = '@'.join(twigsplit[1:])
                method = 'get_default_unit'
            elif twigsplit[0] in ['timederiv']:
                twig = '@'.join(twigsplit[1:])
                method = 'get_timederiv'
            elif twigsplit[0] == 'description':
                twig = '@'.join(twigsplit[1:])
                method = 'get_description'
            elif twigsplit[0] == 'choices':
                twig = '@'.join(twigsplit[1:])
                method = 'get_choices'
            elif twigsplit[0] == 'result':
                twig = '@'.join(twigsplit[1:])
                method = 'get_result'

            # twigsplit = re.findall(r"[\w']+", twig)
            twigsplit = twig.split('@')

            if autocomplete:
                # then we want to do matching based on all but the
                # last item in the twig and then try to autocomplete
                # based on the last item
                if re.findall(r"[^\w]", _user_twig[-1]):
                    # then we will autocomplete on an empty entry
                    twigautocomplete = ''
                else:
                    # the last item in twig is incomplete
                    twigautocomplete = twigsplit[-1]
                    twigsplit = twigsplit[:-1]

            for ti in twigsplit:
                # TODO: need to fix repeating twigs (ie
                # period@period@period@period still matches and causes problems
                # with the tabcomplete)
                params = [pi for pi in params if ti in pi.twig.split('@')]

            if autocomplete:
                # we want to provide options for what twigautomplete
                # could be to produce matches
                options = []
                for pi in params:
                    for twiglet in pi.twig.split('@'):
                        if twigautocomplete == twiglet[:len(twigautocomplete)]:
                            if len(twigautocomplete):
                                completed_twig = _user_twig.replace(twigautocomplete, twiglet)
                            else:
                                completed_twig = _user_twig + twiglet
                            if completed_twig not in options:
                                options.append(completed_twig)
                return options

        if len(params) == 1 and not force_ps:
            # then just return the parameter itself
            if method is None:
                return params[0]
            else:
                return getattr(params[0], method)()

        # TODO: handle returning 0 results better

        ps = ParameterSet(params)
        ps._bundle = self._bundle
        ps._filter = self._filter.copy()
        for k, v in kwargs.items():
            if k in _meta_fields_filter:
                ps._filter[k] = v
        if twig is not None:
            # try to guess necessary additions to filter
            # twigsplit = twig.split('@')
            for attr in _meta_fields_twig:
                tag = getattr(ps, attr)
                if tag in twigsplit:
                    ps._filter[attr] = tag
        return ps

    def exclude(self, twig=None, check_visible=True, **kwargs):
        """
        Exclude the results from this filter from the current ParameterSet.

        See :meth:`filter` for options.
        """
        return self - self.filter(twig=twig,
                                  check_visible=check_visible,
                                  **kwargs)

    def get_parameter(self, twig=None, **kwargs):
        """
        Get a :class:`Parameter` from this ParameterSet.  This simply calls get

        :parameter str twig: (optional) the search twig - essentially a single
                string with any delimiter (ie '@') that will be parsed
                into any of the meta-tags.  Example: instead of
                b.filter(context='component', component='starA'), you
                could do b.filter('starA@component').
        :parameter bool check_visible: whether to hide invisible
                parameters.  These are usually parameters that do not
                play a role unless the value of another parameter meets
                some condition.
        :parameter **kwargs: meta-tags to search (ie. 'context', 'component',
                'model', etc).  See :func:`meta` for all possible options.
        :return: the resulting :class:`Parameter`
        :raises ValueError: if either 0 or more than 1 results are found
                matching the search.

        """
        return self.get(twig=twig, **kwargs)

    def get_or_create(self, qualifier, new_parameter, **kwargs):
        """
        Get a :class:`Parameter` from the ParameterSet, if it does not exist,
        create and attach it.

        Note: running this on a ParameterSet that is NOT a
        :class:`phoebe.frontend.bundle.Bundle`,
        will NOT add the Parameter to the bundle, but only the temporary
        ParameterSet

        :parameter str qualifier: the qualifier of the :class:`Parameter`
            (note, not the twig)
        :parameter new_parameter: the parameter to attach if no
                result is found
        :type new_parameter: :class:`Parameter`
        :parameter **kwargs: meta-tags to search - will also be applied to
                new_parameter if it is attached.
        :return: Parameter, created
        :rtype: :class:`Parameter`, bool
        :raises ValueError: if more than 1 result was found using the search
                criteria.
        """
        ps = self.filter_or_get(qualifier=qualifier, **kwargs)
        if isinstance(ps, Parameter):
            return ps, False
        elif len(ps):
            # TODO: custom exception?
            raise ValueError("more than 1 result was found")
        else:
            self._attach_params(ParameterSet([new_parameter]), **kwargs)

            logger.debug("creating and attaching new parameter: {}".format(new_parameter.qualifier))

            return self.filter_or_get(qualifier=qualifier, **kwargs), True

    def _remove_parameter(self, param):
        """
        Remove a Parameter from the ParameterSet

        :parameter param: the :class:`Parameter` object to be removed
        :type param: :class:`Parameter`
        """
        # TODO: check to see if protected (required by a current constraint or
        # by a backend)
        self._params = [p for p in self._params if p != param]

    def remove_parameter(self, twig=None, **kwargs):
        """
        Remove a :class:`Parameter` from the ParameterSet

        Note: removing Parameters from a ParameterSet will not remove
        them from any parent ParameterSets
        (including the :class:`phoebe.frontend.bundle.Bundle`)

        :parameter str twig: the twig to search for the parameter
        :parameter **kwargs: meta-tags to search
        :raises ValueError: if 0 or more than 1 results are found using the
                provided search criteria.
        """
        param = self.get(twig=twig, **kwargs)

        self._remove_parameter(param)

    def remove_parameters_all(self, twig=None, **kwargs):
        """
        Remove all :class:`Parameter`s that match the search from the
        ParameterSet.

        Any Parameter that would be included in the resulting ParameterSet
        from a :func:`filter` call with the same arguments will be
        removed from this ParameterSet.

        Note: removing Parameters from a ParameterSet will not remove
        them from any parent ParameterSets
        (including the :class:`phoebe.frontend.bundle.Bundle`)

        :parameter str twig: the twig to search for the parameter
        :parameter **kwargs: meta-tags to search
        """
        params = self.filter(twig=twig, check_visible=False, check_default=False, **kwargs)

        for param in params.to_list():
            self._remove_parameter(param)

    def get_quantity(self, twig=None, unit=None,
                     default=None, t=None, **kwargs):
        """
        TODO: add documentation
        """
        # TODO: for time derivatives will need to use t instead of time (time
        # gets passed to twig filtering)

        if default is not None is not None:
            # then we need to do a filter first to see if parameter exists
            if not len(self.filter(twig=twig, **kwargs)):
                return default

        param = self.get_parameter(twig=twig, **kwargs)

        if param.qualifier in kwargs.keys():
            # then we have an "override" value that was passed, and we should
            # just return that.
            # Example b.get_value('teff', teff=6000) returns 6000
            return kwargs.get(param.qualifier)

        return param.get_quantity(unit=unit, t=t)

    def set_quantity(self, twig=None, value=None, **kwargs):
        """
        TODO: add documentation
        """
        # TODO: handle twig having parameter key (value@, default_unit@, adjust@, etc)
        # TODO: does this return anything (update the docstring)?
        return self.get_parameter(twig=twig, **kwargs).set_quantity(value=value, **kwargs)

    def get_value(self, twig=None, unit=None, default=None, t=None, **kwargs):
        """
        Get the value of a :class:`Parameter` in this ParameterSet

        :parameter str twig: the twig to search for the parameter
        :parameter unit: units for the returned result (if
            applicable).  If None or not provided, the value will
            be returned in that Parameter's default_unit (if
            applicable)
        :type unit: str or astropy.units.Unit
        :parameter default: what to return if the parameter cannot be found.
            If this is None (default) then an error will be raised instead.
            Note that the units of default will not be converted.
        :parameter time: time at which to compute the
            value (will only affect time-dependent parameters).  If provided
            as a float it is assumed that the units are the same as t0.
            NOTE: this is not fully supported yet, use with caution.
        :parameter **kwargs: meta-tags to search
        :return: value (type depeding on the type of the :class:`Parameter`)
        """
        # TODO: for time derivatives will need to use t instead of time (time
        # gets passed to twig filtering)

        if default is not None:
            # then we need to do a filter first to see if parameter exists
            if not len(self.filter(twig=twig, **kwargs)):
                return default

        param = self.get_parameter(twig=twig, **kwargs)

        # if hasattr(param, 'default_unit'):
        # This breaks for constraint parameters
        if isinstance(param, FloatParameter) or\
                isinstance(param,FloatArrayParameter):
            return param.get_value(unit=unit, t=t, **kwargs)

        return param.get_value(**kwargs)

    def set_value(self, twig=None, value=None, **kwargs):
        """
        Set the value of a :class:`Parameter` in this ParameterSet

        Note: setting the value of a Parameter in a ParameterSet WILL
        change that Parameter across any parent ParameterSets (including
        the :class:`phoebe.frontend.bundle.Bundle`)

        :parameter set twig: the twig to search for the parameter
        :parameter value: the value to set.  Provide units, if necessary, by
            sending a Quantity object (ie 2.4*u.rad)
        :parameter **kwargs: meta-tags to search
        :raises ValueError:  if 0 or more than 1 results are found matching
            the search criteria.
        """
        # TODO: handle twig having parameter key (value@, default_unit@, adjust@, etc)
        # TODO: does this return anything (update the docstring)?
        if "index" in kwargs.keys():
            return self.get_parameter(twig=twig,
                                      **kwargs).set_index_value(value=value,
                                                                **kwargs)

        if "time" in kwargs.keys():
            if not len(self.filter(**kwargs)):
                # then let's try filtering without time and seeing if we get a
                # FloatArrayParameter so that we can use set_index_value instead
                time = kwargs.pop("time")

                param = self.get_parameter(twig=twig, **kwargs)
                if not isinstance(param, FloatArrayParameter):
                    raise TypeError

                # TODO: do we need to be more clever about time qualifier for
                # ETV datasets? TODO: is this robust enough... this won't search
                # for times outside the existing ParameterSet.  We could also
                # try param.get_parent_ps().get_parameter('time'), but this
                # won't work when outside the bundle (which is used within
                # backends.py to set fluxes, etc) print "***
                # get_parameter(qualifier='times', **kwargs)", {k:v for k,v in
                # kwargs.items() if k not in ['qualifier']}
                time_param = self.get_parameter(qualifier='times', **{k:v for k,v in kwargs.items() if k not in ['qualifier']})
                index = np.where(time_param.get_value()==time)[0]

                return param.set_index_value(value=value, index=index, **kwargs)

        return self.get_parameter(twig=twig,
                                  **kwargs).set_value(value=value,
                                                      **kwargs)

    def set_value_all(self, twig=None, value=None, check_default=False, **kwargs):
        """
        Set the value of all returned :class:`Parameter`s in this ParameterSet.

        Any :class:`Parameter` that would be included in the resulting ParameterSet
        from a :func:`filter` call with the same arguments will have
        their value set.

        Note: setting the value of a Parameter in a ParameterSet WILL
        change that Parameter across any parent ParameterSets (including
        the :class:`phoebe.frontend.bundle.Bundle`)

        :parameter str twig: the twig to search for the parameter
        :parameter value: the value to set.  Provide units, if necessary, by
                sending a Quantity object (ie 2.4*u.rad)
        :parameter bool check_default: whether to exclude any default values.
                Defaults to False (unlike all filtering).  Note that this
                acts on the current ParameterSet so any filtering done before
                this call will EXCLUDE defaults by default.
        :parameter **kwargs: meta-tags to search
        """
        # TODO support the ability to do PS.set_value_all(value) (no twig - or do we throw warning and request value=value?)
        params = self.filter(twig=twig,
                             check_default=check_default,
                             **kwargs).to_list()

        if not kwargs.pop('ignore_none', False) and not len(params):
            raise ValueError("no parameters found")

        for param in params:
            if "index" in kwargs.keys():
                return self.get_parameter(twig=twig,
                                          **kwargs).set_index_value(value=value,
                                                                    **kwargs)
            param.set_value(value=value, **kwargs)

    def get_default_unit(self, twig=None, **kwargs):
        """
        TODO: add documentation
        """
        return self.get_parameter(twig=twig, **kwargs).get_default_unit()

    def set_default_unit(self, twig=None, unit=None, **kwargs):
        """
        TODO: add documentation
        """
        return self.get_parameter(twig=twig, **kwargs).set_default_unit(unit)

    def set_default_unit_all(self, twig=None, unit=None, **kwargs):
        """
        TODO: add documentation
        """
        for param in self.filter(twig=twig, **kwargs).to_list():
            param.set_default_unit(unit)

    def get_adjust(self, twig=None, **kwargs):
        """
        [NOT IMPLEMENTED]

        raises NotImplementedError: because it isn't
        """
        raise NotImplementedError

    def set_adjust(self):
        """
        [NOT IMPLEMENTED]

        raises NotImplementedError: because it isn't
        """
        raise NotImplementedError

    def set_adjust_all(self):
        """
        [NOT IMPLEMENTED]

        raises NotImplementedError: because it isn't
        """
        raise NotImplementedError

    def get_enabled(self, twig=None, **kwargs):
        """
        [NOT IMPLEMENTED]

        raises NotImplementedError: because it isn't
        """
        raise NotImplementedError

    def set_enabled(self):
        """
        [NOT IMPLEMENTED]

        raises NotImplementedError: because it isn't
        """
        raise NotImplementedError

    def get_description(self, twig=None, **kwargs):
        """
        TODO: add documentation
        """
        return self.get_parameter(twig=twig, **kwargs).get_description()

    def get_prior(self, twig=None, **kwargs):
        """
        [NOT IMPLEMENTED]

        raises NotImplementedError: because it isn't
        """
        raise NotImplementedError

    def set_prior(self):
        """
        [NOT IMPLEMENTED]

        raises NotImplementedError: because it isn't
        """
        raise NotImplementedError

    def remove_prior(self):
        """
        [NOT IMPLEMENTED]

        raises NotImplementedError: because it isn't
        """
        raise NotImplementedError

    def get_posterior(self, twig=None, **kwargs):
        """
        [NOT IMPLEMENTED]

        raises NotImplementedError: because it isn't
        """
        raise NotImplementedError

    def remove_posterior(self):
        """
        [NOT IMPLEMENTED]

        raises NotImplementedError: because it isn't
        """
        raise NotImplementedError


    def _unpack_plotting_kwargs(self, **kwargs):



        # We now need to unpack if the contents within kwargs contain multiple
        # contexts/datasets/kinds/components/etc.
        # the dataset tag can appear in the compute context as well, so if the
        # context tag isn't in kwargs, let's default it to dataset or model
        kwargs.setdefault('context', ['dataset', 'model'])

        filter_kwargs = {}
        for k in self.meta.keys():
            if k in ['time']:
                # time needs to be handled externally
                continue
            filter_kwargs[k] = kwargs.pop(k, None)

        ps = self.filter(**filter_kwargs)

        if 'time' in kwargs.keys() and ps.kind in ['mesh', 'mesh_syn']:
            ps = ps.filter(time=kwargs.get('time'))

        # If ps returns more than one dataset/model/component, then we need to
        # loop and plot all.  This will automatically rotate through colors
        # (unless the user provided color in a kwarg).  To choose individual
        # styling, the user must make individual calls and provide the styling
        # options as kwargs.

        # we'll return a list of dictionaries, with each dictionary prepared
        # to pass directly to autofig
        return_ = []

        if len(ps.contexts) > 1:
            for context in ps.contexts:
                this_return = ps.filter(context=context)._unpack_plotting_kwargs(**kwargs)
                return_ += this_return
            return return_

        if len(ps.datasets)>1 and ps.kind not in ['mesh']:
            for dataset in ps.datasets:
<<<<<<< HEAD
                this_return = ps.filter(dataset=dataset).get_plotting_info(**kwargs)
=======
                if dataset in ['protomesh']:
                    # let's not automatically plot the protomesh unless its
                    # requested in which case we'll never enter this loop
                    continue
                this_return = ps.filter(dataset=dataset)._unpack_plotting_kwargs(**kwargs)
>>>>>>> 2ad7e5e0
                return_ += this_return
            return return_

        # For kinds, we want to ignore the deps - those won't have arrays
        kinds = [m for m in ps.kinds if m[-3:] != 'dep']

        # If we are asking to plot a dataset that also shows up in columns in
        # the mesh, then remove the mesh kind.  In other words: mesh stuff
        # will only be plotted if mesh is the only kind in the filter.
        pskinds = ps.kinds
        if len(pskinds) > 1 and 'mesh' in pskinds:
            pskinds.remove('mesh')

        if len(kinds) == 1 and len(pskinds) > 1:
            # then we need to filter to exclude the dep
            ps = ps.filter(kind=kinds[0])
            pskinds = [kinds[0]]

        if len(ps.kinds) > 1:
            for kind in [m for m in pskinds if m[-3:]!='dep']:
                this_return = ps.filter(kind=kind)._unpack_plotting_kwargs(**kwargs)
                return_ += this_return
            return return_

        if len(ps.models) > 1:
            for model in ps.models:
                # TODO: change linestyle for models instead of color?
                this_return = ps.filter(model=model)._unpack_plotting_kwargs(**kwargs)
                return_ += this_return
            return return_

        if len(ps.times) > 1 and kwargs.get('loop_times', False):
            # only meshes (and spectra) will be able to iterate over times
            for time in ps.times:
                this_return = ps.filter(time=time)._unpack_plotting_kwargs(**kwargs)
                return_ += this_return
            return return_

        if len(ps.components) > 1:
            return_ = []
            for component in ps.components:
                this_return = ps.filter(component=component)._unpack_plotting_kwargs(**kwargs)
                return_ += this_return
            return return_


        if ps.kind in ['mesh', 'mesh_syn', 'orb', 'orb_syn'] and \
                ps.context == 'dataset':
            # nothing to plot here... at least for now
            return []

<<<<<<< HEAD
        plotting_backend = kwargs.pop('backend', self._bundle.get_setting('plotting_backend').get_value() if self._bundle is not None else 'mpl')
        if plotting_backend in ['mpl'] and _use_mpl:
            axes_3d = isinstance(kwargs.get('ax', plt.gca()), Axes3D)
            # axes_3d = kwargs.get('ax', plt.gca()).__class__.__name__ in ['Axes3DSubplot', 'Axes3D']
        else:
            axes_3d = False

        # We need to handle plotting meshes differently... but only if x, y,
        # and z are all the coordinates (then we'll plot the triangles).
        # Otherwise, we will continue and can use the generic x, y plotting (ie
        # for flux vs r_proj)
        do_plot_mesh_coordinates = None
        if ps.kind in ['mesh', 'mesh_syn'] and \
                kwargs.get('x', 'us') in ['us', 'vs', 'ws'] and \
                kwargs.get('y', 'vs') in ['us', 'vs', 'ws'] and \
                kwargs.get('z', 'ws') in ['us', 'vs', 'ws']:

            do_plot_mesh_coordinates = 'uvw'

            # NOTE: even though we are calling these u, v, w - we really mean
            # to get those components from the uvw_elements array
            xqualifier = kwargs.get('x', 'us')
            yqualifier = kwargs.get('y', 'vs')
            if axes_3d:
                zqualifier = kwargs.get('z', 'ws')


            # All our arrays will need to be sorted front to back, so we need
            # the centers from the coordinates not covered by xqualifier,
            # yqualifier. We don't really care the units here, but in case the
            # user has changed the default units on some of the components to
            # be different than others, we'll request them all in the same
            # units.

            # TODO: should we skip this for axes_3d?
            mesh_coordinates = ['us', 'vs', 'ws']
            sortqualifier = ['us', 'vs', 'ws']
            sortqualifier.remove(xqualifier)
            sortqualifier.remove(yqualifier)
            sortqualifier = sortqualifier[0]

        elif ps.kind in ['mesh', 'mesh_syn'] and \
                kwargs.get('x', 'xs') in ['xs', 'ys', 'zs'] and \
                kwargs.get('y', 'ys') in ['xs', 'ys', 'zs'] and \
                kwargs.get('z', 'zs') in ['xs', 'ys', 'zs']:

            do_plot_mesh_coordinates = 'xyz'

            # NOTE: even though we are calling these x, y, z - we really mean
            # to get those components from the xyz_elements array
            xqualifier = kwargs.get('x', 'xs')
            yqualifier = kwargs.get('y', 'ys')
            if axes_3d:
                zqualifier = kwargs.get('z', 'zs')


            # All our arrays will need to be sorted front to back, so we need
            # the centers from the coordinates not covered by xqualifier,
            # yqualifier. We don't really care the units here, but in case the
            # user has changed the default units on some of the components to
            # be different than others, we'll request them all in the same
            # units.

            # TODO: should we skip this for axes_3d?
            mesh_coordinates = ['xs', 'ys', 'zs']
            sortqualifier = ['xs', 'ys', 'zs']
            sortqualifier.remove(xqualifier)
            sortqualifier.remove(yqualifier)
            sortqualifier = sortqualifier[0]


        if do_plot_mesh_coordinates is not None:

            # if color is provided, it should be used for facecolor and
            # edgecolor, but if either of those two values are provided, they
            # should take precedence.
            color = kwargs.get('color', None)
            if 'facecolors' in kwargs.keys() and 'facecolor' not in kwargs.keys():
                logger.warning("assuming you meant 'facecolor' instead of 'facecolors'")
                kwargs['facecolor'] = kwargs.pop('facecolors')
            if 'edgecolors' in kwargs.keys() and 'edgecolor' not in kwargs.keys():
                logger.warning("assuming you meant 'edgecolor' instead of 'edgecolors'")
                kwargs['edgecolor'] = kwargs.pop('edgecolors')
            kwargs.setdefault('facecolor', 'w' if color is None else color)
            kwargs.setdefault('edgecolor', 'k' if color is None else color)

            if kwargs.get('colorlabel', None):
                kwargs.setdefault('facecolorlabel', kwargs['colorlabel'])
                kwargs.setdefault('edgecolorlabel', kwargs['colorlabel'])

            if kwargs.get('colorunit', None):
                kwargs.setdefault('facecolorunit', kwargs['colorunit'])
                kwargs.setdefault('edgecolorunit', kwargs['colorunit'])

            if kwargs.get('colorlim', None):
                kwargs.setdefault('facecolorlim', kwargs['colorlim'])
                kwargs.setdefault('edgecolorlim', kwargs['colorlim'])

            facecolorqualifier = kwargs['facecolor'] if kwargs['facecolor'] in ps.qualifiers else None
            edgecolorqualifier = kwargs['edgecolor'] if kwargs['edgecolor'] in ps.qualifiers else None

            # TODO: do the same logic with cmap, facecmap, edgecmap as colors
            # above

            if do_plot_mesh_coordinates=='xyz':
                # then the array are dimensionless - which really means in
                # units of sma
                kwargs.setdefault('xunit', None)
                kwargs.setdefault('yunit', None)
                if axes_3d:
                    kwargs.setdefault('zunit', None)
            else: # uvw
                kwargs.setdefault('xunit', 'solRad')
                kwargs.setdefault('yunit', 'solRad')
                if axes_3d:
                    kwargs.setdefault('zunit', 'solRad')
=======
>>>>>>> 2ad7e5e0

        # Now that we've looped over everything, we can assume that we are dealing
        # with a SINGLE call.  We need to prepare kwargs so that it can be passed
        # to autofig.plot or autofig.mesh

        # handle any "aliases"
        # if 'facecolors' in kwargs.keys() and 'facecolor' not in kwargs.keys():
        #     logger.warning("assuming you meant 'facecolor' instead of 'facecolors'")
        #     kwargs['facecolor'] = kwargs.pop('facecolors')
        # if 'edgecolors' in kwargs.keys() and 'edgecolor' not in kwargs.keys():
        #     logger.warning("assuming you meant 'edgecolor' instead of 'edgecolors'")
        #     kwargs['edgecolor'] = kwargs.pop('edgecolors')

        def _kwargs_fill_dimension(kwargs, direction, ps):
            # kwargs[direction] is currently one of the following:
            # * twig/qualifier
            # * array/float
            # * string (applicable for color dimensions)
            #
            # if kwargs[direction] is a twig, then we need to change the
            # entry in the dictionary to be the data-array itself

            # define defaults based on ps.kind
            if ps.kind in ['mesh', 'mesh_syn']:
                # TODO: previously if 2D plot we defaulted to x, z, y
                defaults = {'x': 'xs',
                            'y': 'ys',
                            'z': 'zs'}
                sigmas_avail = []
            elif ps.kind in ['orb', 'orb_syn']:
                # TODO: previously if 2D plot we defaulted to x, z, y
                defaults = {'x': 'xs',
                            'y': 'ys',
                            'z': 'zs'}
                sigmas_avail = []
            elif ps.kind in ['lc', 'lc_syn']:
                defaults = {'x': 'times',
                            'y': 'fluxes',
                            'z': 0}
                sigmas_avail = ['fluxes']
            elif ps.kind in ['rv', 'rv_syn']:
                defaults = {'x': 'times',
                            'y': 'rvs',
                            'z': 0}
                sigmas_avail = ['rvs']
            elif ps.kind in ['etv', 'etv_syn']:
                defaults = {'x': 'time_ecls',
                            'y': 'etvs',
                            'z': 0}
                sigmas_avail = ['etvs']
            else:
                raise NotImplementedError("defaults for kind {} (dataset: {}) not yet implemented".format(ps.kind, ps.dataset))


            current_value = kwargs.get(direction, defaults.get(direction, None))


            if isinstance(current_value, str):
                if '@' in current_value or current_value in ps.qualifiers:
                    if ps.kind in ['mesh', 'mesh_syn'] and current_value in ['xs', 'ys', 'zs']:
                        # then we actually need to unpack from the vertices
                        verts = ps.get_quantity(qualifier='vertices')
                        array_value = verts[:, :, ['xs', 'ys', 'zs'].index(current_value)]
                    else:
                        array_value = ps.get_quantity(current_value)

                    kwargs[direction] = array_value

                    if ps.context == 'dataset' and current_value in sigmas_avail:
                        # then let's see if there are errors
                        sigmas = ps.get_quantity('sigmas')
                        if len(sigmas):
                            kwargs['{}error'.format(direction)] = sigmas

                    # now let's set the label for the dimension from the qualifier/twig
                    kwargs['{}label'.format(direction)] = _plural_to_singular.get(current_value, current_value)

                    # we'll also keep the qualifier around - autofig doesn't use this
                    # but we'll keep it so we can set some defaults
                    kwargs['{}qualifier'.format(direction)] = current_value

<<<<<<< HEAD
            if kwargs.get('loop_times', False) or len(ps.times) <= 1:
                elements_xyz = np.concatenate([ps.get_value('{}_elements'.format(do_plot_mesh_coordinates),
                                                            component=c,
                                                            unit=kwargs['xunit'])
                                               for c in ps.components]).reshape((-1, 3, 3))[:, :, :]
            else:
                elements_xyz = np.concatenate([ps.get_value('{}_elements'.format(do_plot_mesh_coordinates),
                                                            component=c,
                                                            time=t,
                                                            unit=kwargs['xunit'])
                                               for c in ps.components for t in ps.times]).reshape((-1, 3, 3))[:, :, :]

            center_sort = np.mean(elements_xyz[:, :, mesh_coordinates.index(sortqualifier)], axis=1)
            plot_inds = np.argsort(center_sort)

            # vertices_xyz are the REAL x, y, z coordinates.  Later we'll convert
            # to the quantities we want to plot along the x and y axes
            vertices_xyz = elements_xyz.reshape((-1, 3, 3))[:, :, :]

            # TODO: make this handle 3d by just iterating over zqualifier as
            # well (but only if 3d)
            if axes_3d:
                coordinate_inds = [mesh_coordinates.index(q)
                                   for q in [xqualifier, yqualifier, zqualifier]]
            else:
                coordinate_inds = [mesh_coordinates.index(q)
                                   for q in [xqualifier, yqualifier]]

            data = vertices_xyz[:, :, coordinate_inds]

            # func = getattr(plotting, plotting_backend)

            # logger.info("calling '{}' plotting backend".format(plotting_backend))

            # TODO: can we come up with a more clever default label.. maybe
            # that includes edgecolor/facecolor?
            default_label = '{}@{}'.format(ps.component, ps.dataset)
            kwargs.setdefault('label', default_label)

            # kwargs['plotting_backend'] = plotting_backend
            kwargs['ps'] = ps
            kwargs['data'] = data
            kwargs['plot_inds'] = plot_inds
            kwargs['polycollection'] = True

            return [kwargs]
=======
                    return kwargs

                elif direction in ['c', 'fc', 'ec']:
                    # then the string may be a color and that's acceptable
                    return kwargs
                else:
                    raise ValueError("could not recognize {} for {} direction".format(current_value, direction))

            elif _instance_in(current_value, np.ndarray, list, tuple, float, int):
                # then leave it as-is
                return kwargs
            elif current_value is None:
                return kwargs
            else:
                raise NotImplementedError
>>>>>>> 2ad7e5e0


        for direction in ['x', 'y', 'z', 'c', 's', 'fc', 'ec']:
            # set the array and dimension label
            kwargs = _kwargs_fill_dimension(kwargs, direction, ps)

<<<<<<< HEAD
        # now we can use ps.kind to guess what columns need plotting
        if ps.kind in ['orb', 'orb_syn']:
            if axes_3d:
                xqualifier = kwargs.get('x', 'us')
                yqualifier = kwargs.get('y', 'vs')
                zqualifier = kwargs.get('z', 'ws')
            else:
                xqualifier = kwargs.get('x', 'us')
                yqualifier = kwargs.get('y', 'ws')
                zqualifier = kwargs.get('z', 'vs')
            timequalifier = 'times'
        elif ps.kind in ['mesh', 'mesh_syn']:
            xqualifier = kwargs.get('x', 'r_projs')
            yqualifier = kwargs.get('y', 'teffs')
            zqualifier = kwargs.get('z', 'loggs')
            timequalifier = 'times'
        elif ps.kind in ['lc', 'lc_syn']:
            xqualifier = kwargs.get('x', 'times')
            yqualifier = kwargs.get('y', 'fluxes')
            zqualifier = kwargs.get('z', 0)
            timequalifier = 'times'
        elif ps.kind in ['rv', 'rv_syn']:
            xqualifier = kwargs.get('x', 'times')
            yqualifier = kwargs.get('y', 'rvs')
            zqualifier = kwargs.get('z', 0)
            timequalifier = 'times'
        elif ps.kind in ['lp', 'lp_syn']:
            xqualifier = kwargs.get('x', 'wavelengths')
            yqualifier = kwargs.get('y', 'flux_densities')
            zqualifier = kwargs.get('z', 'flux_densities')
            timequalifier = 'times'
        elif ps.kind in ['etv', 'etv_syn']:
            xqualifier = kwargs.get('x', 'time_ecls')
            yqualifier = kwargs.get('y', 'etvs')
            zqualifier = kwargs.get('z', 0)
            timequalifier = 'time_ecls'
=======
        # try to find 'times' in the cartesian dimensions:
        for direction in ['x', 'y', 'z']:
            if kwargs.get('{}label'.format(direction), None) == 'times':
                kwargs['i'] = direction
                break
>>>>>>> 2ad7e5e0
        else:
            # then we didn't find a match, so we'll pass the times array instead
            kwargs['i'] = ps.get_quantity(qualifier='times')

<<<<<<< HEAD
        if axes_3d and \
                zqualifier not in ps.qualifiers and \
                not (isinstance(zqualifier, float) or
                     isinstance(zqualifier, int)):
            logger.warning("attempting to plot but could not find parameter {} - skipping".format(zqualifier))
            return []

        # TODO: add other checks to make sure x and y are arrays (and have
        # default_units)

        # Now we need to get the units, labels, and arrays
        # If the user provides unit(s), they can either give the unit object or
        # the string representation, so long as get_value(unit) succeeds
        # xunit = kwargs.get('xunit', xparam.default_unit)
        if ps.kind in ['mesh', 'mesh_syn', 'lp', 'lp_syn']:  # TODO: add sp and sp_syn
            # then we're plotting at a single time so the time array doesn't
            # really make sense (we won't be able to plot anything vs phase or
            # color by time/phase)
            tparam = None
            tarray = []
        else:
            tparam = ps.get_parameter(qualifier=timequalifier)
            tarray = tparam.get_value(unit='d')

        if xqualifier.split(':')[0] in ['phase', 'phases']:
            # then we need to do things slightly different
            phased = True
            component = xqualifier.split(':')[1] \
                if len(xqualifier.split(':')) > 1 \
                else None
            # TODO: check to make sure we have access to tparam._bundle
            if ps.kind.split('_')[-1] == 'syn':
                xarray = tparam._bundle.to_phase(tarray,
                                                 shift=True,
                                                 component=component,
                                                 t0=kwargs.get('t0', 't0_supconj'))
            else:
                # then we don't want to include phase-shifting for obs data
                xarray = tparam._bundle.to_phase(tarray,
                                                 shift=False,
                                                 component=component,
                                                 t0=kwargs.get('t0', 't0_supconj'))

            # really only used to get the default label for this ps
            xparam = tparam
            kwargs.setdefault('xunit', 'cy')
            if kwargs.get('time', None):
                kwargs['time'] = self._bundle.to_phase(kwargs['time'],
                                                       shift=True,
                                                       component=component,
                                                       t0=kwargs.get('t0', 't0_supconj'))

        elif isinstance(xqualifier, float) or isinstance(xqualifier, int):
            xparam = None
            xarray = np.ones(len(tarray)) * float(xqualifier)
            kwargs['xunit'] = None
            kwargs.setdefault('xlabel', '')
            if not axes_3d:
                kwargs.setdefault('marker', '+')
                kwargs.setdefault('markersize', 20)
                kwargs.setdefault('linestyle', 'none')
        else:
            phased = False
            xparam, xarray, default_xunit = _get_param_array(ps,
                                                             xqualifier,
                                                             kwargs.get('xunit', None))
            kwargs.setdefault('xunit', default_xunit)

        if isinstance(yqualifier, float) or isinstance(yqualifier, int):
            yparam = None
            yarray = np.ones(len(tarray)) * float(yqualifier)
            kwargs['yunit'] = None
            kwargs.setdefault('ylabel', '')
            if not axes_3d:
                kwargs.setdefault('marker', '|')
                kwargs.setdefault('markersize', 20)
                kwargs.setdefault('linestyle', 'none')
=======
>>>>>>> 2ad7e5e0

        # handle different types of autofig plots
        cartesian =['xs', 'ys', 'zs']
        if kwargs['xqualifier'] in cartesian and kwargs['yqualifier'] in cartesian and kwargs['zqualifier'] in cartesian:
            kwargs['autofig_method'] = 'mesh'
            if self.time is not None:
                kwargs['i'] = float(self.time)
        else:
            kwargs['autofig_method'] = 'plot'


        # set defaults for marker/linestyle depending on whether this is
        # observational or synthetic data
        if ps.context == 'dataset':
            kwargs.setdefault('linestyle', 'none')
        elif ps.context == 'model':
            kwargs.setdefault('marker', 'none')

        # set the label of this plot call.  This will only have any effect if
        # the legend is shown
        # TODO: we used to do this a bit more cleverly by taking the diff of xparam.uniquetwig and yparam.uniquetwig
        # default_label = ''.join(c[2:] for c in list(difflib.ndiff(xparam.uniquetwig, yparam.uniquetwig)) if c[0] == ' ')
        # if default_label[0] == '@':
        #     # then let's just trim the leading @
        #     default_label = default_label[1:]
        # if default_label.split('@')[0] not in xparam.uniquetwig.split('@')+yparam.uniquetwig.split('@'):
        #     # then we had some overlap that doesn't form a whole label
        #     # this can happen for "times" and "fluxes", for example
        #     # leaving the leading "es".  So let's trim this and only
        #     # return the rest
        #     default_label = '@'.join(default_label.split('@')[1:])
        # default_label = '{}@{}'.format(ps.component, ps.dataset)
        # kwargs.setdefault('label', default_label)

        return (kwargs,)

    def gcf(self):
        if self._bundle is None:
            return autofig.gcf()

<<<<<<< HEAD
        else:
            zparam = None
            zarray = None

        if colorqualifier is not None:
            colorparam, colorarray, default_colorunit = _get_param_array(ps,
                                                                         colorqualifier,
                                                                         kwargs.get('colorunit', None))

            kwargs.setdefault('colorunit', default_colorunit)

        # and finally, build the label (if it hasn't been already)
        kwargs.setdefault('xlabel', r"{} ({})".format(_qualifier_to_label(xqualifier), _unit_to_str(kwargs['xunit'], use_latex=plotting_backend in ['mpl'])) if kwargs['xunit'] not in [None, u.dimensionless_unscaled] else _qualifier_to_label(xqualifier))
        kwargs.setdefault('ylabel', r"{} ({})".format(_qualifier_to_label(yqualifier), _unit_to_str(kwargs['yunit'], use_latex=plotting_backend in ['mpl'])) if kwargs['yunit'] not in [None, u.dimensionless_unscaled] else _qualifier_to_label(yqualifier))
        if axes_3d:
            kwargs.setdefault('zlabel', r"{} ({})".format(_qualifier_to_label(zqualifier), _unit_to_str(kwargs['zunit'], use_latex=plotting_backend in ['mpl'])) if kwargs['zunit'] not in [None, u.dimensionless_unscaled] else _qualifier_to_label(zqualifier))

        if kwargs.get('colorbar', False):
            kwargs.setdefault('colorlabel', r"{} ({})".format(_qualifier_to_label(colorqualifier), _unit_to_str(kwargs['colorunit'], use_latex=plotting_backend in ['mpl'])) if kwargs['colorunit'] not in [None, u.dimensionless_unscaled] else _qualifier_to_label(colorqualifier))

        if phased:
            # then we need to sort all arrays according to phase (xarray)
            # TODO: do this more efficiently
            # TODO: this may not always be wanted, sometimes we may want to instead
            # loop over each cycle and draw multiple lines
            if axes_3d:
                if not (len(xarray) and len(yarray) and len(zarray)):
                    return []
                xyzt = zip(xarray, yarray, zarray, tarray)
                xyzt.sort()
                x, y, z, t = zip(*xyzt)
                xarray, yarray, zarray, tarray = np.array(x), np.array(y), np.array(z), np.array(t)
            else:
                if not (len(xarray) and len(yarray)):
                    return []
                xyt = zip(xarray, yarray, tarray)
                xyt.sort()
                x, y, t = zip(*xyt)
                xarray, yarray, tarray = np.array(x), np.array(y), np.array(t)

        # handle getting the indices to plot if uncover is True
        # TODO: how will uncover handle phased data?
        if kwargs['uncover'] and isinstance(kwargs['time'], float):
            logger.debug("uncover up to time={}".format(kwargs['time']))
            plot_inds = tarray <= kwargs['time']
        else:
            # we do xarray here instead of tarray for the cases where tarray =
            # [] this will happen for meshes and spectra
            plot_inds = range(len(yarray))

        # Now let's build a default label for the legend.  This should be the
        # uniquetwig of the PS... since this doesn't really exist, we can just
        # find the overlap between the x and y twigs
        # The user will be responsible for showing the legend on the plot, but
        # we'll label each plot call automatically.
        # To draw the legend:
        # ax = ps.plot(...)
        # ax.legend()
        # plt.show()
        if xparam is None:
            default_label = yparam.uniquetwig
        elif yparam is None:
            default_label = xparam.uniquetwig
        else:
            # TODO: include zparam.uniquetwig if axes_3d
            default_label = ''.join(c[2:] for c in list(difflib.ndiff(xparam.uniquetwig, yparam.uniquetwig)) if c[0] == ' ')
            if default_label[0] == '@':
                # then let's just trim the leading @
                default_label = default_label[1:]
            if default_label.split('@')[0] not in xparam.uniquetwig.split('@')+yparam.uniquetwig.split('@'):
                # then we had some overlap that doesn't form a whole label
                # this can happen for "times" and "fluxes", for example
                # leaving the leading "es".  So let's trim this and only
                # return the rest
                default_label = '@'.join(default_label.split('@')[1:])
        kwargs.setdefault('label', default_label)

        # Now let's try to figure out the plottype (whether to do plot or
        # scatter or hist, etc) and set some defaults which will be passed on
        # to mplkwargs. These defaults are obviously designed with matplotlib
        # in mind, but other backends can either rewrite their own defaults or
        # try to interpret these
        if ps.context=='model':
            plottype = 'line'
            if ps.kind in ['mesh'] and \
                    isinstance(xparam, FloatArrayParameter) and \
                    isinstance(yparam, FloatArrayParameter) and \
                    (zparam is None or
                     isinstance(zparam, FloatArrayParameter)):
                kwargs.setdefault('linestyle', 'None')
                kwargs.setdefault('marker', '^')
            else:
                #kwargs.setdefault('linestyle', '-')
                kwargs.setdefault('marker', 'None')
            kwargs.setdefault('xerrors', None)
            kwargs.setdefault('yerrors', None)
        # TODO: handle other things like priors, posteriors, feedback
        else:
            # assume data or data-like
            plottype = 'data'
            kwargs.setdefault('linestyle', 'None')
            kwargs.setdefault('marker', 'o')
            kwargs.setdefault('xerrors', None)
            kwargs.setdefault('yerrors', 'sigma' if 'sigma' in ps.qualifiers and len(ps.get_value('sigma')) else None)

        # kwargs['plotting_backend'] = plotting_backend
        kwargs['ps'] = ps
        # kwargs['xarray'] = xarray
        # kwargs['yarray'] = yarray
        if axes_3d:
            # kwargs['zarray'] = zarray
            if not (len(xarray) and len(yarray) and len(zarray)):
                return []
            kwargs['data'] = (xarray, yarray, zarray, tarray)
        else:
            if not (len(xarray) and len(yarray)):
                return []
            kwargs['data'] = (xarray, yarray, None, tarray)
        # kwargs['tarray'] = tarray
        kwargs['plot_inds'] = plot_inds
=======
        if self._bundle._figure is None:
            self._bundle._figure = autofig.Figure()
>>>>>>> 2ad7e5e0

        return self._bundle._figure

    def plot(self, *args, **kwargs):
        """
        High-level wrapper around matplotlib (by default, but also has some support
        for other plotting backends).  This function smartly makes one
        or multiple calls to the plotting backend based on the type of data.

        Individual lines are each given a label (automatic if not provided).
        To see these in a legend simply call ax.legend([options])

        >>> ax = ps.plot()
        >>> ax.legend()
        >>> plt.show()

        :parameter *args: either a twig pointing to a dataset,
            or dictionaries, where each dictionary gets passed back to
            :meth:`plot`
        :parameter float time: Current time.  For spectra and meshes, time
            is required to determine at which time to draw.  For other types,
            time will only be used for higlight and uncover (if enabled)

        :parameter bool highlight: whether to highlight the current time
            (defaults to True)
        :parameter str highlight_marker: if highlight==True - what marker-type
            to use for highlighting the current time (defaults to 'o')
        :parameter int highlight_ms: if highlight==Ture - what marker-size
            to use for highlighting the current time
        :parameter str highlight_color: if highlight==True: what marker-color
            to use for highlighting the current time
        :parameter bool uncover: whether to only show data up to the current time
            (defaults to False)

        :parameter ax: axes to plot on (defaults to plt.gca())
        :type ax: mpl.axes

        :parameter str x: qualifier or twig of the array to plot on the x-axis (will
            default based on the kind if not provided).  Must be a valid
            qualifier with the exception of phase.  To plot phase along the
            x-axis set x to 'phases' or 'phases:[component]'.  This will use
            the ephemeris from :meth:`phoebe.frontend.bundle.Bundle.get_ephemeris` if possible.
        :parameter str y: qualifier or twig of the array to plot on the y-axis
            (see details for x above)
        :parameter str z: qualifier or twig of the array to plot on the z-axis if both
            the backend and ax support 3d plotting (see details for x above)
        :parameter t0: qualifier or float of the t0 that should be used for
            phasing, if applicable
        :type t0: string or float
        :parameter str xerrors: qualifier of the array to plot as x-errors (will
            default based on x if not provided)
        :parameter str yerrors: qualifier of the array to plot as y-errors (will
            default based on y if not provided)
        :parameter str zerrors: qualifier of the array to plot as z-errors (will
            default based on z if not provided)

        :parameter xunit: unit to plot the x-array (will default based on x if not provided)
        :type xunit: str or astropy.unit.Unit
        :parameter yunit: unit to plot the y-array (will default based on y if not provided)
        :type yunit: str or astropy.unit.Unit
        :parameter zunit: unit to plot the z-array (will default based on z if not provided)
        :type zunit: str or astropy.unit.Unit


        :parameter str xlabel: label for the x-axis (will default based on x if not provided, but
            will not set if ax already has an xlabel)
        :parameter str ylabel: label for the y-axis (will default based on y if not provided, but
            will not set if ax already has an ylabel)
        :parameter str zlabel: label for the z-axis (will default based on z if not provided, but
            will not set if ax already has an zlabel)


        :parameter tuple xlim: limits for the x-axis (will default based on data if not provided)
        :parameter tuple ylim: limits for the x-axis (will default based on data if not provided)
        :parameter tuple zlim: limits for the x-axis (will default based on data if not provided)

        :parameter str label: label to give to ALL lines in this single plotting call (each
            line with get automatic default labels if not provided)

        :parameter str color: matplotlib recognized color string or the qualifier/twig
            of an array to use for color (will apply to facecolor and edgecolor for meshes
            unless those are provided)
        :parameter str cmap: matplotlib recognized cmap to use if color is
            a qualifier pointing to an array (will be ignored otherwise)
        :parameter bool colorbar: whether to display the colorbar (will default to False)
        :parameter colorunit: unit to plot the color-array (will default based on color if not provided)
        :type colorunit: str or astropy.unit.Unit
        :parameter tuple colorlim: limit for the colorbar (in same units as colorunit)
        :parameter str colorlabel: label for the colorbar, if applicable (will default based on
            color if not provided)

        :parameter str facecolor: matplotlib recognized color string or the qualifier/twig
            of an array to use for facecolor (mesh plots only - takes precedence over color)
        :parameter str facecmap: matplotlib recognized cmap to use if facecolor is
            a qualifier pointing to an array (will be ignored otherwise)
        :parameter facecolorbar: whether to display the facecolorbar (will default to False - takes precedence over colorbar)
        :parameter facecolorunit: unit to plot the facecolor-array (will default based on facecolor if not provided)
        :type facecolorunit: str or astropy.unit.Unit
        :parameter tuple facecolorlim: limit for the facecolorbar (in same units as facecolorunit)
        :parameter str facecolorlabel: label for the facecolorbar, if applicable (will default based on
            facecolor if not provided)

        :parameter str edgecolor: matplotlib recognized color string or the qualifier/twig
            of an array to use for edgecolor (mesh plots only - takes precedence over color)
        :parameter str edgecmap: matplotlib recognized cmap to use if edgecolor is
            a qualifier pointing to an array (will be ignored otherwise
        :parameter edgecolorunit: unit to plot the edgecolor-array (will default based on edgecolor if not provided)
        :type edgecolorunit: str or astropy.unit.Unit
        :parameter tuple facecolorlim: limit for the facecolorbar (in same units as facecolorunit)
        :parameter str edgecolorlabel: label for the edgecolorbar, if applicable (will default based on
            edgecolor if not provided)

        :parameter str save: filename of the resulting animation.  If provided,
            the animation will be saved automatically.  Either way, the animation
            object is returned (so you can always call anim.save(fname)).
        :parameter bool show: whether to automatically show the animation (defaults
            to False).  Either way, the animation object is returned (so you can
            always call b.show() or plt.show())
        :parameter **kwargs: additional kwargs to filter the ParameterSet OR to pass along
            to the backend plotting call

        :returns: the matplotlib axes
        """

        plot_argss = _parse_plotting_args(args)

        # since we used the args trick above, all other options have to be in kwargs
        save = kwargs.pop('save', False)
        show = kwargs.pop('show', False)

        # this first loop allows for building figures or plotting
        # multiple twigs at once.
        for plot_args in plot_argss:

            # override any options sent via kwargs
            for k, v in kwargs.items():
                plot_args.setdefault(k,v)

            plot_kwargss = self._unpack_plotting_kwargs(**plot_args)

            # this inner-loop handles any of the automatically-generated
            # multiple plotting calls, but for a SINGLE AXES (ie two components
            # under the same dataset).
            for plot_kwargs in plot_kwargss:
                if not len(plot_kwargs.get('y', [])):
                    # a dataset without observational data, for example
                    continue

                autofig_method = plot_kwargs.pop('autofig_method', 'plot')
                # print "*** passing to autofig.{}: {}".format(autofig_method, plot_kwargs)
                func = getattr(self.gcf(), autofig_method)

                func(**plot_kwargs)

        if save or show:
            fig = self.gcf().draw(save=save, show=show)
        else:
            fig = None

        return self.gcf(), fig


    def show(self):
        """
        Draw and show the plot.
        """
        fig = self.gcf().draw(show=True)
        return self.gcf(), fig


    def savefig(self, fname):
        """
        Draw and save the plot.

        :parameter str filename: filename to save to.  Be careful of extensions here...
                matplotlib accepts many different image formats while other
                backends will only export to html.
        """
        fig = self.gcf().draw(save=fname)
        return self.gcf(), fig


    def animate(self, times=None, show=False, save=False):
        """
        NOTE: if show and save provided, the live plot will be shown first,
        as soon as the plot is closed the animation will be re-compiled and saved to
        disk, and then the anim object will be returned.

        NOTE: during 'show' the plotting speed may be slower than the provided
        interval - especially if plotting meshes.

        :parameter times: list of times - each time will create a single
            frame in the animation
        :parameter int interval: time interval in ms between each frame (default: 100)
        :parameter str save: filename of the resulting animation.  If provided,
            the animation will be saved automatically.  Either way, the animation
            object is returned (so you can always call anim.save(fname)).
        :parameter list save_args: any additional arguments that need to be sent
            to the anim.save call (as extra_args=save_args, see
            https://matplotlib.org/2.0.0/api/_as_gen/matplotlib.animation.Animation.save.html#matplotlib.animation.Animation.save)
        :parameter dict save_kwargs: any additional keyword arguments that need
            to be sent to the anim.save call (as **save_kwargs, see
            https://matplotlib.org/2.0.0/api/_as_gen/matplotlib.animation.Animation.save.html#matplotlib.animation.Animation.save)
        :parameter bool show: whether to automatically show the animation (defaults
            to False).  Either way, the animation object is returned (so you can
            always call b.show() or plt.show())
        """
        # TODO: re-implement support for interval, save_args, save_kwargs
        # TODO: allow passing along to self.plot() first???

        if times is None:
            # then let's try to get all SYNTHETIC times
            # it would be nice to only do ENABLED, but then we have to worry about compute
            # it would also be nice to worry about models... but then you should filter first
            times = []
            for dataset in self.datasets:
                ps = self.filter(dataset=dataset, context='model')
                if len(ps.times):
                    # for the case of meshes/spectra
                    times += [float(t) for t in ps.times]
                else:
                    for param in ps.filter(qualifier='times').to_list():
                        times += list(param.get_value())

            times = sorted(list(set(times)))

        # print "*** autofig.animate at times", times
        mplanim = self.gcf().animate(indeps=times, save=save, show=show)

        return self.gcf(), mplanim


class Parameter(object):
    def __init__(self, qualifier, value=None, description='', **kwargs):
        """
        This is a generic class for a Parameter.  Any Parameter that
        will actually be usable will be a subclass of this class.

        Parameters are the base of PHOEBE and hold, at the minimum,
        the value of the parameter, a description, and meta-tags
        which are used to collect and filter a list of Parameters
        inside a ParameterSet.

        Some subclasses of Parameter can add additional methods
        or attributes.  For example :class:`FloatParameter` handles
        converting units and storing a default_unit.


        Any subclass of Parameter must (at the minimum):
        - method for get_value
        - method for set_value,
        - call to set_value in the overload of __init__
        - self._dict_fields_other defined in __init__
        - self._dict_fields = _meta_fields_all + self._dict_fields_other in __init__

        :parameter value: value to initialize the parameter
        :parameter str description: description of the parameter
        :parameter bundle: (optional) parent :class:`phoebe.frontend.bundle.Bundle`
        :parameter str uniqueid: uniqueid for the parameter (suggested to leave blank
            and a random string will be generated)

        :parameter float time: (optional) value for the time tag
        :parameter str history: (optional) label for the history tag
        :parameter str feature: (optional) label for the feature tag
        :parameter str component: (optional) label for the component tag
        :parameter str dataset: (optional) label for the dataset tag
        :parameter str constraint: (optional) label for the constraint tag
        :parameter str compute: (optional) label for the compute tag
        :parameter str model: (optional) label for the model tag
        :parameter str fitting: (optional) label for the fitting tag
        :parameter str feedback: (optional) label for the feedback tag
        :parameter str plugin: (optional) label for the plugin tag
        :parameter str kind: (optional) label for the kind tag
        :parameter str context: (optional) which context this parameter belongs in

        :parameter copy_for: (optional) dictionary of filter arguments for which this
            parameter must be copied (use with caution)
        :type copy_for: dict or False
        :parameter str visible_if: (optional) string to check the value of another
            parameter holding the same meta-tags (except qualifier) to determine
            whether this parameter is visible and therefore shown in filters
            (example: visible_if='otherqualifier:True')
        """

        uniqueid = kwargs.get('uniqueid', _uniqueid())
        bundle = kwargs.get('bundle', None)

        self._description = description
        self._bundle = bundle
        self._value = None

        # Meta-data
        self.set_uniqueid(uniqueid)
        self._qualifier = qualifier
        self._time = kwargs.get('time', None)
        self._history = kwargs.get('history', None)
        self._feature = kwargs.get('feature', None)
        self._component = kwargs.get('component', None)
        self._dataset = kwargs.get('dataset', None)
        self._constraint = kwargs.get('constraint', None)
        self._compute = kwargs.get('compute', None)
        self._model = kwargs.get('model', None)
        self._fitting = kwargs.get('fitting', None)
        self._feedback = kwargs.get('feedback', None)
        self._plugin = kwargs.get('plugin', None)
        self._kind = kwargs.get('kind', None)
        self._context = kwargs.get('context', None)

        # set whether new 'copies' of this parameter need to be created when
        # new objects (body components, not orbits) or datasets are added to
        # the bundle.
        self._copy_for = kwargs.get('copy_for', False)

        self._visible_if = kwargs.get('visible_if', None)

        self._dict_fields_other = ['description', 'value', 'visible_if', 'copy_for']
        self._dict_fields = _meta_fields_all + self._dict_fields_other

        # loading from json can result in unicodes instead of strings - this then
        # causes problems with a lot of isinstances and string-matching.
        for attr in _meta_fields_twig + self._dict_fields_other:
            attr = '_{}'.format(attr)
            val = getattr(self, attr)
            if isinstance(val, unicode) and attr not in ['_copy_for']:
                setattr(self, attr, str(val))
            #if attr == '_copy_for' and isinstance(self._copy_for, str):
            #    print "***", self._copy_for
            #    self._copy_for = json.loads(self._copy_for)

    @classmethod
    def _from_json(cls, bundle=None, **kwargs):
        """
        """
        # this is a class method to initialize any subclassed Parameter by classname
        # will almost always call through parameter_from_json

        # TODO: is this even necessary?  for most cases we can probably just call __init__
        # TODO: this will surely break for those that require bundle as the first arg
        if bundle is not None:
            return cls(bundle, **kwargs)
        else:
            return cls(**kwargs)

    def __repr__(self):
        """
        """
        if (isinstance(self._value, nphelpers.Arange) or isinstance(self._value, nphelpers.Linspace)):
            quantity = self._value
        elif hasattr(self, 'quantity'):
            quantity = self.get_quantity()
        else:
            quantity = self.get_value()

        if hasattr(self, 'constraint') and self.constraint is not None:
            return "<Parameter: {}={} (constrained) | keys: {}>".format(self.qualifier, quantity, ', '.join(self._dict_fields_other))
        else:
            return "<Parameter: {}={} | keys: {}>".format(self.qualifier, quantity, ', '.join(self._dict_fields_other))

    def __str__(self):
        """
        """
        if (isinstance(self._value, nphelpers.Arange) or isinstance(self._value, nphelpers.Linspace)):
            quantity = self._value
        elif hasattr(self, 'quantity'):
            quantity = self.get_quantity()
        else:
            quantity = self.get_value()

        str_ = "{}: {}\n".format("Parameter", self.uniquetwig)
        str_ += "{:>32}: {}\n".format("Qualifier", self.qualifier)
        str_ += "{:>32}: {}\n".format("Description", self.description)
        str_ += "{:>32}: {}\n".format("Value", quantity)

        if hasattr(self, 'choices'):
            str_ += "{:>32}: {}\n".format("Choices", ", ".join(self.choices))
        if hasattr(self, 'constrained_by'):
            str_ += "{:>32}: {}\n".format("Constrained by", ", ".join([p.uniquetwig for p in self.constrained_by]) if self.constrained_by is not None else 'None')
        if hasattr(self, 'constrains'):
            str_ += "{:>32}: {}\n".format("Constrains", ", ".join([p.uniquetwig for p in self.constrains]) if len(self.constrains) else 'None')
        if hasattr(self, 'related_to'):
            str_ += "{:>32}: {}\n".format("Related to", ", ".join([p.uniquetwig for p in self.related_to]) if len(self.related_to) else 'None')
        if self.visible_if is not None:
            str_ += "{:>32}: {}\n".format("Only visible if", self.visible_if)

        return str_

    def __len__(self):
        """
        since this may be returned from a filter, fake to say there is only 1 result
        """
        return 1

    def __eq__(self, other):
        """
        """
        # TODO: check value as well
        if not isinstance(other, Parameter):
            return False
        return self.uniqueid == other.uniqueid

    def copy(self):
        """
        Deepcopy the parameter (with a new uniqueid).  All other tags will remain
        the same... so some other tag should be changed before attaching back to
        a ParameterSet or Bundle.

        :return: the copied :class:`Parameter` object
        """
        s = self.to_json()
        cpy = parameter_from_json(s)
        # TODO: may need to subclass for Parameters that require bundle by using this line instead:
        # cpy = parameter_from_json(s, bundle=self._bundle)
        cpy.set_uniqueid(_uniqueid())
        return cpy

    def to_string(self):
        """
        see also :meth:`to_string_short`

        :return: the string representation of the parameter
        """
        return self.__str__()

    def to_string_short(self):
        """
        see also :meth:`to_string`

        :return: a shorter abreviated string reprentation of the parameter
        """
        if hasattr(self, 'constrained_by') and len(self.constrained_by) > 0:
            return "* {:>30}: {}".format(self.uniquetwig_trunc, self.get_quantity() if hasattr(self, 'quantity') else self.get_value())
        else:
            return "{:>32}: {}".format(self.uniquetwig_trunc, self.get_quantity() if hasattr(self, 'quantity') else self.get_value())

    def __dict__(self):
        """
        """
        # including uniquetwig for everything can be VERY SLOW, so let's not
        # include that in the dictionary
        d =  {k: getattr(self,k) for k in self._dict_fields if k not in ['uniquetwig']}
        d['Class'] = self.__class__.__name__
        return d

    def to_dict(self):
        """
        :return: the dictionary representation of the parameter
        """
        return self.__dict__()

    def __getitem__(self, key):
        """
        """
        return self.__dict__()[key]

    def __setitem__(self, key, value):
        """
        """
        # TODO: don't allow changing things like visible_if or description here?
        raise NotImplementedError

    @classmethod
    def open(cls, filename):
        """
        Open a Parameter from a JSON-formatted file.
        This is a constructor so should be called as:


        >>> b = Parameter.open('test.json')


        :parameter str filename: relative or full path to the file
        :return: instantiated :class:`Parameter` object
        """
        f = open(filename, 'r')
        data = json.load(f, object_pairs_hook=parse_json)
        f.close()
        return cls(data)

    def save(self, filename, incl_uniqueid=False):
        """
        Save the Parameter to a JSON-formatted ASCII file

        :parameter str filename: relative or fullpath to the file
        :return: filename
        :rtype: str
        """

        f = open(filename, 'w')
        json.dump(self.to_json(incl_uniqueid=incl_uniqueid), f,
                   sort_keys=True, indent=0, separators=(',', ': '))
        f.close()

        return filename

    def to_json(self, incl_uniqueid=False):
        """
        :return: a JSON-ready dictionary holding all information for this
            parameter
        """
        def _parse(k, v):
            """
            """
            if k=='value':
                if isinstance(self._value, nphelpers.Arange) or isinstance(self._value, nphelpers.Linspace):
                    if self._value.unit is not None and hasattr(self, 'default_unit'):
                        v = self._value.to(self.default_unit).to_json()
                    else:
                        v = self._value.to_json()
                if isinstance(v, u.Quantity):
                    v = self.get_value() # force to be in default units
                if isinstance(v, np.ndarray):
                    v = v.tolist()
                return v
            elif k=='limits':
                return [vi.value if hasattr(vi, 'value') else vi for vi in v]
            elif v is None:
                return v
            elif isinstance(v, str):
                return v
            elif isinstance(v, dict):
                return v
            elif isinstance(v, float) or isinstance(v, int) or isinstance(v, list):
                return v
            elif _is_unit(v):
                return str(v.to_string())
            else:
                try:
                    return str(v)
                except:
                    raise NotImplementedError("could not parse {} of '{}' to json".format(k, self.uniquetwig))

        return {k: _parse(k, v) for k,v in self.to_dict().items() if (v is not None and k not in ['twig', 'uniquetwig', 'quantity'] and (k!='uniqueid' or incl_uniqueid or self.qualifier=='detached_job'))}

    @property
    def attributes(self):
        """
        """
        return self._dict_fields_other

    def get_attributes(self):
        """
        """
        return self.attributes

    @property
    def meta(self):
        """
        See all the meta-tag properties for this Parameter

        See :meth:`get_meta` for the ability to ignore certain keys

        :return: an ordered dictionary of all tag properties
        """
        return self.get_meta()

    def get_meta(self, ignore=['uniqueid']):
        """
        See all the meta-tag properties for this Parameter

        :parameter list ignore: list of keys to exclude from the returned
            dictionary
        :return: an ordered dictionary of tag properties
        """
        return OrderedDict([(k, getattr(self, k)) for k in _meta_fields_all if k not in ignore])

    @property
    def qualifier(self):
        """
        :return: qualifier tag of this Parameter
        """
        return self._qualifier

    @property
    def time(self):
        """
        :return: time tag of this Parameter
        """
        # need to force formatting because of the different way numpy.float64 is
        # handled before numpy 1.14.  See https://github.com/phoebe-project/phoebe2/issues/247
        return '{:09f}'.format(float(self._time)) if self._time is not None else None

    @property
    def history(self):
        """
        :return: history tag of this Parameter
        """
        return self._history

    @property
    def feature(self):
        """
        :return: feature tag of this Parameter
        """
        return self._feature

    @property
    def component(self):
        """
        :return: component tag of this Parameter
        """
        return self._component

    @property
    def dataset(self):
        """
        :return: dataset tag of this Parameter
        """
        return self._dataset

    @property
    def constraint(self):
        """
        :return: constraint tag of this Parameter
        """
        return self._constraint

    @property
    def compute(self):
        """
        :return: compute tag of this Parameter
        """
        return self._compute

    @property
    def model(self):
        """
        :return: model tag of this Parameter
        """
        return self._model

    @property
    def fitting(self):
        """
        :return: fitting tag of this Parameter
        """
        return self._fitting

    @property
    def feedback(self):
        """
        :return: feedback tag of this Parameter
        """
        return self._feedback

    @property
    def plugin(self):
        """
        :return: plugin tag of this Parameter
        """
        return self._plugin

    @property
    def kind(self):
        """
        :return: kind tag of this Parameter
        """
        return self._kind

    @property
    def context(self):
        """
        :return: context tag of this Parameter
        """
        return self._context

    @property
    def uniqueid(self):
        """
        :return: uniqueid of this Parameter
        """
        return self._uniqueid

    @property
    def uniquetwig_trunc(self):
        """
        Uniquetwig but truncated if necessary to be <=12 characters
        """
        uniquetwig = self.uniquetwig
        if len(uniquetwig) > 30:
            return uniquetwig[:27]+'...'
        else:
            return uniquetwig



    @property
    def uniquetwig(self, ps=None):
        """
        see also :meth:`twig`

        Determine the shortest (more-or-less) twig which will point
        to this single Parameter in a given parent :class:`ParameterSet`

        :parameter ps: :class:`ParameterSet` in which the returned
            uniquetwig will point to this Parameter.  If not provided
            or None this will default to the parent :class:`phoebe.frontend.bundle.Bundle`,
            if available.
        :return: uniquetwig
        :rtype: str
        """
        if ps is None:
            ps = self._bundle

        if ps is None:
            return self.twig
        return ps._uniquetwig(self.twig)

    @property
    def twig(self):
        """
        The twig of a Parameter is a single string with the individual
        :meth:`meta` tags separated by '@' symbols.  This twig gives
        a single string which can point back to this Parameter.

        see also :meth:`uniquetwig`

        :return: twig (full) of this Parameter
        """
        return "@".join([getattr(self, k) for k in _meta_fields_twig if getattr(self, k) is not None])

    @property
    def visible_if(self):
        """
        :return: the visible_if expression for this Parameter
        """
        return self._visible_if

    @property
    def is_visible(self):
        """
        see also :meth:`visible_if`

        :return: whether this parameter is currently visible (and
            therefore shown in ParameterSets and visible to :meth:`ParameterSet.filter`)
        :rtype: bool
        """
        def is_visible_single(visible_if):
            # visible_if syntax: [ignore,these]qualifier:value


            if visible_if.lower() == 'false':
                return False

            # otherwise we need to find the parameter we're referencing and check its value
            if visible_if[0]=='[':
                remove_metawargs, visible_if = visible_if[1:].split(']')
                remove_metawargs = remove_metawargs.split(',')
            else:
                remove_metawargs = []

            qualifier, value = visible_if.split(':')

            if 'hierarchy.' in qualifier:
                # TODO: set specific syntax (hierarchy.get_meshables:2)
                # then this needs to do some logic on the hierarchy
                hier = self._bundle.hierarchy
                if not len(hier.get_value()):
                    # then hierarchy hasn't been set yet, so we can't do any
                    # of these tests
                    return True

                method = qualifier.split('.')[1]

                if value in ['true', 'True']:
                    value = True
                elif value in ['false', 'False']:
                    value = False

                return getattr(hier, method)(self.component) == value

            else:

                # the parameter needs to have all the same meta data except qualifier
                # TODO: switch this to use self.get_parent_ps ?
                metawargs = {k:v for k,v in self.get_meta(ignore=['twig', 'uniquetwig', 'uniqueid']+remove_metawargs).items() if v is not None}
                metawargs['qualifier'] = qualifier
                # metawargs['twig'] = None
                # metawargs['uniquetwig'] = None
                # metawargs['uniqueid'] = None
                # if metawargs.get('component', None) == '_default':
                    # metawargs['component'] = None

                try:
                    # this call is quite expensive and bloats every get_parameter(check_visible=True)
                    param = self._bundle.get_parameter(check_visible=False, check_default=False, **metawargs)
                except ValueError:
                    # let's not let this hold us up - sometimes this can happen when copying
                    # parameters (from copy_for) in order that the visible_if parameter
                    # happens later
                    logger.debug("parameter not found when trying to determine if visible, {}".format(metawargs))
                    return True

                #~ print "***", qualifier, param.qualifier, param.get_value(), value

                if isinstance(param, BoolParameter):
                    if value in ['true', 'True']:
                        value = True
                    elif value in ['false', 'False']:
                        value = False


                if isinstance(value, str) and value[0] in ['!', '~']:
                    return param.get_value() != value[1:]
                elif value=='<notempty>':
                    return len(param.get_value()) > 0
                else:
                    return param.get_value() == value


        if self.visible_if is None:
            return True

        if not self._bundle:
            # then we may not be able to do the check, for now let's just return True
            return True

        return np.all([is_visible_single(visible_if_i) for visible_if_i in self.visible_if.split(',')])



    @property
    def copy_for(self):
        """
        """
        return self._copy_for


    @property
    def description(self):
        """
        :return: the description of this parameter
        """
        return self._description

    def get_description(self):
        """
        :return: the description of this parameter
        """
        return self._description

    @property
    def value(self):
        """
        return the value

        see :meth:`get_value` for more options, including units when applicable

        :return: the value
        """

        return self.get_value()


    def _add_history(self, redo_func, redo_kwargs, undo_func, undo_kwargs):
        """
        """
        if self._bundle is None or not self._bundle.history_enabled:
            return
        if 'value' in undo_kwargs.keys() and undo_kwargs['value'] is None:
            return

            logger.debug("creating history entry for {}".format(redo_func))
        #~ print "*** param._add_history", redo_func, redo_kwargs, undo_func, undo_kwargs
        self._bundle._add_history(redo_func, redo_kwargs, undo_func, undo_kwargs)

    # TODO (done?): access to value, adjust, unit, prior, posterior, etc in dictionary (when applicable)
    # TODO (done?): ability to set value, adjust, unit, prior, posterior through dictionary access (but not meta-fields)

    def get_parent_ps(self):
        """
        Return a :class:`ParameterSet` of all Parameters in the same
        :class:`phoebe.frontend.bundle.Bundle` which share the same
        meta-tags (except qualifier, twig, uniquetwig)

        :return: the parent :class:`ParameterSet`
        """
        if self._bundle is None:
            return None

        metawargs = {k:v for k,v in self.meta.items() if k not in ['qualifier', 'twig', 'uniquetwig']}

        return self._bundle.filter(**metawargs)

    def to_constraint(self):
        """
        Convert this Parameter to a :class:`ConstraintParameter`.  Use
        with caution.

        :return: the :class:`ConstraintParameter`
        """
        return ConstraintParameter(self._bundle, "{%s}" % self.uniquetwig)

    def __math__(self, other, symbol, mathfunc):
        """
        """
        try:
            # print "***", type(other), mathfunc
            if isinstance(other, ConstraintParameter):
                # print "*** __math__", self.quantity, mathfunc, other.result, other.expr
                return ConstraintParameter(self._bundle, "{%s} %s (%s)" % (self.uniquetwig, symbol, other.expr), default_unit=(getattr(self.quantity, mathfunc)(other.result).unit))
            elif isinstance(other, Parameter):

                # we need to do some tricks here since the math could fail if doing
                # math on  arrays of different lengths (ie if one is empty)
                # So instead, we'll just multiply with 1.0 floats if we can get the
                # unit from the quantity.

                self_quantity = self.quantity
                other_quantity = other.quantity

                if hasattr(self_quantity, 'unit'):
                    self_quantity = 1.0 * self_quantity.unit
                if hasattr(other_quantity, 'unit'):
                    other_quantity = 1.0 * other_quantity.unit

                default_unit = getattr(self_quantity, mathfunc)(other_quantity).unit
                return ConstraintParameter(self._bundle, "{%s} %s {%s}" % (self.uniquetwig, symbol, other.uniquetwig), default_unit=default_unit)
            elif isinstance(other, u.Quantity):
                #~ print "***", self.uniquetwig, "{%s} %s %f" % (self.uniquetwig, symbol, other.si.value)
                return ConstraintParameter(self._bundle, "{%s} %s %0.30f" % (self.uniquetwig, symbol, other.si.value), default_unit=(getattr(self.quantity, mathfunc)(other).unit))
            elif isinstance(other, float) or isinstance(other, int):
                if symbol in ['+', '-'] and hasattr(self, 'default_unit'):
                    # assume same units as self (NOTE: NOT NECESSARILY SI) if addition or subtraction
                    other = float(other)*self.default_unit
                else:
                    # assume dimensionless
                    other = float(other)*u.dimensionless_unscaled
                return ConstraintParameter(self._bundle, "{%s} %s %f" % (self.uniquetwig, symbol, other.si.value), default_unit=(getattr(self.quantity, mathfunc)(other).unit))
            elif isinstance(other, u.Unit) and mathfunc=='__mul__':
                return self.quantity*other
            else:
                raise NotImplementedError("math with type {} not supported".format(type(other)))
        except ValueError:
            raise ValueError("constraint math failed: make sure you're using astropy 1.0+")

    def __rmath__(self, other, symbol, mathfunc):
        """
        """
        try:
            if isinstance(other, ConstraintParameter):
                return ConstraintParameter(self._bundle, "(%s) %s {%s}" % (other.expr, symbol, self.uniquetwig), default_unit=(getattr(self.quantity, mathfunc)(other.result).unit))
            elif isinstance(other, Parameter):
                return ConstraintParameter(self._bundle, "{%s} %s {%s}" % (other.uniquetwig, symbol, self.uniquetwig), default_unit=(getattr(self.quantity, mathfunc)(other.quantity).unit))
            elif isinstance(other, u.Quantity):
                return ConstraintParameter(self._bundle, "%0.30f %s {%s}" % (other.si.value, symbol, self.uniquetwig), default_unit=(getattr(self.quantity, mathfunc)(other).unit))
            elif isinstance(other, float) or isinstance(other, int):
                if symbol in ['+', '-'] and hasattr(self, 'default_unit'):
                    # assume same units as self if addition or subtraction
                    other = float(other)*self.default_unit
                else:
                    # assume dimensionless
                    other = float(other)*u.dimensionless_unscaled
                return ConstraintParameter(self._bundle, "%f %s {%s}" % (other.si.value, symbol, self.uniquetwig), default_unit=(getattr(self.quantity, mathfunc)(other).unit))
            elif isinstance(other, u.Unit) and mathfunc=='__mul__':
                return self.quantity*other
            else:
                raise NotImplementedError("math with type {} not supported".format(type(other)))
        except ValueError:
            raise ValueError("constraint math failed: make sure you're using astropy 1.0+")

    def __add__(self, other):
        """
        """
        return self.__math__(other, '+', '__add__')

    def __radd__(self, other):
        """
        """
        return self.__rmath__(other, '+', '__radd__')

    def __sub__(self, other):
        """
        """
        return self.__math__(other, '-', '__sub__')

    def __rsub__(self, other):
        """
        """
        return self.__rmath__(other, '-', '__rsub__')

    def __mul__(self, other):
        """
        """
        return self.__math__(other, '*', '__mul__')

    def __rmul__(self, other):
        """
        """
        return self.__rmath__(other, '*', '__rmul__')

    def __div__(self, other):
        """
        """
        return self.__math__(other, '/', '__div__')

    def __rdiv__(self, other):
        """
        """
        return self.__rmath__(other, '/', '__rdiv__')

    def __pow__(self, other):
        """
        """
        return self.__math__(other, '**', '__pow__')

    def set_uniqueid(self, uniqueid):
        """
        Set the uniqueid of this Parameter.  There is no real need
        for a user to call this unless there is some conflict or they
        manually want to set the uniqueids.

        NOTE: this does not check for conflicts, and having two parameters
        without the same uniqueid (not really unique anymore is it) will
        surely cause unexpected results.  Use with caution.

        :parameter str uniqueid: the new uniqueid
        """
        # TODO: check to make sure uniqueid is valid (is actually unique within self._bundle and won't cause problems with constraints, etc)
        self._uniqueid = uniqueid

    def get_value(self, *args, **kwargs):
        """
        This method should be overriden by any subclass of Parameter, and should
        be decorated with the @update_if_client decorator.
        Please see the individual classes documentation:

            * :meth:`FloatParameter.get_value`
            * :meth:`ArrayParameter.get_value`
            * :meth:`HierarchyParameter.get_value`
            * :meth:`IntParameter.get_value`
            * :meth:`BoolParameter.get_value`
            * :meth:`ChoiceParameter.get_value`
            * :meth:`ConstraintParameter.get_value`
            * :meth:`HistoryParameter.get_value`

        If subclassing, this method needs to:
            * cast to the correct type/units, handling defaults

        :raises NotImplementedError: because this must be subclassed


        """
        if self.qualifier in kwargs.keys():
            # then we have an "override" value that was passed, and we should
            # just return that.
            # Example teff_param.get_value('teff', teff=6000) returns 6000
            return kwargs.get(self.qualifier)
        return None

    def set_value(self, *args, **kwargs):
        """
        This method should be overriden by any subclass of Parameter, and should
        be decorated with the @send_if_client decorator
        Please see the individual classes for documentation:

            * :meth:`FloatParameter.set_value`
            * :meth:`ArrayParameter.set_value`
            * :meth:`HierarchyParameter.set_value`
            * :meth:`IntParameter.set_value`
            * :meth:`BoolParameter.set_value`
            * :meth:`ChoiceParameter.set_value`
            * :meth:`ConstraintParameter.set_value`
            * :meth:`HistoryParameter.set_value`

        If subclassing, this method needs to:
            * check the inputs for the correct format/agreement/cast_type
            * make sure that converting back to default_unit will work (if applicable)
            * make sure that in choices (if a choose)
            * make sure that not out of limits
            * make sure that not out of prior ??

        :raises NotImplementedError: because this must be subclassed
        """
        raise NotImplementedError # <--- leave this in place, should be subclassed


class StringParameter(Parameter):
    """
    Parameter that accepts any string for the value
    """
    def __init__(self, *args, **kwargs):
        """
        see :meth:`Parameter.__init__`
        """
        super(StringParameter, self).__init__(*args, **kwargs)

        self.set_value(kwargs.get('value', ''))

        self._dict_fields_other = ['description', 'value', 'visible_if', 'copy_for']
        self._dict_fields = _meta_fields_all + self._dict_fields_other

    @update_if_client
    def get_value(self, **kwargs):
        """

        """
        default = super(StringParameter, self).get_value(**kwargs)
        if default is not None: return default
        return str(self._value)

    @send_if_client
    def set_value(self, value, **kwargs):
        """

        """
        _orig_value = deepcopy(value)

        try:
            value = str(value)
        except:
            raise ValueError("could not cast value to string")
        else:
            self._value = value

            self._add_history(redo_func='set_value', redo_kwargs={'value': value, 'uniqueid': self.uniqueid}, undo_func='set_value', undo_kwargs={'value': _orig_value, 'uniqueid': self.uniqueid})

class TwigParameter(Parameter):
    # TODO: change to RefParameter?
    """
    Parameter that handles referencing any other *parameter* by twig (must exist)
    This stores the uniqueid but will display as the current uniquetwig for that item
    """
    def __init__(self, bundle, *args, **kwargs):
        """
        see :meth:`Parameter.__init__`
        """
        super(TwigParameter, self).__init__(*args, **kwargs)

        # usually its the bundle's job to attach param._bundle after the
        # creation of a parameter.  But in this case, having access to the
        # bundle is necessary in order to intialize and set the value
        self._bundle = bundle

        self.set_value(kwargs.get('value', ''))

        self._dict_fields_other = ['description', 'value', 'visible_if', 'copy_for']
        self._dict_fields = _meta_fields_all + self._dict_fields_other

    def get_parameter(self):
        """
        return the parameter that this points to
        """
        return self._bundle.get_parameter(uniqueid=self._value)

    @update_if_client
    def get_value(self, **kwargs):
        """

        """
        # self._value is the uniqueid of the parameter.  So we need to
        # retrieve that parameter, but display the current uniquetwig
        # to the user
        # print "*** TwigParameter.get_value self._value: {}".format(self._value)
        default = super(TwigParameter, self).get_value(**kwargs)
        if default is not None: return default
        if self._value is None:
            return None
        return _uniqueid_to_uniquetwig(self._bundle, self._value)


    @send_if_client
    def set_value(self, value, **kwargs):
        """

        kwargs are passed on to filter
        """
        _orig_value = deepcopy(self.get_value())

        # first make sure only returns one results
        if self._bundle is None:
            raise ValueError("TwigParameters must be attached from the bundle, and cannot be standalone")

        value = str(value)  # <-- in case unicode

        # NOTE: this means that in all saving of bundles, we MUST keep the uniqueid and retain them when re-opening
        value = _twig_to_uniqueid(self._bundle, value, **kwargs)
        self._value = value

        self._add_history(redo_func='set_value', redo_kwargs={'value': value, 'uniqueid': self.uniqueid}, undo_func='set_value', undo_kwargs={'value': _orig_value, 'uniqueid': self.uniqueid})


class ChoiceParameter(Parameter):
    """
    Parameter in which the value has to match one of the pre-defined choices
    """
    def __init__(self, *args, **kwargs):
        """
        see :meth:`Parameter.__init__`
        """
        super(ChoiceParameter, self).__init__(*args, **kwargs)

        self._choices = kwargs.get('choices', [])

        self.set_value(kwargs.get('value', ''))

        self._dict_fields_other = ['description', 'choices', 'value', 'visible_if', 'copy_for']
        self._dict_fields = _meta_fields_all + self._dict_fields_other

    @property
    def choices(self):
        return self._choices

    def get_choices(self):
        return self._choices

    @update_if_client
    def get_value(self, **kwargs):
        """

        """
        default = super(ChoiceParameter, self).get_value(**kwargs)
        if default is not None: return default
        return str(self._value)

    @send_if_client
    def set_value(self, value, run_checks=None, **kwargs):
        """

        """
        _orig_value = deepcopy(self.get_value())

        try:
            value = str(value)
        except:
            raise ValueError("could not cast value to string")

        if self.qualifier=='passband':
            if value not in self.choices:
                self._choices = list_passbands(refresh=True)

        if value not in self.choices:
            raise ValueError("value must be one of {}".format(self.choices))

        if self.qualifier=='passband' and value not in list_installed_passbands():
            # then we need to download and install before setting
            logger.info("downloading passband: {}".format(value))
            download_passband(value)

        self._value = value

        # run_checks if requested (default)
        if run_checks is None:
            run_checks = conf.interactive_checks
        if run_checks and self._bundle:
            passed, msg = self._bundle.run_checks()
            if not passed:
                # passed is either False (failed) or None (raise Warning)
                msg += "  If not addressed, this warning will continue to be raised and will throw an error at run_compute."
                logger.warning(msg)

        self._add_history(redo_func='set_value', redo_kwargs={'value': value, 'uniqueid': self.uniqueid}, undo_func='set_value', undo_kwargs={'value': _orig_value, 'uniqueid': self.uniqueid})

class SelectParameter(Parameter):
    """
    Parameter in which the value is a list of pre-defined choices
    """
    def __init__(self, *args, **kwargs):
        """
        see :meth:`Parameter.__init__`
        """
        super(SelectParameter, self).__init__(*args, **kwargs)

        self._choices = kwargs.get('choices', [])

        self.set_value(kwargs.get('value', []))

        self._dict_fields_other = ['description', 'choices', 'value', 'visible_if', 'copy_for']
        self._dict_fields = _meta_fields_all + self._dict_fields_other

    @property
    def choices(self):
        return self._choices

    def get_choices(self):
        return self._choices

    def valid_selection(self, value):
        if value in self.choices:
            return True

        # allow for wildcards
        for choice in self.choices:
            if fnmatch(choice, value):
                return True

        return False

    @update_if_client
    def get_value(self, expand=False, **kwargs):
        """

        """
        if expand:
            return self.expand_value(**kwargs)

        default = super(SelectParameter, self).get_value(**kwargs)
        if default is not None: return default
        return self._value

    def expand_value(self, **kwargs):
        """
        expand the selection to account for wildcards
        """
        selection = []
        for v in self.get_value(**kwargs):
            for choice in self.choices:
                if v==choice and choice not in selection:
                    selection.append(choice)
                elif fnmatch(choice, v) and choice not in selection:
                    selection.append(choice)

        return selection

    @send_if_client
    def set_value(self, value, run_checks=None, **kwargs):
        """

        """
        _orig_value = deepcopy(self.get_value())

        if isinstance(value, str):
            value = [value]

        if not isinstance(value, list):
            raise TypeError("value must be a list of strings, received {}".format(type(value)))

        try:
            value = [str(v) for v in value]
        except:
            raise ValueError("could not cast to list of strings")

        invalid_selections = []
        for v in value:
            if not self.valid_selection(v):
                invalid_selections.append(v)

        if len(invalid_selections):
            raise ValueError("{} are not valid selections.  Choices: {}".format(invalid_selections, self.choices))

        self._value = value

        # run_checks if requested (default)
        if run_checks is None:
            run_checks = conf.interactive_checks
        if run_checks and self._bundle:
            passed, msg = self._bundle.run_checks()
            if not passed:
                # passed is either False (failed) or None (raise Warning)
                logger.warning(msg)

        self._add_history(redo_func='set_value', redo_kwargs={'value': value, 'uniqueid': self.uniqueid}, undo_func='set_value', undo_kwargs={'value': _orig_value, 'uniqueid': self.uniqueid})

    def remove_not_valid_selections(self):
        """
        update the value to remove any that are (no longer) valid
        """
        value = [v for v in self.get_value() if self.valid_selection(v)]
        self.set_value(value)

    def __add__(self, other):
        if isinstance(other, str):
            other = [other]

        if not isinstance(other, list):
            return super(SelectParameter, self).__add__(self, other)

        # then we have a list, so we want to append to the existing value
        return list(set(self.get_value()+other))

    def __sub__(self, other):
        if isinstance(other, str):
            other = [other]

        if not isinstance(other, list):
            return super(SelectParameter, self).__sub__(self, other)

        return [v for v in self.get_value() if v not in other]

class BoolParameter(Parameter):
    def __init__(self, *args, **kwargs):
        """
        see :meth:`Parameter.__init__`
        """
        super(BoolParameter, self).__init__(*args, **kwargs)

        self.set_value(kwargs.get('value', True))

        self._dict_fields_other = ['description', 'value', 'visible_if', 'copy_for']
        self._dict_fields = _meta_fields_all + self._dict_fields_other

    @update_if_client
    def get_value(self, **kwargs):
        """

        """
        default = super(BoolParameter, self).get_value(**kwargs)
        if default is not None: return default
        return self._value

    @send_if_client
    def set_value(self, value, **kwargs):
        """

        """
        _orig_value = deepcopy(self.get_value())

        if value in ['false', 'False', '0']:
            value = False

        try:
            value = bool(value)
        except:
            raise ValueError("could not cast value to boolean")
        else:
            self._value = value

            if self.context not in ['setting', 'history']:
                self._add_history(redo_func='set_value', redo_kwargs={'value': value, 'uniqueid': self.uniqueid}, undo_func='set_value', undo_kwargs={'value': _orig_value, 'uniqueid': self.uniqueid})


class DictParameter(Parameter):
    def __init__(self, *args, **kwargs):
        """
        see :meth:`Parameter.__init__`
        """
        super(DictParameter, self).__init__(*args, **kwargs)

        self.set_value(kwargs.get('value', {}))

        self._dict_fields_other = ['description', 'value', 'visible_if', 'copy_for']
        self._dict_fields = _meta_fields_all + self._dict_fields_other

    @update_if_client
    def get_value(self, **kwargs):
        """

        """
        default = super(DictParameter, self).get_value(**kwargs)
        if default is not None: return default
        return self._value

    @send_if_client
    def set_value(self, value, **kwargs):
        """

        """
        _orig_value = deepcopy(self.get_value())

        try:
            value = dict(value)
        except:
            raise ValueError("could not cast value to dictionary")
        else:
            self._value = value

            self._add_history(redo_func='set_value', redo_kwargs={'value': value, 'uniqueid': self.uniqueid}, undo_func='set_value', undo_kwargs={'value': _orig_value, 'uniqueid': self.uniqueid})


class IntParameter(Parameter):
    def __init__(self, *args, **kwargs):
        """
        see :meth:`Parameter.__init__`
        """
        super(IntParameter, self).__init__(*args, **kwargs)

        limits = kwargs.get('limits', (None, None))
        self.set_limits(limits)

        self.set_value(kwargs.get('value', 1))

        self._dict_fields_other = ['description', 'value', 'limits', 'visible_if', 'copy_for']
        self._dict_fields = _meta_fields_all + self._dict_fields_other

    @property
    def limits(self):
        return self._limits

    def get_limits(self):
        return self.limits

    def set_limits(self, limits=(None, None)):
        if not len(limits)==2:
            raise ValueError("limits must be in the format: (min, max)")

        if None not in limits and limits[1] < limits[0]:
            raise ValueError("lower limits must be less than upper limit")

        limits = list(limits)

        self._limits = limits

    def within_limits(self, value):
        """
        check whether a value falls within the set limits

        :parameter value: float or Quantity to test.  If value is a float, it is
            assumed that it has the same units as default_units
        """

        return (self.limits[0] is None or value >= self.limits[0]) and (self.limits[1] is None or value <= self.limits[1])

    @update_if_client
    def get_value(self, **kwargs):
        """

        """
        default = super(IntParameter, self).get_value(**kwargs)
        if default is not None: return default
        return self._value

    @send_if_client
    def set_value(self, value, **kwargs):
        """

        """
        _orig_value = deepcopy(self.get_value())

        if isinstance(value, str):
            value = float(value)

        try:
            value = int(value)
        except:
            raise ValueError("could not cast value to integer")
        else:

            # make sure the value is within the limits
            if not self.within_limits(value):
                raise ValueError("value of {} must be within limits of {}".format(self.qualifier, self.limits))

            self._value = value

            self._add_history(redo_func='set_value', redo_kwargs={'value': value, 'uniqueid': self.uniqueid}, undo_func='set_value', undo_kwargs={'value': _orig_value, 'uniqueid': self.uniqueid})


class FloatParameter(Parameter):
    def __init__(self, *args, **kwargs):
        """
        see :meth:`Parameter.__init__`

        additional options:
        default_unit
        """
        super(FloatParameter, self).__init__(*args, **kwargs)

        self._in_constraints = []                        # labels of constraints that have this parameter in the expression (not implemented yet)
        self._is_constraint = None                          # label of the constraint that defines the value of this parameter (not implemented yet)

        default_unit = kwargs.get('default_unit', None)
        self.set_default_unit(default_unit)

        limits = kwargs.get('limits', (None, None))
        self.set_limits(limits)

        unit = kwargs.get('unit', None)  # will default to default_unit in set_value
        if isinstance(unit, str) or isinstance(unit, unicode):
            unit = u.Unit(str(unit))


        timederiv = kwargs.get('timederiv', None)
        self.set_timederiv(timederiv)

        self.set_value(kwargs.get('value', ''), unit)

        self._dict_fields_other = ['description', 'value', 'quantity', 'default_unit', 'limits', 'visible_if', 'copy_for'] # TODO: add adjust?  or is that a different subclass?
        if conf.devel:
            # NOTE: this check will take place when CREATING the parameter,
            # so toggling devel after won't affect whether timederiv is included
            # in string representations.
            self._dict_fields_other += ['timederiv']

        self._dict_fields = _meta_fields_all + self._dict_fields_other

    @property
    def default_unit(self):
        return self._default_unit

    def get_default_unit(self):
        return self.default_unit

    def set_default_unit(self, unit):
        """

        """
        # TODO: check to make sure isinstance(unit, astropy.u.Unit)
        # TODO: check to make sure can convert from current default unit (if exists)
        if isinstance(unit, str) or isinstance(unit, unicode):
            unit = u.Unit(str(unit))
        elif unit is None:
            unit = u.dimensionless_unscaled

        if not _is_unit(unit):
            raise TypeError("unit must be a Unit")

        if hasattr(self, '_default_unit') and self._default_unit is not None:
            # we won't use a try except here so that the error comes from astropy
            check_convert = self._default_unit.to(unit)

        self._default_unit = unit

    @property
    def limits(self):
        return self._limits

    def get_limits(self):
        return self.limits

    def set_limits(self, limits=(None, None)):
        if not len(limits)==2:
            raise ValueError("limits must be in the format: (min, max)")

        limits = list(limits)
        for i in range(2):
            # first convert to float if integer
            if isinstance(limits[i], int):
                limits[i] = float(limits[i])

            # now convert to quantity using default unit if value was float or int
            if isinstance(limits[i], float):
                limits[i] = limits[i] * self.default_unit

        if None not in limits and limits[1] < limits[0]:
            raise ValueError("lower limits must be less than upper limit")

        self._limits = limits

    def within_limits(self, value):
        """
        check whether a value falls within the set limits

        :parameter value: float or Quantity to test.  If value is a float, it is
            assumed that it has the same units as default_units
        """

        if isinstance(value, int) or isinstance(value, float):
            value = value * self.default_unit

        return (self.limits[0] is None or value >= self.limits[0]) and (self.limits[1] is None or value <= self.limits[1])

    @property
    def timederiv(self):
        return self._timederiv

    @property
    def quantity(self):
        return self.get_quantity()

    def get_timederiv(self):
        """
        """
        return self._timederiv

    def set_timederiv(self, timederiv):
        """
        """
        self._timederiv = timederiv

    #@update_if_client is on the called get_quantity
    def get_value(self, unit=None, t=None, **kwargs):
        """
        @param unit: astropy unit
        @type unit: astropy.units.Unit
        @param time: time at which to compute the value (will only affect
            time-dependent parameters)
        @type time: float (assumes days in same convention as t0) or astropy.Quantity
            (will handle appropriate unit conversion)
        @return: value in requested unit
        @rtype: depends on cast_type
        """
        default = super(FloatParameter, self).get_value(**kwargs)
        if default is not None: return default
        quantity = self.get_quantity(unit=unit, t=t, **kwargs)
        if hasattr(quantity, 'value'):
            return quantity.value
        else:
            return quantity

    @update_if_client
    def get_quantity(self, unit=None, t=None, **kwargs):
        """
        @param unit: astropy unit
        @type unit: astropy.units.Unit
        @param time: time at which to compute the value (will only affect
            time-dependent parameters)
        @type time: float (assumes days in same convention as t0) or astropy.Quantity
            (will handle appropriate unit conversion)
        @return: value in requested unit
        @rtype: depends on cast_type
        """
        default = super(FloatParameter, self).get_value(**kwargs) # <- note this is calling get_value on the Parameter object
        if default is not None:
            value = default
            if isinstance(default, u.Quantity):
                return value
        else:
            value = self._value

        if isinstance(value, nphelpers.Arange) or isinstance(value, nphelpers.Linspace):
            value = value.to_array()

        if t is not None:
            raise NotImplementedError("timederiv is currently disabled until it can be tested thoroughly")

        if t is not None and self.is_constraint is not None:
            # TODO: is this a risk for an infinite loop?
            value = self.is_constraint.get_result(t=t)

        if t is not None and self.timederiv is not None:
            # check to see if value came from a constraint - and if so, we will
            # need to re-evaluate that constraint at t=t.


            parent_ps = self.get_parent_ps()
            deriv = parent_ps.get_value(self.timederiv, unit=self.default_unit/u.d)
            # t0 = parent_ps.get_value('t0_values', unit=u.d)
            t0 = self._bundle.get_value('t0', context='system', unit=u.d)

            # if time has been provided without units, we assume the same units as t0
            if not hasattr(time, 'value'):
                # time = time * parent_ps.get_parameter('t0_values').default_unit
                time = time * self._bundle.get_value('t0', context='system').default_unit

            # print "***", value, deriv, time, t0
            value = value + deriv*(time-t0)

        if unit is None:
            unit = self.default_unit

        # TODO: check to see if this is still necessary
        if isinstance(unit, str):
            # we need to do this to make sure we get PHOEBE's version of
            # the unit instead of astropy's
            unit = u.Unit(unit)

        # TODO: catch astropy units and convert to PHOEBE's?

        if unit is None or value is None:
            return value
        else:
            # NOTE: astropy will raise an error if units not compatible
            return value.to(unit)

    def _check_type(self, value):
        # we do this separately so that FloatArrayParameter can keep this set_value
        # and just subclass _check_type
        if isinstance(value, u.Quantity):
            if not (isinstance(value.value, float) or isinstance(value.value, int)):
                raise ValueError("value could not be cast to float")

        elif not (isinstance(value, float) or isinstance(value, int)):
            # TODO: probably need to change this to be flexible with all the cast_types
            raise ValueError("value could not be cast to float")

        return value

    #@send_if_client is on the called set_quantity
    def set_value(self, value, unit=None, force=False, run_checks=None, **kwargs):
        """
        """
        return self.set_quantity(value=value, unit=unit, force=force, run_checks=run_checks, **kwargs)

    @send_if_client
    def set_quantity(self, value, unit=None, force=False, run_checks=None, run_constraints=None, **kwargs):
        """

        If unit is not provided, will default to self.default_unit.
        Units can either be provided by passing a astropy.Quantity (value * astropy.units.Unit)
        as value, or by passing the astropy.units.Unit to unit.  If units are provided with both
        but do not agree, an error will be raised.

        :parameter value: new value
        :type value: depends on cast_type
        :parameter unit: unit of the provided value (will not change default_unit)
        :type unit: astropy.units.Unit
        :parameter bool run_checks: whether to see if the new value will be expected
            to cause the system to be non-computable (will not raise an error, but
            will cause a warning in the logger)
        """
        _orig_value = deepcopy(self.get_value())

        if len(self.constrained_by) and not force:
            raise ValueError("cannot change the value of a constrained parameter.  This parameter is constrained by '{}'".format(', '.join([p.uniquetwig for p in self.constrained_by])))

        if isinstance(value, tuple) and (len(value) !=2 or isinstance(value[1], float) or isinstance(value[1], int)):
            # allow passing tuples (this could be a FloatArrayParameter - if it isn't
            # then this array will fail _check_type below)
            value = np.asarray(value)
        # accept tuples (ie 1.2, 'rad') from dictionary access
        if isinstance(value, tuple) and unit is None:
            value, unit = value
        if isinstance(value, str):
            value = float(value)
        if isinstance(value, dict) and 'nphelper' in value.keys():
            # then we're loading the JSON version of an Arange or Linspace
            value = nphelpers.from_json(value)

        if isinstance(unit, str):
            # print "*** converting string to unit"
            unit = u.Unit(unit)  # should raise error if not a recognized unit
        elif unit is not None and not _is_unit(unit):
            raise TypeError("unit must be an phoebe.u.Unit or None, got {}".format(unit))

        value = self._check_type(value)

        # check to make sure value and unit don't clash
        if isinstance(value, u.Quantity) or ((isinstance(value, nphelpers.Arange) or isinstance(value, nphelpers.Linspace)) and value.unit is not None):
            if unit is not None:
                # check to make sure they're the same
                if value.unit != unit:
                    raise ValueError("value and unit do not agree")

        elif value is None:
            # allowed for FloatArrayParameter if self.allow_none.  This should
            # already have been checked by self._check_type
            value = value

        elif unit is not None:
            # print "*** converting value to quantity"
            value = value * unit

        elif self.default_unit is not None:
            value = value * self.default_unit

        # handle wrapping for angle measurements
        if value is not None and value.unit.physical_type == 'angle':
            # NOTE: this may fail for nphelpers.Arange or nphelpers.Linspace
            if value > (360*u.deg) or value < (0*u.deg):
                value = value % (360*u.deg)
                logger.warning("wrapping value of {} to {}".format(self.qualifier, value))

        # make sure the value is within the limits, if this isn't an array or nan
        if isinstance(value, float) and not self.within_limits(value):
            raise ValueError("value of {} must be within limits of {}".format(self.qualifier, self.limits))

        # make sure we can convert back to the default_unit
        try:
            if self.default_unit is not None and value is not None:
                test = value.to(self.default_unit)
        except u.core.UnitsError:
            raise ValueError("cannot convert provided unit ({}) to default unit ({})".format(value.unit, self.default_unit))
        except:
            self._value = value
        else:
            self._value = value

        if run_constraints is None:
            run_constraints = conf.interactive_constraints
        if run_constraints:
            for constraint_id in self._in_constraints:
                #~ print "*** parameter.set_value run_constraint uniqueid=", constraint_id
                self._bundle.run_constraint(uniqueid=constraint_id)
        else:
            # then we want to delay running constraints... so we need to track
            # which ones need to be run once requested
            for constraint_id in self._in_constraints:
                if constraint_id not in self._bundle._delayed_constraints:
                    self._bundle._delayed_constraints.append(constraint_id)

        # run_checks if requested (default)
        if run_checks is None:
            run_checks = conf.interactive_checks
        if run_checks and self._bundle:
            passed, msg = self._bundle.run_checks()
            if not passed:
                # passed is either False (failed) or None (raise Warning)
                msg += "  If not addressed, this warning will continue to be raised and will throw an error at run_compute."
                logger.warning(msg)

        self._add_history(redo_func='set_value', redo_kwargs={'value': value, 'uniqueid': self.uniqueid}, undo_func='set_value', undo_kwargs={'value': _orig_value, 'uniqueid': self.uniqueid})


    #~ @property
    #~ def constraint(self):
        #~ """
        #~ returns the label of the constraint that constrains this parameter
        #~
        #~ you can then access all of the parameters of the constraint via bundle.get_constraint(label)
        #~ """
        #~ return self.constraint_expression.uniquetwig

    @property
    def is_constraint(self):
        """
        returns the expression of the constraint that constrains this parameter
        """
        if self._is_constraint is None:
            return None
        return self._bundle.get_parameter(context='constraint', uniqueid=self._is_constraint)

    @property
    def constrained_by(self):
        """
        returns a list of parameters that constrain this parameter
        """
        if self._is_constraint is None:
            return []
        params = []
        for var in self.is_constraint._vars:
            param = var.get_parameter()
            if param.uniqueid != self.uniqueid:
                params.append(param)
        return params

    #~ @property
    #~ def in_constraints(self):
        #~ """
        #~ returns a list the labels of the constraints in which this parameter constrains another
        #~
        #~ you can then access all of the parameters of a given constraint via bundle.get_constraint(constraint)
        #~ """
        #~ return [param.uniquetwig for param in self.in_constraints_expressions]

    @property
    def in_constraints(self):
        """
        returns a list of the expressions in which this parameter constrains another
        """
        expressions = []
        for uniqueid in self._in_constraints:
            expressions.append(self._bundle.get_parameter(context='constraint', uniqueid=uniqueid))
        return expressions

    @property
    def constrains(self):
        """
        returns a list of parameters that are constrained by this parameter
        """
        params = []
        for constraint in self.in_constraints:
            for var in constraint._vars:
                param = var.get_parameter()
                if param.component == constraint.component and param.qualifier == constraint.qualifier:
                    if param not in params and param.uniqueid != self.uniqueid:
                        params.append(param)
        return params

    @property
    def related_to(self):
        """
        returns a list of all parameters that are either constrained by or constrain this parameter
        """
        params = []
        constraints = self.in_constraints
        if self.is_constraint is not None:
            constraints.append(self.is_constraint)

        for constraint in constraints:
            for var in constraint._vars:
                param = var.get_parameter()
                if param not in params and param.uniqueid != self.uniqueid:
                    params.append(param)

        return params


#    def sin(self):
#        return np.sin(self.get_value(unit=u.rad))

class FloatArrayParameter(FloatParameter):
    def __init__(self, *args, **kwargs):
        """
        see :meth:`Parameter.__init__`
        """
        self._allow_none = kwargs.get('allow_none', False)
        super(FloatArrayParameter, self).__init__(*args, **kwargs)

        default_unit = kwargs.get('default_unit', None)

        self.set_default_unit(default_unit)

        unit = kwargs.get('unit', None)  # will default to default_unit in set_value
        if isinstance(unit, str) or isinstance(unit, unicode):
            unit = u.Unit(str(unit))

        value = self._check_type(kwargs.get('value', []))
        self.set_value(value, unit)

        self._dict_fields_other = ['description', 'value', 'default_unit', 'visible_if', 'copy_for', 'allow_none']
        self._dict_fields = _meta_fields_all + self._dict_fields_other

    def __repr__(self):
        """
        FloatArrayParameter needs to "truncate" the array by temporarily
        overriding np.set_printoptions
        """
        opt = np.get_printoptions()
        # <Parameter:_qualifier= takes 13+len(qualifier) characters
        np.set_printoptions(threshold=8, edgeitems=3, linewidth=opt['linewidth']-(13+len(self.qualifier)))
        repr_ = super(FloatArrayParameter, self).__repr__()
        np.set_printoptions(**opt)
        return repr_

    def __str__(self):
        """
        FloatArrayParameter needs to "truncate" the array by temporarily
        overriding np.set_printoptions
        """
        opt = np.get_printoptions()
        # Value:_ takes 7 characters
        np.set_printoptions(threshold=8, edgeitems=3, linewidth=opt['linewidth']-7)
        str_ = super(FloatArrayParameter, self).__str__()
        np.set_printoptions(**opt)
        return str_

    @property
    def allow_none(self):
        """
        """
        return self._allow_none

    def to_string_short(self):
        """
        see also :meth:`to_string`

        :return: a shorter abreviated string reprentation of the parameter
        """
        opt = np.get_printoptions()
        np.set_printoptions(threshold=8, edgeitems=3, linewidth=opt['linewidth']-len(self.uniquetwig)-2)
        str_ = super(FloatArrayParameter, self).to_string_short()
        np.set_printoptions(**opt)
        return str_

    def interp_value(self, **kwargs):
        """
        Interpolate to find the value in THIS array given a value from
        ANOTHER array in the SAME parent :class:`ParameterSet`

        This currently only supports simple 1d linear interpolation (via
        numpy.interp) and does no checks to make sure you're interpolating
        with respect to an independent parameter - so use with caution.

        >>> print this_param.get_parent_ps().qualifiers
        >>> 'other_qualifier' in this_param.get_parent_ps().qualifiers
        True
        >>> this_param.interp_value(other_qualifier=5)

        where other_qualifier must be in this_param.get_parent_ps().qualifiers
        AND must point to another FloatArrayParameter.

        Example:

        >>> b['flux@lc01@model'].interp_value(times=10.2)

        NOTE: Interpolation by phase is not currently supported - but you can use
        :meth:`phoebe.frontend.bundle.Bundle.to_time` to convert to a valid
        time first (just make sure its in the bounds of the time array).

        NOTE: this method does not currently support units.  You must provide
        the interpolating value in its default units and are returned the
        value in the default units (no support for quantities).

        :parameter **kwargs: see examples above, must provide a single
            qualifier-value pair to use for interpolation.  In most cases
            this will probably be time=value or wavelength=value.
        :raises KeyError: if more than one qualifier is passed
        :raises KeyError: if no qualifier is passed that belongs to the
            parent :class:`ParameterSet`
        :raises KeyError: if the qualifier does not point to another
            :class:`FloatArrayParameter`
        """
        # TODO: add support for units
        # TODO: add support for non-linear interpolation (probably would need to use scipy)?
        # TODO: add support for interpolating in phase_space

        if len(kwargs.keys()) > 1:
            raise KeyError("interp_value only takes a single qualifier-value pair")

        qualifier, qualifier_interp_value = kwargs.items()[0]

        if isinstance(qualifier_interp_value, str):
            # then assume its a twig and try to resolve
            # for example: time='t0_supconj'
            qualifier_interp_value = self._bundle.get_value(qualifier_interp_value, context=['system', 'component'])

        parent_ps = self.get_parent_ps()

        if qualifier not in parent_ps.qualifiers:
            # TODO: handle plural to singular (having to say
            # interp_value(times=5) is awkward)
            raise KeyError("'{}' not valid qualifier (must be one of {})".format(qualifier, parent_ps.qualifiers))

        qualifier_parameter = parent_ps.get(qualifier=qualifier)

        if not isinstance(qualifier_parameter, FloatArrayParameter):
            raise KeyError("'{}' does not point to a FloatArrayParameter".format(qualifier))

        return np.interp(qualifier_interp_value, qualifier_parameter.get_value(), self.get_value())


    def append(self, value):
        """
        """
        # check units
        if isinstance(value, u.Quantity):
            value = value.to(self.default_unit).value

        if isinstance(value, nphelpers.Arange) or isinstance(value, nphelpers.Linspace):
            value = value.to_array()

        new_value = np.append(self.get_value(), value) * self.default_unit
        self.set_value(new_value)

    def set_index_value(self, index, value, **kwargs):
        """
        """
        if isinstance(value, u.Quantity):
            value = value.to(self.default_unit).value
        elif isinstance(value, str):
            value = float(value)
        #else:
            #value = value*self.default_unit
        lst =self.get_value()#.value
        lst[index] = value
        self.set_value(lst)

    def __add__(self, other):
        if not (isinstance(other, list) or isinstance(other, np.ndarray)):
            return super(FloatArrayParameter, self).__add__(self, other)

        # then we have a list, so we want to append to the existing value
        return np.append(self.get_value(), np.asarray(other))

    def __sub__(self, other):
        if not (isinstance(other, list) or isinstance(other, np.ndarray)):
            return super(FloatArrayParameter, self).__add__(self, other)

        # then we have a list, so we want to append to the existing value
        return np.array([v for v in self.get_value() if v not in other])

    # def set_value_at_time(self, time, value, **kwargs):
    #     """
    #     """
    #     parent_ps = self.get_parent_ps()
    #     times_param = parent_ps.get_parameter(qualifier='times')
    #     index = np.where(times_param.get_value()==time)[0][0]
    #
    #     self.set_index_value(index, value, **kwargs)


    #~ def at_time(self, time):
        #~ """
        #~ looks for a parameter with qualifier time that shares all the same meta data and
        #~ """
        #~ raise NotImplementedError

    def _check_type(self, value):
        """
        """
        if self.allow_none and value is None:
            value = None

        if isinstance(value, u.Quantity):
            if isinstance(value.value, float) or isinstance(value.value, int):
                value = np.array([value])

        # if isinstance(value, str):
            # value = np.fromstring(value)

        elif isinstance(value, float) or isinstance(value, int):
            value = np.array([value])

        elif not (isinstance(value, list) or isinstance(value, tuple) or isinstance(value, np.ndarray) or isinstance(value, nphelpers.Arange) or isinstance(value, nphelpers.Linspace)):
            # TODO: probably need to change this to be flexible with all the cast_types
            raise TypeError("value '{}' ({}) could not be cast to array".format(value, type(value)))

        return value

    @property
    def start(self):
        """
        Access the 'start' value of an array if set as phoebe.arange or phoebe.linspace
        """
        if not (isinstance(self._value, nphelpers.Arange) or isinstance(self._value, nphelpers.Linspace)):
            raise ValueError("can only access start if value is phoebe.frontend.nphelpers.Arange or phoebe.frontend.nphelpers.Linspace")

        return self._value.start

    def set_start(self, start):
        """
        Change the 'start' value of an array if set as phoebe.arange or phoebe.linspace
        """
        if not (isinstance(self._value, nphelpers.Arange) or isinstance(self._value, nphelpers.Linspace)):
            raise ValueError("can only set start if value is phoebe.frontend.nphelpers.Arange or phoebe.frontend.nphelpers.Linspace")

        self._value.set_start(start)

    @property
    def stop(self):
        """
        Access the 'stop' value of an array if set as phoebe.arange or phoebe.linspace
        """
        if not (isinstance(self._value, nphelpers.Arange) or isinstance(self._value, nphelpers.Linspace)):
            raise ValueError("can only access start if value is phoebe.frontend.nphelpers.Arange or phoebe.frontend.nphelpers.Linspace")

        return self._value.stop

    def set_stop(self, stop):
        """
        Change the 'stop' value of an array if set as phoebe.arange or phoebe.linspace
        """
        if not (isinstance(self._value, nphelpers.Arange) or isinstance(self._value, nphelpers.Linspace)):
            raise ValueError("can only set stop if value is phoebe.frontend.nphelpers.Arange or phoebe.frontend.nphelpers.Linspace")

        self._value.set_stop(stop)

    @property
    def step(self):
        """
        Access the 'step' value of an array if set as phoebe.arange
        """
        if not isinstance(self._value, nphelpers.Arange):
            raise ValueError("can only access step if value is phoebe.frontend.nphelpers.Arange")

        return self._value.step

    def set_step(self, step):
        """
        Change the 'stop' value of an array if set as phoebe.arange
        """
        if not isinstance(self._value, nphelpers.Arange):
            raise ValueError("can only set step if value is phoebe.frontend.nphelpers.Arange")

        self._value.set_step(step)

    @property
    def num(self):
        """
        Access the 'num' value of an array if set as phoebe.linspace
        """
        if not isinstance(self._value, nphelpers.Linspace):
            raise ValueError("can only access start if value is phoebe.frontend.nphelpers.Linspace")

        return self._value.num

    def set_num(self, num):
        """
        Change the 'stop' value of an array if set as phoebe.linspace
        """
        if not isinstance(self._value, nphelpers.Linspace):
            raise ValueError("can only set num if value is phoebe.frontend.nphelpers.Linspace")

        self._value.set_num(num)

    def convert_to_arange(self):
        """
        Convert a value stored as phoebe.linspace to phoebe.arange
        """
        if not isinstance(self._value, nphelpers.Linspace):
            raise ValueError("can only set stop if value is phoebe.frontend.nphelpers.Linspace")

        self._value = self._value.to_arange()

    def convert_to_linspace(self):
        """
        Convert a value stored as phoebe.arange to phoebe.linspace
        """
        if not isinstance(self._value, nphelpers.Arange):
            raise ValueError("can only set stop if value is phoebe.frontend.nphelpers.Arange")

        self._value = self._value.to_linspace()


class ArrayParameter(Parameter):
    def __init__(self, *args, **kwargs):
        """
        see :meth:`Parameter.__init__`
        """
        super(ArrayParameter, self).__init__(*args, **kwargs)

        self.set_value(kwargs.get('value', []))

        self._dict_fields_other = ['description', 'value', 'visible_if', 'copy_for']
        self._dict_fields = _meta_fields_all + self._dict_fields_other

    def append(self, value):
        """
        """
        if isinstance(value, nphelpers.Arange) or isinstance(value, nphelpers.Linspace):
            value = value.to_array()

        new_value = np.append(self.get_value(), value)
        self.set_value(new_value)

    #~ def at_time(self, time):
        #~ """
        #~ looks for a parameter with qualifier time that shares all the same meta data and
        #~ """
        #~ raise NotImplementedError

    @update_if_client
    def get_value(self, **kwargs):
        """

        """
        default = super(ArrayParameter, self).get_value(**kwargs)
        if default is not None: return default

        if isinstance(self._value, nphelpers.Arange) or isinstance(self._value, nphelpers.Linspace):
            return self._value.to_array()
        else:
            return self._value

    @send_if_client
    def set_value(self, value, **kwargs):
        """

        """
        _orig_value = deepcopy(self._value)
        self._value = np.array(value)

        if self.context not in ['setting', 'history']:
            self._add_history(redo_func='set_value', redo_kwargs={'value': value, 'uniqueid': self.uniqueid}, undo_func='set_value', undo_kwargs={'value': _orig_value, 'uniqueid': self.uniqueid})

class IntArrayParameter(FloatArrayParameter):
    def __init__(self, *args, **kwargs):
        kwargs.setdefault('default_unit', u.dimensionless_unscaled)
        super(IntArrayParameter, self).__init__(*args, **kwargs)


    def __repr__(self):
        """
        IntArrayParameter needs to "truncate" the array by temporarily
        overriding np.set_printoptions
        """
        opt = np.get_printoptions()
        # <Parameter:_qualifier= takes 13+len(qualifier) characters
        np.set_printoptions(threshold=8, edgeitems=3, linewidth=opt['linewidth']-(13+len(self.qualifier)))
        repr_ = super(IntArrayParameter, self).__repr__()
        np.set_printoptions(**opt)
        return repr_

    def __str__(self):
        """
        IntArrayParameter needs to "truncate" the array by temporarily
        overriding np.set_printoptions
        """
        opt = np.get_printoptions()
        # Value:_ takes 7 characters
        np.set_printoptions(threshold=8, edgeitems=3, linewidth=opt['linewidth']-7)
        str_ = super(IntArrayParameter, self).__str__()
        np.set_printoptions(**opt)
        return str_

    @property
    def quantity(self):
        return self.get_quantity()

    @update_if_client
    def get_quantity(self, **kwargs):
        """
        IntParameters don't have units, but we may want a Quantity object returned nonetheless
        """
        return self.get_value() * u.dimensionless_unscaled

    @send_if_client
    def set_value(self, value, **kwargs):
        _orig_value = deepcopy(self._value)
        self._value = np.array(value, dtype=np.int)

        self._add_history(redo_func='set_value', redo_kwargs={'value': value, 'uniqueid': self.uniqueid}, undo_func='set_value', undo_kwargs={'value': _orig_value, 'uniqueid': self.uniqueid})



class HierarchyParameter(StringParameter):
    def __init__(self, value, **kwargs):
        """
        see :meth:`Parameter.__init__`
        """
        dump = kwargs.pop('qualifier', None)
        super(HierarchyParameter, self).__init__(qualifier='hierarchy', value=value, **kwargs)

    def __repr__(self):
        return "<HierarchyParameter: {}>".format(self.get_value())

    def __str__(self):
        #~ return self.get_value().replace('(', '\n\t').replace(')', '\n')
        #~ def _print_item(item, tab, str_):
            #~ if isinstance(item, list):
                #~ tab += 1
                #~ for child in item:
                    #~ str_ += _print_item(child, tab, str_)
            #~ else:
                #~ return str_ + '\n' + '\t'*tab + item
        #~
        #~ str_ = ''
        #~ for item in self._parse_repr():
            #~ tab = 0
            #~ str_ += _print_item(str(item), tab, '')
#~
        #~ return str_
        if not len(self.get_value()):
            return 'NO HIERARCHY'
        else:
            return json.dumps(self._parse_repr(), indent=4).replace(',','').replace('[','').replace(']','').replace('"', '').replace('\n\n','\n')

    @send_if_client
    def set_value(self, value, update_cache=True, **kwargs):

        # TODO: check to make sure valid

        _orig_value = deepcopy(self.get_value())

        try:
            value = str(value)
        except:
            raise ValueError("cannot cast to string")
        else:
            self._value = value

            self._add_history(redo_func='set_value', redo_kwargs={'value': value, 'uniqueid': self.uniqueid}, undo_func='set_value', undo_kwargs={'value': _orig_value, 'uniqueid': self.uniqueid})

        if update_cache:
            self._update_cache()

    def _clear_cache(self):
        """
        """
        self._is_binary = {}
        self._is_contact_binary = {}

    def _update_cache(self):
        """
        """
        # update cache for is_binary and is_contact_binary
        self._clear_cache()
        if self._bundle is not None:
            # for comp in self.get_components():
            for comp in self._bundle.components:
                if comp == '_default':
                    continue
                self._is_binary[comp] = self._compute_is_binary(comp)
                self._is_contact_binary[comp] = self._compute_is_contact_binary(comp)


    def _parse_repr(self):
         """
         turn something like "orbit:outer(orbit:inner(star:starA, star:starB), star:starC)"
         into ['orbit:outer', ['orbit:inner', ['star:starA', 'star:starB'], 'star:starC']]
         """

         repr_ = self.get_value()
         repr_str = '["{}"]'.format(repr_.replace(', ', '", "').replace('(', '", ["').replace(')', '"]')).replace(']"', '"]').replace('""', '"').replace(']"', ']')
         return json.loads(repr_str)

    def _recurse_find_trace(self, structure, item, trace=[]):
        """
        given a nested structure from _parse_repr and find the trace route to get to item
        """

        try:
            i = structure.index(item)
        except ValueError:
            for j,substructure in enumerate(structure):
                if isinstance(substructure, list):
                    return self._recurse_find_trace(substructure, item, trace+[j])
        else:
            return trace+[i]

    def _get_by_trace(self, structure, trace):
        """
        retrieve an item from the nested structure from _parse_repr given a trace (probably modified from _recurse_find_trace)
        """
        for i in trace:
            structure = structure[i]

        return structure

    def _get_structure_and_trace(self, component):
        """
        """
        obj = self._bundle.filter(component=component, context='component', check_visible=False)
        our_item = '{}:{}'.format(obj.kind, component)


        repr_ = self.get_value()
        structure = self._parse_repr()

        trace = self._recurse_find_trace(structure, our_item)

        return structure, trace, our_item

    def change_component(self, old_component, new_component):
        """
        """
        kind = self.get_kind_of(old_component)
        value = self.get_value()
        # TODO: this could still cause issues if the names of components are
        # contained in other components (ie starA, starAB)
        value = value.replace("{}:{}".format(kind, old_component), "{}:{}".format(kind, new_component))
        # delay updating cache until after the bundle
        # has had a chance to also change its component tags
        self.set_value(value, update_cache=False)

    def get_components(self):
        """
        """
        l = re.findall(r"[\w']+", self.get_value())
        return l[1::2]

    def get_top(self):
        """
        """
        return str(self._parse_repr()[0].split(':')[1])

    def get_stars(self):
        """
        get 'component' of all stars in order primary -> secondary
        """
        l = re.findall(r"[\w']+", self.get_value())
        # now search for indices of star and take the next entry from this flat list
        return [l[i+1] for i,s in enumerate(l) if s=='star']

    def get_envelopes(self):
        """
        get 'component' of all envelopes
        """
        l = re.findall(r"[\w']+", self.get_value())
        # now search for indices of star and take the next entry from this flat list
        return [l[i+1] for i,s in enumerate(l) if s=='envelope']

    def get_orbits(self):
        """
        get 'component' of all orbits in order primary -> secondary
        """
        #~ l = re.findall(r"[\w']+", self.get_value())
        # now search for indices of orbit and take the next entry from this flat list
        #~ return [l[i+1] for i,s in enumerate(l) if s=='orbit']
        orbits = []
        for star in self.get_stars():
            parent = self.get_parent_of(star)
            if parent not in orbits and parent!='component':
                orbits.append(parent)
        return orbits

    def get_parent_of(self, component):
        """
        """
        # example:
        # - self.get_value(): "orbit:outer(orbit:inner(star:starA, star:starB), star:starC)"
        # - component: "starA"
        # - needs to return "inner"

        if component is None:
            return self.get_top()


        structure, trace, item = self._get_structure_and_trace(component)
        # trace points us to our_item at self._get_by_trace(structure, trace)
        # so to get the parent, if our trace is [1,1,0] we want to use [1, 0] which is trace[:-2]+[trace[-2]-1]


        #~ print "***", trace
        if len(trace)<=1:
            return None

        return str(self._get_by_trace(structure, trace[:-2]+[trace[-2]-1]).split(':')[-1])

    def get_sibling_of(self, component, kind=None):
        """
        """
        siblings = self.get_siblings_of(component, kind=kind)
        if not len(siblings):
            return None
        else:
            return siblings[0]


    def get_siblings_of(self, component, kind=None):
        """
        """

        structure, trace, item = self._get_structure_and_trace(component)
        #item_kind, item_label = item.split(':')

        parent_label = self.get_parent_of(component)
        siblings = self.get_children_of(parent_label, kind=kind)

        #self_ind = siblings.index(component)
        if component in siblings:
            siblings.remove(component)

        if not len(siblings):
            return []
        else:
            return siblings

    def get_envelope_of(self, component):
        envelopes = self.get_siblings_of(component, 'envelope')
        if not len(envelopes):
            return []
        else:
            return envelopes[0]

    def get_stars_of_sibling_of(self, component):
        """
        same as get_sibling_of except if the sibling is an orbit, this will recursively
        follow the tree to return a list of all stars under that orbit
        """

        sibling = self.get_sibling_of(component)

        if sibling in self.get_stars():
            return sibling

        stars = [child for child in self.get_stars_of_children_of(sibling)]

        # TODO: do we need to make sure there aren't duplicates?
        # return list(set(stars))

        return stars


    def get_children_of(self, component, kind=None):
        """
        get to component labels of the children of a given component
        """

        structure, trace, item = self._get_structure_and_trace(component)
        item_kind, item_label = item.split(':')

        if isinstance(kind, str):
            kind = [kind]

        if item_kind not in ['orbit']:
            # return None
            return []
        else:
            items = self._get_by_trace(structure, trace[:-1]+[trace[-1]+1])
            # we want to ignore suborbits
            #return [str(ch.split(':')[-1]) for ch in items if isinstance(ch, unicode)]
            return [str(ch.split(':')[-1]) for ch in items if isinstance(ch, unicode) and (kind is None or ch.split(':')[0] in kind)]

    def get_stars_of_children_of(self, component):
        """
        same as get_children_of except if any of the children are orbits, this will recursively
        follow the tree to return a list of all children (grandchildren, etc) stars under that orbit
        """

        stars = self.get_stars()
        orbits = self.get_orbits()
        stars_children = []

        for child in self.get_children_of(component):
            if child in stars:
                stars_children.append(child)
            elif child in orbits:
                stars_children += self.get_stars_of_children_of(child)
            else:
                # maybe an envelope or eventually spot, ring, etc
                pass

        return stars_children



    def get_child_of(self, component, ind, kind=None):
        """
        get a child (by index) of a given component
        """
        children = self.get_children_of(component, kind=kind)
        if children is None:
            return None
        else:
            return children[ind]



    def get_primary_or_secondary(self, component, return_ind=False):
        """
        return whether a given component is the 'primary' or 'secondary'
        component in its parent orbit
        """
        parent = self.get_parent_of(component)
        if parent is None:
            # then this is a single component, not in a binary
            return 'primary'

        children_of_parent = self.get_children_of(parent)

        ind = children_of_parent.index(component)

        if ind > 1:
            return None

        if return_ind:
            return ind + 1

        return ['primary', 'secondary'][ind]

    def get_meshables(self):
        """
        return a list of components that are meshable (generally stars, but handles
            the envelope for an contact_binary)
        """

        l = re.findall(r"[\w']+", self.get_value())
        # now search for indices of star and take the next entry from this flat list
        meshables = [l[i+1] for i,s in enumerate(l) if s in ['star', 'envelope']]

        # now we want to remove any star which has a sibling envelope
        has_sibling_envelope = []
        for item in meshables:
            if self.get_sibling_of(item, kind='envelope'):
                has_sibling_envelope.append(item)

        return [m for m in meshables if m not in has_sibling_envelope]

    def get_kind_of(self, component):
        """
        """
        structure, trace, item = self._get_structure_and_trace(component)
        item_kind, item_label = item.split(':')

        return item_kind


    def _compute_is_contact_binary(self, component):
        """
        """
        if 'envelope' not in self.get_value():
            return False

        if component not in self.get_components():
            # TODO: this can probably at least check to see if is itself
            # an envelope?
            return False

        return self.get_kind_of(component)=='envelope' or (self.get_sibling_of(component, kind='envelope') is not None)

    def is_contact_binary(self, component):
        """
        especially useful for constraints

        tells whether any component (star, envelope) is part of a contact_binary
        by checking its siblings for an envelope
        """
        if component not in self._is_contact_binary.keys():
            self._update_cache()

        return self._is_contact_binary.get(component)

    def _compute_is_binary(self, component):
        """
        """
        if component not in self.get_components():
            # TODO: is this the best fallback?
            return True

        if len(self.get_stars())==1:
            return False

        return self.get_kind_of(self.get_parent_of(component))=='orbit'

    def is_binary(self, component):
        """
        especially useful for constraints

        tells whether any component (star, envelope) is part of a binary
        by checking its parent
        """
        if component not in self._is_binary.keys():
            self._update_cache()

        return self._is_binary.get(component)






class ConstraintParameter(Parameter):
    """
    One side of a constraint (not an equality)

    qualifier: constrained parameter
    value: expression
    """
    def __init__(self, bundle, value, **kwargs):
        """
        see :meth:`Parameter.__init__`
        """
        super(ConstraintParameter, self).__init__(qualifier=kwargs.pop('qualifier', None), value=value, description=kwargs.pop('description', 'constraint'), **kwargs)

        # usually its the bundle's job to attach param._bundle after the
        # creation of a parameter.  But in this case, having access to the
        # bundle is necessary in order to intialize and set the value
        self._bundle = bundle
        if isinstance(value, ConstraintParameter):
            default_unit = kwargs.get('default_unit', value.result.unit)
            value = value.get_value()

        else:
            default_unit = kwargs.get('default_unit', u.dimensionless_unscaled)

        self._vars = []
        self._var_params = None
        self._constraint_func = kwargs.get('constraint_func', None)
        self._constraint_kwargs = kwargs.get('constraint_kwargs', {})
        self.set_value(value)
        self.set_default_unit(default_unit)
        self._dict_fields_other = ['description', 'value', 'default_unit', 'constraint_func', 'constraint_kwargs']
        self._dict_fields = _meta_fields_all + self._dict_fields_other

    @property
    def is_visible(self):
        return self.constrained_parameter.is_visible

    @property
    def constraint_func(self):
        """
        """
        return self._constraint_func

    @property
    def constraint_kwargs(self):
        """
        """
        return self._constraint_kwargs

    @property
    def vars(self):
        """
        return all the variables in a PS
        """
        # cache _var_params
        if self._var_params is None:
            self._var_params = ParameterSet([var.get_parameter() for var in self._vars])
        return self._var_params

    def _get_var(self, param=None, **kwargs):
        if not isinstance(param, Parameter):
            if isinstance(param, str) and 'twig' not in kwargs.keys():
                kwargs['twig'] = param

            param = self.get_parameter(**kwargs)

        varids = [var.unique_label for var in self._vars]
        if param.uniqueid not in varids:
            raise KeyError("{} was not found in expression".format(param.uniquetwig))
        return self._vars[varids.index(param.uniqueid)]



    def _parse_expr(self, expr):

        # the expression currently has twigs between curly braces,
        # we need to extract these and turn each into a ConstraintVar
        # so that we actually store the uniqueid of the parameter,
        # but always display the /current/ uniquetwig in the expression

        vars_ = []
        lbls = re.findall(r'\{.[^{}]*\}', expr)

        for lbl in lbls:
            twig = lbl.replace('{', '').replace('}', '')
            #~ print "ConstraintParameter._parse_expr lbl: {}, twig: {}".format(lbl, twig)
            var = ConstraintVar(self._bundle, twig)

            # TODO: if var.is_param, we need to make it read-only and required by this constraint, etc

            vars_.append(var)
            expr = expr.replace(lbl, var.safe_label)

        if self.qualifier:
            #~ print "***", self._bundle.__repr__(), self.qualifier, self.component
            ps = self._bundle.filter(qualifier=self.qualifier, component=self.component, dataset=self.dataset, feature=self.feature, kind=self.kind, model=self.model, check_visible=False) - self._bundle.filter(context='constraint', check_visible=False)
            if len(ps) == 1:
                constrained_parameter = ps.get_parameter(check_visible=False, check_default=False)
            else:
                raise KeyError("could not find single match for {}".format({'qualifier': self.qualifier, 'component': self.component, 'dataset': self.dataset, 'feature': self.feature, 'model': self.model}))


            var = ConstraintVar(self._bundle, constrained_parameter.twig)

            vars_.append(var)

        return expr, vars_

    @property
    def constrained_parameter(self):
        """
        """
        # try:
        if True:
            return self.get_constrained_parameter()
        # except: # TODO exception type
            # return None

    def get_constrained_parameter(self):
        """
        """
        return self.get_parameter(qualifier=self.qualifier, component=self.component, dataset=self.dataset, check_visible=False)

    def get_parameter(self, twig=None, **kwargs):
        """
        get a parameter from those that are variables
        """
        kwargs['twig'] = twig
        kwargs['check_default'] = False
        kwargs['check_visible'] = False
        ps = self.vars.filter(**kwargs)
        if len(ps)==1:
            return ps.get(check_visible=False, check_default=False)
        elif len(ps) > 1:
            # TODO: is this safe?  Some constraints may have a parameter listed
            # twice, so we can do this then, but maybe should check to make sure
            # all items have the same uniqueid?  Maybe check len(ps.uniqueids)?
            return ps.to_list()[0]
        else:
            raise KeyError("no result found")

    @property
    def default_unit(self):
        return self._default_unit

    def get_default_unit(self):
        return self.default_unit

    def set_default_unit(self, unit):
        """

        """
        # TODO: check to make sure can convert from current default unit (if exists)
        if isinstance(unit, str) or isinstance(unit, unicode):
            unit = u.Unit(str(unit))

        if not _is_unit(unit):
            raise TypeError("unit must be a Unit")

        if hasattr(self, '_default_unit') and self._default_unit is not None:
            # we won't use a try except here so that the error comes from astropy
            check_convert = self._default_unit.to(unit)


        self._default_unit = unit

    #@send_if_client   # TODO: this breaks
    def set_value(self, value, **kwargs):
        """

        kwargs are passed on to filter
        """
        _orig_value = deepcopy(self.get_value())

        if self._bundle is None:
            raise ValueError("ConstraintParameters must be attached from the bundle, and cannot be standalone")
        value = str(value) # <-- in case unicode
        # if the user wants to see the expression, we'll replace all
        # var.safe_label with var.curly_label
        self._value, self._vars = self._parse_expr(value)
        # reset the cached version of the PS - will be recomputed on next request
        self._var_params = None
        #~ print "***", self.uniquetwig, self.uniqueid
        self._add_history(redo_func='set_value', redo_kwargs={'value': value, 'uniqueid': self.uniqueid}, undo_func='set_value', undo_kwargs={'value': _orig_value, 'uniqueid': self.uniqueid})

    def _update_bookkeeping(self):
        # do bookkeeping on parameters
        self._remove_bookkeeping()
        for var in self._vars:
            param = var.get_parameter()
            if param.qualifier == self.qualifier and param.component == self.component:
                # then this is the currently constrained parameter
                param._is_constraint = self.uniqueid
                if param.uniqueid in param._in_constraints:
                    param._in_constraints.remove(self.uniqueid)
            else:
                # then this is a constraining parameter
                if self.uniqueid not in param._in_constraints:
                    param._in_constraints.append(self.uniqueid)

    def _remove_bookkeeping(self):
        for var in self._vars:
            param = var.get_parameter()
            if param._is_constraint == self.uniqueid:
                param._is_constraint = None
            if self.uniqueid in param._in_constraints:
                param._in_constraints.remove(self.uniqueid)

    @property
    def expr(self):
        return self.get_value()

    #@update_if_client  # TODO: this breaks
    def get_value(self):
        """
        """
        # for access to the sympy-safe expr, just use self._expr
        expr = self._value
        for var in self._vars:
            # update to current unique twig
            var.update_user_label()  # update curly label
            #~ print "***", expr, var.safe_label, var.curly_label
            expr = expr.replace(str(var.safe_label), str(var.curly_label))

        return expr

    def __repr__(self):
        if self.qualifier is not None:
            lhs = '{'+self.get_constrained_parameter().uniquetwig+'}'
            return "<ConstraintParameter: {} = {} => {}>".format(lhs, self.expr, self.result)
        else:
            return "<ConstraintParameter: {} => {}>".format(self.expr, self.result)

    def __str__(self):
        return "Constrains (qualifier): {}\nExpression in SI (value): {}\nCurrent Result (result): {}".format(self.qualifier, self.expr, self.result)

    def __math__(self, other, symbol, mathfunc):
        #~ print "*** ConstraintParameter.__math__ other.type", type(other)
        if isinstance(other, ConstraintParameter):
            #~ print "*** ConstraintParameter.__math__", symbol, self.result, other.result
            return ConstraintParameter(self._bundle, "(%s) %s (%s)" % (self.expr, symbol, other.expr), default_unit=(getattr(self.result, mathfunc)(other.result).unit))
        elif isinstance(other, Parameter):
            return ConstraintParameter(self._bundle, "(%s) %s {%s}" % (self.expr, symbol, other.uniquetwig), default_unit=(getattr(self.result, mathfunc)(other.quantity).unit))
        elif isinstance(other, u.Quantity):
            #print "***", other, type(other), isinstance(other, ConstraintParameter)
            return ConstraintParameter(self._bundle, "(%s) %s %0.30f" % (self.expr, symbol, other.si.value), default_unit=(getattr(self.result, mathfunc)(other).unit))
        elif isinstance(other, float) or isinstance(other, int):
            if symbol in ['+', '-']:
                # assume same units as self (NOTE: NOT NECESSARILY SI) if addition or subtraction
                other = float(other)*self.default_unit
            else:
                # assume dimensionless
                other = float(other)*u.dimensionless_unscaled
            return ConstraintParameter(self._bundle, "(%s) %s %f" % (self.expr, symbol, other.si.value), default_unit=(getattr(self.result, mathfunc)(other).unit))
        elif _is_unit(other) and mathfunc=='__mul__':
            # here we'll fake the unit to become a quantity so that we still return a ConstraintParameter
            return self*(1*other)
        else:
            raise NotImplementedError("math using {} with type {} not supported".format(mathfunc, type(other)))

    def __rmath__(self, other, symbol, mathfunc):
        #~ print "*** ConstraintParameter.__rmath__ other.type", type(other)
        if isinstance(other, ConstraintParameter):
            #~ print "*** ConstraintParameter.__math__", symbol, self.result, other.result
            return ConstraintParameter(self._bundle, "(%s) %s (%s)" % (other.expr, symbol, self.expr), default_unit=(getattr(self.result, mathfunc)(other.result).unit))
        elif isinstance(other, Parameter):
            return ConstraintParameter(self._bundle, "{%s} %s (%s)" % (other.uniquetwig, symbol, self.expr), default_unit=(getattr(self.result, mathfunc)(other.quantity).unit))
        elif isinstance(other, u.Quantity):
            #~ print "*** rmath", other, type(other)
            return ConstraintParameter(self._bundle, "%0.30f %s (%s)" % (other.si.value, symbol, self.expr), default_unit=(getattr(self.result, mathfunc)(other).unit))
        elif isinstance(other, float) or isinstance(other, int):
            if symbol in ['+', '-']:
                # assume same units as self if addition or subtraction
                other = float(other)*self.default_unit
            else:
                # assume dimensionless
                other = float(other)*u.dimensionless_unscaled
            return ConstraintParameter(self._bundle, "%f %s (%s)" % (other.si.value, symbol, self.expr), default_unit=(getattr(self.result, mathfunc)(other).unit))
        elif _is_unit(other) and mathfunc=='__mul__':
            # here we'll fake the unit to become a quantity so that we still return a ConstraintParameter
            return self*(1*other)
        else:
            raise NotImplementedError("math using {} with type {} not supported".format(mathfunc, type(other)))

    def __add__(self, other):
        return self.__math__(other, '+', '__add__')

    def __radd__(self, other):
        return self.__rmath__(other, '+', '__radd__')

    def __sub__(self, other):
        return self.__math__(other, '-', '__sub__')

    def __rsub__(self, other):
        return self.__math__(other, '-', '__rsub__')

    def __mul__(self, other):
        return self.__math__(other, '*', '__mul__')

    def __rmul__(self, other):
        return self.__rmath__(other, '*', '__rmul__')

    def __div__(self, other):
        return self.__math__(other, '/', '__div__')

    def __rdiv__(self, other):
        return self.__rmath__(other, '/', '__rdiv__')

    def __pow__(self, other):
        return self.__math__(other, '**', '__pow__')

    @property
    def result(self):
        """
        get the current value (as a quantity) of this expression
        """
        return self.get_result()

    def get_result(self, t=None):
        """
        """
        # TODO: optimize this:
        # almost half the time is being spent on self.get_value() of which most is spent on var.update_user_label
        # second culprit is converting everything to si
        # third culprit is the dictionary comprehensions

        # in theory, it would be nice to prepare this list at the module import
        # level, but that causes an infinite loop in the imports, so we'll
        # do a re-import here.  If this causes significant lag, it may be worth
        # trying to resolve the infinite loop.
        from phoebe.constraints import builtin
        _constraint_builtin_funcs = [f for f in dir(builtin) if isinstance(getattr(builtin, f), types.FunctionType)]
        _constraint_builtin_funcs += ['sin', 'cos', 'tan', 'arcsin', 'arccos', 'arctan', 'sqrt']

        def eq_needs_builtin(eq):
            for func in _constraint_builtin_funcs:
                if "{}(".format(func) in eq:
                    #print "*** eq_needs_builtin", func
                    return True
            return False

        def get_values(vars, safe_label=True):
            # use np.float64 so that dividing by zero will results in a
            # np.inf
            return {var.safe_label if safe_label else var.user_label: np.float64(var.get_quantity(t=t).si.value) if var.get_parameter()!=self.constrained_parameter else np.float64(var.get_quantity().si.value) for var in vars}

        eq = self.get_value()

        if _use_sympy and not eq_needs_builtin(eq):
            values = get_values(self._vars, safe_label=True)
            values['I'] = 1 # CHEATING MAGIC
            # just to be safe, let's reinitialize the sympy vars
            for v in self._vars:
                #~ print "creating sympy var: ", v.safe_label
                sympy.var(str(v.safe_label), positive=True)

            # print "***", self._value, values
            eq = sympy.N(self._value, 30)
            # print "***", self._value, values, eq.subs(values), eq.subs(values).evalf(15)
            value = float(eq.subs(values).evalf(15))
        else:
            # order here matters - self.get_value() will update the user_labels
            # to be the current unique twigs
            #print "***", eq, values


            if eq_needs_builtin(eq):
                # the else (which works for np arrays) does not work for the built-in funcs
                # this means that we can't currently support the built-in funcs WITH arrays

                values = get_values(self._vars, safe_label=False)

                # cannot do from builtin import *
                for func in _constraint_builtin_funcs:
                    # I should be shot for doing this...
                    # in order for eval to work, the builtin functions need
                    # to be imported at the top-level, but I don't really want
                    # to do from builtin import * (and even if I did, python
                    # yells at me for doing that), so instead we'll add them
                    # to the locals dictionary.
                    locals()[func] = getattr(builtin, func)

                try:
                    value = float(eval(eq.format(**values)))
                except:
                    value = np.nan


            else:
                # the following works for np arrays
                values = get_values(self._vars, safe_label=True)

                # if any of the arrays are empty (except the one we're filling)
                # then we want to return an empty array as well (the math would fail)
                arrays_filled = True
                for var in self._vars:
                    var_value = var.get_value()
                    #print "***", self.twig, self.constrained_parameter.twig, var.user_label, var_value, isinstance(var_value, np.ndarray), var.unique_label != self.constrained_parameter.uniqueid
                    # if self.qualifier is None then this isn't attached to solve anything yet, so we don't need to worry about checking to see if the var is the constrained parameter
                    if isinstance(var_value, np.ndarray) and len(var_value)==0 and (var.unique_label != self.constrained_parameter.uniqueid or self.qualifier is None):
                        #print "*** found empty array", self.constrainted_parameter.twig, var.safe_label, var_value
                        arrays_filled = False
                        #break  # out of the for loop

                if arrays_filled:
                    #print "*** else else", self._value, values
                    #print "***", _use_sympy, self._value, value
                    value = eval(self._value, values)
                else:
                    #print "*** EMPTY ARRAY FROM CONSTRAINT"
                    value = np.array([])

        #~ return value

        # let's assume the math was correct to give SI and we want units stored in self.default_units

        if self.default_unit is not None:
            convert_scale = self.default_unit.to_system(u.si)[0].scale
            #value = float(value/convert_scale) * self.default_unit
            value = value/convert_scale * self.default_unit


        return value

    def flip_for(self, twig=None, expression=None, **kwargs):
        """
        flip the constraint to solve for for any of the parameters in the expression

        expression (optional if sympy available, required if not)
        """

        _orig_expression = self.get_value()

        # try to get the parameter from the bundle
        kwargs['twig'] = twig
        newly_constrained_var = self._get_var(**kwargs)
        newly_constrained_param = self.get_parameter(**kwargs)

        check_kwargs = {k:v for k,v in newly_constrained_param.meta.items() if k not in ['context', 'twig', 'uniquetwig']}
        check_kwargs['context'] = 'constraint'
        if len(self._bundle.filter(**check_kwargs)):
            raise ValueError("'{}' is already constrained".format(newly_constrained_param.twig))

        currently_constrained_var = self._get_var(qualifier=self.qualifier, component=self.component)
        currently_constrained_param = currently_constrained_var.get_parameter() # or self.constrained_parameter

        import constraint
        if self.constraint_func is not None and hasattr(constraint, self.constraint_func):
            # then let's see if the method is capable of resolving for use
            # try:
            if True:
                # TODO: this is not nearly general enough, each method takes different arguments
                # and getting solve_for as newly_constrained_param.qualifier

                lhs, rhs, constraint_kwargs = getattr(constraint, self.constraint_func)(self._bundle, solve_for=newly_constrained_param, **self.constraint_kwargs)
            # except NotImplementedError:
            #     pass
            # else:
                # TODO: this needs to be smarter and match to self._get_var().user_label instead of the current uniquetwig

                expression = rhs._value # safe expression
                #~ print "*** flip by recalling method success!", expression

        # print "***", lhs._value, rhs._value

        if expression is not None:
            expression = expression

        elif _use_sympy:


            eq_safe = "({}) - {}".format(self._value, currently_constrained_var.safe_label)

            #~ print "*** solving {} for {}".format(eq_safe, newly_constrained_var.safe_label)

            expression = sympy.solve(eq_safe, newly_constrained_var.safe_label)[0]

            #~ print "*** solution: {}".format(expression)

        else:
            # TODO: ability for built-in constraints to flip themselves
            # we could access self.kind and re-call that with a new solve_for option?
            raise ValueError("must either have sympy installed or provide a new expression")

        self._qualifier = newly_constrained_param.qualifier
        self._component = newly_constrained_param.component
        self._kind = newly_constrained_param.kind

        self._value = str(expression)
        # reset the default_unit so that set_default_unit doesn't complain
        # about incompatible units
        self._default_unit = None
        self.set_default_unit(newly_constrained_param.default_unit)

        self._update_bookkeeping()

        self._add_history(redo_func='flip_constraint', redo_kwargs={'expression': expression, 'uniqueid': newly_constrained_param.uniqueid}, undo_func='flip_constraint', undo_kwargs={'expression': _orig_expression, 'uniqueid': currently_constrained_param.uniqueid})


class HistoryParameter(Parameter):
    def __init__(self, bundle, redo_func, redo_kwargs, undo_func, undo_kwargs, **kwargs):
        """
        see :meth:`Parameter.__init__`
        """
        dump = kwargs.pop('qualifier', None)
        kwargs['context'] = 'history'
        super(HistoryParameter, self).__init__(qualifier='history', **kwargs)

        # usually its the bundle's job to attach param._bundle after the
        # creation of a parameter.  But in this case, having access to the
        # bundle is necessary in order to check if function names are valid
        # methods of the bundle
        self._bundle = bundle

        # if a function itself is passed instead of the string name, convert
        if hasattr(redo_func, '__call__'):
            redo_func = redo_func.func_name
        if hasattr(undo_func, '__call__'):
            undo_func = undo_func.func_name

        # check to make sure the funcs are valid methods of the bundle
        if not hasattr(self._bundle, redo_func):
            raise ValueError("bundle does not have '{}' method".format(redo_func))
        if not hasattr(self._bundle, undo_func):
            raise ValueError("bundle does not have '{}' method".format(undo_func))

        self._redo_func = redo_func
        self._redo_kwargs = redo_kwargs
        self._undo_func = undo_func
        self._undo_kwargs = undo_kwargs

        self._affected_params = []


        # TODO: how can we hold other parameters affect (ie. if the user calls set_value('incl', 80) and there is a constraint on asini that changes a... how do we log that here)

        self._dict_fields_other = ['redo_func', 'redo_kwargs', 'undo_func', 'undo_kwargs']
        self._dict_fields = _meta_fields_all + self._dict_fields_other

    def __repr__(self):
        """
        """
        return "<HistoryParameter: {} | keys: {}>".format(self.history, ', '.join(self._dict_fields_other))

    def __str__(self):
        """
        """
        # TODO: fill in str representation
        return "{}\nredo: {}\nundo: {}".format(self.history, self.redo_str, self.undo_str)

    def to_string_short(self):
        """
        """
        # this is what will be printed when in a PS (ie bundle.get_history())
        return "redo: {}, undo: {}".format(self.redo_str, self.undo_str)

    @property
    def undo_str(self):
        """
        """
        undo_kwargs = self.undo_kwargs
        if undo_kwargs is not None:
            return "{}({})".format(self.undo_func, ", ".join("{}={}".format(k,v) for k,v in undo_kwargs.items()))
        else:
            return "no longer undoable"

    @property
    def redo_str(self):
        """
        """
        redo_kwargs = self.redo_kwargs
        if redo_kwargs is not None:
            return "{}({})".format(self.redo_func, ", ".join("{}={}".format(k,v) for k,v in redo_kwargs.items()))
        else:
            return "no longer redoable"

    @property
    def redo_func(self):
        """
        """
        return self._redo_func

    @property
    def redo_kwargs(self):
        """
        """
        _redo_kwargs = deepcopy(self._redo_kwargs)
        if 'uniqueid' in _redo_kwargs.keys():
            uniqueid = _redo_kwargs.pop('uniqueid')
            try:
                _redo_kwargs['twig'] = self._bundle.get_parameter(uniqueid=uniqueid).uniquetwig
            except ValueError:
                # then the uniqueid is no longer available and we can no longer undo this item
                return None
        return _redo_kwargs

    @property
    def undo_func(self):
        """
        """
        return self._undo_func

    @property
    def undo_kwargs(self):
        """
        """
        _undo_kwargs = deepcopy(self._undo_kwargs)
        if 'uniqueid' in _undo_kwargs.keys():
            uniqueid = _undo_kwargs.pop('uniqueid')
            try:
                _undo_kwargs['twig'] = self._bundle.get_parameter(uniqueid=uniqueid).uniquetwig
            except ValueError:
                # then the uniqeuid is no longer available and we can no longer undo this item
                return None
        return _undo_kwargs

    @property
    def affected_params(self):
        """
        """
        return self.get_affected_params

    def get_affected_params(self, return_twigs=False):
        """
        """
        raise NotImplementedError
        if return_twigs:
            return [self._bundle.get_parameter(uniqueid=uniqueid).uniquetwig]
        else:
            return [self._bundle.get_parameter(uniqueid=uniqueid)]

    def redo(self):
        """
        """
        if self.redo_kwargs is None:
            # TODO: logger message explaining no longer redoable
            return
        # TODO: logger message
        return getattr(self._bundle, self._redo_func)(**self._redo_kwargs)

    def undo(self):
        """
        """
        if self.undo_kwargs is None:
            # TODO: logger message explaining no longer undoable
            return
        # TODO: logger message
        return getattr(self._bundle, self._undo_func)(**self._undo_kwargs)


class JobParameter(Parameter):
    """
    Parameter that tracks a submitted job (detached run_compute or run_fitting)
    """
    def __init__(self, b, location, status_method, retrieve_method, server_status=None, **kwargs):
        """
        see :meth:`Parameter.__init__`
        """
        _qualifier = kwargs.pop('qualifier', None)
        super(JobParameter, self).__init__(qualifier='detached_job', **kwargs)

        self._bundle = b
        self._server_status = server_status
        self._location = location
        self._status_method = status_method
        self._retrieve_method = retrieve_method
        self._value = 'unknown'
        #self._randstr = randstr

        # TODO: may need to be more clever once remote servers are supported
        self._script_fname = os.path.join(location, '_{}.py'.format(self.uniqueid))
        self._results_fname = os.path.join(location, '_{}.out'.format(self.uniqueid))

        # TODO: add a description?

        self._dict_fields_other = ['description', 'value', 'server_status', 'location', 'status_method', 'retrieve_method', 'uniqueid']
        self._dict_fields = _meta_fields_all + self._dict_fields_other

    def __str__(self):
        """
        """
        # TODO: implement a nice(r) string representation
        return "qualifier: {}\nstatus: {}".format(self.qualifier, self.status)

    #@update_if_client # get_status will make API call if JobParam points to a server
    def get_value(self):
        """
        JobParameter doesn't really have a value, but for the sake of Parameter
        representations, we'll provide the current status.

        Also see:
            * :meth:`location`
            * :meth:`status_method`
            * :meth:`retrieve_method`
            * :meth:`status`
            * :meth:`attach`
        """
        return self.status

    def set_value(self, *args, **kwargs):
        """
        JobParameter is read-only

        :raises NotImplementedError: because this never will be
        """

        raise NotImplementedError("JobParameter is a read-only parameter.  Call status or attach()")

    @property
    def server_status(self):
        """
        """
        return self._server_status

    @property
    def location(self):
        """
        """
        return self._location

    @property
    def status_method(self):
        """
        """
        return self._status_method

    @property
    def retrieve_method(self):
        """
        """
        return self._retrieve_method

    @property
    def status(self):
        """
        :raises NotImplementedError: if status isn't implemented for the given :meth:`status_method
        """
        return self.get_status()

    def get_status(self):
        """
        [NOT IMPLEMENTED]
        """
        if not _can_requests:
            raise ImportError("requests module required for external jobs")

        if self._value == 'loaded':
            status = 'loaded'

        elif not _is_server and self._bundle is not None and self._server_status is not None:
            if self._value in ['complete']:
                # then we have no need to bother checking again
                status = self._value
            else:
                url = self._server_status
                logger.info("checking job status on server from {}".format(url))
                # "{}/{}/parameters/{}".format(server, bundleid, self.uniqueid)
                r = requests.get(url, timeout=5)
                try:
                    rjson = r.json()
                except ValueError:
                    # TODO: better exception here - perhaps look for the status code from the response?
                    status = self._value
                else:
                    status = rjson['data']['attributes']['value']

        else:

            if self.status_method == 'exists':
                output_exists = os.path.isfile("_{}.out".format(self.uniqueid))
                if output_exists:
                    status = 'complete'
                else:
                    status = 'unknown'
            else:
                raise NotImplementedError

        # here we'll set the value to be the latest CHECKED status for the sake
        # of exporting to JSON and updating the status for clients.  get_value
        # will still call status so that it will return the CURRENT value.
        self._value = status
        return status

    def _retrieve_results(self):
        """
        [NOT IMPLEMENTED]
        """
        # now the file with the model should be retrievable from self._result_fname
        result_ps = ParameterSet.open(self._results_fname)
        return result_ps

    def attach(self, sleep=5, cleanup=True):
        """

        :parameter int sleep: number of seconds to sleep between status checks
        :parameter bool cleanup: whether to delete this parameter and any temporary
            files once the results are loaded (default: True)
        :raises ValueError: if not attached to a bundle
        :raises NotImplementedError: because it isn't
        """
        if not _can_requests:
            raise ImportError("requests module required for external jobs")


        if not self._bundle:
            raise ValueError("can only attach a job if attached to a bundle")

        #if self._value == 'loaded':
        #    raise ValueError("results have already been loaded")


        while self.get_status() not in ['complete', 'loaded']:
            # TODO: any way we can not make 2 calls to self.status here?
            logger.info("current status: {}".format(self.get_status()))
            time.sleep(sleep)

        if self._server_status is not None and not _is_server:
            # then we are no longer attached as a client to this bundle on
            # the server, so we need to just pull the results manually
            url = self._server_status
            logger.info("pulling job results from server from {}".format(url))
            # "{}/{}/parameters/{}".format(server, bundleid, self.uniqueid)
            r = requests.get(url, timeout=5)
            rjson = r.json()

            # status should already be complete because of while loop above,
            # but could always check the following:
            # rjson['value']['attributes']['value'] == 'complete'

            # TODO: server needs to sideload results once complete
            newparams = rjson['included']
            self._bundle._attach_param_from_server(newparams)


        else:

            result_ps = self._retrieve_results()

            # now we need to attach result_ps to self._bundle
            # TODO: is creating metawargs here necessary?  Shouldn't the params already be tagged?
            metawargs = {'compute': result_ps.compute, 'model': result_ps.model, 'context': 'model'}
            self._bundle._attach_params(result_ps, **metawargs)

            if cleanup:
                os.remove(self._script_fname)
                os.remove(self._results_fname)

        self._value = 'loaded'

        # TODO: add history?

        return self._bundle.get_model(self.model)<|MERGE_RESOLUTION|>--- conflicted
+++ resolved
@@ -8,12 +8,8 @@
 # from phoebe.constraints import builtin
 from phoebe.parameters.twighelpers import _uniqueid_to_uniquetwig
 from phoebe.parameters.twighelpers import _twig_to_uniqueid
-<<<<<<< HEAD
-from phoebe.frontend import tabcomplete, plotting, mpl_animate, nphelpers
+from phoebe.frontend import tabcomplete, nphelpers
 from phoebe.utils import parse_json
-=======
-from phoebe.frontend import tabcomplete, nphelpers
->>>>>>> 2ad7e5e0
 
 import random
 import string
@@ -1947,15 +1943,7 @@
 
         if len(ps.datasets)>1 and ps.kind not in ['mesh']:
             for dataset in ps.datasets:
-<<<<<<< HEAD
                 this_return = ps.filter(dataset=dataset).get_plotting_info(**kwargs)
-=======
-                if dataset in ['protomesh']:
-                    # let's not automatically plot the protomesh unless its
-                    # requested in which case we'll never enter this loop
-                    continue
-                this_return = ps.filter(dataset=dataset)._unpack_plotting_kwargs(**kwargs)
->>>>>>> 2ad7e5e0
                 return_ += this_return
             return return_
 
@@ -2006,126 +1994,6 @@
                 ps.context == 'dataset':
             # nothing to plot here... at least for now
             return []
-
-<<<<<<< HEAD
-        plotting_backend = kwargs.pop('backend', self._bundle.get_setting('plotting_backend').get_value() if self._bundle is not None else 'mpl')
-        if plotting_backend in ['mpl'] and _use_mpl:
-            axes_3d = isinstance(kwargs.get('ax', plt.gca()), Axes3D)
-            # axes_3d = kwargs.get('ax', plt.gca()).__class__.__name__ in ['Axes3DSubplot', 'Axes3D']
-        else:
-            axes_3d = False
-
-        # We need to handle plotting meshes differently... but only if x, y,
-        # and z are all the coordinates (then we'll plot the triangles).
-        # Otherwise, we will continue and can use the generic x, y plotting (ie
-        # for flux vs r_proj)
-        do_plot_mesh_coordinates = None
-        if ps.kind in ['mesh', 'mesh_syn'] and \
-                kwargs.get('x', 'us') in ['us', 'vs', 'ws'] and \
-                kwargs.get('y', 'vs') in ['us', 'vs', 'ws'] and \
-                kwargs.get('z', 'ws') in ['us', 'vs', 'ws']:
-
-            do_plot_mesh_coordinates = 'uvw'
-
-            # NOTE: even though we are calling these u, v, w - we really mean
-            # to get those components from the uvw_elements array
-            xqualifier = kwargs.get('x', 'us')
-            yqualifier = kwargs.get('y', 'vs')
-            if axes_3d:
-                zqualifier = kwargs.get('z', 'ws')
-
-
-            # All our arrays will need to be sorted front to back, so we need
-            # the centers from the coordinates not covered by xqualifier,
-            # yqualifier. We don't really care the units here, but in case the
-            # user has changed the default units on some of the components to
-            # be different than others, we'll request them all in the same
-            # units.
-
-            # TODO: should we skip this for axes_3d?
-            mesh_coordinates = ['us', 'vs', 'ws']
-            sortqualifier = ['us', 'vs', 'ws']
-            sortqualifier.remove(xqualifier)
-            sortqualifier.remove(yqualifier)
-            sortqualifier = sortqualifier[0]
-
-        elif ps.kind in ['mesh', 'mesh_syn'] and \
-                kwargs.get('x', 'xs') in ['xs', 'ys', 'zs'] and \
-                kwargs.get('y', 'ys') in ['xs', 'ys', 'zs'] and \
-                kwargs.get('z', 'zs') in ['xs', 'ys', 'zs']:
-
-            do_plot_mesh_coordinates = 'xyz'
-
-            # NOTE: even though we are calling these x, y, z - we really mean
-            # to get those components from the xyz_elements array
-            xqualifier = kwargs.get('x', 'xs')
-            yqualifier = kwargs.get('y', 'ys')
-            if axes_3d:
-                zqualifier = kwargs.get('z', 'zs')
-
-
-            # All our arrays will need to be sorted front to back, so we need
-            # the centers from the coordinates not covered by xqualifier,
-            # yqualifier. We don't really care the units here, but in case the
-            # user has changed the default units on some of the components to
-            # be different than others, we'll request them all in the same
-            # units.
-
-            # TODO: should we skip this for axes_3d?
-            mesh_coordinates = ['xs', 'ys', 'zs']
-            sortqualifier = ['xs', 'ys', 'zs']
-            sortqualifier.remove(xqualifier)
-            sortqualifier.remove(yqualifier)
-            sortqualifier = sortqualifier[0]
-
-
-        if do_plot_mesh_coordinates is not None:
-
-            # if color is provided, it should be used for facecolor and
-            # edgecolor, but if either of those two values are provided, they
-            # should take precedence.
-            color = kwargs.get('color', None)
-            if 'facecolors' in kwargs.keys() and 'facecolor' not in kwargs.keys():
-                logger.warning("assuming you meant 'facecolor' instead of 'facecolors'")
-                kwargs['facecolor'] = kwargs.pop('facecolors')
-            if 'edgecolors' in kwargs.keys() and 'edgecolor' not in kwargs.keys():
-                logger.warning("assuming you meant 'edgecolor' instead of 'edgecolors'")
-                kwargs['edgecolor'] = kwargs.pop('edgecolors')
-            kwargs.setdefault('facecolor', 'w' if color is None else color)
-            kwargs.setdefault('edgecolor', 'k' if color is None else color)
-
-            if kwargs.get('colorlabel', None):
-                kwargs.setdefault('facecolorlabel', kwargs['colorlabel'])
-                kwargs.setdefault('edgecolorlabel', kwargs['colorlabel'])
-
-            if kwargs.get('colorunit', None):
-                kwargs.setdefault('facecolorunit', kwargs['colorunit'])
-                kwargs.setdefault('edgecolorunit', kwargs['colorunit'])
-
-            if kwargs.get('colorlim', None):
-                kwargs.setdefault('facecolorlim', kwargs['colorlim'])
-                kwargs.setdefault('edgecolorlim', kwargs['colorlim'])
-
-            facecolorqualifier = kwargs['facecolor'] if kwargs['facecolor'] in ps.qualifiers else None
-            edgecolorqualifier = kwargs['edgecolor'] if kwargs['edgecolor'] in ps.qualifiers else None
-
-            # TODO: do the same logic with cmap, facecmap, edgecmap as colors
-            # above
-
-            if do_plot_mesh_coordinates=='xyz':
-                # then the array are dimensionless - which really means in
-                # units of sma
-                kwargs.setdefault('xunit', None)
-                kwargs.setdefault('yunit', None)
-                if axes_3d:
-                    kwargs.setdefault('zunit', None)
-            else: # uvw
-                kwargs.setdefault('xunit', 'solRad')
-                kwargs.setdefault('yunit', 'solRad')
-                if axes_3d:
-                    kwargs.setdefault('zunit', 'solRad')
-=======
->>>>>>> 2ad7e5e0
 
         # Now that we've looped over everything, we can assume that we are dealing
         # with a SINGLE call.  We need to prepare kwargs so that it can be passed
@@ -2207,54 +2075,6 @@
                     # but we'll keep it so we can set some defaults
                     kwargs['{}qualifier'.format(direction)] = current_value
 
-<<<<<<< HEAD
-            if kwargs.get('loop_times', False) or len(ps.times) <= 1:
-                elements_xyz = np.concatenate([ps.get_value('{}_elements'.format(do_plot_mesh_coordinates),
-                                                            component=c,
-                                                            unit=kwargs['xunit'])
-                                               for c in ps.components]).reshape((-1, 3, 3))[:, :, :]
-            else:
-                elements_xyz = np.concatenate([ps.get_value('{}_elements'.format(do_plot_mesh_coordinates),
-                                                            component=c,
-                                                            time=t,
-                                                            unit=kwargs['xunit'])
-                                               for c in ps.components for t in ps.times]).reshape((-1, 3, 3))[:, :, :]
-
-            center_sort = np.mean(elements_xyz[:, :, mesh_coordinates.index(sortqualifier)], axis=1)
-            plot_inds = np.argsort(center_sort)
-
-            # vertices_xyz are the REAL x, y, z coordinates.  Later we'll convert
-            # to the quantities we want to plot along the x and y axes
-            vertices_xyz = elements_xyz.reshape((-1, 3, 3))[:, :, :]
-
-            # TODO: make this handle 3d by just iterating over zqualifier as
-            # well (but only if 3d)
-            if axes_3d:
-                coordinate_inds = [mesh_coordinates.index(q)
-                                   for q in [xqualifier, yqualifier, zqualifier]]
-            else:
-                coordinate_inds = [mesh_coordinates.index(q)
-                                   for q in [xqualifier, yqualifier]]
-
-            data = vertices_xyz[:, :, coordinate_inds]
-
-            # func = getattr(plotting, plotting_backend)
-
-            # logger.info("calling '{}' plotting backend".format(plotting_backend))
-
-            # TODO: can we come up with a more clever default label.. maybe
-            # that includes edgecolor/facecolor?
-            default_label = '{}@{}'.format(ps.component, ps.dataset)
-            kwargs.setdefault('label', default_label)
-
-            # kwargs['plotting_backend'] = plotting_backend
-            kwargs['ps'] = ps
-            kwargs['data'] = data
-            kwargs['plot_inds'] = plot_inds
-            kwargs['polycollection'] = True
-
-            return [kwargs]
-=======
                     return kwargs
 
                 elif direction in ['c', 'fc', 'ec']:
@@ -2270,141 +2090,97 @@
                 return kwargs
             else:
                 raise NotImplementedError
->>>>>>> 2ad7e5e0
-
-
-        for direction in ['x', 'y', 'z', 'c', 's', 'fc', 'ec']:
+
+
+        # We need to handle plotting meshes differently... but only if x, y,
+        # and z are all the coordinates (then we'll plot the triangles).
+        # Otherwise, we will continue and can use the generic x, y plotting (ie
+        # for flux vs r_proj)
+        do_plot_mesh_coordinates = None
+        if ps.kind in ['mesh', 'mesh_syn'] and \
+                kwargs.get('x', 'us') in ['us', 'vs', 'ws'] and \
+                kwargs.get('y', 'vs') in ['us', 'vs', 'ws'] and \
+                kwargs.get('z', 'ws') in ['us', 'vs', 'ws']:
+
+            do_plot_mesh_coordinates = 'uvw'
+
+            # NOTE: even though we are calling these u, v, w - we really mean
+            # to get those components from the uvw_elements array
+            xqualifier = kwargs.get('x', 'us')
+            yqualifier = kwargs.get('y', 'vs')
+            zqualifier = kwargs.get('z', 'ws')
+
+
+            # All our arrays will need to be sorted front to back, so we need
+            # the centers from the coordinates not covered by xqualifier,
+            # yqualifier. We don't really care the units here, but in case the
+            # user has changed the default units on some of the components to
+            # be different than others, we'll request them all in the same
+            # units.
+
+            # TODO: should we skip this for axes_3d?
+            mesh_coordinates = ['us', 'vs', 'ws']
+            sortqualifier = ['us', 'vs', 'ws']
+            sortqualifier.remove(xqualifier)
+            sortqualifier.remove(yqualifier)
+            sortqualifier = sortqualifier[0]
+
+        elif ps.kind in ['mesh', 'mesh_syn'] and \
+                kwargs.get('x', 'xs') in ['xs', 'ys', 'zs'] and \
+                kwargs.get('y', 'ys') in ['xs', 'ys', 'zs'] and \
+                kwargs.get('z', 'zs') in ['xs', 'ys', 'zs']:
+
+            do_plot_mesh_coordinates = 'xyz'
+
+            # NOTE: even though we are calling these x, y, z - we really mean
+            # to get those components from the xyz_elements array
+            xqualifier = kwargs.get('x', 'xs')
+            yqualifier = kwargs.get('y', 'ys')
+            zqualifier = kwargs.get('z', 'zs')
+
+
+            # All our arrays will need to be sorted front to back, so we need
+            # the centers from the coordinates not covered by xqualifier,
+            # yqualifier. We don't really care the units here, but in case the
+            # user has changed the default units on some of the components to
+            # be different than others, we'll request them all in the same
+            # units.
+
+            # TODO: should we skip this for axes_3d?
+            mesh_coordinates = ['xs', 'ys', 'zs']
+            sortqualifier = ['xs', 'ys', 'zs']
+            sortqualifier.remove(xqualifier)
+            sortqualifier.remove(yqualifier)
+            sortqualifier = sortqualifier[0]
+
+
+        if do_plot_mesh_coordinates is not None:
+
+            if do_plot_mesh_coordinates=='xyz':
+                # then the array are dimensionless - which really means in
+                # units of sma
+                kwargs.setdefault('xunit', None)
+                kwargs.setdefault('yunit', None)
+                kwargs.setdefault('zunit', None)
+            else: # uvw
+                kwargs.setdefault('xunit', 'solRad')
+                kwargs.setdefault('yunit', 'solRad')
+                kwargs.setdefault('zunit', 'solRad')
+
+
+        for af_direction in ['x', 'y', 'z', 'c', 's', 'fc', 'ec']:
             # set the array and dimension label
-            kwargs = _kwargs_fill_dimension(kwargs, direction, ps)
-
-<<<<<<< HEAD
-        # now we can use ps.kind to guess what columns need plotting
-        if ps.kind in ['orb', 'orb_syn']:
-            if axes_3d:
-                xqualifier = kwargs.get('x', 'us')
-                yqualifier = kwargs.get('y', 'vs')
-                zqualifier = kwargs.get('z', 'ws')
-            else:
-                xqualifier = kwargs.get('x', 'us')
-                yqualifier = kwargs.get('y', 'ws')
-                zqualifier = kwargs.get('z', 'vs')
-            timequalifier = 'times'
-        elif ps.kind in ['mesh', 'mesh_syn']:
-            xqualifier = kwargs.get('x', 'r_projs')
-            yqualifier = kwargs.get('y', 'teffs')
-            zqualifier = kwargs.get('z', 'loggs')
-            timequalifier = 'times'
-        elif ps.kind in ['lc', 'lc_syn']:
-            xqualifier = kwargs.get('x', 'times')
-            yqualifier = kwargs.get('y', 'fluxes')
-            zqualifier = kwargs.get('z', 0)
-            timequalifier = 'times'
-        elif ps.kind in ['rv', 'rv_syn']:
-            xqualifier = kwargs.get('x', 'times')
-            yqualifier = kwargs.get('y', 'rvs')
-            zqualifier = kwargs.get('z', 0)
-            timequalifier = 'times'
-        elif ps.kind in ['lp', 'lp_syn']:
-            xqualifier = kwargs.get('x', 'wavelengths')
-            yqualifier = kwargs.get('y', 'flux_densities')
-            zqualifier = kwargs.get('z', 'flux_densities')
-            timequalifier = 'times'
-        elif ps.kind in ['etv', 'etv_syn']:
-            xqualifier = kwargs.get('x', 'time_ecls')
-            yqualifier = kwargs.get('y', 'etvs')
-            zqualifier = kwargs.get('z', 0)
-            timequalifier = 'time_ecls'
-=======
+            kwargs = _kwargs_fill_dimension(kwargs, af_direction, ps)
+
         # try to find 'times' in the cartesian dimensions:
-        for direction in ['x', 'y', 'z']:
-            if kwargs.get('{}label'.format(direction), None) == 'times':
-                kwargs['i'] = direction
+        for af_direction in ['x', 'y', 'z']:
+            if kwargs.get('{}label'.format(af_direction), None) == 'times':
+                kwargs['i'] = af_direction
                 break
->>>>>>> 2ad7e5e0
         else:
             # then we didn't find a match, so we'll pass the times array instead
             kwargs['i'] = ps.get_quantity(qualifier='times')
 
-<<<<<<< HEAD
-        if axes_3d and \
-                zqualifier not in ps.qualifiers and \
-                not (isinstance(zqualifier, float) or
-                     isinstance(zqualifier, int)):
-            logger.warning("attempting to plot but could not find parameter {} - skipping".format(zqualifier))
-            return []
-
-        # TODO: add other checks to make sure x and y are arrays (and have
-        # default_units)
-
-        # Now we need to get the units, labels, and arrays
-        # If the user provides unit(s), they can either give the unit object or
-        # the string representation, so long as get_value(unit) succeeds
-        # xunit = kwargs.get('xunit', xparam.default_unit)
-        if ps.kind in ['mesh', 'mesh_syn', 'lp', 'lp_syn']:  # TODO: add sp and sp_syn
-            # then we're plotting at a single time so the time array doesn't
-            # really make sense (we won't be able to plot anything vs phase or
-            # color by time/phase)
-            tparam = None
-            tarray = []
-        else:
-            tparam = ps.get_parameter(qualifier=timequalifier)
-            tarray = tparam.get_value(unit='d')
-
-        if xqualifier.split(':')[0] in ['phase', 'phases']:
-            # then we need to do things slightly different
-            phased = True
-            component = xqualifier.split(':')[1] \
-                if len(xqualifier.split(':')) > 1 \
-                else None
-            # TODO: check to make sure we have access to tparam._bundle
-            if ps.kind.split('_')[-1] == 'syn':
-                xarray = tparam._bundle.to_phase(tarray,
-                                                 shift=True,
-                                                 component=component,
-                                                 t0=kwargs.get('t0', 't0_supconj'))
-            else:
-                # then we don't want to include phase-shifting for obs data
-                xarray = tparam._bundle.to_phase(tarray,
-                                                 shift=False,
-                                                 component=component,
-                                                 t0=kwargs.get('t0', 't0_supconj'))
-
-            # really only used to get the default label for this ps
-            xparam = tparam
-            kwargs.setdefault('xunit', 'cy')
-            if kwargs.get('time', None):
-                kwargs['time'] = self._bundle.to_phase(kwargs['time'],
-                                                       shift=True,
-                                                       component=component,
-                                                       t0=kwargs.get('t0', 't0_supconj'))
-
-        elif isinstance(xqualifier, float) or isinstance(xqualifier, int):
-            xparam = None
-            xarray = np.ones(len(tarray)) * float(xqualifier)
-            kwargs['xunit'] = None
-            kwargs.setdefault('xlabel', '')
-            if not axes_3d:
-                kwargs.setdefault('marker', '+')
-                kwargs.setdefault('markersize', 20)
-                kwargs.setdefault('linestyle', 'none')
-        else:
-            phased = False
-            xparam, xarray, default_xunit = _get_param_array(ps,
-                                                             xqualifier,
-                                                             kwargs.get('xunit', None))
-            kwargs.setdefault('xunit', default_xunit)
-
-        if isinstance(yqualifier, float) or isinstance(yqualifier, int):
-            yparam = None
-            yarray = np.ones(len(tarray)) * float(yqualifier)
-            kwargs['yunit'] = None
-            kwargs.setdefault('ylabel', '')
-            if not axes_3d:
-                kwargs.setdefault('marker', '|')
-                kwargs.setdefault('markersize', 20)
-                kwargs.setdefault('linestyle', 'none')
-=======
->>>>>>> 2ad7e5e0
 
         # handle different types of autofig plots
         cartesian =['xs', 'ys', 'zs']
@@ -2445,131 +2221,8 @@
         if self._bundle is None:
             return autofig.gcf()
 
-<<<<<<< HEAD
-        else:
-            zparam = None
-            zarray = None
-
-        if colorqualifier is not None:
-            colorparam, colorarray, default_colorunit = _get_param_array(ps,
-                                                                         colorqualifier,
-                                                                         kwargs.get('colorunit', None))
-
-            kwargs.setdefault('colorunit', default_colorunit)
-
-        # and finally, build the label (if it hasn't been already)
-        kwargs.setdefault('xlabel', r"{} ({})".format(_qualifier_to_label(xqualifier), _unit_to_str(kwargs['xunit'], use_latex=plotting_backend in ['mpl'])) if kwargs['xunit'] not in [None, u.dimensionless_unscaled] else _qualifier_to_label(xqualifier))
-        kwargs.setdefault('ylabel', r"{} ({})".format(_qualifier_to_label(yqualifier), _unit_to_str(kwargs['yunit'], use_latex=plotting_backend in ['mpl'])) if kwargs['yunit'] not in [None, u.dimensionless_unscaled] else _qualifier_to_label(yqualifier))
-        if axes_3d:
-            kwargs.setdefault('zlabel', r"{} ({})".format(_qualifier_to_label(zqualifier), _unit_to_str(kwargs['zunit'], use_latex=plotting_backend in ['mpl'])) if kwargs['zunit'] not in [None, u.dimensionless_unscaled] else _qualifier_to_label(zqualifier))
-
-        if kwargs.get('colorbar', False):
-            kwargs.setdefault('colorlabel', r"{} ({})".format(_qualifier_to_label(colorqualifier), _unit_to_str(kwargs['colorunit'], use_latex=plotting_backend in ['mpl'])) if kwargs['colorunit'] not in [None, u.dimensionless_unscaled] else _qualifier_to_label(colorqualifier))
-
-        if phased:
-            # then we need to sort all arrays according to phase (xarray)
-            # TODO: do this more efficiently
-            # TODO: this may not always be wanted, sometimes we may want to instead
-            # loop over each cycle and draw multiple lines
-            if axes_3d:
-                if not (len(xarray) and len(yarray) and len(zarray)):
-                    return []
-                xyzt = zip(xarray, yarray, zarray, tarray)
-                xyzt.sort()
-                x, y, z, t = zip(*xyzt)
-                xarray, yarray, zarray, tarray = np.array(x), np.array(y), np.array(z), np.array(t)
-            else:
-                if not (len(xarray) and len(yarray)):
-                    return []
-                xyt = zip(xarray, yarray, tarray)
-                xyt.sort()
-                x, y, t = zip(*xyt)
-                xarray, yarray, tarray = np.array(x), np.array(y), np.array(t)
-
-        # handle getting the indices to plot if uncover is True
-        # TODO: how will uncover handle phased data?
-        if kwargs['uncover'] and isinstance(kwargs['time'], float):
-            logger.debug("uncover up to time={}".format(kwargs['time']))
-            plot_inds = tarray <= kwargs['time']
-        else:
-            # we do xarray here instead of tarray for the cases where tarray =
-            # [] this will happen for meshes and spectra
-            plot_inds = range(len(yarray))
-
-        # Now let's build a default label for the legend.  This should be the
-        # uniquetwig of the PS... since this doesn't really exist, we can just
-        # find the overlap between the x and y twigs
-        # The user will be responsible for showing the legend on the plot, but
-        # we'll label each plot call automatically.
-        # To draw the legend:
-        # ax = ps.plot(...)
-        # ax.legend()
-        # plt.show()
-        if xparam is None:
-            default_label = yparam.uniquetwig
-        elif yparam is None:
-            default_label = xparam.uniquetwig
-        else:
-            # TODO: include zparam.uniquetwig if axes_3d
-            default_label = ''.join(c[2:] for c in list(difflib.ndiff(xparam.uniquetwig, yparam.uniquetwig)) if c[0] == ' ')
-            if default_label[0] == '@':
-                # then let's just trim the leading @
-                default_label = default_label[1:]
-            if default_label.split('@')[0] not in xparam.uniquetwig.split('@')+yparam.uniquetwig.split('@'):
-                # then we had some overlap that doesn't form a whole label
-                # this can happen for "times" and "fluxes", for example
-                # leaving the leading "es".  So let's trim this and only
-                # return the rest
-                default_label = '@'.join(default_label.split('@')[1:])
-        kwargs.setdefault('label', default_label)
-
-        # Now let's try to figure out the plottype (whether to do plot or
-        # scatter or hist, etc) and set some defaults which will be passed on
-        # to mplkwargs. These defaults are obviously designed with matplotlib
-        # in mind, but other backends can either rewrite their own defaults or
-        # try to interpret these
-        if ps.context=='model':
-            plottype = 'line'
-            if ps.kind in ['mesh'] and \
-                    isinstance(xparam, FloatArrayParameter) and \
-                    isinstance(yparam, FloatArrayParameter) and \
-                    (zparam is None or
-                     isinstance(zparam, FloatArrayParameter)):
-                kwargs.setdefault('linestyle', 'None')
-                kwargs.setdefault('marker', '^')
-            else:
-                #kwargs.setdefault('linestyle', '-')
-                kwargs.setdefault('marker', 'None')
-            kwargs.setdefault('xerrors', None)
-            kwargs.setdefault('yerrors', None)
-        # TODO: handle other things like priors, posteriors, feedback
-        else:
-            # assume data or data-like
-            plottype = 'data'
-            kwargs.setdefault('linestyle', 'None')
-            kwargs.setdefault('marker', 'o')
-            kwargs.setdefault('xerrors', None)
-            kwargs.setdefault('yerrors', 'sigma' if 'sigma' in ps.qualifiers and len(ps.get_value('sigma')) else None)
-
-        # kwargs['plotting_backend'] = plotting_backend
-        kwargs['ps'] = ps
-        # kwargs['xarray'] = xarray
-        # kwargs['yarray'] = yarray
-        if axes_3d:
-            # kwargs['zarray'] = zarray
-            if not (len(xarray) and len(yarray) and len(zarray)):
-                return []
-            kwargs['data'] = (xarray, yarray, zarray, tarray)
-        else:
-            if not (len(xarray) and len(yarray)):
-                return []
-            kwargs['data'] = (xarray, yarray, None, tarray)
-        # kwargs['tarray'] = tarray
-        kwargs['plot_inds'] = plot_inds
-=======
         if self._bundle._figure is None:
             self._bundle._figure = autofig.Figure()
->>>>>>> 2ad7e5e0
 
         return self._bundle._figure
 
