--- conflicted
+++ resolved
@@ -2199,15 +2199,6 @@
             # (do not allow mixing between roche and POS)
             detected_qualifiers = [kwargs[af_direction] for af_direction in ['x', 'y', 'z'] if af_direction in kwargs.keys()]
             if len(detected_qualifiers):
-<<<<<<< HEAD
-                coordinate_systems = set(['uvw' if detected_qualifier in ['us', 'vs', 'ws'] else 'xyz' for detected_qualifier in detected_qualifiers])
-            else:
-                coordinate_systems = ['uvw']
-
-            if len(coordinate_systems) > 1:
-                # then we're mixing roche and POS
-                raise ValueError("cannot mix xyz (roche) and uvw (pos) coordinates while plotting")
-=======
                 coordinate_systems = set(['uvw' if detected_qualifier in ['us', 'vs', 'ws'] else 'xyz' for detected_qualifier in detected_qualifiers if detected_qualifier in ['us', 'vs', 'ws', 'xs', 'ys', 'zs']])
 
                 if len(coordinate_systems) > 1:
@@ -2218,7 +2209,6 @@
 
             else:
                 coordinates = ['us', 'vs', 'ws']
->>>>>>> e089cd78
 
 
             defaults = {}
