--- conflicted
+++ resolved
@@ -3914,9 +3914,6 @@
             logger.info("downloading passband: {}".format(value))
             download_passband(value)
 
-<<<<<<< HEAD
-        self._value = value
-=======
             # run_checks if requested (default)
             if run_checks is None:
                 run_checks = conf.interactive_checks
@@ -3926,7 +3923,6 @@
                     # passed is either False (failed) or None (raise Warning)
                     msg += "  If not addressed, this warning will continue to be raised and will throw an error at run_compute."
                     logger.warning(msg)
->>>>>>> d7673fa8
 
         # run_checks if requested (default)
         if run_checks is None:
