
from phoebe.parameters import *
from phoebe import u

### NOTE: if creating new parameters, add to the _forbidden_labels list in parameters.py

def system(**kwargs):
    """
    Generally, this will automatically be added to a newly initialized
    <phoebe.frontend.bundle.Bundle>.

    Arguments
    -----------
    * `t0` (float/quantity, optional): time at which all values are defined.
    * `ra` (float/quantity, optional): right ascension.
    * `dec` (float/quantity, optiona): declination.
    * `epoch` (string, optional): epoch of `ra` and `dec`.
    * `distance` (float/quantity, optional): distance to the system.
    * `vgamma` (float/quantity, optional): systemic velocity.

    Returns
    --------
    * (<phoebe.parameters.ParameterSet) ParameterSet of all created Parameters.
    """
    params = []

    params += [FloatParameter(qualifier='t0', value=kwargs.get('t0', 0.0), default_unit=u.d, description='Time at which all values are provided')]

    # TODO: re-enable these once they're incorporated into orbits (dynamics) correctly.
<<<<<<< HEAD
    params += [FloatParameter(qualifier='ra', value=kwargs.get('ra', 0.0), default_unit=u.deg, advanced=True, description='Right ascension')]
    params += [FloatParameter(qualifier='dec', value=kwargs.get('dec', 0.0), default_unit=u.deg, advanced=True, description='Declination')]
    params += [StringParameter(qualifier='epoch', value=kwargs.get('epoch', 'J2000'), advanced=True, description='Epoch of coordinates')]
=======
    params += [FloatParameter(qualifier='ra', value=kwargs.get('ra', 0.0), default_unit=u.deg, description='Right ascension')]
    params += [FloatParameter(qualifier='dec', value=kwargs.get('dec', 0.0), default_unit=u.deg, description='Declination')]
    # params += [StringParameter(qualifier='epoch', value=kwargs.get('epoch', 'J2000'), description='Epoch of coordinates')]
>>>>>>> 7c3be4e2
    #params += [FloatParameter(qualifier='pmra', value=kwargs.get('pmra', 0.0), default_unit=u.mas/u.yr, description='Proper motion in right ascension')]
    #params += [FloatParameter(qualifier='pmdec', value=kwargs.get('pmdec', 0.0), default_unit=u.mas/u.yr, description='Proper motion in declination')]

    params += [FloatParameter(qualifier='distance', value=kwargs.get('distance', 1.0), default_unit=u.m, description='Distance to the system')]
    params += [FloatParameter(qualifier='vgamma', value=kwargs.get('vgamma', 0.0), default_unit=u.km/u.s, description='Systemic velocity (in the direction of positive RV or negative vz)')]

    return ParameterSet(params)<|MERGE_RESOLUTION|>--- conflicted
+++ resolved
@@ -27,15 +27,9 @@
     params += [FloatParameter(qualifier='t0', value=kwargs.get('t0', 0.0), default_unit=u.d, description='Time at which all values are provided')]
 
     # TODO: re-enable these once they're incorporated into orbits (dynamics) correctly.
-<<<<<<< HEAD
     params += [FloatParameter(qualifier='ra', value=kwargs.get('ra', 0.0), default_unit=u.deg, advanced=True, description='Right ascension')]
     params += [FloatParameter(qualifier='dec', value=kwargs.get('dec', 0.0), default_unit=u.deg, advanced=True, description='Declination')]
-    params += [StringParameter(qualifier='epoch', value=kwargs.get('epoch', 'J2000'), advanced=True, description='Epoch of coordinates')]
-=======
-    params += [FloatParameter(qualifier='ra', value=kwargs.get('ra', 0.0), default_unit=u.deg, description='Right ascension')]
-    params += [FloatParameter(qualifier='dec', value=kwargs.get('dec', 0.0), default_unit=u.deg, description='Declination')]
-    # params += [StringParameter(qualifier='epoch', value=kwargs.get('epoch', 'J2000'), description='Epoch of coordinates')]
->>>>>>> 7c3be4e2
+    # params += [StringParameter(qualifier='epoch', value=kwargs.get('epoch', 'J2000'), advanced=True, description='Epoch of coordinates')]
     #params += [FloatParameter(qualifier='pmra', value=kwargs.get('pmra', 0.0), default_unit=u.mas/u.yr, description='Proper motion in right ascension')]
     #params += [FloatParameter(qualifier='pmdec', value=kwargs.get('pmdec', 0.0), default_unit=u.mas/u.yr, description='Proper motion in declination')]
 
