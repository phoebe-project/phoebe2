
from phoebe.parameters import *
from phoebe import conf, __version__

### NOTE: if creating new parameters, add to the _forbidden_labels list in parameters.py

def settings(**kwargs):
    """
    Generally, this will automatically be added to a newly initialized
    :class:`phoebe.frontend.bundle.Bundle`

    :parameter **kwargs: defaults for the values of any of the parameters
    :return: a :class:`phoebe.parameters.parameters.ParameterSet` of all newly
        created :class:`phoebe.parameters.parameters.Parameter`s
    """

    params = []

    params += [StringParameter(qualifier='phoebe_version', value=kwargs.get('phoebe_version', __version__), advanced=True, description='Version of PHOEBE - change with caution')]
    params += [BoolParameter(qualifier='log_history', value=kwargs.get('log_history', False), advanced=True, description='Whether to log history (undo/redo)')]
    params += [DictParameter(qualifier='dict_filter', value=kwargs.get('dict_filter', {}), advanced=True, description='Filters to use when using dictionary access')]
    params += [BoolParameter(qualifier='dict_set_all', value=kwargs.get('dict_set_all', False), advanced=True, description='Whether to set all values for dictionary access that returns more than 1 result')]

<<<<<<< HEAD
    params += [SelectParameter(qualifier='run_checks_compute', value=kwargs.get('run_checks_compute', '*'), choices=[''], advanced=False, description='Compute options to use when calling run_checks or within interactive checks.')]
=======
    params += [SelectParameter(qualifier='run_checks_compute', value=kwargs.get('run_checks_compute', '*'), choices=[], advanced=False, description='Compute options to use when calling run_checks or within interactive checks.')]
>>>>>>> 492e1065

    params += [BoolParameter(qualifier='auto_add_figure', value=kwargs.get('auto_add_figure', False), advanced=True, description='Whether to automatically add figure parameters when a dataset is added with a new dataset type.')]

    # params += [ChoiceParameter(qualifier='plotting_backend', value=kwargs.get('plotting_backend', 'mpl'), choices=['mpl', 'mpld3', 'mpl2bokeh', 'bokeh'] if conf.devel else ['mpl'], description='Default backend to use for plotting')]

    # problem with try_sympy parameter: it can't be used during initialization... so this may need to be a phoebe-level setting
    # params += [BoolParameter(qualifier='try_sympy', value=kwargs.get('try_sympy', True), description='Whether to use sympy if installed for constraints')]

    # This could be complicated - because then we'll have to specifically watch to see when its enabled and then run all constraints - not sure if that is worth the time savings
    # params += [BoolParameter(qualifier='run_constraints', value=kwargs.get('run_constraints', True), description='Whether to run_constraints whenever a parameter changes (warning: turning off will disable constraints until enabled at which point all constraints will be run)')]

    return ParameterSet(params)<|MERGE_RESOLUTION|>--- conflicted
+++ resolved
@@ -21,11 +21,7 @@
     params += [DictParameter(qualifier='dict_filter', value=kwargs.get('dict_filter', {}), advanced=True, description='Filters to use when using dictionary access')]
     params += [BoolParameter(qualifier='dict_set_all', value=kwargs.get('dict_set_all', False), advanced=True, description='Whether to set all values for dictionary access that returns more than 1 result')]
 
-<<<<<<< HEAD
-    params += [SelectParameter(qualifier='run_checks_compute', value=kwargs.get('run_checks_compute', '*'), choices=[''], advanced=False, description='Compute options to use when calling run_checks or within interactive checks.')]
-=======
     params += [SelectParameter(qualifier='run_checks_compute', value=kwargs.get('run_checks_compute', '*'), choices=[], advanced=False, description='Compute options to use when calling run_checks or within interactive checks.')]
->>>>>>> 492e1065
 
     params += [BoolParameter(qualifier='auto_add_figure', value=kwargs.get('auto_add_figure', False), advanced=True, description='Whether to automatically add figure parameters when a dataset is added with a new dataset type.')]
 
