import subprocess
import os
import re
import json
from datetime import datetime

# PHOEBE
# ParameterSet, Parameter, FloatParameter, send_if_client, etc
from phoebe.parameters import *
from phoebe.parameters import hierarchy as _hierarchy
from phoebe.parameters import system as _system
from phoebe.parameters import setting as _setting
from phoebe.parameters import dataset as _dataset
from phoebe.parameters import compute as _compute
from phoebe.parameters import constraint as _constraint
from phoebe.parameters import feature as _feature
from phoebe.backend import backends, mesh
from phoebe.distortions import roche
from phoebe.frontend import io
from phoebe.atmospheres.passbands import _pbtable
import libphoebe

from phoebe import u
from phoebe import conf

import logging
logger = logging.getLogger("BUNDLE")
logger.addHandler(logging.NullHandler())


# Attempt imports for client requirements
try:
    import requests
    import urllib2
    from socketIO_client import SocketIO, BaseNamespace
    #  pip install -U socketIO-client
except ImportError:
    _can_client = False
else:
    _can_client = True


def _get_add_func(mod, func, return_none_if_not_found=False):
    if isinstance(func, str) and hasattr(mod, func):
        func = getattr(mod, func)

    if hasattr(func, '__call__'):
        return func
    elif return_none_if_not_found:
        return None
    else:
        raise ValueError("could not find callable function in {}.{}"
                         .format(mod, func))


class Bundle(ParameterSet):
    """Main container class for PHOEBE 2.

    The :class:`Bundle` is the main object in PHOEBE 2 which is used to store
    and filter all available system parameters as well as handling attaching
    datasets, running models, and accessing synthetic data.

    The Bundle is simply a glorified
    :class:`phoebe.parameters.parameters.ParameterSet`. In fact, filtering on
    a Bundle gives you a ParameterSet (and filtering on a ParameterSet gives
    you another ParameterSet).  The only difference is that most "actions" are
    only available at the Bundle level (as they need to access /all/
    parameters).

    Make sure to also see the documentation and methods for  *
    :class:`phoebe.parameters.parameters.ParameterSet` *
    :class:`phoebe.parameters.parameters.Parameter` *
    :class:`phoebe.parameters.parameters.FloatParameter` *
    :class:`phoebe.parameters.parameters.ArrayParameter`

    To initialize a new bundle, see:
        * :meth:`open`
        * :meth:`from_legacy`
        * :meth:`default_binary`

    To filter parameters and set values, see:
        * :meth:`phoebe.parameters.parameters.ParameterSet.filter`
        * :meth:`phoebe.parameters.parameters.ParameterSet.get_value`
        * :meth:`phoebe.parameters.parameters.ParameterSet.set_value`

    To deal with datasets, see:
        * :meth:`add_dataset`
        * :meth:`get_dataset`
        * :meth:`remove_dataset`
        * :meth:`enable_dataset`
        * :meth:`disable_dataset`

    To compute forward models, see:
        * :meth:`add_compute`
        * :meth:`get_compute`
        * :meth:`run_compute`
        * :meth:`get_model`

    To plot observations or synthetic datasets, see:
        * :meth:`phoebe.parameters.parameters.ParameterSet.plot`

    """

    def __init__(self, params=None):
        """Initialize a new Bundle.

        Initializing a new bundle without a constructor is possible, but not
        advised.  It is suggested that you use one of the constructors below.

        Available constructors:
            * :meth:`open`
            * :meth:`from_legacy`
            * :meth:`default_binary`

        :param list parameters: list of
            :class:`phoebe.parameters.parameters.Parameter` to create the
            Bundle (optional)
        :return: instantiated :class:`Bundle` object
        """
        # for some reason I do not understand at all, defaulting params=[] will
        # fail for successive inits.  So instead we'll default to None and then
        # switch to an empty array here.
        if params is None:
            params = []

        self._params = []
        super(Bundle, self).__init__(params=params)

        # since this is a subclass of PS, some things try to access the bundle
        # by self._bundle, in this case we just need to fake that to refer to
        # self
        self._bundle = self
        self._hierarchy_param = None

        # set to be not a client by default
        self._is_client = False
        self._last_client_update = None

        # handle delayed constraints when interactive mode is off
        self._delayed_constraints = []

        if not len(params):
            # add position (only 1 allowed and required)
            self._attach_params(_system.system(), context='system')

            # add default settings (only 1 allowed and required)
            self._attach_params(_setting.settings(), context='setting')

            # set a blank hierarchy to start
            self.set_hierarchy(_hierarchy.blank)

        else:
            for param in self._params:
                param._bundle = self

            self._hierarchy_param = self.get_parameter(qualifier='hierarchy', context='system')

        # if loading something with constraints, we need to update the
        # bookkeeping so the parameters are aware of how they're constrained
        for constraint in self.filter(context='constraint').to_list():
            constraint._update_bookkeeping()

        # TODO: is this the correct place to do this? is blank hierarchy still
        # ok for loading from file??

    @classmethod
    def open(cls, filename):
        """Open a new bundle.

        Open a bundle from a JSON-formatted PHOEBE 2 file.
        This is a constructor so should be called as:


        >>> b = Bundle.open('test.phoebe')


        :parameter str filename: relative or full path to the file
        :return: instantiated :class:`Bundle` object
        """
        f = open(filename, 'r')
        data = json.load(f)
        f.close()
        return cls(data)

    @classmethod
    def from_server(cls, bundleid, server='http://localhost:5555',
                    as_client=True):
        """Load a new bundle from a server.

        [NOT IMPLEMENTED]

        Load a bundle from a phoebe server.  This is a constructor so should be
        called as:

        >>> b = Bundle.from_server('asdf', as_client=False)

        :parameter str bundleid: the identifier given to the bundle by the
            server
        :parameter str server: the host (and port) of the server
        :parameter bool as_client: whether to attach in client mode
            (default: True)
        """
        if not conf.devel:
            raise NotImplementedError("'from_server' not officially supported for this release.  Enable developer mode to test.")

        # TODO: run test message on server, if localhost and fails, attempt to
        # launch?
        url = "{}/{}/json".format(server, bundleid)
        logger.info("downloading bundle from {}".format(url))
        r = requests.get(url, timeout=5)
        rjson = r.json()

        b = cls(rjson['data'])

        if as_client:
            b.as_client(as_client, server=server,
                        bundleid=rjson['meta']['bundleid'])

            logger.warning("This bundle is in client mode, meaning all\
            computations will be handled by the server at {}.  To disable\
            client mode, call as_client(False) or in the future pass\
            as_client=False to from_server".format(server))

        return b

    @classmethod
    def from_catalog(cls, identifier):
        """Load a new bundle from the phoebe catalog.

        [NOTIMPLEMENTED]

        Load a bundle from the online catalog.  This is a constructor
        so should be called as:

        >>> b = Bundle.from_catalog(identifier)

        :parameter str identifier: identifier of the object in the catalog
        :return: instantiated :class:`Bundle` object
        :raises NotImplementedError: because this isn't implemented yet
        """
        raise NotImplementedError
        # TODO: pull from online catalog and pass arguments needed to cls
        # (__init__) or cls.open (defined in PS.open)

        return cls()

    @classmethod
    def from_legacy(cls, filename, add_compute_legacy=False, add_compute_phoebe=True):
        """Load a bundle from a PHOEBE 1.0 Legacy file.

        This is a constructor so should be called as:

        >>> b = Bundle.from_legacy('myfile.phoebe')

        :parameter str filename: relative or full path to the file
        :return: instantiated :class:`Bundle` object
        """
        return io.load_legacy(filename, add_compute_legacy, add_compute_phoebe)

    @classmethod
    def default_star(cls, starA='starA'):
        """Load a bundle with a default single star as the system.

        sun

        This is a constructor, so should be called as:

        >>> b = Bundle.default_binary()

        :return: instatiated :class`Bundle` object
        """
        b = cls()
        b.add_star(component=starA)
        b.set_hierarchy(_hierarchy.component(b[starA]))
        b.add_compute(distortion_method='rotstar', irrad_method='none')
        return b

    @classmethod
    def default_binary(cls, starA='primary', starB='secondary', orbit='binary',
                       contact_binary=False):
        """Load a bundle with a default binary as the system.

        primary - secondary

        This is a constructor, so should be called as:

        >>> b = Bundle.default_binary()

        :return: instantiated :class:`Bundle` object
        """
        b = cls()
        b.add_star(component=starA)
        b.add_star(component=starB)
        b.add_orbit(component=orbit)
        if contact_binary:
            b.add_component('envelope', component='contact_envelope')
            b.set_hierarchy(_hierarchy.binaryorbit,
                            b[orbit],
                            b[starA],
                            b[starB],
                            b['contact_envelope'])
        else:
            b.set_hierarchy(_hierarchy.binaryorbit,
                            b[orbit],
                            b[starA],
                            b[starB])

        b.add_compute()

        return b


    @classmethod
    def default_triple(cls, inner_as_primary=True, inner_as_overcontact=False,
                       starA='starA', starB='starB', starC='starC',
                       inner='inner', outer='outer',
                       contact_envelope='contact_envelope'):
        """Load a bundle with a default triple system.

        Set inner_as_primary based on what hierarchical configuration you want.

        inner_as_primary = True:

        starA - starB -- starC

        inner_as_primary = False:

        starC -- starA - starB

        This is a constructor, so should be called as:

        >>> b = Bundle.default_triple_primary()

        :parameter bool inner_as_primary: whether the inner-binary should be
            the primary component of the outer-orbit
        :return: instantiated :class:`Bundle` object
        """
        if not conf.devel:
            raise NotImplementedError("'default_triple' not officially supported for this release.  Enable developer mode to test.")

        b = cls()
        b.add_star(component=starA)
        b.add_star(component=starB)
        b.add_star(component=starC)
        b.add_orbit(component=inner, period=1)
        b.add_orbit(component=outer, period=10)

        if inner_as_overcontact:
            b.add_envelope(component=contact_envelope)
            inner_hier = _hierarchy.binaryorbit(b[inner],
                                           b[starA],
                                           b[starB],
                                           b[contact_envelope])
        else:
            inner_hier = _hierarchy.binaryorbit(b[inner], b[starA], b[starB])

        if inner_as_primary:
            hierstring = _hierarchy.binaryorbit(b[outer], inner_hier, b[starC])
        else:
            hierstring = _hierarchy.binaryorbit(b[outer], b[starC], inner_hier)
        b.set_hierarchy(hierstring)

        b.add_constraint(constraint.keplers_third_law_hierarchical,
                         outer, inner)

        # TODO: does this constraint need to be rebuilt when things change?
        # (ie in set_hierarchy)

        b.add_compute()

        return b

    def save(self, filename, clear_history=True, incl_uniqueid=False):
        """Save the bundle to a JSON-formatted ASCII file.

        :parameter str filename: relative or full path to the file
        :parameter bool clear_history: whether to clear history log
            items before saving (default: True)
        :parameter bool incl_uniqueid: whether to including uniqueids in the
            file (only needed if its necessary to maintain the uniqueids when
            reloading)
        :return: the filename
        """
        if clear_history:
            # TODO: let's not actually clear history,
            # but rather skip the context when saving
            self.remove_history()

        # TODO: add option for clear_models, clear_feedback

        return super(Bundle, self).save(filename, incl_uniqueid=incl_uniqueid)

    def export_legacy(self, filename):
        """
        TODO: add docs
        """

        return io.pass_to_legacy(self, filename)


    def _test_server(self, server='http://localhost:5555', start_if_fail=True):
        """
        [NOT IMPLEMENTED]
        """
        try:
            resp = urllib2.urlopen("{}/test".format(server))
        except urllib2.URLError:
            test_passed = False
        else:
            resp = json.loads(resp.read())
            test_passed = resp['data']['success']

        if not test_passed and \
                start_if_fail and \
                'localhost' in re.sub(r'[\/\:]', ' ', server).split():
            raise NotImplementedError("start_if_fail not yet supported - manually start server")
            return False

        return test_passed

    def _on_socket_connect(self, *args):
        """
        [NOT IMPLEMENTED]
        """
        logger.info("connected to server")

    def _on_socket_disconnect(self, *args):
        """
        [NOT IMPLEMENTED]
        test
        """
        logger.warning("disconnected from server")

    def _on_socket_push_updates(self, resp):
        """
        [NOT IMPLEMENTED]
        """
        # TODO: check to make sure resp['meta']['bundleid']==bundleid ?
        # TODO: handle added parameters
        # TODO: handle removed (isDeleted) parameters

        for item in resp['data']:
            if item['id'] in self.uniqueids:
                # then we're updating something in the parameter (or deleting)
                param = self.get_parameter(uniqueid=item['id'])
                for attr, value in item['attributes'].items():
                    if hasattr(param, "_{}".format(attr)):
                        logger.info("updates from server: setting {}@{}={}".
                                    format(attr, param.twig, value))
                        setattr(param, "_{}".format(attr), value)
            else:
                self._attach_param_from_server(item)

    def _attach_param_from_server(self, item):
        """
        [NOT IMPLEMENTED]
        """
        if isinstance(item, list):
            for itemi in item:
                self._attach_param_from_server(itemi)
        else:
            # then we need to add a new parameter
            d = item['attributes']
            d['uniqueid'] = item['id']
            param = parameters.parameter_from_json(d, bundle=self)

            metawargs = {}
            self._attach_params([param], **metawargs)

    def as_client(self, as_client=True, server='http://localhost:5555',
                  bundleid=None):
        """
        [NOT IMPLEMENTED]
        """
        if as_client:
            if not _can_client:
                raise ImportError("dependencies to support client mode not met - see docs")

            server_running = self._test_server(server=server,
                                               start_if_fail=True)
            if not server_running:
                raise ValueError("server {} is not running".format(server))

            server_split = server.split(':')
            host = ':'.join(server_split[:-1])
            port = int(float(server_split[-1] if len(server_split) else 8000))
            self._socketio = SocketIO(host, port, BaseNamespace)
            self._socketio.on('connect', self._on_socket_connect)
            self._socketio.on('disconnect', self._on_socket_disconnect)

            self._socketio.on('push updates', self._on_socket_push_updates)

            if not bundleid:
                upload_url = "{}/upload".format(server)
                logger.info("uploading bundle to server {}".format(upload_url))
                data = json.dumps(self.to_json(incl_uniqueid=True))
                r = requests.post(upload_url, data=data, timeout=5)
                bundleid = r.json()['meta']['bundleid']

            self._socketio.emit('subscribe bundle', {'bundleid': bundleid})

            self._bundleid = bundleid

            self._is_client = server
            logger.info("connected as client to server at {}:{}".
                        format(host, port))

        else:
            logger.warning("This bundle is now permanently detached from the instance\
                on the server and will not receive future updates.  To start a client\
                in sync with the version on the server or other clients currently \
                subscribed, you must instantiate a new bundle with Bundle.from_server.")

            if hasattr(self, '_socketIO') and self._socketIO is not None:
                self._socketio.emit('unsubscribe bundle', {'bundleid': bundleid})
                self._socketIO.disconnect()
                self._socketIO = None

            self._bundleid = None
            self._is_client = False

    @property
    def is_client(self):
        return self._is_client

    def client_update(self):
        """
        [NOT IMPLEMENTED]
        """
        if not self.is_client:
            raise ValueError("Bundle is not in client mode, cannot update")

        logger.info("updating client...")
        # wait briefly to pickup any missed messages, which should then fire
        # the corresponding callbacks and update the bundle
        self._socketio.wait(seconds=1)
        self._last_client_update = datetime.now()

    def __repr__(self):
        return super(Bundle, self).__repr__().replace('ParameterSet', 'PHOEBE Bundle')

    def __str__(self):
        return_ = ''
        for context in ['system', 'component', 'dataset', 'constraint',
                        'compute', 'model', 'fitting', 'feedback', 'plugin']:
            return_ += '{}:\n'.format(context.upper())
            return_ += "\n".join(self.filter(context=context).to_dict().keys())
            return_ += '\n\n'

        return return_

    def _default_label(self, base, context, **kwargs):
        """
        Determine a default label given a base label and the passed kwargs

        this simply counts the current number of matches on metawargs and
        appends that number to the base

        :parameter str base: the base string for the label
        :parameter str context: name of the context (where the label is going)
        :parameter **kwargs: the kwargs to run a filter on.  The returned label
            will be "{}{:02d}".format(base, number_of_results_with_kwargs+1)
        :return: label
        """

        kwargs['context'] = context
        params = len(getattr(self.filter(check_visible=False,**kwargs), '{}s'.format(context)))

        return "{}{:02d}".format(base, params+1)

    def change_component(self, old_component, new_component):
        """
        Change the label of a component attached to the Bundle

        :parameter str old_component: the current name of the component
            (must exist)
        :parameter str new_component: the desired new name of the component
            (must not exist)
        :return: None
        :raises ValueError: if the new_component is forbidden
        """
        # TODO: raise error if old_component not found?

        self._check_label(new_component)
        # changing hierarchy must be called first since it needs to access
        # the kind of old_component
        if len([c for c in self.components if new_component in c]):
            logger.warning("hierarchy may not update correctly with new component")
        self.hierarchy.change_component(old_component, new_component)
        for param in self.filter(component=old_component).to_list():
            param._component = new_component
        for param in self.filter(context='constraint').to_list():
            for k, v in param.constraint_kwargs.items():
                if v == old_component:
                    param._constraint_kwargs[k] = new_component



    def get_setting(self, twig=None, **kwargs):
        """
        Filter in the 'setting' context

        :parameter str twig: the twig used for filtering
        :parameter **kwargs: any other tags to do the filter (except tag or
            context)
        :return: :class:`phoebe.parameters.parameters.ParameterSet`
        """
        if twig is not None:
            kwargs['twig'] = twig
        kwargs['context'] = 'setting'
        return self.filter_or_get(**kwargs)

    def _add_history(self, redo_func, redo_kwargs, undo_func, undo_kwargs,
                     **kwargs):
        """
        Add a new log (undo/redoable) to this history context

        :parameter str redo_func: function to redo the action, must be a
            method of :class:`Bundle`
        :parameter dict redo_kwargs: kwargs to pass to the redo_func.  Each
            item must be serializable (float or str, not objects)
        :parameter str undo_func: function to undo the action, must be a
            method of :class:`Bundle`
        :parameter dict undo_kwargs: kwargs to pass to the undo_func.  Each
            item must be serializable (float or str, not objects)
        :parameter str history: label of the history parameter
        :raises ValueError: if the label for this history item is forbidden or
            already exists
        """
        if not self.history_enabled:
            return

        param = HistoryParameter(self, redo_func, redo_kwargs,
                                 undo_func, undo_kwargs)

        metawargs = {'context': 'history',
                     'history': kwargs.get('history', self._default_label('hist', **{'context': 'history'}))}

        self._check_label(metawargs['history'])

        self._attach_params([param], **metawargs)

    @property
    def history(self):
        """
        Property as a shortcut to :meth:`get_history`

        You can toggle whether history is recorded using
            * :meth:`enable_history`
            * :meth:`disable_history`
        """

        return self.get_history()

    def get_history(self, i=None):
        """
        Get a history item by index.

        You can toggle whether history is recorded using
            * :meth:`enable_history`
            * :meth:`disable_history`

        :parameter int i: integer for indexing (can be positive or
            negative).  If i is None or not provided, the entire list
            of history items will be returned
        :return: :class:`phoebe.parameters.parameters.Parameter` if i is
            an int, or :class:`phoebe.parameters.parameters.ParameterSet` if i
            is not provided
        :raises ValueError: if no history items have been recorded.
        """
        ps = self.filter(context='history')
        # if not len(ps):
        #    raise ValueError("no history recorded")

        if i is not None:
            return ps.to_list()[i]
        else:
            return ps  # TODO: reverse the order?

    def remove_history(self, i=None):
        """
        Remove a history item from the bundle by index.

        You can toggle whether history is recorded using
            * :meth:`enable_history`
            * :meth:`disable_history`


        :parameter int i: integer for indexing (can be positive or
            negative).  If i is None or not provided, the entire list
            of history items will be removed
        :raises ValueError: if no history items have been recorded.
        """
        if i is None:
            self.remove_parameters_all(context='history')
        else:
            param = self.get_history(i=i)
            self.remove_parameter(uniqueid=param.uniqueid)

        # let's not add_history for this one...

    @property
    def history_enabled(self):
        """
        Property as a shortcut to b.get_setting('log_history).get_value().

        You can toggle whether history is recorded using
            * :meth:`enable_history`
            * :func:`disable_history`

        :return: whether logging of history items (undo/redo) is enabled.
        :rtype: bool
        """
        return self.get_setting('log_history').get_value()\
            if len(self.get_setting())\
            else False

    def enable_history(self):
        """
        Enable logging history items (undo/redo).

        You can check wither history is enabled using :meth:`history_enabled`.

        Shortcut to b.get_setting('log_history').set_value(True)
        """
        self.get_setting('log_history').set_value(True)

    def disable_history(self):
        """
        Disable logging history items (undo/redo)

        You can check wither history is enabled using :meth:`history_enabled`.

        Shortcut to b.get_setting('log_history').set_value(False)
        """
        self.get_setting('log_history').set_value(False)

    def undo(self, i=-1):
        """
        Undo an item in the history logs

        :parameter int i: integer for indexing (can be positive or
            negative).  Defaults to -1 if not provided (the latest
            recorded history item)
        :raises ValueError: if no history items have been recorded
        """

        _history_enabled = self.history_enabled
        param = self.get_history(i)
        self.disable_history()
        param.undo()
        # TODO: do we really want to remove this?  then what's the point of redo?
        self.remove_parameter(uniqueid=param.uniqueid)
        if _history_enabled:
            self.enable_history()

    def redo(self, i=-1):
        """
        Redo an item in the history logs

        :parameter int i: integer for indexing (can be positive or
            negative).  Defaults to -1 if not provided (the latest
            recorded history item)
        :raises ValueError: if no history items have been recorded
        """
        _history_enabled = self.history_enabled
        param = self.get_history(i)
        self.disable_history()
        param.redo()
        self.remove_parameter(uniqueid=param.uniqueid)
        if _history_enabled:
            self.enable_history()

    def _handle_pblum_defaults(self):
        """
        """

        changed_params = self.run_delayed_constraints()

        hier = self.get_hierarchy()
        # Handle choice parameters that need components as choices
        # meshablerefs = hier.get_meshables()  # TODO: consider for overcontacts
        starrefs = hier.get_stars()  # TODO: consider for overcontacts
        for param in self.filter(qualifier='pblum_ref',
                                 context='dataset').to_list():
            param._choices = ['self'] + starrefs
            if param.value == '':
                # then this was the default from the parameter itself, so we
                # want to set it to be pblum if its the "primary" star, and
                # otherwise point to the primary star
                if param.component == starrefs[0]:
                    param.set_value('self')
                else:
                    param.set_value(starrefs[0])

    def set_hierarchy(self, *args, **kwargs):
        """
        Set the hierarchy of the system.

        See tutorial on building a system.

        TODO: provide documentation
        args can be
        - string representation (preferably passed through hierarchy already)
        - func and strings/PSs/params to pass to function
        """

        # need to run any constraints since some may be deleted and rebuilt
        changed_params = self.run_delayed_constraints()


        _old_param = self.get_hierarchy()

        if len(args) == 1 and isinstance(args[0], str):
            repr_ = args[0]
            kind = None

        elif len(args) == 0:
            if 'value' in kwargs.keys():
                repr_ = kwargs['value']
                kind = None
            else:
                repr_ = self.get_hierarchy().get_value()
                kind = None

        else:
            func = _get_add_func(hierarchy, args[0])
            func_args = args[1:]

            repr_ = func(*func_args)

            kind = func.func_name

        hier_param = HierarchyParameter(value=repr_,
                                        description='Hierarchy representation')

        self.remove_parameters_all(qualifier='hierarchy', context='system')

        metawargs = {'context': 'system'}
        self._attach_params([hier_param], **metawargs)

        # cache hierarchy param so we don't need to do a filter everytime we
        # want to access it in is_visible, etc
        self._hierarchy_param = hier_param

        self._handle_pblum_defaults()

        # Handle inter-PS constraints
        starrefs = hier_param.get_stars()
        for component in self.hierarchy.get_stars():
            if len(starrefs)==1:
                pass
                # we'll do the potential constraint either way
            else:
                logger.info('re-creating mass constraint for {}'.format(component))
                # TODO: will this cause problems if the constraint has been flipped?
                if len(self.filter(context='constraint',
                                   constraint_func='mass',
                                component=component)):
                    constraint_param = self.get_constraint(constraint_func='mass',
                                                           component=component)
                    self.remove_constraint(constraint_func='mass',
                                           component=component)
                    self.add_constraint(constraint.mass, component,
                                        solve_for=constraint_param.constrained_parameter.uniquetwig,
                                        constraint=constraint_param.constraint)
                else:
                    self.add_constraint(constraint.mass, component,
                                        constraint=self._default_label('mass', context='constraint'))


                logger.info('re-creating comp_sma constraint for {}'.format(component))
                # TODO: will this cause problems if the constraint has been flipped?
                if len(self.filter(context='constraint',
                                   constraint_func='comp_sma',
                                   component=component)):
                    constraint_param = self.get_constraint(constraint_func='comp_sma',
                                                           component=component)
                    self.remove_constraint(constraint_func='comp_sma',
                                           component=component)
                    self.add_constraint(constraint.comp_sma, component,
                                        solve_for=constraint_param.constrained_parameter.uniquetwig,
                                        constraint=constraint_param.constraint)
                else:
                    self.add_constraint(constraint.comp_sma, component,
                                        constraint=self._default_label('comp_sma', context='constraint'))


                if not self.hierarchy.is_contact_binary(component):

                    logger.info('re-creating rotation_period constraint for {}'.format(component))
                    # TODO: will this cause problems if the constraint has been flipped?
                    if len(self.filter(context='constraint',
                                       constraint_func='rotation_period',
                                       component=component)):
                        constraint_param = self.get_constraint(constraint_func='rotation_period',
                                                               component=component)
                        self.remove_constraint(constraint_func='rotation_period',
                                               component=component)
                        self.add_constraint(constraint.rotation_period, component,
                                            solve_for=constraint_param.constrained_parameter.uniquetwig,
                                            constraint=constraint_param.constraint)
                    else:
                        self.add_constraint(constraint.rotation_period, component,
                                            constraint=self._default_label('rotation_period', context='constraint'))

                    logger.info('re-creating pitch constraint for {}'.format(component))
                    # TODO: will this cause problems if the constraint has been flipped?
                    # TODO: what if the user disabled/removed this constraint?
                    if len(self.filter(context='constraint',
                                       constraint_func='pitch',
                                       component=component)):
                        constraint_param = self.get_constraint(constraint_func='pitch',
                                                               component=component)
                        self.remove_constraint(constraint_func='pitch',
                                               component=component)
                        self.add_constraint(constraint.pitch, component,
                                            solve_for=constraint_param.constrained_parameter.uniquetwig,
                                            constraint=constraint_param.constraint)
                    else:
                        self.add_constraint(constraint.pitch, component,
                                            constraint=self._default_label('pitch', context='constraint'))

                    logger.info('re-creating yaw constraint for {}'.format(component))
                    # TODO: will this cause problems if the constraint has been flipped?
                    # TODO: what if the user disabled/removed this constraint?
                    if len(self.filter(context='constraint',
                                       constraint_func='yaw',
                                    component=component)):
                        constraint_param = self.get_constraint(constraint_func='yaw',
                                                               component=component)
                        self.remove_constraint(constraint_func='yaw',
                                               component=component)
                        self.add_constraint(constraint.yaw, component,
                                            solve_for=constraint_param.constrained_parameter.uniquetwig,
                                            constraint=constraint_param.constraint)
                    else:
                        self.add_constraint(constraint.yaw, component,
                                            constraint=self._default_label('yaw', context='constraint'))


            if (not self.hierarchy.is_contact_binary(component) or self.hierarchy.get_kind_of(component)=='envelope'):
                # potential constraint shouldn't be done for STARS in OVERCONTACTS
                # but DOES need to be done for single stars

                logger.info('re-creating potential constraint for {}'.format(component))
                # TODO: will this cause problems if the constraint has been flipped?
                if len(self.filter(context='constraint',
                                   constraint_func='potential',
                                   component=component)):
                    constraint_param = self.get_constraint(constraint_func='potential',
                                                           component=component)
                    self.remove_constraint(constraint_func='potential',
                                           component=component)
                    self.add_constraint(constraint.potential, component,
                                        solve_for=constraint_param.constrained_parameter.uniquetwig,
                                        constraint=constraint_param.constraint)
                else:
                    self.add_constraint(constraint.potential, component,
                                        constraint=self._default_label('potential', context='constraint'))


        redo_kwargs = {k: v for k, v in hier_param.to_dict().items()
                       if v not in [None, ''] and
                       k not in ['uniqueid', 'uniquetwig', 'twig',
                                 'Class', 'context', 'qualifier',
                                 'description']}
        if _old_param is None:
            # this will fake the undo-ability to raise an error saying it
            # cannot be undone
            undo_kwargs = {'uniqueid': None}
        else:
            undo_kwargs = {k: v for k, v in _old_param.to_dict().items()
                           if v not in [None, ''] and
                           k not in ['uniqueid', 'uniquetwig', 'twig',
                                     'Class', 'context', 'qualifier',
                                     'description']}
        self._add_history(redo_func='set_hierarchy',
                          redo_kwargs=redo_kwargs,
                          undo_func='set_hierarchy',
                          undo_kwargs=undo_kwargs)

        return

    def get_system(self, twig=None, **kwargs):
        """
        Filter in the 'system' context

        :parameter str twig: twig to use for filtering
        :parameter **kwargs: any other tags to do the filter
            (except twig or context)

        :return: :class:`phoebe.parameters.parameters.Parameter` or
            :class:`phoebe.parameters.parameters.ParameterSet`
        """
        if twig is not None:
            kwargs['twig'] = twig
        kwargs['context'] = 'system'
        return self.filter(**kwargs)

    @property
    def hierarchy(self):
        """
        Property shortcut to :meth:`get_hierarchy`

        :return: the hierarcy :class:`phoebe.parameters.parameters.Parameter`
            or None (if no hierarchy exists)
        """
        return self.get_hierarchy()

    def get_hierarchy(self):
        """
        Get the hierarchy parameter

        :return: the hierarcy :class:`phoebe.parameters.parameters.Parameter`
            or None (if no hierarchy exists)
        """
        return self._hierarchy_param

    def _kwargs_checks(self, kwargs, additional_allowed_keys=[],
                       warning_only=False):
        """
        """
        allowed_keys = self.qualifiers +\
                        parameters._meta_fields_filter +\
                        ['skip_checks', 'check_default', 'check_visible'] +\
                        additional_allowed_keys

        for key in kwargs.keys():
            if key not in allowed_keys:
                msg = "'{}' not a recognized kwarg".format(key)
                if warning_only:
                    logger.warning(msg)
                else:
                    raise KeyError(msg)

    def run_checks(self, **kwargs):
        """
        Check to see whether the system is expected to be computable.

        This is called by default for each set_value but will only raise a
        logger warning if fails.  This is also called immediately when calling
        :meth:`run_compute`.

        :return: True if passed, False if failed and a message
        """

        # make sure all constraints have been run
        changed_params = self.run_delayed_constraints()

        hier = self.hierarchy
        if hier is None:
            return True, ''
        for component in hier.get_meshables():
            kind = hier.get_kind_of(component)
            comp_ps = self.get_component(component)
            parent = hier.get_parent_of(component)
            parent_ps = self.get_component(parent)
            if kind in ['star']:
                    # ignore the single star case
                if parent:
                    # MUST NOT be overflowing at PERIASTRON (1-ecc)
                    # TODO: implement this check based of fillout factor or crit_pots constrained parameter?
                    # TODO: only do this if distortion_method == 'roche'
                    q = parent_ps.get_value('q')
                    pot = comp_ps.get_value('pot')
                    # potentials are DEFINED to be at periastron, so don't need
                    # to worry about volume conservation here

                    # Check if the component is primary or secondary; if the
                    # latter, flip q and transform pot.
                    comp = hier.get_primary_or_secondary(component, return_ind=True)
                    q = roche.q_for_component(q, comp)
                    pot = roche.pot_for_component(pot, q, comp)

                    F = comp_ps.get_value('syncpar')
                    d = 1 - parent_ps.get_value('ecc')

                    # TODO: this needs to be generalized once other potentials are supported
<<<<<<< HEAD
                    incl_star = comp_ps.get_value('incl', unit=u.rad)
                    long_an_star = comp_ps.get_value('long_an', unit=u.rad)
                    s_sys = mesh.spin_in_system(incl_star, long_an_star)

                    incl = parent_ps.get_value('incl', unit=u.rad)
                    long_an = parent_ps.get_value('long_an', unit=u.rad)
                    s_roche = mesh.spin_in_roche(s_sys, 0.0, long_an, incl)
                    critical_pot = libphoebe.roche_misaligned_Omega_min(q, F, d, s_roche)
=======
                    critical_pots = libphoebe.roche_critical_potential(q, F, d, L1=True, L2=True, style = 1)
>>>>>>> bd004beb
                    # print('q=%f, F=%f, d=%f, pot=%f, cp=%s' % (q, F, d, pot, critical_pots))

                    if pot < critical_pot:
                        return False,\
                            '{} is overflowing at periastron (critical_pot={})'.format(component, critical_pot)

            elif kind in ['envelope']:
                # MUST be overflowing at APASTRON (1+ecc)
                # TODO: implement this check based of fillout factor or crit_pots constrained parameter
                # TODO: only do this if distortion_method == 'roche' (which probably will be required for envelope?)
                pot = comp_ps.get_value('pot')
                q = parent_ps.get_value('q')
                # NOTE: pot for envelope will always be as if primary, so no need to invert
                F = 1.0
                # NOTE: syncpar is fixed at 1.0 for envelopes

                # TODO: this is technically cheating since our pot is defined at periastron.
                # We'll either need to transform the pot (using volume conservation??) or
                # force OCs to be in circular orbits, in which case this test can be done at
                # periastron as well
                d = 1 + parent_ps.get_value('ecc')
<<<<<<< HEAD
                # NOTE: we use the aligned case here so we can access L1 vs L2 and L3
                critical_pots = libphoebe.roche_critical_potential(q, F, d, L1=True)
=======
                critical_pots = libphoebe.roche_critical_potential(q, F, d, L1=True, style = 1)
>>>>>>> bd004beb

                if pot > critical_pots['L1']:
                    return False,\
                        '{} is not overflowing L1 at apastron'.format(component)

                # BUT MUST NOT be overflowing L2 or L3 at periastron
                d = 1 - parent_ps.get_value('ecc')
<<<<<<< HEAD
                # NOTE: we use the aligned case here so we can access L1 vs L2 and L3
                critical_pots = libphoebe.roche_critical_potential(q, F, d, L2=True, L3=True)
=======
                critical_pots = libphoebe.roche_critical_potential(q, F, d, L2=True, L3=True, style = 1)
>>>>>>> bd004beb

                if pot < critical_pots['L2'] or pot < critical_pots['L3']:
                    return False,\
                        '{} is overflowing L2 or L3 at periastron'.format(component)

            else:
                raise NotImplementedError("checks not implemented for type '{}'".format(kind))

        # we also need to make sure that stars don't overlap each other
        # so we'll check for each pair of stars (see issue #70 on github)
        for orbitref in hier.get_orbits():
            if len(hier.get_children_of(orbitref)) == 2:
                q = self.get_value(qualifier='q', component=orbitref, context='component')
                ecc = self.get_value(qualifier='ecc', component=orbitref, context='component')

                starrefs = hier.get_children_of(orbitref)
                if hier.get_kind_of(starrefs[0]) != 'star' or hier.get_kind_of(starrefs[1]) != 'star':
                    # print "***", hier.get_kind_of(starrefs[0]), hier.get_kind_of(starrefs[1])
                    continue
                if self.get_value(qualifier='pitch', component=starrefs[0])!=0.0 or \
                        self.get_value(qualifier='pitch', component=starrefs[1])!=0.0 or \
                        self.get_value(qualifier='yaw', component=starrefs[0])!=0.0 or \
                        self.get_value(qualifier='yaw', component=starrefs[1])!=0.0:

                    # we cannot run this test for misaligned cases
                   continue

                comp0 = hier.get_primary_or_secondary(starrefs[0], return_ind=True)
                comp1 = hier.get_primary_or_secondary(starrefs[1], return_ind=True)
                q0 = roche.q_for_component(q, comp0)
                q1 = roche.q_for_component(q, comp1)

                F0 = self.get_value(qualifier='syncpar', component=starrefs[0], context='component')
                F1 = self.get_value(qualifier='syncpar', component=starrefs[1], context='component')

                pot0 = self.get_value(qualifier='pot', component=starrefs[0], context='component')
                pot0 = roche.pot_for_component(pot0, q0, comp0)

                pot1 = self.get_value(qualifier='pot', component=starrefs[1], context='component')
                pot1 = roche.pot_for_component(pot1, q1, comp1)

                # there is no misaligned version of xrange, so here we assume the aligned case
                xrange0 = libphoebe.roche_xrange(q0, F0, 1.0-ecc, pot0, choice=0)
                xrange1 = libphoebe.roche_xrange(q1, F1, 1.0-ecc, pot1, choice=0)

                if xrange0[1]+xrange1[1] > 1.0-ecc:
                    return False,\
                        'components in {} are overlapping at periastron (change ecc@{}, syncpar@{}, or syncpar@{})'.format(orbitref, orbitref, starrefs[0], starrefs[1])


        # check to make sure passband supports the selected atm
        for pbparam in self.filter(qualifier='passband').to_list():
            pb = pbparam.get_value()
            pbatms = _pbtable[pb]['atms']
            # NOTE: atms are not attached to datasets, but per-compute and per-component
            for atmparam in self.filter(qualifier='atm', kind='phoebe').to_list():
                atm = atmparam.get_value()
                if atm not in pbatms:
                    return False, "'{}' passband ({}) does not support atm='{}' ({})".format(pb, pbparam.twig, atm, atmparam.twig)

        # check length of ld_coeffs vs ld_func and ld_func vs atm
        def ld_coeffs_len(ld_func, ld_coeffs):
            # current choices for ld_func are:
            # ['interp', 'uniform', 'linear', 'logarithmic', 'quadratic', 'square_root', 'power', 'claret', 'hillen', 'prsa']
            if ld_func == 'interp':
                return True,
            elif ld_func in ['linear'] and len(ld_coeffs)==1:
                return True,
            elif ld_func in ['logarithmic', 'square_root', 'quadratic'] and len(ld_coeffs)==2:
                return True,
            elif ld_func in ['power'] and len(ld_coeffs)==4:
                return True,
            else:
                return False, "ld_coeffs='{}' inconsistent with ld_func='{}'".format(ld_coeffs, ld_func)

        for component in self.hierarchy.get_stars():
            # first check ld_coeffs_bol vs ld_func_bol
            ld_func = self.get_value(qualifier='ld_func_bol', component=component, context='component', check_visible=False)
            ld_coeffs = self.get_value(qualifier='ld_coeffs_bol', component=component, context='component', check_visible=False)
            check = ld_coeffs_len(ld_func, ld_coeffs)
            if not check[0]:
                return check
            for dataset in self.datasets:
                if dataset=='_default' or self.get_dataset(dataset=dataset, kind='*dep').kind not in ['lc_dep', 'rv_dep']:
                    continue
                ld_func = self.get_value(qualifier='ld_func', dataset=dataset, component=component, context='dataset')
                ld_coeffs = self.get_value(qualifier='ld_coeffs', dataset=dataset, component=component, context='dataset', check_visible=False)
                if ld_coeffs is not None:
                    check = ld_coeffs_len(ld_func, ld_coeffs)
                    if not check[0]:
                        return check

                if ld_func=='interp':
                    for compute in kwargs.get('computes', self.computes):
                        atm = self.get_value(qualifier='atm', component=component, compute=compute, context='compute')
                        if atm != 'ck2004':
                            return False, "ld_func='interp' only supported by atm='ck2004'"

        # mesh-consistency checks
        for compute in self.computes:
            mesh_methods = [p.get_value() for p in self.filter(qualifier='mesh_method', compute=compute, force_ps=True).to_list()]
            if 'wd' in mesh_methods:
                if len(set(mesh_methods)) > 1:
                    return False, "all (or none) components must use mesh_method='wd'"

        #### WARNINGS ONLY ####
        # let's check teff vs gravb_bol
        for component in self.hierarchy.get_stars():
            teff = self.get_value(qualifier='teff', component=component, context='component', unit=u.k)
            gravb_bol = self.get_value(qualifier='gravb_bol', component=component, context='component')

            if teff >= 8000. and gravb_bol < 0.9:
                return None, "'{}' probably has a radiative atm (teff={:.0f}K>8000K), for which gravb_bol=1.00 might be a better approx than gravb_bol={:.2f}".format(component, teff, gravb_bol)
            elif teff <= 6600. and gravb_bol >= 0.9:
                return None, "'{}' probably has a convective atm (teff={:.0f}K<6600K), for which gravb_bol=0.32 might be a better approx than gravb_bol={:.2f}".format(component, teff, gravb_bol)
            elif gravb_bol < 0.32 or gravb_bol > 1.00:
                return None, "'{}' has intermittent temperature (6600K<teff={:.0f}K<8000K), gravb_bol might be better between 0.32-1.00 than gravb_bol={:.2f}".format(component, teff, gravb_bol)

        # TODO: add other checks
        # - make sure all ETV components are legal
        # - check for conflict between dynamics_method and mesh_method (?)

        # we've survived all tests
        return True, ''

    def add_feature(self, kind, component, **kwargs):
        """
        Add a new feature (spot, etc) to a component in the system.  If not
        provided, 'feature' (the name of the new feature) will be created
        for you and can be accessed by the 'feature' attribute of the returned
        ParameterSet

        >>> b.add_feature(feature.spot, component='mystar')

        or

        >>> b.add_feature('spot', 'mystar', colat=90)

        Available kinds include:
            * :func:`phoebe.parameters.feature.spot`

        :parameter kind: function to call that returns a
            ParameterSet or list of parameters.  This must either be
            a callable function that accepts nothing but default values,
            or the name of a function (as a string) that can be found in the
            :mod:`phoebe.parameters.feature` module (ie. 'spot')
        :type kind: str or callable
        :parameter str component: name of the component to attach the feature
        :parameter str feature: (optional) name of the newly-created feature
        :parameter **kwargs: default value for any of the newly-created
            parameters
        :return: :class:`phoebe.parameters.parameters.ParameterSet` of
            all parameters that have been added
        :raises NotImplementedError: if required constraint is not implemented
        """
        func = _get_add_func(_feature, kind)

        if kwargs.get('feature', False) is None:
            # then we want to apply the default below, so let's pop for now
            _ = kwargs.pop('feature')

        kwargs.setdefault('feature',
                          self._default_label(func.func_name,
                                              **{'context': 'feature',
                                                 'kind': func.func_name}))

        self._check_label(kwargs['feature'])

        if component not in self.components:
            raise ValueError('component not recognized')

        params, constraints = func(**kwargs)

        metawargs = {'context': 'feature',
                     'component': component,
                     'feature': kwargs['feature'],
                     'kind': func.func_name}

        self._attach_params(params, **metawargs)

        redo_kwargs = deepcopy(kwargs)
        redo_kwargs['func'] = func.func_name
        self._add_history(redo_func='add_feature',
                          redo_kwargs=redo_kwargs,
                          undo_func='remove_feature',
                          undo_kwargs={'feature': kwargs['feature']})

        for constraint in constraints:
            self.add_constraint(*constraint)

        #return params
        # NOTE: we need to call get_ in order to make sure all metawargs are applied
        return self.get_feature(**metawargs)

    def get_feature(self, feature=None, **kwargs):
        """
        Filter in the 'proerty' context

        :parameter str feature: name of the feature (optional)
        :parameter **kwargs: any other tags to do the filter
            (except component or context)
        :return: :class:`phoebe.parameters.parameters.ParameterSet`
        """
        if feature is not None:
            kwargs['feature'] = feature
        kwargs['context'] = 'feature'
        return self.filter(**kwargs)

    def remove_feature(self, feature=None, **kwargs):
        """
        [NOT IMPLEMENTED]

        Remove a 'feature' from the bundle

        :raises NotImplementedError: because this isn't implemented yet
        """
        # TODO: don't forget to add_history
        # TODO: make sure also removes and handles the percomponent parameters correctly (ie maxpoints@phoebe@compute)
        raise NotImplementedError

    def add_spot(self, component=None, feature=None, **kwargs):
        """
        Shortcut to :meth:`add_feature` but with kind='spot'
        """
        if component is None:
            if len(self.hierarchy.get_stars())==1:
                component = self.hierarchy.get_stars()[0]
            else:
                raise ValueError("must provide component for spot")

        kwargs.setdefault('component', component)
        kwargs.setdefault('feature', feature)
        return self.add_feature('spot', **kwargs)

    def get_spot(self, feature=None, **kwargs):
        """
        Shortcut to :meth:`get_feature` but with kind='spot'
        """
        kwargs.setdefault('kind', 'spot')
        return self.get_feature(feature, **kwargs)

    def remove_spot(self, feature=None, **kwargs):
        """
        [NOT IMPLEMENTED]

        Shortcut to :meth:`remove_feature` but with kind='spot'
        """
        kwargs.setdefault('kind', 'spot')
        return self.remove_feature(feature, **kwargs)

    def add_component(self, kind, **kwargs):
        """
        Add a new component (star or orbit) to the system.  If not provided,
        'component' (the name of the new star or orbit) will be created for
        you and can be accessed by the 'component' attribute of the returned
        ParameterSet.

        >>> b.add_component(component.star)

        or

        >>> b.add_component('orbit', period=2.5)

        Available kinds include:
            * :func:`phoebe.parameters.component.star`
            * :func:`phoebe.parameters.component.orbit`

        :parameter kind: function to call that returns a
            ParameterSet or list of parameters.  This must either be
            a callable function that accepts nothing but default
            values, or the name of a function (as a string) that can
            be found in the :mod:`phoebe.parameters.component` module
            (ie. 'star', 'orbit')
        :type kind: str or callable
        :parameter str component: (optional) name of the newly-created
            component
        :parameter **kwargs: default values for any of the newly-created
            parameters
        :return: :class:`phoebe.parameters.parameters.ParameterSet` of
            all parameters that have been added
        :raises NotImplementedError: if required constraint is not implemented
        """

        func = _get_add_func(component, kind)

        if kwargs.get('component', False) is None:
            # then we want to apply the default below, so let's pop for now
            _ = kwargs.pop('component')

        kwargs.setdefault('component',
                          self._default_label(func.func_name,
                                              **{'context': 'component',
                                                 'kind': func.func_name}))

        self._check_label(kwargs['component'])

        params, constraints = func(**kwargs)

        metawargs = {'context': 'component',
                     'component': kwargs['component'],
                     'kind': func.func_name}

        self._attach_params(params, **metawargs)

        redo_kwargs = deepcopy(kwargs)
        redo_kwargs['func'] = func.func_name
        self._add_history(redo_func='add_component',
                          redo_kwargs=redo_kwargs,
                          undo_func='remove_component',
                          undo_kwargs={'component': kwargs['component']})

        for constraint in constraints:
            self.add_constraint(*constraint)

        # since we've already processed (so that we can get the new qualifiers),
        # we'll only raise a warning
        self._kwargs_checks(kwargs, warning_only=True)

        # return params
        return self.get_component(**metawargs)

    def get_component(self, component=None, **kwargs):
        """
        Filter in the 'component' context

        :parameter str component: name of the component (optional)
        :parameter **kwargs: any other tags to do the filter
            (except component or context)
        :return: :class:`phoebe.parameters.parameters.ParameterSet`
        """
        if component is not None:
            kwargs['component'] = component
        kwargs['context'] = 'component'
        return self.filter(**kwargs)

    def remove_component(self, component=None, **kwargs):
        """
        [NOT IMPLEMENTED]

        Remove a 'component' from the bundle

        :raises NotImplementedError: because this isn't implemented yet
        """
        # TODO: don't forget to add_history
        # TODO: make sure also removes and handles the percomponent parameters correctly (ie maxpoints@phoebe@compute)
        raise NotImplementedError

    def add_orbit(self, component=None, **kwargs):
        """
        Shortcut to :meth:`add_component` but with kind='orbit'
        """
        kwargs.setdefault('component', component)
        return self.add_component('orbit', **kwargs)

    def get_orbit(self, component=None, **kwargs):
        """
        Shortcut to :meth:`get_component` but with kind='star'
        """
        kwargs.setdefault('kind', 'orbit')
        return self.get_component(component, **kwargs)

    def remove_orbit(self, component=None, **kwargs):
        """
        [NOT IMPLEMENTED]

        Shortcut to :meth:`remove_component` but with kind='star'
        """
        kwargs.setdefault('kind', 'orbit')
        return self.remove_component(component, **kwargs)

    def add_star(self, component=None, **kwargs):
        """
        Shortcut to :meth:`add_component` but with kind='star'
        """
        kwargs.setdefault('component', component)
        return self.add_component('star', **kwargs)

    def get_star(self, component=None, **kwargs):
        """
        Shortcut to :meth:`get_component` but with kind='star'
        """
        kwargs.setdefault('kind', 'star')
        return self.get_component(component, **kwargs)

    def remove_star(self, component=None, **kwargs):
        """
        [NOT IMPLEMENTED]

        Shortcut to :meth:`remove_component` but with kind='star'
        """
        kwargs.setdefault('kind', 'star')
        return self.remove_component(component, **kwargs)

    def add_envelope(self, component=None, **kwargs):
        """
        [NOT SUPPORTED]

        Shortcut to :meth:`add_component` but with kind='envelope'
        """
        kwargs.setdefault('component', component)
        return self.add_component('envelope', **kwargs)

    def get_envelope(self, component=None, **kwargs):
        """
        [NOT SUPPORTED]

        Shortcut to :meth:`get_component` but with kind='envelope'
        """
        kwargs.setdefault('kind', 'envelope')
        return self.get_component(component, **kwargs)

    def remove_envelope(self, component=None, **kwargs):
        """
        [NOT SUPPORTED]
        [NOT IMPLEMENTED]

        Shortcut to :meth:`remove_component` but with kind='envelope'
        """
        kwargs.setdefault('kind', 'envelope')
        return self.remove_component(component, **kwargs)

    def get_ephemeris(self, component=None, t0='t0_supconj', shift=True, **kwargs):
        """
        Get the ephemeris of a component (star or orbit)

        :parameter str component: name of the component.  If not given,
            component will default to the top-most level of the current
            hierarchy
        :parameter t0: qualifier of the parameter to be used for t0
        :type t0: str
        :parameter shift: if true, phase shift is applied (which should be
            done to models); if false, it is not applied (which is suitable
            for data).
        :type shift: boolean
        :parameter **kwargs: any value passed through kwargs will override the
            ephemeris retrieved by component (ie period, t0, phshift, dpdt).
            Note: be careful about units - input values will not be converted.
        :return: dictionary containing period, t0 (t0_supconj if orbit),
            phshift, dpdt (as applicable)
        :rtype: dict
        """

        if component is None:
            component = self.hierarchy.get_top()

        ret = {}

        ps = self.filter(component=component, context='component')

        if ps.kind in ['orbit']:
            ret['period'] = ps.get_value(qualifier='period', unit=u.d)
            ret['t0'] = ps.get_value(qualifier=t0, unit=u.d)
            if shift:
                ret['phshift'] = ps.get_value(qualifier='phshift')
            ret['dpdt'] = ps.get_value(qualifier='dpdt', unit=u.d/u.d)
        elif ps.kind in ['star']:
            # TODO: consider renaming period to prot
            ret['period'] = ps.get_value(qualifier='period', unit=u.d)
        else:
            raise NotImplementedError

        for k,v in kwargs.items():
            ret[k] = v

        return ret

    def to_phase(self, time, shift=True, component=None, t0='t0_supconj', **kwargs):
        """
        Get the phase(s) of a time(s) for a given ephemeris

        :parameter time: time to convert to phases (should be in same system
            as t0s)
        :type time: float, list, or array
        :parameter shift: if true, phase shift is applied (which should be
            done to models); if false, it is not applied (which is suitable
            for data).
        :type shift: boolean
        :parameter t0: qualifier of the parameter to be used for t0
        :type t0: str
        :parameter str component: component for which to get the ephemeris.
            If not given, component will default to the top-most level of the
            current hierarchy
        :parameter **kwargs: any value passed through kwargs will override the
            ephemeris retrieved by component (ie period, t0, phshift, dpdt).
            Note: be careful about units - input values will not be converted.
        :return: phase (float) or phases (array)
        """

        ephem = self.get_ephemeris(component=component, t0=t0, shift=shift, **kwargs)

        if isinstance(time, list):
            time = np.array(time)
        elif isinstance(time, Parameter):
            time = time.get_value(u.d)
        elif isinstance(time, str):
            time = self.get_value(time, u.d)

        t0 = ephem.get('t0', 0.0)
        phshift = ephem.get('phshift', 0.0)
        period = ephem.get('period', 1.0)
        dpdt = ephem.get('dpdt', 0.0)

        if dpdt != 0:
            phase = phshift + np.mod(1./dpdt * np.log(period + dpdt*(time-t0)), 1.0)
        else:
            phase = phshift + np.mod((time-t0)/period, 1.0)

        if isinstance(phase, float):
            if phase > 0.5:
                phase -= 1
        else:
            # then should be an array
            phase[phase > 0.5] -= 1

        return phase

    def to_time(self, phase, shift=True, component=None, t0='t0_supconj', **kwargs):
        """
        Get the time(s) of a phase(s) for a given ephemeris

        :parameter phase: phase to convert to times (should be in
            same system as t0s)
        :type phase: float, list, or array
        :parameter shift: if true, phase shift is applied (which should be
            done to models); if false, it is not applied (which is suitable
            for data).
        :type shift: boolean
    `   :parameter str component: component for which to get the ephemeris.
            If not given, component will default to the top-most level of the
            current hierarchy
        :parameter t0: qualifier of the parameter to be used for t0
        :type t0: str
        :parameter **kwargs: any value passed through kwargs will override the
            ephemeris retrieved by component (ie period, t0, phshift, dpdt).
            Note: be careful about units - input values will not be converted.
        :return: time (float) or times (array)
        """

        ephem = self.get_ephemeris(component=component, t0=t0, shift=shift, **kwargs)

        if isinstance(phase, list):
            phase = np.array(phase)

        t0 = ephem.get('t0', 0.0)
        phshift = ephem.get('phshift', 0.0)
        period = ephem.get('period', 1.0)
        dpdt = ephem.get('dpdt', 0.0)

        # if changing this, also see parameters.constraint.time_ephem
        if dpdt != 0:
            time = t0 + 1./dpdt*(np.exp(dpdt*(phase-phshift))-period)
        else:
            time = t0 + (phase-phshift)*period

        return time

    def add_dataset(self, kind, component=None, **kwargs):
        """
        Add a new dataset to the bundle.  If not provided,
        'dataset' (the name of the new dataset) will be created for
        you and can be accessed by the 'dataset' attribute of the returned
        ParameterSet.

        For light curves, if you do not provide a value for 'component',
        the light curve will be generated for the entire system.

        For radial velocities, you need to provide a list of components
        for which values should be computed.

        Available kinds include:
            * :func:`phoebe.parameters.dataset.lc`
            * :func:`phoebe.parameters.dataset.rv`
            * :func:`phoebe.parameters.dataset.etv`
            * :func:`phoebe.parameters.dataset.orb`
            * :func:`phoebe.parameters.dataset.mesh`

        :parameter kind: function to call that returns a
            ParameterSet or list of parameters.  This must either be
            a callable function that accepts nothing but default
            values, or the name of a function (as a string) that can
            be found in the :mod:`phoebe.parameters.dataset` module
        :type kind: str or callable
        :parameter component: a list of
            components for which to compute the observables.  For
            light curves this should be left at None to always compute
            the light curve for the entire system.  For most other
            types, you need to provide at least one component.
        :type component: str or list of strings or None
        :parameter str dataset: (optional) name of the newly-created dataset
        :parameter **kwargs: default values for any of the newly-created
            parameters
        :return: :class:`phoebe.parameters.parameters.ParameterSet` of
            all parameters that have been added
        :raises NotImplementedError: if required constraint is not implemented
        """

        sing_plural = {}
        sing_plural['time'] = 'times'
        sing_plural['flux'] = 'fluxes'
        sing_plural['sigma'] = 'sigmas'
        sing_plural['rv'] = 'rvs'

        func = _get_add_func(_dataset, kind.lower()
                             if isinstance(kind, str)
                             else kind)

        kwargs.setdefault('dataset',
                          self._default_label(func.func_name,
                                              **{'context': 'dataset',
                                                 'kind': func.func_name}))

        self._check_label(kwargs['dataset'])

        kind = func.func_name

        # Let's remember if the user passed components or if they were automatically assigned
        user_provided_components = component or kwargs.get('components', False)

        if kind == 'lc':
            allowed_components = [None]
        elif kind in ['rv', 'orb']:
            allowed_components = self.hierarchy.get_stars()
            # TODO: how are we going to handle overcontacts dynamical vs flux-weighted
        elif kind in ['mesh']:
            # allowed_components = self.hierarchy.get_meshables()
            allowed_components = [None]
            # allowed_components = self.hierarchy.get_stars()
            # TODO: how will this work when changing hierarchy to add/remove the common envelope?
        elif kind in ['etv']:
            hier = self.hierarchy
            stars = hier.get_stars()
            # only include components in which the sibling is also a star that
            # means that the companion in a triple cannot be timed, because how
            # do we know who it's eclipsing?
            allowed_components = [s for s in stars if hier.get_sibling_of(s) in stars]
        else:
            allowed_components = [None]

        # Let's handle the case where the user accidentally sends components
        # instead of component
        if kwargs.get('components', None) and component is None:
            logger.warning("assuming you meant 'component' instead of 'components'")
            components = kwargs.pop('components')
        else:
            components = component

        if isinstance(components, str):
            components = [components]
        elif hasattr(components, '__iter__'):
            components = components
        elif components is None:
            components = allowed_components
        else:
            raise NotImplementedError

        # Let's handle the case where the user accidentally sends singular
        # instead of plural (since we used to have this)
        # TODO: use parameter._singular_to_plural?
        for singular, plural in sing_plural.items():
            if kwargs.get(singular, None) is not None and kwargs.get(plural, None) is None:
                logger.warning("assuming you meant '{}' instead of '{}'".format(plural, singular))
                kwargs[plural] = kwargs.pop(singular)

        if not np.all([component in allowed_components
                       for component in components]):
            raise ValueError("'{}' not a recognized component".format(component))

        obs_metawargs = {'context': 'dataset',
                         'kind': kind,
                         'dataset': kwargs['dataset']}
        obs_params, constraints = func()
        self._attach_params(obs_params, **obs_metawargs)

        for constraint in constraints:
            # TODO: tricky thing here will be copying the constraints
            self.add_constraint(*constraint)

        dep_func = _get_add_func(_dataset, "{}_dep".format(kind))
        dep_metawargs = {'context': 'dataset',
                         'kind': '{}_dep'.format(kind),
                         'dataset': kwargs['dataset']}
        dep_params = dep_func()
        self._attach_params(dep_params, **dep_metawargs)

        # Now we need to apply any kwargs sent by the user.  There are a few
        # scenarios (and each kwargs could fall into different ones):
        # times = [0,1,2]
        #    in this case, we want to apply time across all of the components that
        #    are applicable for this dataset kind AND to _default so that any
        #    future components added to the system are copied appropriately
        # times = [0,1,2], components=['primary', 'secondary']
        #    in this case, we want to apply the value for time across components
        #    but time@_default should remain empty (it will not copy for components
        #    added in the future)
        # times = {'primary': [0,1], 'secondary': [0,1,2]}
        #    here, regardless of the components, we want to apply these to their
        #    individually requested parameters.  We won't touch _default unless
        #    its included in the dictionary

        # set default for times - this way the times array for "attached"
        # components will not be empty
        kwargs.setdefault('times', [0.])

        # this needs to happen before kwargs get applied so that the default
        # values can be overridden by the supplied kwargs
        self._handle_pblum_defaults()

        for k, v in kwargs.items():
            if isinstance(v, dict):
                for component, value in v.items():
                    self.set_value_all(qualifier=k,
                                       dataset=kwargs['dataset'],
                                       component=component,
                                       value=value,
                                       check_visible=False,
                                       ignore_none=True)
            else:
                if components == [None]:
                    components_ = None
                elif user_provided_components:
                    components_ = components
                else:
                    # for dataset kinds that include passband dependent AND
                    # independent parameters, we need to carefully default on
                    # what component to use when passing the defaults
                    if kind in ['rv'] and k in ['ld_func', 'ld_coeffs', 'passband', 'intens_weighting']:
                        # passband-dependent (ie lc_dep) parameters do not have
                        # assigned components
                        components_ = None
                    else:
                        components_ = components+['_default']

                self.set_value_all(qualifier=k,
                                   dataset=kwargs['dataset'],
                                   component=components_,
                                   value=v,
                                   check_visible=False,
                                   ignore_none=True)



        redo_kwargs = deepcopy(kwargs)
        redo_kwargs['func'] = func.func_name
        self._add_history(redo_func='add_dataset',
                          redo_kwargs=redo_kwargs,
                          undo_func='remove_dataset',
                          undo_kwargs={'dataset': kwargs['dataset']})

        # since we've already processed (so that we can get the new qualifiers),
        # we'll only raise a warning
        self._kwargs_checks(kwargs, warning_only=True)

        return self.filter(dataset=kwargs['dataset'])

    def get_dataset(self, dataset=None, **kwargs):
        """
        Filter in the 'dataset' context

        :parameter str dataset: name of the dataset (optional)
        :parameter **kwargs: any other tags to do the filter
            (except dataset or context)
        :return: :class:`phoebe.parameters.parameters.ParameterSet`
        """
        if dataset is not None:
            kwargs['dataset'] = dataset

        kwargs['context'] = 'dataset'
        if 'kind' in kwargs.keys():
            # since we switched how dataset kinds are named, let's just
            # automatically handle switching to lowercase
            kwargs['kind'] = kwargs['kind'].lower()
        return self.filter(**kwargs)

    def remove_dataset(self, dataset=None, **kwargs):
        """ Remove a dataset from the Bundle.

        This removes all matching Parameters from the dataset, model, and
        constraint contexts (by default if the context tag is not provided).

        You must provide some sort of filter or this will raise an Error (so
        that all Parameters are not accidentally removed).

        :parameter str dataset: name of the dataset
        :parameter **kwargs: any other tags to do the filter (except qualifier
            and dataset)
        :raises ValueError: if no filter is provided
        """

        self._kwargs_checks(kwargs)

        # Let's avoid deleting ALL parameters from the matching contexts
        if dataset is None and not len(kwargs.items()):
            raise ValueError("must provide some value to filter for datasets")

        # let's handle deps if kind was passed
        kind = kwargs.get('kind', None)

        if kind is not None:
            if isinstance(kind, str):
                kind = [kind]
            kind_deps = []
            for kind_i in kind:
                dep = '{}_dep'.format(kind_i)
                if dep not in kind:
                    kind_deps.append(dep)
            kind = kind + kind_deps
        kwargs['kind'] = kind


        if dataset is None:
            # then let's find the list of datasets that match the filter,
            # we'll then use dataset to do the removing.  This avoids leaving
            # pararameters behind that don't specifically match the filter
            # (ie if kind is passed as 'rv' we still want to remove parameters
            # with datasets that are RVs but belong to a different kind in
            # another context like compute)
            dataset = self.filter(**kwargs).datasets
            kwargs['kind'] = None


        kwargs['dataset'] = dataset
        # Let's avoid the possibility of deleting a single parameter
        kwargs['qualifier'] = None
        # Let's also avoid the possibility of accidentally deleting system
        # parameters, etc
        kwargs.setdefault('context', ['dataset', 'model', 'constraint', 'compute'])

        # ps = self.filter(**kwargs)
        # logger.info('removing {} parameters (this is not undoable)'.\
        #             format(len(ps)))

        # print "*** kwargs", kwargs, len(ps)
        self.remove_parameters_all(**kwargs)
        # not really sure why we need to call this twice, but it seems to do
        # the trick
        self.remove_parameters_all(**kwargs)

        # TODO: check to make sure that trying to undo this
        # will raise an error saying this is not undo-able
        self._add_history(redo_func='remove_dataset',
                          redo_kwargs={'dataset': dataset},
                          undo_func=None,
                          undo_kwargs={})

        return

    def enable_dataset(self, dataset=None, **kwargs):
        """
        Enable a 'dataset'.  Datasets that are enabled will be computed
        during :meth:`run_compute` and included in the cost function
        during :meth:`run_fitting`.

        :parameter str dataset: name of the dataset
        :parameter **kwargs: any other tags to do the filter
            (except dataset or context)
        :return: :class:`phoebe.parameters.parameters.ParameterSet`
            of the enabled dataset
        """
        kwargs['context'] = 'dataset'
        kwargs['dataset'] = dataset
        kwargs['qualifier'] = 'enabled'
        self.set_value(value=True, **kwargs)

        self._add_history(redo_func='enable_dataset',
                          redo_kwargs={'dataset': dataset},
                          undo_func='disable_dataset',
                          undo_kwargs={'dataset': dataset})

        return self.get_dataset(dataset=dataset)

    def disable_dataset(self, dataset=None, **kwargs):
        """
        Disable a 'dataset'.  Datasets that are enabled will be computed
        during :meth:`run_compute` and included in the cost function
        during :meth:`run_fitting`.

        :parameter str dataset: name of the dataset
        :parameter **kwargs: any other tags to do the filter
            (except dataset or context)
        :return: :class:`phoebe.parameters.parameters.ParameterSet`
            of the disabled dataset
        """
        kwargs['context'] = 'dataset'
        kwargs['dataset'] = dataset
        kwargs['qualifier'] = 'enabled'
        self.set_value(value=False, **kwargs)

        self._add_history(redo_func='disable_dataset',
                          redo_kwargs={'dataset': dataset},
                          undo_func='enable_dataset',
                          undo_kwargs={'dataset': dataset})

        return self.get_dataset(dataset=dataset)

    def add_parameter(self):
        """
        [NOT IMPLEMENTED]

        Add a new parameter to the bundle

        :raises NotImplementedError: because it isn't
        """
        # TODO: don't forget add_history
        raise NotImplementedError

    def add_constraint(self, *args, **kwargs):
        """
        TODO: add documentation

        args can be string representation (length 1)
        func and strings to pass to function
        """
        # TODO: be smart enough to take kwargs (especially for undoing a
        # remove_constraint) for kind, value (expression),

        redo_kwargs = deepcopy(kwargs)

        if len(args) == 1 and \
                isinstance(args[0], str) and \
                not _get_add_func(_constraint, args[0],
                                  return_none_if_not_found=True):
            # then only the expression has been passed,
            # we just need to pass it on to constraints.custom

            func = constraint.custom
            func_args = args

        elif len(args) == 2 and \
                all([isinstance(arg, Parameter) or
                     isinstance(arg, ConstraintParameter) for arg in args]):
            # then we have 2 constraint expressions

            func = constraint.custom
            func_args = args

        elif len(args) == 0:
            # then everything is passed through kwargs
            if 'kind' in kwargs.keys():
                func = _get_add_func(_constraint, kwargs['kind'])
            elif 'func' in kwargs.keys():
                func = _get_add_func(_constraint, kwargs['func'])
            elif 'constraint_func' in kwargs.keys():
                func = _get_add_func(_constraint, kwargs['constraint_func'])
            else:
                func = constraint.custom

            func_args = []

            # constraint_param = ConstraintParameter(self, **kwargs)

        else:
            # then we've been passed the function in constraints and its
            # arguments

            func = _get_add_func(_constraint, args[0])
            func_args = args[1:]

        if 'solve_for' in kwargs.keys():
            # solve_for is a twig, we need to pass the parameter
            kwargs['solve_for'] = self.get_parameter(kwargs['solve_for'])

        lhs, rhs, constraint_kwargs = func(self, *func_args, **kwargs)
        # NOTE that any component parameters required have already been
        # created by this point

        constraint_param = ConstraintParameter(self,
                                               qualifier=lhs.qualifier,
                                               component=lhs.component,
                                               dataset=lhs.dataset,
                                               feature=lhs.feature,
                                               kind=lhs.kind,
                                               model=lhs.model,
                                               constraint_func=func.__name__,
                                               constraint_kwargs=constraint_kwargs,
                                               value=rhs,
                                               default_unit=lhs.default_unit,
                                               description='expression that determines the constraint')

        metawargs = {'context': 'constraint',
                     'kind': func.func_name}

        params = ParameterSet([constraint_param])
        constraint_param._update_bookkeeping()
        self._attach_params(params, **metawargs)

        redo_kwargs['func'] = func.func_name

        self._add_history(redo_func='add_constraint',
                          redo_kwargs=redo_kwargs,
                          undo_func='remove_constraint',
                          undo_kwargs={'uniqueid': constraint_param.uniqueid})

        # we should run it now to make sure everything is in-sync
        self.run_constraint(uniqueid=constraint_param.uniqueid)

        return params
        # return self.get_constraint(**metawargs)

    def get_constraint(self, twig=None, **kwargs):
        """
        Filter in the 'constraint' context

        :parameter str constraint: name of the constraint (optional)
        :parameter **kwargs: any other tags to do the filter
            (except constraint or context)
        :return: :class:`phoebe.parameters.parameters.ParameterSet`
        """
        if twig is not None:
            kwargs['twig'] = twig
        kwargs['context'] = 'constraint'
        return self.get(**kwargs)

    def remove_constraint(self, twig=None, **kwargs):
        """
        Remove a 'constraint' from the bundle

        :parameter str twig: twig to filter for the constraint
        :parameter **kwargs: any other tags to do the filter
            (except twig or context)
        """
        # let's run delayed constraints first to ensure that we get the same
        # results in interactive and non-interactive modes as well as to make
        # sure we don't have delayed constraints for the constraint we're
        #  about to remove.  This could perhaps be optimized by searching
        #  for this/these constraints and only running/removing those, but
        #  probably isn't worth the savings.
        changed_params = self.run_delayed_constraints()

        kwargs['twig'] = twig
        redo_kwargs = deepcopy(kwargs)

        kwargs['context'] = 'constraint'

        # we'll get the constraint so that we can undo the bookkeeping
        # and also reproduce an undo command
        constraint = self.get_parameter(**kwargs)

        # undo parameter bookkeeping
        constraint._remove_bookkeeping()

        # and finally remove it
        self.remove_parameter(**kwargs)


        undo_kwargs = {k: v for k, v in constraint.to_dict().items()
                       if v is not None and
                       k not in ['uniqueid', 'uniquetwig', 'twig',
                                 'Class', 'context']}
        self._add_history(redo_func='remove_constraint',
                          redo_kwargs=redo_kwargs,
                          undo_func='add_constraint',
                          undo_kwargs=undo_kwargs)


    def flip_constraint(self, twig=None, solve_for=None, **kwargs):
        """
        Flip an existing constraint to solve for a different parameter

        :parameter str twig: twig to filter the constraint
        :parameter solve_for: twig or actual parameter object of the new
            parameter which this constraint should constraint (solve for).
        :type solve_for: str or :class:`phoebe.parameters.parameters.Parameter
        :parameter **kwargs: any other tags to do the filter
            (except twig or context)

        """

        # if not conf.devel:
        #     raise NotImplementedError("'flip_constraint' not officially supported for this release.  Enable developer mode to test.")

        self._kwargs_checks(kwargs)

        kwargs['twig'] = twig
        redo_kwargs = deepcopy(kwargs)
        undo_kwargs = deepcopy(kwargs)

        changed_params = self.run_delayed_constraints()

        param = self.get_constraint(**kwargs)

        if solve_for is None:
            return param
        if isinstance(solve_for, Parameter):
            solve_for = solve_for.uniquetwig

        redo_kwargs['solve_for'] = solve_for
        undo_kwargs['solve_for'] = param.constrained_parameter.uniquetwig

        logger.info("flipping constraint '{}' to solve for '{}'".format(param.uniquetwig, solve_for))
        param.flip_for(solve_for)

        result = self.run_constraint(uniqueid=param.uniqueid)

        self._add_history(redo_func='flip_constraint',
                          redo_kwargs=redo_kwargs,
                          undo_func='flip_constraint',
                          undo_kwargs=undo_kwargs)

        return param

    def run_constraint(self, twig=None, return_parameter=False, **kwargs):
        """
        Run a given 'constraint' now and set the value of the constrained
        parameter.  In general, there shouldn't be any need to manually
        call this - constraints should automatically be run whenever a
        dependent parameter's value is change.

        :parameter str twig: twig to filter for the constraint
        :parameter **kwargs: any other tags to do the filter
            (except twig or context)
        :return: the resulting value of the constraint
        :rtype: float or units.Quantity
        """
        self._kwargs_checks(kwargs)

        kwargs['twig'] = twig
        kwargs['context'] = 'constraint'
        # kwargs['qualifier'] = 'expression'
        kwargs['check_visible'] = False
        kwargs['check_default'] = False
        # print "***", kwargs
        expression_param = self.get_parameter(**kwargs)

        kwargs = {}
        kwargs['twig'] = None
        # TODO: this might not be the case, we just know its not in constraint
        kwargs['qualifier'] = expression_param.qualifier
        kwargs['component'] = expression_param.component
        kwargs['dataset'] = expression_param.dataset
        kwargs['feature'] = expression_param.feature
        kwargs['context'] = []
        if kwargs['component'] is not None:
            kwargs['context'] += ['component']
        if kwargs['dataset'] is not None:
            kwargs['context'] += ['dataset']
        if kwargs['feature'] is not None:
            kwargs['context'] += ['feature']

        kwargs['check_visible'] = False
        kwargs['check_default'] = False
        constrained_param = self.get_parameter(**kwargs)

        result = expression_param.result

        constrained_param.set_value(result, force=True, run_constraints=True)

        logger.info("setting '{}'={} from '{}' constraint".format(constrained_param.uniquetwig, result, expression_param.uniquetwig))

        if return_parameter:
            return constrained_param
        else:
            return result

    def run_delayed_constraints(self):
        """
        """
        changes = []
        for constraint_id in self._delayed_constraints:
            param = self.run_constraint(uniqueid=constraint_id, return_parameter=True)
            changes.append(param)
        self._delayed_constraints = []
        return list(set(changes))


    def add_compute(self, kind=compute.phoebe, **kwargs):
        """
        Add a set of computeoptions for a given backend to the bundle.
        The label ('compute') can then be sent to :meth:`run_compute`.

        If not provided, 'compute' will be created for you and can be
        accessed by the 'compute' attribute of the returned
        ParameterSet.

        Available kinds include:
            * :func:`phoebe.parameters.compute.phoebe`
            * :func:`phoebe.parameters.compute.legacy`
            * :func:`phoebe.parameters.compute.photodynam`
            * :func:`phoebe.parameters.compute.jktebop`

        :parameter kind: function to call that returns a
            ParameterSet or list of parameters.  This must either be
            a callable function that accepts nothing but default
            values, or the name of a function (as a string) that can
            be found in the :mod:`phoebe.parameters.compute` module
        :type kind: str or callable
        :parameter str compute: (optional) name of the newly-created
            compute optins
        :parameter **kwargs: default values for any of the newly-created
            parameters
        :return: :class:`phoebe.parameters.parameters.ParameterSet` of
            all parameters that have been added
        :raises NotImplementedError: if required constraint is not implemented
        """
        func = _get_add_func(_compute, kind)

        kwargs.setdefault('compute',
                          self._default_label(func.func_name,
                                              **{'context': 'compute',
                                                 'kind': func.func_name}))

        self._check_label(kwargs['compute'])

        params = func(**kwargs)
        # TODO: similar kwargs logic as in add_dataset (option to pass dict to
        # apply to different components this would be more complicated here if
        # allowing to also pass to different datasets

        metawargs = {'context': 'compute',
                     'kind': func.func_name,
                     'compute': kwargs['compute']}

        logger.info("adding {} '{}' compute to bundle".format(metawargs['kind'], metawargs['compute']))
        self._attach_params(params, **metawargs)

        redo_kwargs = deepcopy(kwargs)
        redo_kwargs['func'] = func.func_name
        self._add_history(redo_func='add_compute',
                          redo_kwargs=redo_kwargs,
                          undo_func='remove_compute',
                          undo_kwargs={'compute': kwargs['compute']})


        # since we've already processed (so that we can get the new qualifiers),
        # we'll only raise a warning
        self._kwargs_checks(kwargs, warning_only=True)

        return self.get_compute(**metawargs)

    def get_compute(self, compute=None, **kwargs):
        """
        Filter in the 'compute' context

        :parameter str compute: name of the compute options (optional)
        :parameter **kwargs: any other tags to do the filter
            (except compute or context)
        :return: :class:`phoebe.parameters.parameters.ParameterSet`
        """
        if compute is not None:
            kwargs['compute'] = compute
        kwargs['context'] = 'compute'
        return self.filter(**kwargs)

    def remove_compute(self, compute, **kwargs):
        """
        [NOT IMPLEMENTED]
        Remove a 'constraint' from the bundle

        :parameter str twig: twig to filter for the compute options
        :parameter **kwargs: any other tags to do the filter
            (except twig or context)
        :raise NotImplementedError: because it isn't
        """
        # TODO: don't forget add_history
        raise NotImplementedError

    @send_if_client
    def run_compute(self, compute=None, model=None, detach=False,
                    animate=False, times=None, **kwargs):
        """
        Run a forward model of the system on the enabled dataset using
        a specified set of compute options.

        To attach and set custom values for compute options, including choosing
        which backend to use, see:
            * :meth:`add_compute`

        To define the dataset types and times at which the model should be
        computed see:
            * :meth:`add_dataset`

        To disable or enable existing datasets see:
            * :meth:`enable_dataset`
            * :meth:`disable_dataset`

        :parameter str compute: (optional) name of the compute options to use.
            If not provided or None, run_compute will use an existing set of
            attached compute options if only 1 exists.  If more than 1 exist,
            then compute becomes a required argument.  If no compute options
            exist, then this will use default options and create and attach
            a new set of compute options with a default label.
        :parameter str model: (optional) name of the resulting model.  If not
            provided this will default to 'latest'.  NOTE: existing models
            with the same name will be overwritten - including 'latest'
        :parameter bool datach: [EXPERIMENTAL] whether to detach from the computation run,
            or wait for computations to complete.  If detach is True, see
            :meth:`get_model` and :meth:`phoebe.parameters.parameters.JobParameter`
            for details on how to check the job status and retrieve the results.
            Alternatively, you can provide the server location (host and port) as
            a string to detach and the bundle will temporarily enter client mode,
            submit the job to the server, and leave client mode.  The resulting
            :meth:`phoebe.parameters.parameters.JobParameter` will then contain
            the necessary information to pull the results from the server at anytime
            in the future.
        :parameter animate: [EXPERIMENTAL] information to send to :meth:`animate`
            while the synthetics are being built.  If not False (in which case
            live animation will not be done), animate should be a dictionary or
            list of dictionaries and a new frame will be displayed and plotted
            as they are computed.  This really only makes sense for backends
            that compute per-time rather than per-dataset.  Note: animation
            may significantly slow down the time of run_compute, especially
            for a large number of time-points or if meshes are being stored/plotted.
            Also note: animate will obviously be ignored if detach=True, this
            isn't magic.  NOTE: fixed_limits are not supported from run_compute,
            axes limits will be updated each frame, but all colorlimits will
            be determined per-frame and will not be constant across the animation.
        :parameter list times: [EXPERIMENTAL] override the times at which to compute the model.
            NOTE: this only (temporarily) replaces the time array for datasets
            with times provided (ie empty time arrays are still ignored).  So if
            you attach a rv to a single component, the model will still only
            compute for that single component.  ALSO NOTE: this option is ignored
            if detach=True (at least for now).
        :parameter **kwargs: any values in the compute options to temporarily
            override for this single compute run (parameter values will revert
            after run_compute is finished)
        :return: :class:`phoebe.parameters.parameters.ParameterSet` of the
            newly-created model containing the synthetic data.
        """
        if isinstance(detach, str):
            # then we want to temporarily go in to client mode
            self.as_client(server=detach)
            self.run_compute(compute=compute, model=model, time=time, **kwargs)
            self.as_client(False)
            return self.get_model(model)

        if model is None:
            model = 'latest'

        if model in self.models:
            logger.warning("overwriting model: {}".format(model))
            self.remove_model(model)

        self._check_label(model)

        if isinstance(times, float) or isinstance(times, int):
            times = [times]

        # handle case where compute is not provided
        if compute is None:
            computes = self.get_compute(**kwargs).computes
            if len(computes)==0:
                # NOTE: this doesn't take **kwargs since we want those to be
                # temporarily overriden as is the case when the compute options
                # are already attached
                self.add_compute()
                computes = self.get_compute().computes
                # now len(computes) should be 1 and will trigger the next
                # if statement

            if len(computes)==1:
                compute = computes[0]
            elif len(computes)>1:
                raise ValueError("must provide label of compute options since more than one are attached")

        # handle the ability to send multiple compute options/backends - here
        # we'll just always send a list of compute options
        if isinstance(compute, str):
            computes = [compute]
        else:
            computes = compute

        # if interactive mode was ever off, let's make sure all constraints
        # have been run before running system checks or computing the model
        changed_params = self.run_delayed_constraints()

        # any kwargs that were used just to filter for get_compute should  be
        # removed so that they aren't passed on to all future get_value(...
        # **kwargs) calls
        for k in parameters._meta_fields_filter:
            if k in kwargs.keys():
                dump = kwargs.pop(k)

        # we'll wait to here to run kwargs and system checks so that
        # add_compute is already called if necessary
        self._kwargs_checks(kwargs, ['protomesh', 'pbmesh', 'skip_checks', 'jobid'])

        if not kwargs.get('skip_checks', False):
            passed, msg = self.run_checks(computes=computes)
            if passed is None:
                # then just raise a warning
                logger.warning(msg)
            if passed is False:
                # then raise an error
                raise ValueError("system failed to pass checks: {}".format(msg))

        # let's first make sure that there is no duplication of enabled datasets
        datasets = []
        # compute_ so we don't write over compute which we need if detach=True
        for compute_ in computes:
            # TODO: filter by value instead of if statement once implemented
            for enabled_param in self.filter(qualifier='enabled',
                                             compute=compute_,
                                             context='compute').to_list():
                if enabled_param.get_value():
                    item = (enabled_param.dataset, enabled_param.component)
                    if item in datasets:
                        raise ValueError("dataset {}@{} is enabled in multiple compute options".format(item[0], item[1]))
                    datasets.append(item)

        # now if we're supposed to detach we'll just prepare the job for submission
        # either in another subprocess or through some queuing system
        if detach and backends._use_mpi:
            logger.warning("cannot detach when within mpirun, ignoring")
            detach = False

        if (detach or conf.mpi) and not backends._use_mpi:
            logger.warning("detach support is EXPERIMENTAL")

            if times is not None:
                # TODO: support overriding times with detached - issue here is
                # that it isn't necessarilly trivially to send this array
                # through the script.  May need to convert to list first to
                # avoid needing to import numpy?
                logger.warning("overriding time is not supported within detach - ignoring")

            # we'll track everything through the model name as well as
            # a random string, to avoid any conflicts
            jobid = kwargs.get('jobid', parameters._uniqueid())

            # we'll build a python script that can replicate this bundle as it
            # is now, run compute, and then save the resulting model
            script_fname = "_{}.py".format(jobid)
            f = open(script_fname, 'w')
            f.write("import os; os.environ['PHOEBE_ENABLE_PLOTTING'] = 'FALSE'; os.environ['PHOEBE_ENABLE_SYMPY'] = 'FALSE'; os.environ['PHOEBE_ENABLE_ONLINE_PASSBANDS'] = 'FALSE';\n")
            f.write("import phoebe; import json\n")
            # TODO: can we skip the history context?  And maybe even other models
            # or datasets (except times and only for run_compute but not run_fitting)
            f.write("bdict = json.loads(\"\"\"{}\"\"\")\n".format(json.dumps(self.to_json())))
            f.write("b = phoebe.Bundle(bdict)\n")
            # TODO: make sure this works with multiple computes
            f.write("model_ps = b.run_compute(compute='{}', model='{}')\n".format(compute, model))  # TODO: support other kwargs
            f.write("model_ps.save('_{}.out', incl_uniqueid=True)\n".format(jobid))
            f.close()

            script_fname = os.path.abspath(script_fname)
            cmd = conf.detach_cmd.format(script_fname)
            # cmd = 'python {} &>/dev/null &'.format(script_fname)
            subprocess.call(cmd, shell=True)

            # create model parameter and attach (and then return that instead of None)
            job_param = JobParameter(self,
                                     location=os.path.dirname(script_fname),
                                     status_method='exists',
                                     retrieve_method='local',
                                     uniqueid=jobid)

            metawargs = {'context': 'model', 'model': model}
            self._attach_params([job_param], **metawargs)

            logger.info("detaching from run_compute.  Call get_model('{}').attach() to re-attach".format(model))

            if isinstance(detach, str):
                self.save(detach)

            if not detach:
                return job_param.attach()

            # return self.get_model(model)
            return job_param

        for compute in computes:

            computeparams = self.get_compute(compute=compute)

            if not computeparams.kind:
                raise KeyError("could not recognize backend from compute: {}".format(compute))

            logger.info("running {} backend to create '{}' model".format(computeparams.kind, model))
            compute_func = getattr(backends, computeparams.kind)

            metawargs = {'compute': compute, 'model': model, 'context': 'model'}  # dataset, component, etc will be set by the compute_func

            if animate:
                # handle setting defaults from kwargs to each plotting call
                compute_generator = compute_func(self, compute, as_generator=True, times=times, **kwargs)

                # In order to build the first frame and initialize the animation,
                # we'll iterate the generator once (ie compute the first time-step)
                ps_tmp, time = next(compute_generator)
                ps_tmp.set_meta(**metawargs) # TODO: is this necessary?

                # Now we'll initialize the figure and send the generator to the
                # animator.  The animator will then handle looping through the
                # rest of the generator to finish computing the synthetic
                # model.
                plotting_args = parameters._parse_plotting_args(animate)
                for plot_args in plotting_args:
                    # live-plotting doesn't support highlight (because time
                    # array is already filled and interpolation will fail)

                    # TODO: make this work to be defaulted to True (current
                    # problem is that time array is prepopulated)
                    plot_args['highlight'] = False
                    # plot_args['uncover'] = False

                anim, ao = mpl_animate.animate(self-self.filter(context='model'),
                                               init_ps=self-self.filter(context='model')+ps_tmp,
                                               init_time=time,
                                               frames=compute_generator,
                                               fixed_limits=False,
                                               plotting_args=plotting_args,
                                               metawargs=metawargs)

                plt.show()

                # NOTE: this will not finish if the mpl window is closed before
                # all times are filled

                # TODO: can we make sure the generator is finished, and if it
                # isn't complete the loop rather than access ao.latest_frame?
                # Or alternatively, if we didn't just copy the time array we
                # could leave an "incomplete" model that wouldn't fail future
                # plotting

                # assuming the animation was allowed to complete, the ao object
                # holds the last yielded parameters and time.  Let's take the
                # params here so that they can be attached to the bundle.
                params, last_time = ao.latest_frame

            else:
                # comma in the following line is necessary because compute_func
                # is /technically/ a generator (it yields instead of returns)
                params, = compute_func(self, compute, times=times, **kwargs)


            # average over any exposure times before attaching parameters
            if computeparams.kind == 'phoebe':
                # TODO: we could eventually do this for all backends - we would
                # just need to copy the computeoption parameters into each backend's
                # compute PS, and include similar logic for oversampling that is
                # currently in backends._extract_info_from_bundle_by_time into
                # backends._extract_info_from_bundle_by_dataset.  We'd also
                # need to make sure that exptime is not being passed to any
                # alternate backend - and ALWAYS handle it here
                for dataset in params.datasets:
                    # not all dataset-types currently support exposure times.
                    # Once they do, this ugly if statement can be removed
                    if len(self.filter(dataset=dataset, qualifier='exptime')):
                        exptime = self.get_value(qualifier='exptime', dataset=dataset, context='dataset', unit=u.d)
                        if exptime > 0:
                            if self.get_value(qualifier='fti_method', dataset=dataset, compute=compute, context='compute', **kwargs)=='oversample':
                                times_ds = self.get_value(qualifier='times', dataset=dataset, context='dataset')
                                # exptime = self.get_value(qualifier='exptime', dataset=dataset, context='dataset', unit=u.d)
                                fti_oversample = self.get_value(qualifier='fti_oversample', dataset=dataset, compute=compute, context='compute', check_visible=False, **kwargs)
                                # NOTE: this is hardcoded for LCs which is the
                                # only dataset that currently supports oversampling,
                                # but this will need to be generalized if/when
                                # we expand that support to other dataset kinds
                                fluxes = np.zeros(times_ds.shape)

                                # the oversampled times and fluxes will be
                                # sorted according to times this may cause
                                # exposures to "overlap" each other, so we'll
                                # later need to determine which times (and
                                # therefore fluxes) belong to which datapoint
                                times_oversampled_sorted = params.get_value('times', dataset=dataset)
                                fluxes_oversampled = params.get_value('fluxes', dataset=dataset)

                                for i,t in enumerate(times_ds):
                                    # rebuild the unsorted oversampled times - see backends._extract_from_bundle_by_time
                                    # TODO: try to optimize this by having these indices returned by the backend itself
                                    times_oversampled_this = np.linspace(t-exptime/2., t+exptime/2., fti_oversample)
                                    sample_inds = np.searchsorted(times_oversampled_sorted, times_oversampled_this)

                                    fluxes[i] = np.mean(fluxes_oversampled[sample_inds])

                                params.set_value(qualifier='times', dataset=dataset, value=times_ds)
                                params.set_value(qualifier='fluxes', dataset=dataset, value=fluxes)


            self._attach_params(params, **metawargs)

        redo_kwargs = deepcopy(kwargs)
        redo_kwargs['compute'] = computes if len(computes)>1 else computes[0]
        redo_kwargs['model'] = model

        self._add_history(redo_func='run_compute',
                          redo_kwargs=redo_kwargs,
                          undo_func='remove_model',
                          undo_kwargs={'model': model})

        return self.get_model(model)

    def get_model(self, model=None, **kwargs):
        """
        Filter in the 'model' context

        :parameter str model: name of the model (optional)
        :parameter **kwargs: any other tags to do the filter
            (except model or context)
        :return: :class:`phoebe.parameters.parameters.ParameterSet`
        """
        if model is not None:
            kwargs['model'] = model
        kwargs['context'] = 'model'
        return self.filter(**kwargs)

    def remove_model(self, model, **kwargs):
        """
        Remove a 'model' from the bundle

        :parameter str twig: twig to filter for the model
        :parameter **kwargs: any other tags to do the filter
            (except twig or context)
        """
        kwargs['model'] = model
        kwargs['context'] = 'model'
        self.remove_parameters_all(**kwargs)

    # TODO: ability to copy a posterior to a prior or have a prior reference an attached posterior (for drawing in fitting)
    def add_prior(self, twig=None, **kwargs):
        """
        [NOT IMPLEMENTED]

        :raises NotImplementedError: because it isn't
        """

        raise NotImplementedError

        param = self.get_parameter(twig=twig, **kwargs)
        # TODO: make sure param is a float parameter?

        func = _get_add_func(_distributions, 'prior')

        # TODO: send smart defaults for priors based on limits of parameter
        params = func(**kwargs)

        metawargs = {k: v for k, v in params.meta.items()
                     if k not in ['uniqueid', 'uniquetwig', 'twig']}
        metawargs['context'] = 'prior'

        logger.info("adding prior on '{}' parameter".format(param.uniquetwig))
        self._attach_params(params, **metawargs)

        redo_kwargs = deepcopy(kwargs)
        redo_kwargs['func'] = func.func_name
        self._add_history(redo_func='add_prior',
                          redo_kwargs=redo_kwargs,
                          undo_func='remove_prior',
                          undo_kwargs={'twig': param.uniquetwig})

        # return params
        return self.get_prior(**metawargs)

    def get_prior(self, twig=None, **kwargs):
        """
        [NOT IMPLEMENTED]

        :raises NotImplementedError: because it isn't
        """
        raise NotImplementedError
        kwargs['context'] = 'prior'
        return self.filter(twig=twig, **kwargs)

    def enable_prior(self, twig=None, **kwargs):
        """
        [NOT IMPLEMENTED]

        :raises NotImplementedError: because it isn't
        """
        # instead of set_adjust(True)
        raise NotImplementedError

    def disable_prior(self, twig=None, **kwargs):
        """
        [NOT IMPLEMENTED]

        :raises NotImplementedError: because it isn't
        """
        # instead of set_adjust(False)
        raise NotImplementedError

    def draw_from_prior(self, twig=None, **kwargs):
        """
        [NOT IMPLEMENTED]

        :raises NotImplementedError: because it isn't
        """
        raise NotImplementedError

    def remove_prior(self, twig=None, **kwargs):
        """
        [NOT IMPLEMENTED]

        :raises NotImplementedError: because it isn't
        """
        # TODO: don't forget add_history
        raise NotImplementedError

    def add_fitting(self):
        """
        [NOT IMPLEMENTED]

        :raises NotImplementedError: because it isn't
        """
        # TODO: don't forget add_history
        raise NotImplementedError

    def get_fitting(self, fitting=None, **kwargs):
        """
        [NOT IMPLEMENTED]

        :raises NotImplementedError: because it isn't
        """
        raise NotImplementedError
        if fitting is not None:
            kwargs['fitting'] = fitting
        kwargs['context'] = 'fitting'
        return self.filter(**kwargs)

    def remove_fitting(self):
        """
        [NOT IMPLEMENTED]

        :raises NotImplementedError: because it isn't
        """
        # TODO: don't forget add_history
        raise NotImplementedError

    def run_fitting(self, **kwargs):
        """
        [NOT IMPLEMENTED]

        :raises NotImplementedError: because it isn't
        """
        # TODO: kwargs override temporarily (fittingparams.get_value(qualifier, **kwargs))

        # TODO: don't forget add_history (probably not undoable)
        raise NotImplementedError

    def get_posterior(self, twig=None, feedback=None, **kwargs):
        """
        [NOT IMPLEMENTED]

        :raises NotImplementedError: because it isn't
        """
        raise NotImplementedError
        kwargs['context'] = 'posterior'
        return self.filter(twig=twig, **kwargs)

    def draw_from_posterior(self, twig=None, feedback=None, **kwargs):
        """
        [NOT IMPLEMENTED]

        :raises NotImplementedError: because it isn't
        """
        raise NotImplementedError

    def remove_posterior(self, twig=None, feedback=None, **kwargs):
        """
        [NOT IMPLEMENTED]

        :raises NotImplementedError: because it isn't
        """
        # TODO: don't forget add_history
        raise NotImplementedError

    # TODO: make feedback work more like models above.  Maybe we could even
    # submit a job and detach, loading the results later.  See notes and tasks
    # about re-working fitting interface.

    def add_feedback(self):
        """
        [NOT IMPLEMENTED]

        :raises NotImplementedError: because it isn't
        """
        # TODO: don't forget to add_history
        raise NotImplementedError

    def get_feedback(self, feedback=None, **kwargs):
        """
        [NOT IMPLEMENTED]

        :raises NotImplementedError: because it isn't
        """
        raise NotImplementedError
        if feedback is not None:
            kwargs['feedback'] = feedback
        kwargs['context'] = 'feedback'
        return self.filter(**kwargs)

    def remove_feedback(self, feedback=None):
        """
        [NOT IMPLEMENTED]

        :raises NotImplementedError: because it isn't
        """
        # TODO: don't forget add_history
        raise NotImplementedError
        self.remove_parameters_all(context='feedback', feedback=feedback)

    def add_plugin(self):
        """
        [NOT IMPLEMENTED]

        :raises NotImplementedError: because it isn't
        """
        # TODO: don't forget to add_history
        raise NotImplementedError

    def get_plugin(self):
        """
        [NOT IMPLEMENTED]

        :raises NotImplementedError: because it isn't
        """
        raise NotImplementedError

    def remove_plugin(self):
        """
        [NOT IMPLEMENTED]

        :raises NotImplementedError: because it isn't
        """
        # TODO: don't forget add_history
        raise NotImplementedError

    def run_plugin(self):
        """
        [NOT IMPLEMENTED]

        :raises NotImplementedError: because it isn't
        """
        raise NotImplementedError<|MERGE_RESOLUTION|>--- conflicted
+++ resolved
@@ -1077,7 +1077,6 @@
                     d = 1 - parent_ps.get_value('ecc')
 
                     # TODO: this needs to be generalized once other potentials are supported
-<<<<<<< HEAD
                     incl_star = comp_ps.get_value('incl', unit=u.rad)
                     long_an_star = comp_ps.get_value('long_an', unit=u.rad)
                     s_sys = mesh.spin_in_system(incl_star, long_an_star)
@@ -1086,9 +1085,6 @@
                     long_an = parent_ps.get_value('long_an', unit=u.rad)
                     s_roche = mesh.spin_in_roche(s_sys, 0.0, long_an, incl)
                     critical_pot = libphoebe.roche_misaligned_Omega_min(q, F, d, s_roche)
-=======
-                    critical_pots = libphoebe.roche_critical_potential(q, F, d, L1=True, L2=True, style = 1)
->>>>>>> bd004beb
                     # print('q=%f, F=%f, d=%f, pot=%f, cp=%s' % (q, F, d, pot, critical_pots))
 
                     if pot < critical_pot:
@@ -1110,12 +1106,7 @@
                 # force OCs to be in circular orbits, in which case this test can be done at
                 # periastron as well
                 d = 1 + parent_ps.get_value('ecc')
-<<<<<<< HEAD
-                # NOTE: we use the aligned case here so we can access L1 vs L2 and L3
-                critical_pots = libphoebe.roche_critical_potential(q, F, d, L1=True)
-=======
                 critical_pots = libphoebe.roche_critical_potential(q, F, d, L1=True, style = 1)
->>>>>>> bd004beb
 
                 if pot > critical_pots['L1']:
                     return False,\
@@ -1123,12 +1114,7 @@
 
                 # BUT MUST NOT be overflowing L2 or L3 at periastron
                 d = 1 - parent_ps.get_value('ecc')
-<<<<<<< HEAD
-                # NOTE: we use the aligned case here so we can access L1 vs L2 and L3
-                critical_pots = libphoebe.roche_critical_potential(q, F, d, L2=True, L3=True)
-=======
                 critical_pots = libphoebe.roche_critical_potential(q, F, d, L2=True, L3=True, style = 1)
->>>>>>> bd004beb
 
                 if pot < critical_pots['L2'] or pot < critical_pots['L3']:
                     return False,\
