--- conflicted
+++ resolved
@@ -1949,12 +1949,8 @@
         -----------
         * `compute` (string or list of strings, optional, default=None): the
             compute options to use  when running checks.  If None (or not provided),
-<<<<<<< HEAD
-            all available compute options will be considered.
-=======
             the compute options in the 'run_checks_compute@setting' parameter
             will be used (which defaults to all available compute options).
->>>>>>> 7c3be4e2
         * `allow_skip_constraints` (bool, optional, default=False): whether
             to allow skipping running delayed constraints if interactive
             constraints are disabled.  See <phoebe.interactive_constraints_off>.
@@ -2652,9 +2648,8 @@
         self._check_label(new_feature)
         self._rename_label('feature', old_feature, new_feature)
 
-<<<<<<< HEAD
         return self.filter(feature=new_feature)
-=======
+
 
     def enable_feature(self, feature=None, **kwargs):
         """
@@ -2732,7 +2727,6 @@
                           undo_kwargs={'feature': feature})
 
         return self.get_feature(feature=feature)
->>>>>>> 7c3be4e2
 
     def add_spot(self, component=None, feature=None, **kwargs):
         """
@@ -2869,7 +2863,6 @@
         for constraint in constraints:
             self.add_constraint(*constraint)
 
-<<<<<<< HEAD
         # Figure options for this dataset
         if kind in ['star']:
             fig_params = _figure._add_component(self, **kwargs)
@@ -2878,10 +2871,10 @@
                              'kind': kind,
                              'component': kwargs['component']}
             self._attach_params(fig_params, **fig_metawargs)
-=======
-
+
+
+        # TODO: include figure params in returned PS?
         ret_ps = self.get_component(check_visible=False, check_default=False, **metawargs)
->>>>>>> 7c3be4e2
 
         # since we've already processed (so that we can get the new qualifiers),
         # we'll only raise a warning
@@ -3261,16 +3254,13 @@
 
         return time
 
-<<<<<<< HEAD
+    def to_times(self, *args, **kwargs):
+        """
+        Alias to <phoebe.frontend.bundle.Bundle.to_time>.
+        """
+        return self.to_time(*args, **kwargs)
+
     @send_if_client
-=======
-    def to_times(self, *args, **kwargs):
-        """
-        Alias to <phoebe.frontend.bundle.Bundle.to_time>.
-        """
-        return self.to_time(*args, **kwargs)
-
->>>>>>> 7c3be4e2
     def add_dataset(self, kind, component=None, **kwargs):
         """
         Add a new dataset to the bundle.  If not provided,
@@ -4358,14 +4348,6 @@
                 if len(e.args) >= 1:
                     e.args = (message_prefix + str(e),) + e.args[1:]
                 raise
-<<<<<<< HEAD
-        else:
-            # we won't bother checking for arrays (we'd have to do np.all),
-            # but for floats, let's only set the value if the value has changed.
-            if not isinstance(result, float) or result != constrained_param.get_value():
-                logger.debug("setting '{}'={} from '{}' constraint".format(constrained_param.uniquetwig, result, expression_param.uniquetwig))
-                constrained_param.set_value(result, force=True)
-=======
 
         # we won't bother checking for arrays (we'd have to do np.all),
         # but for floats, let's only set the value if the value has changed.
@@ -4390,7 +4372,6 @@
                         e.args = (message_prefix + str(e),) + e.args[1:]
                     raise
 
->>>>>>> 7c3be4e2
 
         if return_parameter:
             return constrained_param
@@ -5227,18 +5208,13 @@
         self._check_label(model, allow_overwrite=kwargs.get('overwrite', model=='latest'))
 
         if model in self.models and kwargs.get('overwrite', model=='latest'):
-<<<<<<< HEAD
             if self.get_value(qualifier='detached_job', model=model, context='model', default='loaded') != 'loaded':
                 raise ValueError("model '{}' cannot be overwritten until it is complete and loaded.")
-            logger.warning("overwriting model: {}".format(model))
-            self.remove_model(model) # will also remove figure entries
-=======
             if model=='latest':
                 logger.warning("overwriting model: {}".format(model))
             else:
                 logger.info("overwriting model: {}".format(model))
             self.remove_model(model)
->>>>>>> 7c3be4e2
             # check the label again, just in case model belongs to something
             # other than model/figure
             self._check_label(model, allow_overwrite=False)
@@ -5634,448 +5610,4 @@
         # TODO: raise error if old_feature not found?
 
         self._check_label(new_model)
-<<<<<<< HEAD
-        self._rename_label('model', old_model, new_model)
-
-        return self.filter(model=new_model)
-
-    # TODO: ability to copy a posterior to a prior or have a prior reference an attached posterior (for drawing in fitting)
-    def add_prior(self, twig=None, **kwargs):
-        """
-        [NOT IMPLEMENTED]
-
-        :raises NotImplementedError: because it isn't
-        """
-
-        raise NotImplementedError
-
-        param = self.get_parameter(twig=twig, **kwargs)
-        # TODO: make sure param is a float parameter?
-
-        func = _get_add_func(_distributions, 'prior')
-
-        # TODO: send smart defaults for priors based on limits of parameter
-        params = func(**kwargs)
-
-        metawargs = {k: v for k, v in params.meta.items()
-                     if k not in ['uniqueid', 'uniquetwig', 'twig']}
-        metawargs['context'] = 'prior'
-
-        logger.info("adding prior on '{}' parameter".format(param.uniquetwig))
-        self._attach_params(params, **metawargs)
-
-        redo_kwargs = deepcopy(kwargs)
-        redo_kwargs['func'] = func.__name__
-        self._add_history(redo_func='add_prior',
-                          redo_kwargs=redo_kwargs,
-                          undo_func='remove_prior',
-                          undo_kwargs={'twig': param.uniquetwig})
-
-        # return params
-        return self.get_prior(**metawargs)
-
-    def get_prior(self, twig=None, **kwargs):
-        """
-        [NOT IMPLEMENTED]
-
-        See also:
-        * <phoebe.parameters.ParameterSet.filter>
-
-        Arguments
-        ----------
-        * `twig`: (string, optional, default=None): the twig used for filtering
-        * `**kwargs`: any other tags to do the filtering (excluding twig and context)
-
-        Returns:
-        * a <phoebe.parameters.ParameterSet> object.
-        """
-        raise NotImplementedError
-        kwargs['context'] = 'prior'
-        return self.filter(twig=twig, **kwargs)
-
-    def enable_prior(self, twig=None, **kwargs):
-        """
-        [NOT IMPLEMENTED]
-
-        :raises NotImplementedError: because it isn't
-        """
-        # instead of set_adjust(True)
-        raise NotImplementedError
-
-    def disable_prior(self, twig=None, **kwargs):
-        """
-        [NOT IMPLEMENTED]
-
-        :raises NotImplementedError: because it isn't
-        """
-        # instead of set_adjust(False)
-        raise NotImplementedError
-
-    def draw_from_prior(self, twig=None, **kwargs):
-        """
-        [NOT IMPLEMENTED]
-
-        :raises NotImplementedError: because it isn't
-        """
-        raise NotImplementedError
-
-    def remove_prior(self, twig=None, **kwargs):
-        """
-        Remove a 'prior' from the bundleself.
-
-        See also:
-        * <phoebe.parameters.ParameterSet.remove_parameters_all>
-        """
-        # TODO: don't forget add_history
-        raise NotImplementedError
-
-    @send_if_client
-    def add_fitting(self):
-        """
-        [NOT IMPLEMENTED]
-
-        :raises NotImplementedError: because it isn't
-        """
-        # TODO: don't forget add_history
-        raise NotImplementedError
-
-    def get_fitting(self, fitting=None, **kwargs):
-        """
-        [NOT IMPLEMENTED]
-
-        See also:
-        * <phoebe.parameters.ParameterSet.filter>
-
-        Arguments
-        ----------
-        * `twig`: (string, optional, default=None): the twig used for filtering
-        * `**kwargs`: any other tags to do the filtering (excluding twig and context)
-
-        Returns:
-        * a <phoebe.parameters.ParameterSet> object.
-        """
-        raise NotImplementedError
-        if fitting is not None:
-            kwargs['fitting'] = fitting
-        kwargs['context'] = 'fitting'
-        return self.filter(**kwargs)
-
-    def remove_fitting(self):
-        """
-        [NOT IMPLEMENTED]
-
-        Remove a 'fitting' from the bundle.
-
-        See also:
-        * <phoebe.parameters.ParameterSet.remove_parameters_all>
-        """
-        # TODO: don't forget add_history
-        raise NotImplementedError
-
-    def run_fitting(self, **kwargs):
-        """
-        [NOT IMPLEMENTED]
-
-        :raises NotImplementedError: because it isn't
-        """
-        # TODO: kwargs override temporarily (fittingparams.get_value(qualifier, **kwargs))
-
-        # TODO: don't forget add_history (probably not undoable)
-        raise NotImplementedError
-
-    def get_posterior(self, twig=None, feedback=None, **kwargs):
-        """
-        [NOT IMPLEMENTED]
-
-        See also:
-        * <phoebe.parameters.ParameterSet.filter>
-
-        Arguments
-        ----------
-        * `twig`: (string, optional, default=None): the twig used for filtering
-        * `**kwargs`: any other tags to do the filtering (excluding twig and context)
-
-        Returns:
-        * a <phoebe.parameters.ParameterSet> object.
-        """
-        raise NotImplementedError
-        kwargs['context'] = 'posterior'
-        return self.filter(twig=twig, **kwargs)
-
-    def draw_from_posterior(self, twig=None, feedback=None, **kwargs):
-        """
-        [NOT IMPLEMENTED]
-
-        :raises NotImplementedError: because it isn't
-        """
-        raise NotImplementedError
-
-    def remove_posterior(self, twig=None, feedback=None, **kwargs):
-        """
-        [NOT IMPLEMENTED]
-
-        Remove a 'posterior' from the bundleself.
-
-        See also:
-        * <phoebe.parameters.ParameterSet.remove_parameters_all>
-        """
-        # TODO: don't forget add_history
-        raise NotImplementedError
-
-    # TODO: make feedback work more like models above.  Maybe we could even
-    # submit a job and detach, loading the results later.  See notes and tasks
-    # about re-working fitting interface.
-
-    def add_feedback(self):
-        """
-        [NOT IMPLEMENTED]
-
-        :raises NotImplementedError: because it isn't
-        """
-        # TODO: don't forget to add_history
-        raise NotImplementedError
-
-    def get_feedback(self, feedback=None, **kwargs):
-        """
-        [NOT IMPLEMENTED]
-
-        See also:
-        * <phoebe.parameters.ParameterSet.filter>
-
-        Arguments
-        ----------
-        * `twig`: (string, optional, default=None): the twig used for filtering
-        * `**kwargs`: any other tags to do the filtering (excluding twig and context)
-
-        Returns:
-        * a <phoebe.parameters.ParameterSet> object.
-        """
-        raise NotImplementedError
-        if feedback is not None:
-            kwargs['feedback'] = feedback
-        kwargs['context'] = 'feedback'
-        return self.filter(**kwargs)
-
-    def remove_feedback(self, feedback=None):
-        """
-        [NOT IMPLEMENTED]
-
-        Remove a 'feedback' from the bundle.
-
-        See also:
-        * <phoebe.parameters.ParameterSet.remove_parameters_all>
-        """
-        # TODO: don't forget add_history
-        raise NotImplementedError
-        self.remove_parameters_all(context='feedback', feedback=feedback)
-
-    def add_plugin(self):
-        """
-        [NOT IMPLEMENTED]
-
-        :raises NotImplementedError: because it isn't
-        """
-        # TODO: don't forget to add_history
-        raise NotImplementedError
-
-    def get_plugin(self):
-        """
-        [NOT IMPLEMENTED]
-
-        See also:
-        * <phoebe.parameters.ParameterSet.filter>
-
-        Arguments
-        ----------
-        * `twig`: (string, optional, default=None): the twig used for filtering
-        * `**kwargs`: any other tags to do the filtering (excluding twig and context)
-
-        Returns:
-        * a <phoebe.parameters.ParameterSet> object.
-        """
-        raise NotImplementedError
-
-    def remove_plugin(self):
-        """
-        [NOT IMPLEMENTED]
-
-        Remove a 'plugin' from the bundle.
-
-        See also:
-        * <phoebe.parameters.ParameterSet.remove_parameters_all>
-        """
-        # TODO: don't forget add_history
-        raise NotImplementedError
-
-    def run_plugin(self):
-        """
-        [NOT IMPLEMENTED]
-
-        :raises NotImplementedError: because it isn't
-        """
-        raise NotImplementedError
-
-    @send_if_client
-    def add_figure(self, kind, **kwargs):
-        """
-        Add a new figure to the bundle.  If not provided,
-        'figure' (the name of the new plot options) will be created for
-        you and can be accessed by the 'figure' attribute of the returned
-        ParameterSet.
-
-        Available kinds include:
-            * :func:`phoebe.parameters.figure.lc`
-            * :func:`phoebe.parameters.figure.rv`
-            * :func:`phoebe.parameters.figure.etv`
-            * :func:`phoebe.parameters.figure.orb`
-            * :func:`phoebe.parameters.figure.mesh`
-
-        :parameter kind: function to call that returns a
-            ParameterSet or list of parameters.  This must either be
-            a callable function that accepts nothing but default
-            values, or the name of a function (as a string) that can
-            be found in the :mod:`phoebe.parameters.figure` module
-        :type kind: str or callable
-        :parameter str figure: (optional) name of the newly-created figure optiosn
-        :parameter **kwargs: default values for any of the newly-created
-            parameters
-        :return: :class:`phoebe.parameters.parameters.ParameterSet` of
-            all parameters that have been added
-        :raises NotImplementedError: if required constraint is not implemented
-        """
-
-        func = _get_add_func(_figure, kind.lower()
-                             if isinstance(kind, str)
-                             else kind)
-
-        kwargs.setdefault('figure',
-                          self._default_label('figure',
-                                              **{'context': 'figure'}))
-
-        self._check_label(kwargs['figure'])
-
-        kind = func.func_name
-
-        metawargs = {'context': 'figure',
-                     'kind': kind,
-                     'figure': kwargs['figure']}
-        _params = func(self, **kwargs)
-        self._attach_params(_params, **metawargs)
-
-
-        redo_kwargs = deepcopy(kwargs)
-        redo_kwargs['func'] = func.func_name
-        self._add_history(redo_func='add_figure',
-                          redo_kwargs=redo_kwargs,
-                          undo_func='remove_figure',
-                          undo_kwargs={'figure': kwargs['figure']})
-
-        # since we've already processed (so that we can get the new qualifiers),
-        # we'll only raise a warning
-        self._kwargs_checks(kwargs, warning_only=True)
-
-        return self.filter(figure=kwargs['figure'])
-
-    def get_figure(self, figure=None, **kwargs):
-        """
-        """
-        if figure is not None:
-            kwargs['figure'] = figure
-        kwargs['context'] = 'figure'
-        return self.filter(**kwargs)
-
-    def rename_figure(self, old_figure, new_figure):
-        """
-        Rename a 'figure' in the bundle
-
-        :parameter old_figure: current label for the figure options
-        :parameter new_figure: new label for the figure options
-
-        Returns
-        --------
-        * <phoebe.parameters.ParameterSet> the renamed dataset
-        """
-        for param in self.filter(figure=old_figure).to_list():
-            param._figure = new_figure
-
-        redo_kwargs = {'old_figure': old_figure, 'new_figure': new_figure}
-        undo_kwargs = {'old_figure': new_figure, 'new_figure': old_figure}
-
-        self._add_history(redo_func='rename_figure',
-                          redo_kwargs=redo_kwargs,
-                          undo_func='rename_figure',
-                          undo_kwargs=undo_kwargs)
-
-        return self.filter(figure=new_figure)
-
-    def remove_figure(self, figure=None, **kwargs):
-        """
-        Remove a 'figure' from the bundle.
-
-        See also:
-        * <phoebe.parameters.ParameterSet.remove_parameters_all>
-
-        Arguments
-        ----------
-        * `figure` (string): the label of the model to be removed.
-        * `**kwargs`: other filter arguments to be sent to
-            <phoebe.parameters.ParameterSet.remove_parameters_all>.  The following
-            will be ignored: figure, context.
-        """
-        if figure is not None:
-            kwargs['figure'] = figure
-
-        if kwargs.get('figure', None) is None:
-            if len(self.figures) == 1:
-                kwargs['figure'] = self.figures[0]
-            else:
-                # TODO: should we raise the error here or remove ALL components
-                raise ValueError("more than one figure available: must provide figure label")
-
-        # TODO: add_history
-
-        self.remove_parameters_all(**kwargs)
-
-    def run_figure(self, figure=None, **kwargs):
-        """
-        """
-        # handle case where figure is not provided
-        if figure is None:
-            figures = self.get_figure(**{k:v for k,v in kwargs.items() if k!='time'}).figures
-            if len(figures)==0:
-                if len(self.figures)==0:
-                    raise ValueError("no figure options exist, call add_figure first")
-                else:
-                    raise ValueError("no matching figure found")
-            if len(figures)==1:
-                figure = figures[0]
-            elif len(figures)>1:
-                raise ValueError("must provide label of figure options since more than one are attached")
-
-        figure_ps = self.get_figure(figure=figure)
-
-        plot_kwargs = {'kind': figure_ps.kind}
-
-        # now apply all values from figure options
-        for param in figure_ps.to_list():
-            if 'lim' in param.qualifier:
-                if len(param.get_value()) == 2:
-                    value = param.get_value().tolist()
-                else:
-                    value = None
-            elif 'label' in param.qualifier and param.get_value()=='<auto>':
-                value = None
-            else:
-                value = param.get_value()
-
-            if value is not None:
-                plot_kwargs[param.qualifier] = value
-
-        # and lastly override with kwargs
-        for k,v in kwargs.items():
-            plot_kwargs[k] = v
-
-        return self.plot(use_figure_params=True, **plot_kwargs)
-=======
-        self._rename_label('model', old_model, new_model)
->>>>>>> 7c3be4e2
+        self._rename_label('model', old_model, new_model)