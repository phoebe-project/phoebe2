import subprocess
import os
import re
import json
from datetime import datetime

# PHOEBE
# ParameterSet, Parameter, FloatParameter, send_if_client, etc
from phoebe.parameters import *
from phoebe.parameters import hierarchy as _hierarchy
from phoebe.parameters import system as _system
from phoebe.parameters import component as _component
from phoebe.parameters import setting as _setting
from phoebe.parameters import dataset as _dataset
from phoebe.parameters import compute as _compute
from phoebe.parameters import constraint as _constraint
from phoebe.parameters import feature as _feature
from phoebe.parameters import figure as _figure
from phoebe.backend import backends
from phoebe.distortions import roche
from phoebe.frontend import io, nphelpers
from phoebe.atmospheres.passbands import _pbtable
import libphoebe

from phoebe import u
from phoebe import conf

import logging
logger = logging.getLogger("BUNDLE")
logger.addHandler(logging.NullHandler())


# Attempt imports for client requirements
try:
    import requests
    import urllib2
    from socketIO_client import SocketIO, BaseNamespace
    #  pip install -U socketIO-client
except ImportError:
    _can_client = False
else:
    _can_client = True


def _get_add_func(mod, func, return_none_if_not_found=False):
    if isinstance(func, unicode):
        func = str(func)

    if isinstance(func, str) and hasattr(mod, func):
        func = getattr(mod, func)

    if hasattr(func, '__call__'):
        return func
    elif return_none_if_not_found:
        return None
    else:
        raise ValueError("could not find callable function in {}.{}"
                         .format(mod, func))


class Bundle(ParameterSet):
    """Main container class for PHOEBE 2.

    The :class:`Bundle` is the main object in PHOEBE 2 which is used to store
    and filter all available system parameters as well as handling attaching
    datasets, running models, and accessing synthetic data.

    The Bundle is simply a glorified
    :class:`phoebe.parameters.parameters.ParameterSet`. In fact, filtering on
    a Bundle gives you a ParameterSet (and filtering on a ParameterSet gives
    you another ParameterSet).  The only difference is that most "actions" are
    only available at the Bundle level (as they need to access /all/
    parameters).

    Make sure to also see the documentation and methods for  *
    :class:`phoebe.parameters.parameters.ParameterSet` *
    :class:`phoebe.parameters.parameters.Parameter` *
    :class:`phoebe.parameters.parameters.FloatParameter` *
    :class:`phoebe.parameters.parameters.ArrayParameter`

    To initialize a new bundle, see:
        * :meth:`open`
        * :meth:`from_legacy`
        * :meth:`default_binary`

    To filter parameters and set values, see:
        * :meth:`phoebe.parameters.parameters.ParameterSet.filter`
        * :meth:`phoebe.parameters.parameters.ParameterSet.get_value`
        * :meth:`phoebe.parameters.parameters.ParameterSet.set_value`

    To deal with datasets, see:
        * :meth:`add_dataset`
        * :meth:`get_dataset`
        * :meth:`remove_dataset`
        * :meth:`enable_dataset`
        * :meth:`disable_dataset`

    To compute forward models, see:
        * :meth:`add_compute`
        * :meth:`get_compute`
        * :meth:`run_compute`
        * :meth:`get_model`

    To plot observations or synthetic datasets, see:
        * :meth:`phoebe.parameters.parameters.ParameterSet.plot`

    """

    def __init__(self, params=None):
        """Initialize a new Bundle.

        Initializing a new bundle without a constructor is possible, but not
        advised.  It is suggested that you use one of the constructors below.

        Available constructors:
            * :meth:`open`
            * :meth:`from_legacy`
            * :meth:`default_binary`

        :param list parameters: list of
            :class:`phoebe.parameters.parameters.Parameter` to create the
            Bundle (optional)
        :return: instantiated :class:`Bundle` object
        """
        # for some reason I do not understand at all, defaulting params=[] will
        # fail for successive inits.  So instead we'll default to None and then
        # switch to an empty array here.
        if params is None:
            params = []

        self._params = []
        super(Bundle, self).__init__(params=params)

        # since this is a subclass of PS, some things try to access the bundle
        # by self._bundle, in this case we just need to fake that to refer to
        # self
        self._bundle = self
        self._hierarchy_param = None

        # set to be not a client by default
        self._is_client = False
        self._last_client_update = None

        # handle delayed constraints when interactive mode is off
        self._delayed_constraints = []

        if not len(params):
            # add position (only 1 allowed and required)
            self._attach_params(_system.system(), context='system')

            # add default settings (only 1 allowed and required)
            self._attach_params(_setting.settings(), context='setting')

            # set a blank hierarchy to start
            self.set_hierarchy(_hierarchy.blank)

        else:
            for param in self._params:
                param._bundle = self

<<<<<<< HEAD
            # cache the hierarchy now
            try:
                self._hierarchy_param = self.get_parameter(qualifier='hierarchy', context='system')
            except ValueError:
                # then fallback on a blank hierarchy
                self.set_hierarchy(_hierarchy.blank)
=======
            self._hierarchy_param = self.get_parameter(qualifier='hierarchy', context='system')
>>>>>>> 3eabb4f0

        # if loading something with constraints, we need to update the
        # bookkeeping so the parameters are aware of how they're constrained
        for constraint in self.filter(context='constraint').to_list():
            constraint._update_bookkeeping()

        self._mplcolorcycler = _figure.MPLPropCycler(_figure._mplcolors)
        self._mplmarkercycler = _figure.MPLPropCycler(_figure._mplmarkers)
        self._mpllinestylecycler = _figure.MPLPropCycler(_figure._mpllinestyles)

    @classmethod
    def open(cls, filename):
        """Open a new bundle.

        Open a bundle from a JSON-formatted PHOEBE 2 file.
        This is a constructor so should be called as:


        >>> b = Bundle.open('test.phoebe')


        :parameter str filename: relative or full path to the file
        :return: instantiated :class:`Bundle` object
        """
        f = open(filename, 'r')
        data = json.load(f)
        f.close()
        return cls(data)

    @classmethod
    def from_server(cls, bundleid, server='http://localhost:5555',
                    as_client=True):
        """Load a new bundle from a server.

        [NOT IMPLEMENTED]

        Load a bundle from a phoebe server.  This is a constructor so should be
        called as:

        >>> b = Bundle.from_server('asdf', as_client=False)

        :parameter str bundleid: the identifier given to the bundle by the
            server
        :parameter str server: the host (and port) of the server
        :parameter bool as_client: whether to attach in client mode
            (default: True)
        """

        # TODO: run test message on server, if localhost and fails, attempt to
        # launch?
        url = "{}/{}/json".format(server, bundleid)
        logger.info("downloading bundle from {}".format(url))
        r = requests.get(url, timeout=5)
        rjson = r.json()

        b = cls(rjson['data'])

        if as_client:
            b.as_client(as_client, server=server,
                        bundleid=rjson['meta']['bundleid'])

            logger.warning("This bundle is in client mode, meaning all\
            computations will be handled by the server at {}.  To disable\
            client mode, call as_client(False) or in the future pass\
            as_client=False to from_server".format(server))

        return b

    @classmethod
    def from_catalog(cls, identifier):
        """Load a new bundle from the phoebe catalog.

        [NOTIMPLEMENTED]

        Load a bundle from the online catalog.  This is a constructor
        so should be called as:

        >>> b = Bundle.from_catalog(identifier)

        :parameter str identifier: identifier of the object in the catalog
        :return: instantiated :class:`Bundle` object
        :raises NotImplementedError: because this isn't implemented yet
        """
        raise NotImplementedError
        # TODO: pull from online catalog and pass arguments needed to cls
        # (__init__) or cls.open (defined in PS.open)

        return cls()

    @classmethod
    def from_legacy(cls, filename, add_compute_legacy=False, add_compute_phoebe=True):
        """Load a bundle from a PHOEBE 1.0 Legacy file.

        This is a constructor so should be called as:

        >>> b = Bundle.from_legacy('myfile.phoebe')

        :parameter str filename: relative or full path to the file
        :return: instantiated :class:`Bundle` object
        """
        return io.load_legacy(filename, add_compute_legacy, add_compute_phoebe)

    @classmethod
    def default_star(cls, starA='starA'):
        """Load a bundle with a default single star as the system.

        sun

        This is a constructor, so should be called as:

        >>> b = Bundle.default_binary()

        :return: instatiated :class`Bundle` object
        """
        b = cls()
        b.add_star(component=starA, color='b')
        b.set_hierarchy(_hierarchy.component(b[starA]))
        b.add_compute(distortion_method='rotstar')
        return b

    @classmethod
    def default_binary(cls, starA='primary', starB='secondary', orbit='binary',
                       contact_binary=False):
        """Load a bundle with a default binary as the system.

        primary - secondary

        This is a constructor, so should be called as:

        >>> b = Bundle.default_binary()

        :return: instantiated :class:`Bundle` object
        """
        b = cls()
        b.add_star(component=starA, color='b')
        b.add_star(component=starB, color='r')
        b.add_orbit(component=orbit)
        if contact_binary:
            b.add_component('envelope', component='contact_envelope')
            b.set_hierarchy(_hierarchy.binaryorbit,
                            b[orbit],
                            b[starA],
                            b[starB],
                            b['contact_envelope'])
        else:
            b.set_hierarchy(_hierarchy.binaryorbit,
                            b[orbit],
                            b[starA],
                            b[starB])

        b.add_compute()

        return b


    @classmethod
    def default_triple(cls, inner_as_primary=True, inner_as_overcontact=False,
                       starA='starA', starB='starB', starC='starC',
                       inner='inner', outer='outer',
                       contact_envelope='contact_envelope'):
        """Load a bundle with a default triple system.

        Set inner_as_primary based on what hierarchical configuration you want.

        inner_as_primary = True:

        starA - starB -- starC

        inner_as_primary = False:

        starC -- starA - starB

        This is a constructor, so should be called as:

        >>> b = Bundle.default_triple_primary()

        :parameter bool inner_as_primary: whether the inner-binary should be
            the primary component of the outer-orbit
        :return: instantiated :class:`Bundle` object
        """
        if not conf.devel:
            raise NotImplementedError("'default_triple' not officially supported for this release.  Enable developer mode to test.")

        b = cls()
        b.add_star(component=starA, color='b')
        b.add_star(component=starB, color='r')
        b.add_star(component=starC, color='g')
        b.add_orbit(component=inner, period=1)
        b.add_orbit(component=outer, period=10)

        if inner_as_overcontact:
            b.add_envelope(component=contact_envelope)
            inner_hier = _hierarchy.binaryorbit(b[inner],
                                           b[starA],
                                           b[starB],
                                           b[contact_envelope])
        else:
            inner_hier = _hierarchy.binaryorbit(b[inner], b[starA], b[starB])

        if inner_as_primary:
            hierstring = _hierarchy.binaryorbit(b[outer], inner_hier, b[starC])
        else:
            hierstring = _hierarchy.binaryorbit(b[outer], b[starC], inner_hier)
        b.set_hierarchy(hierstring)

        b.add_constraint(constraint.keplers_third_law_hierarchical,
                         outer, inner)

        # TODO: does this constraint need to be rebuilt when things change?
        # (ie in set_hierarchy)

        b.add_compute()

        return b

    def save(self, filename, clear_history=True, incl_uniqueid=False):
        """Save the bundle to a JSON-formatted ASCII file.

        :parameter str filename: relative or full path to the file
        :parameter bool clear_history: whether to clear history log
            items before saving (default: True)
        :parameter bool incl_uniqueid: whether to including uniqueids in the
            file (only needed if its necessary to maintain the uniqueids when
            reloading)
        :return: the filename
        """
        if clear_history:
            # TODO: let's not actually clear history,
            # but rather skip the context when saving
            self.remove_history()

        # TODO: add option for clear_models, clear_feedback

        return super(Bundle, self).save(filename, incl_uniqueid=incl_uniqueid)

    def export_legacy(self, filename):
        """
        TODO: add docs
        """

        return io.pass_to_legacy(self, filename)


    def _test_server(self, server='http://localhost:5555', start_if_fail=True):
        """
        [NOT IMPLEMENTED]
        """
        try:
            resp = urllib2.urlopen("{}/test".format(server))
        except urllib2.URLError:
            test_passed = False
        else:
            resp = json.loads(resp.read())
            test_passed = resp['data']['success']

        if not test_passed and \
                start_if_fail and \
                'localhost' in re.sub(r'[\/\:]', ' ', server).split():
            raise NotImplementedError("start_if_fail not yet supported - manually start server")
            return False

        return test_passed

    def _on_socket_connect(self, *args):
        """
        [NOT IMPLEMENTED]
        """
        logger.info("connected to server")

    def _on_socket_disconnect(self, *args):
        """
        [NOT IMPLEMENTED]
        test
        """
        logger.warning("disconnected from server")

    def _on_socket_push_updates(self, resp):
        """
        [NOT IMPLEMENTED]
        """
        # TODO: check to make sure resp['meta']['bundleid']==bundleid ?
        # TODO: handle added parameters
        # TODO: handle removed (isDeleted) parameters

        for uniqueid, info in resp['data']['changes'].items():
            if uniqueid in self.uniqueids:
                # then we're updating something in the parameter (or deleting)
                param = self.get_parameter(uniqueid=uniqueid)
                for attr, value in info['attributes'].items():
                    if hasattr(param, "_{}".format(attr)):
                        logger.info("updates from server: setting {}@{}={}".
                                    format(attr, param.twig, value))

                        # we cannot call param.set_value because that will
                        # emit another signal to the server.  So we do need
                        # to hardcode some special cases here
                        if isinstance(value, dict):
                            if 'nphelper' in value.keys():
                                value = nphelpers.from_json(value)

                        setattr(param, "_{}".format(attr), value)
            else:
                self._attach_param_from_server(info)

    def _attach_param_from_server(self, item):
        """
        [NOT IMPLEMENTED]
        """
        if isinstance(item, list):
            for itemi in item:
                self._attach_param_from_server(itemi)
        else:
            # then we need to add a new parameter
            d = item['attributes']
            d['uniqueid'] = item['id']
            param = parameters.parameter_from_json(d, bundle=self)

            metawargs = {}
            self._attach_params([param], **metawargs)

    def as_client(self, as_client=True, server='http://localhost:5555',
                  bundleid=None):
        """
        [NOT IMPLEMENTED]
        """
        if as_client:
            if not _can_client:
                raise ImportError("dependencies to support client mode not met - see docs")

            server_running = self._test_server(server=server,
                                               start_if_fail=True)
            if not server_running:
                raise ValueError("server {} is not running".format(server))

            server_split = server.split(':')
            host = ':'.join(server_split[:-1])
            port = int(float(server_split[-1] if len(server_split) else 8000))
            self._socketio = SocketIO(host, port, BaseNamespace)
            self._socketio.on('connect', self._on_socket_connect)
            self._socketio.on('disconnect', self._on_socket_disconnect)

            self._socketio.on('set_value', self._on_socket_push_updates)
            self._socketio.on('push updates', self._on_socket_push_updates)

            if not bundleid:
                upload_url = "{}/upload".format(server)
                logger.info("uploading bundle to server {}".format(upload_url))
                data = json.dumps(self.to_json(incl_uniqueid=True))
                r = requests.post(upload_url, data=data, timeout=5)
                bundleid = r.json()['meta']['bundleid']

            self._socketio.emit('subscribe bundle', {'bundleid': bundleid})

            self._bundleid = bundleid

            self._is_client = server
            logger.info("connected as client to server at {}:{}".
                        format(host, port))

        else:
            logger.warning("This bundle is now permanently detached from the instance\
                on the server and will not receive future updates.  To start a client\
                in sync with the version on the server or other clients currently \
                subscribed, you must instantiate a new bundle with Bundle.from_server.")

            if hasattr(self, '_socketIO') and self._socketIO is not None:
                self._socketio.emit('unsubscribe bundle', {'bundleid': bundleid})
                self._socketIO.disconnect()
                self._socketIO = None

            self._bundleid = None
            self._is_client = False

    @property
    def is_client(self):
        return self._is_client

    def client_update(self):
        """
        [NOT IMPLEMENTED]
        """
        if not self.is_client:
            raise ValueError("Bundle is not in client mode, cannot update")

        logger.info("updating client...")
        # wait briefly to pickup any missed messages, which should then fire
        # the corresponding callbacks and update the bundle
        self._socketio.wait(seconds=1)
        self._last_client_update = datetime.now()

    def __repr__(self):
        return super(Bundle, self).__repr__().replace('ParameterSet', 'PHOEBE Bundle')

    def __str__(self):
        return_ = ''
        for context in ['system', 'component', 'dataset', 'constraint',
                        'compute', 'model', 'fitting', 'feedback', 'plugin']:
            return_ += '{}:\n'.format(context.upper())
            return_ += "\n".join(self.filter(context=context).to_dict().keys())
            return_ += '\n\n'

        return return_

    def _default_label(self, base, context, **kwargs):
        """
        Determine a default label given a base label and the passed kwargs

        this simply counts the current number of matches on metawargs and
        appends that number to the base

        :parameter str base: the base string for the label
        :parameter str context: name of the context (where the label is going)
        :parameter **kwargs: the kwargs to run a filter on.  The returned label
            will be "{}{:02d}".format(base, number_of_results_with_kwargs+1)
        :return: label
        """

        kwargs['context'] = context
        params = len(getattr(self.filter(check_visible=False,**kwargs), '{}s'.format(context)))

        return "{}{:02d}".format(base, params+1)

    def change_component(self, old_component, new_component):
        """
        Change the label of a component attached to the Bundle

        :parameter str old_component: the current name of the component
            (must exist)
        :parameter str new_component: the desired new name of the component
            (must not exist)
        :return: None
        :raises ValueError: if the new_component is forbidden
        """
        # TODO: raise error if old_component not found?

        self._check_label(new_component)
        # changing hierarchy must be called first since it needs to access
        # the kind of old_component
        if len([c for c in self.components if new_component in c]):
            logger.warning("hierarchy may not update correctly with new component")
        self.hierarchy.change_component(old_component, new_component)
        for param in self.filter(component=old_component).to_list():
            param._component = new_component
        for param in self.filter(context='constraint').to_list():
            for k, v in param.constraint_kwargs.items():
                if v == old_component:
                    param._constraint_kwargs[k] = new_component



    def get_setting(self, twig=None, **kwargs):
        """
        Filter in the 'setting' context

        :parameter str twig: the twig used for filtering
        :parameter **kwargs: any other tags to do the filter (except tag or
            context)
        :return: :class:`phoebe.parameters.parameters.ParameterSet`
        """
        if twig is not None:
            kwargs['twig'] = twig
        kwargs['context'] = 'setting'
        return self.filter_or_get(**kwargs)

    def _add_history(self, redo_func, redo_kwargs, undo_func, undo_kwargs,
                     **kwargs):
        """
        Add a new log (undo/redoable) to this history context

        :parameter str redo_func: function to redo the action, must be a
            method of :class:`Bundle`
        :parameter dict redo_kwargs: kwargs to pass to the redo_func.  Each
            item must be serializable (float or str, not objects)
        :parameter str undo_func: function to undo the action, must be a
            method of :class:`Bundle`
        :parameter dict undo_kwargs: kwargs to pass to the undo_func.  Each
            item must be serializable (float or str, not objects)
        :parameter str history: label of the history parameter
        :raises ValueError: if the label for this history item is forbidden or
            already exists
        """
        if not self.history_enabled:
            return

        param = HistoryParameter(self, redo_func, redo_kwargs,
                                 undo_func, undo_kwargs)

        metawargs = {'context': 'history',
                     'history': kwargs.get('history', self._default_label('hist', **{'context': 'history'}))}

        self._check_label(metawargs['history'])

        self._attach_params([param], **metawargs)

    @property
    def history(self):
        """
        Property as a shortcut to :meth:`get_history`

        You can toggle whether history is recorded using
            * :meth:`enable_history`
            * :meth:`disable_history`
        """

        return self.get_history()

    def get_history(self, i=None):
        """
        Get a history item by index.

        You can toggle whether history is recorded using
            * :meth:`enable_history`
            * :meth:`disable_history`

        :parameter int i: integer for indexing (can be positive or
            negative).  If i is None or not provided, the entire list
            of history items will be returned
        :return: :class:`phoebe.parameters.parameters.Parameter` if i is
            an int, or :class:`phoebe.parameters.parameters.ParameterSet` if i
            is not provided
        :raises ValueError: if no history items have been recorded.
        """
        ps = self.filter(context='history')
        # if not len(ps):
        #    raise ValueError("no history recorded")

        if i is not None:
            return ps.to_list()[i]
        else:
            return ps  # TODO: reverse the order?

    def remove_history(self, i=None):
        """
        Remove a history item from the bundle by index.

        You can toggle whether history is recorded using
            * :meth:`enable_history`
            * :meth:`disable_history`


        :parameter int i: integer for indexing (can be positive or
            negative).  If i is None or not provided, the entire list
            of history items will be removed
        :raises ValueError: if no history items have been recorded.
        """
        if i is None:
            self.remove_parameters_all(context='history')
        else:
            param = self.get_history(i=i)
            self.remove_parameter(uniqueid=param.uniqueid)

        # let's not add_history for this one...

    @property
    def history_enabled(self):
        """
        Property as a shortcut to b.get_setting('log_history).get_value().

        You can toggle whether history is recorded using
            * :meth:`enable_history`
            * :func:`disable_history`

        :return: whether logging of history items (undo/redo) is enabled.
        :rtype: bool
        """
        return self.get_setting('log_history').get_value()\
            if len(self.get_setting())\
            else False

    def enable_history(self):
        """
        Enable logging history items (undo/redo).

        You can check wither history is enabled using :meth:`history_enabled`.

        Shortcut to b.get_setting('log_history').set_value(True)
        """
        self.get_setting('log_history').set_value(True)

    def disable_history(self):
        """
        Disable logging history items (undo/redo)

        You can check wither history is enabled using :meth:`history_enabled`.

        Shortcut to b.get_setting('log_history').set_value(False)
        """
        self.get_setting('log_history').set_value(False)

    def undo(self, i=-1):
        """
        Undo an item in the history logs

        :parameter int i: integer for indexing (can be positive or
            negative).  Defaults to -1 if not provided (the latest
            recorded history item)
        :raises ValueError: if no history items have been recorded
        """

        _history_enabled = self.history_enabled
        param = self.get_history(i)
        self.disable_history()
        param.undo()
        # TODO: do we really want to remove this?  then what's the point of redo?
        self.remove_parameter(uniqueid=param.uniqueid)
        if _history_enabled:
            self.enable_history()

    def redo(self, i=-1):
        """
        Redo an item in the history logs

        :parameter int i: integer for indexing (can be positive or
            negative).  Defaults to -1 if not provided (the latest
            recorded history item)
        :raises ValueError: if no history items have been recorded
        """
        _history_enabled = self.history_enabled
        param = self.get_history(i)
        self.disable_history()
        param.redo()
        self.remove_parameter(uniqueid=param.uniqueid)
        if _history_enabled:
            self.enable_history()

    def _handle_pblum_defaults(self):
        """
        """

        changed_params = self.run_delayed_constraints()

        hier = self.get_hierarchy()
        # Handle choice parameters that need components as choices
        # meshablerefs = hier.get_meshables()  # TODO: consider for overcontacts
        starrefs = hier.get_stars()  # TODO: consider for overcontacts
        for param in self.filter(qualifier='pblum_ref',
                                 context='dataset').to_list():
            param._choices = ['self'] + starrefs
            if param.value == '':
                # then this was the default from the parameter itself, so we
                # want to set it to be pblum if its the "primary" star, and
                # otherwise point to the primary star
                if param.component == starrefs[0]:
                    param.set_value('self')
                else:
                    param.set_value(starrefs[0])

    def set_hierarchy(self, *args, **kwargs):
        """
        Set the hierarchy of the system.

        See tutorial on building a system.

        TODO: provide documentation
        args can be
        - string representation (preferably passed through hierarchy already)
        - func and strings/PSs/params to pass to function
        """

        # need to run any constraints since some may be deleted and rebuilt
        changed_params = self.run_delayed_constraints()


        _old_param = self.get_hierarchy()

        if len(args) == 1 and isinstance(args[0], str):
            repr_ = args[0]
            kind = None

        elif len(args) == 0:
            if 'value' in kwargs.keys():
                repr_ = kwargs['value']
                kind = None
            else:
                repr_ = self.get_hierarchy().get_value()
                kind = None

        else:
            func = _get_add_func(hierarchy, args[0])
            func_args = args[1:]

            repr_ = func(*func_args)

            kind = func.func_name

        hier_param = HierarchyParameter(value=repr_,
                                        description='Hierarchy representation')

        self.remove_parameters_all(qualifier='hierarchy', context='system')

        metawargs = {'context': 'system'}
        self._attach_params([hier_param], **metawargs)

        # cache hierarchy param so we don't need to do a filter everytime we
        # want to access it in is_visible, etc
        self._hierarchy_param = hier_param

        self._handle_pblum_defaults()

        # Handle inter-PS constraints
        starrefs = hier_param.get_stars()
        for component in self.hierarchy.get_stars():
            if len(starrefs)==1:
                pass
                # we'll do the potential constraint either way
            else:
                logger.info('re-creating mass constraint for {}'.format(component))
                # TODO: will this cause problems if the constraint has been flipped?
                if len(self.filter(context='constraint',
                                   constraint_func='mass',
                                component=component)):
                    constraint_param = self.get_constraint(constraint_func='mass',
                                                           component=component)
                    self.remove_constraint(constraint_func='mass',
                                           component=component)
                    self.add_constraint(constraint.mass, component,
                                        solve_for=constraint_param.constrained_parameter.uniquetwig,
                                        constraint=constraint_param.constraint)
                else:
                    self.add_constraint(constraint.mass, component,
                                        constraint=self._default_label('mass', context='constraint'))


                logger.info('re-creating comp_sma constraint for {}'.format(component))
                # TODO: will this cause problems if the constraint has been flipped?
                if len(self.filter(context='constraint',
                                   constraint_func='comp_sma',
                                   component=component)):
                    constraint_param = self.get_constraint(constraint_func='comp_sma',
                                                           component=component)
                    self.remove_constraint(constraint_func='comp_sma',
                                           component=component)
                    self.add_constraint(constraint.comp_sma, component,
                                        solve_for=constraint_param.constrained_parameter.uniquetwig,
                                        constraint=constraint_param.constraint)
                else:
                    self.add_constraint(constraint.comp_sma, component,
                                        constraint=self._default_label('comp_sma', context='constraint'))


                if not self.hierarchy.is_contact_binary(component):

                    logger.info('re-creating rotation_period constraint for {}'.format(component))
                    # TODO: will this cause problems if the constraint has been flipped?
                    if len(self.filter(context='constraint',
                                       constraint_func='rotation_period',
                                       component=component)):
                        constraint_param = self.get_constraint(constraint_func='rotation_period',
                                                               component=component)
                        self.remove_constraint(constraint_func='rotation_period',
                                               component=component)
                        self.add_constraint(constraint.rotation_period, component,
                                            solve_for=constraint_param.constrained_parameter.uniquetwig,
                                            constraint=constraint_param.constraint)
                    else:
                        self.add_constraint(constraint.rotation_period, component,
                                            constraint=self._default_label('rotation_period', context='constraint'))

                    logger.info('re-creating incl_aligned constraint for {}'.format(component))
                    # TODO: will this cause problems if the constraint has been flipped?
                    # TODO: what if the user disabled/removed this constraint?
                    if len(self.filter(context='constraint',
                                       constraint_func='incl_aligned',
                                    component=component)):
                        constraint_param = self.get_constraint(constraint_func='incl_aligned',
                                                               component=component)
                        self.remove_constraint(constraint_func='incl_aligned',
                                               component=component)
                        self.add_constraint(constraint.incl_aligned, component,
                                            solve_for=constraint_param.constrained_parameter.uniquetwig,
                                            constraint=constraint_param.constraint)
                    else:
                        self.add_constraint(constraint.incl_aligned, component,
                                            constraint=self._default_label('incl_aligned', context='constraint'))


            if (not self.hierarchy.is_contact_binary(component) or self.hierarchy.get_kind_of(component)=='envelope'):
                # potential constraint shouldn't be done for STARS in OVERCONTACTS
                # but DOES need to be done for single stars

                logger.info('re-creating potential constraint for {}'.format(component))
                # TODO: will this cause problems if the constraint has been flipped?
                if len(self.filter(context='constraint',
                                   constraint_func='potential',
                                   component=component)):
                    constraint_param = self.get_constraint(constraint_func='potential',
                                                           component=component)
                    self.remove_constraint(constraint_func='potential',
                                           component=component)
                    self.add_constraint(constraint.potential, component,
                                        solve_for=constraint_param.constrained_parameter.uniquetwig,
                                        constraint=constraint_param.constraint)
                else:
                    self.add_constraint(constraint.potential, component,
                                        constraint=self._default_label('potential', context='constraint'))


        redo_kwargs = {k: v for k, v in hier_param.to_dict().items()
                       if v not in [None, ''] and
                       k not in ['uniqueid', 'uniquetwig', 'twig',
                                 'Class', 'context', 'qualifier',
                                 'description']}
        if _old_param is None:
            # this will fake the undo-ability to raise an error saying it
            # cannot be undone
            undo_kwargs = {'uniqueid': None}
        else:
            undo_kwargs = {k: v for k, v in _old_param.to_dict().items()
                           if v not in [None, ''] and
                           k not in ['uniqueid', 'uniquetwig', 'twig',
                                     'Class', 'context', 'qualifier',
                                     'description']}
        self._add_history(redo_func='set_hierarchy',
                          redo_kwargs=redo_kwargs,
                          undo_func='set_hierarchy',
                          undo_kwargs=undo_kwargs)

        return

    def get_system(self, twig=None, **kwargs):
        """
        Filter in the 'system' context

        :parameter str twig: twig to use for filtering
        :parameter **kwargs: any other tags to do the filter
            (except twig or context)

        :return: :class:`phoebe.parameters.parameters.Parameter` or
            :class:`phoebe.parameters.parameters.ParameterSet`
        """
        if twig is not None:
            kwargs['twig'] = twig
        kwargs['context'] = 'system'
        return self.filter(**kwargs)

    @property
    def hierarchy(self):
        """
        Property shortcut to :meth:`get_hierarchy`

        :return: the hierarcy :class:`phoebe.parameters.parameters.Parameter`
            or None (if no hierarchy exists)
        """
        return self.get_hierarchy()

    def get_hierarchy(self):
        """
        Get the hierarchy parameter

        :return: the hierarcy :class:`phoebe.parameters.parameters.Parameter`
            or None (if no hierarchy exists)
        """
        return self._hierarchy_param

    def _kwargs_checks(self, kwargs, additional_allowed_keys=[],
                       warning_only=False):
        """
        """
        allowed_keys = self.qualifiers +\
                        parameters._meta_fields_filter +\
                        ['skip_checks', 'check_default', 'check_visible'] +\
                        additional_allowed_keys

        for key in kwargs.keys():
            if key not in allowed_keys:
                msg = "'{}' not a recognized kwarg".format(key)
                if warning_only:
                    logger.warning(msg)
                else:
                    raise KeyError(msg)

    def run_checks(self, **kwargs):
        """
        Check to see whether the system is expected to be computable.

        This is called by default for each set_value but will only raise a
        logger warning if fails.  This is also called immediately when calling
        :meth:`run_compute`.

        :return: True if passed, False if failed and a message
        """

        # make sure all constraints have been run
        changed_params = self.run_delayed_constraints()

        hier = self.hierarchy
        if hier is None:
            return True, ''
        for component in hier.get_meshables():
            kind = hier.get_kind_of(component)
            comp_ps = self.get_component(component)
            parent = hier.get_parent_of(component)
            parent_ps = self.get_component(parent)
            if kind in ['star']:
                    # ignore the single star case
                if parent:
                    # MUST NOT be overflowing at PERIASTRON (1-ecc)
                    # TODO: implement this check based of fillout factor or crit_pots constrained parameter?
                    # TODO: only do this if distortion_method == 'roche'
                    q = parent_ps.get_value('q')
                    pot = comp_ps.get_value('pot')
                    # potentials are DEFINED to be at periastron, so don't need
                    # to worry about volume conservation here

                    # Check if the component is primary or secondary; if the
                    # latter, flip q and transform pot.
                    comp = hier.get_primary_or_secondary(component, return_ind=True)
                    q = roche.q_for_component(q, comp)
                    pot = roche.pot_for_component(pot, q, comp)

                    F = comp_ps.get_value('syncpar')
                    d = 1 - parent_ps.get_value('ecc')

                    # TODO: this needs to be generalized once other potentials are supported
                    critical_pots = libphoebe.roche_critical_potential(q, F, d, L1=True, L2=True)
                    # print('q=%f, F=%f, d=%f, pot=%f, cp=%s' % (q, F, d, pot, critical_pots))

                    if pot < critical_pots['L1'] or pot < critical_pots['L2']:
                        return False,\
                            '{} is overflowing at periastron (L1={L1:.02f}, L2={L2:.02f})'.format(component, **critical_pots)

            elif kind in ['envelope']:
                # MUST be overflowing at APASTRON (1+ecc)
                # TODO: implement this check based of fillout factor or crit_pots constrained parameter
                # TODO: only do this if distortion_method == 'roche' (which probably will be required for envelope?)
                pot = comp_ps.get_value('pot')
                q = parent_ps.get_value('q')
                # NOTE: pot for envelope will always be as if primary, so no need to invert
                F = 1.0
                # NOTE: syncpar is fixed at 1.0 for envelopes

                # TODO: this is technically cheating since our pot is defined at periastron.
                # We'll either need to transform the pot (using volume conservation??) or
                # force OCs to be in circular orbits, in which case this test can be done at
                # periastron as well
                d = 1 + parent_ps.get_value('ecc')
                critical_pots = libphoebe.roche_critical_potential(q, F, d, L1=True)

                if pot > critical_pots['L1']:
                    return False,\
                        '{} is not overflowing L1 at apastron'.format(component)

                # BUT MUST NOT be overflowing L2 or L3 at periastron
                d = 1 - parent_ps.get_value('ecc')
                critical_pots = libphoebe.roche_critical_potential(q, F, d, L2=True, L3=True)

                if pot < critical_pots['L2'] or pot < critical_pots['L3']:
                    return False,\
                        '{} is overflowing L2 or L3 at periastron'.format(component)

            else:
                raise NotImplementedError("checks not implemented for type '{}'".format(kind))

        # we also need to make sure that stars don't overlap each other
        # so we'll check for each pair of stars (see issue #70 on github)
        for orbitref in hier.get_orbits():
            if len(hier.get_children_of(orbitref)) == 2:
                q = self.get_value(qualifier='q', component=orbitref, context='component')
                ecc = self.get_value(qualifier='ecc', component=orbitref, context='component')

                starrefs = hier.get_children_of(orbitref)
                if hier.get_kind_of(starrefs[0]) != 'star' or hier.get_kind_of(starrefs[1]) != 'star':
                    # print "***", hier.get_kind_of(starrefs[0]), hier.get_kind_of(starrefs[1])
                    continue

                comp0 = hier.get_primary_or_secondary(starrefs[0], return_ind=True)
                comp1 = hier.get_primary_or_secondary(starrefs[1], return_ind=True)
                q0 = roche.q_for_component(q, comp0)
                q1 = roche.q_for_component(q, comp1)

                F0 = self.get_value(qualifier='syncpar', component=starrefs[0], context='component')
                F1 = self.get_value(qualifier='syncpar', component=starrefs[1], context='component')

                pot0 = self.get_value(qualifier='pot', component=starrefs[0], context='component')
                pot0 = roche.pot_for_component(pot0, q0, comp0)

                pot1 = self.get_value(qualifier='pot', component=starrefs[1], context='component')
                pot1 = roche.pot_for_component(pot1, q1, comp1)

                xrange0 = libphoebe.roche_xrange(q0, F0, 1.0-ecc, pot0, choice=0)
                xrange1 = libphoebe.roche_xrange(q1, F1, 1.0-ecc, pot1, choice=0)

                if xrange0[1]+xrange1[1] > 1.0-ecc:
                    return False,\
                        'components in {} are overlapping at periastron (change ecc@{}, syncpar@{}, or syncpar@{})'.format(orbitref, orbitref, starrefs[0], starrefs[1])

        # check to make sure all stars are aligned (remove this once we support
        # misaligned roche binaries)
        if len(hier.get_stars()) > 1:
            for starref in hier.get_meshables():
                orbitref = hier.get_parent_of(starref)
                if len(hier.get_children_of(orbitref)) == 2:
                    incl_star = self.get_value(qualifier='incl', component=starref, context='component', unit='deg')
                    incl_orbit = self.get_value(qualifier='incl', component=orbitref, context='component', unit='deg')
                    if abs(incl_star - incl_orbit) > 1e-3:
                        return False,\
                            'misaligned orbits are not currently supported.'

        # check to make sure passband supports the selected atm
        for pbparam in self.filter(qualifier='passband').to_list():
            pb = pbparam.get_value()
            pbatms = _pbtable[pb]['atms']
            # NOTE: atms are not attached to datasets, but per-compute and per-component
            for atmparam in self.filter(qualifier='atm', kind='phoebe').to_list():
                atm = atmparam.get_value()
                if atm not in pbatms:
                    return False, "'{}' passband ({}) does not support atm='{}' ({})".format(pb, pbparam.twig, atm, atmparam.twig)

        # check length of ld_coeffs vs ld_func and ld_func vs atm
        def ld_coeffs_len(ld_func, ld_coeffs):
            # current choices for ld_func are:
            # ['interp', 'uniform', 'linear', 'logarithmic', 'quadratic', 'square_root', 'power', 'claret', 'hillen', 'prsa']
            if ld_func == 'interp':
                return True,
            elif ld_func in ['linear'] and len(ld_coeffs)==1:
                return True,
            elif ld_func in ['logarithmic', 'square_root', 'quadratic'] and len(ld_coeffs)==2:
                return True,
            elif ld_func in ['power'] and len(ld_coeffs)==4:
                return True,
            else:
                return False, "ld_coeffs='{}' inconsistent with ld_func='{}'".format(ld_coeffs, ld_func)

        for component in self.hierarchy.get_stars():
            # first check ld_coeffs_bol vs ld_func_bol
            ld_func = self.get_value(qualifier='ld_func_bol', component=component, context='component', check_visible=False)
            ld_coeffs = self.get_value(qualifier='ld_coeffs_bol', component=component, context='component', check_visible=False)
            check = ld_coeffs_len(ld_func, ld_coeffs)
            if not check[0]:
                return check
            for dataset in self.datasets:
                if dataset=='_default' or self.get_dataset(dataset=dataset, kind='*dep').kind not in ['lc_dep', 'rv_dep']:
                    continue
                ld_func = self.get_value(qualifier='ld_func', dataset=dataset, component=component, context='dataset')
                ld_coeffs = self.get_value(qualifier='ld_coeffs', dataset=dataset, component=component, context='dataset', check_visible=False)
                if ld_coeffs is not None:
                    check = ld_coeffs_len(ld_func, ld_coeffs)
                    if not check[0]:
                        return check

                if ld_func=='interp':
                    for compute in kwargs.get('computes', self.computes):
                        atm = self.get_value(qualifier='atm', component=component, compute=compute, context='compute')
                        if atm != 'ck2004':
                            return False, "ld_func='interp' only supported by atm='ck2004'"

        # mesh-consistency checks
        for compute in self.computes:
            mesh_methods = [p.get_value() for p in self.filter(qualifier='mesh_method', compute=compute, force_ps=True).to_list()]
            if 'wd' in mesh_methods:
                if len(set(mesh_methods)) > 1:
                    return False, "all (or none) components must use mesh_method='wd'"

        #### WARNINGS ONLY ####
        # let's check teff vs gravb_bol
        for component in self.hierarchy.get_stars():
            teff = self.get_value(qualifier='teff', component=component, context='component', unit=u.k)
            gravb_bol = self.get_value(qualifier='gravb_bol', component=component, context='component')

            if teff >= 8000. and gravb_bol < 0.9:
                return None, "'{}' probably has a radiative atm (teff={:.0f}K>8000K), for which gravb_bol=1.00 might be a better approx than gravb_bol={:.2f}".format(component, teff, gravb_bol)
            elif teff <= 6600. and gravb_bol >= 0.9:
                return None, "'{}' probably has a convective atm (teff={:.0f}K<6600K), for which gravb_bol=0.32 might be a better approx than gravb_bol={:.2f}".format(component, teff, gravb_bol)
            elif gravb_bol < 0.32 or gravb_bol > 1.00:
                return None, "'{}' has intermittent temperature (6600K<teff={:.0f}K<8000K), gravb_bol might be better between 0.32-1.00 than gravb_bol={:.2f}".format(component, teff, gravb_bol)

        # TODO: add other checks
        # - make sure all ETV components are legal
        # - check for conflict between dynamics_method and mesh_method (?)

        # we've survived all tests
        return True, ''

    def add_feature(self, kind, component, **kwargs):
        """
        Add a new feature (spot, etc) to a component in the system.  If not
        provided, 'feature' (the name of the new feature) will be created
        for you and can be accessed by the 'feature' attribute of the returned
        ParameterSet

        >>> b.add_feature(feature.spot, component='mystar')

        or

        >>> b.add_feature('spot', 'mystar', colat=90)

        Available kinds include:
            * :func:`phoebe.parameters.feature.spot`

        :parameter kind: function to call that returns a
            ParameterSet or list of parameters.  This must either be
            a callable function that accepts nothing but default values,
            or the name of a function (as a string) that can be found in the
            :mod:`phoebe.parameters.feature` module (ie. 'spot')
        :type kind: str or callable
        :parameter str component: name of the component to attach the feature
        :parameter str feature: (optional) name of the newly-created feature
        :parameter **kwargs: default value for any of the newly-created
            parameters
        :return: :class:`phoebe.parameters.parameters.ParameterSet` of
            all parameters that have been added
        :raises NotImplementedError: if required constraint is not implemented
        """
        func = _get_add_func(_feature, kind)

        kwargs.setdefault('feature',
                          self._default_label(func.func_name,
                                              **{'context': 'feature',
                                                 'kind': func.func_name}))

        self._check_label(kwargs['feature'])

        if component not in self.components:
            raise ValueError('component not recognized')

        params, constraints = func(**kwargs)

        metawargs = {'context': 'feature',
                     'component': component,
                     'feature': kwargs['feature'],
                     'kind': func.func_name}

        self._attach_params(params, **metawargs)

        redo_kwargs = deepcopy(kwargs)
        redo_kwargs['func'] = func.func_name
        self._add_history(redo_func='add_feature',
                          redo_kwargs=redo_kwargs,
                          undo_func='remove_feature',
                          undo_kwargs={'feature': kwargs['feature']})

        for constraint in constraints:
            self.add_constraint(*constraint)

        #return params
        # NOTE: we need to call get_ in order to make sure all metawargs are applied
        return self.get_feature(**metawargs)

    def get_feature(self, feature=None, **kwargs):
        """
        Filter in the 'proerty' context

        :parameter str feature: name of the feature (optional)
        :parameter **kwargs: any other tags to do the filter
            (except component or context)
        :return: :class:`phoebe.parameters.parameters.ParameterSet`
        """
        if feature is not None:
            kwargs['feature'] = feature
        kwargs['context'] = 'feature'
        return self.filter(**kwargs)

    def remove_feature(self, feature=None, **kwargs):
        """
        [NOT IMPLEMENTED]

        Remove a 'feature' from the bundle

        :raises NotImplementedError: because this isn't implemented yet
        """
        # TODO: don't forget to add_history
        # TODO: make sure also removes and handles the percomponent parameters correctly (ie maxpoints@phoebe@compute)
        raise NotImplementedError

    def add_spot(self, component, feature=None, **kwargs):
        """
        Shortcut to :meth:`add_feature` but with kind='spot'
        """
        kwargs.setdefault('component', component)
        kwargs.setdefault('feature', feature)
        return self.add_feature('spot', **kwargs)

    def get_spot(self, feature=None, **kwargs):
        """
        Shortcut to :meth:`get_feature` but with kind='spot'
        """
        kwargs.setdefault('kind', 'spot')
        return self.get_feature(feature, **kwargs)

    def remove_spot(self, feature=None, **kwargs):
        """
        [NOT IMPLEMENTED]

        Shortcut to :meth:`remove_feature` but with kind='spot'
        """
        kwargs.setdefault('kind', 'spot')
        return self.remove_feature(feature, **kwargs)

    @send_if_client
    def add_component(self, kind, **kwargs):
        """
        Add a new component (star or orbit) to the system.  If not provided,
        'component' (the name of the new star or orbit) will be created for
        you and can be accessed by the 'component' attribute of the returned
        ParameterSet.

        >>> b.add_component(component.star)

        or

        >>> b.add_component('orbit', period=2.5)

        Available kinds include:
            * :func:`phoebe.parameters.component.star`
            * :func:`phoebe.parameters.component.orbit`

        :parameter kind: function to call that returns a
            ParameterSet or list of parameters.  This must either be
            a callable function that accepts nothing but default
            values, or the name of a function (as a string) that can
            be found in the :mod:`phoebe.parameters.component` module
            (ie. 'star', 'orbit')
        :type kind: str or callable
        :parameter str component: (optional) name of the newly-created
            component
        :parameter **kwargs: default values for any of the newly-created
            parameters
        :return: :class:`phoebe.parameters.parameters.ParameterSet` of
            all parameters that have been added
        :raises NotImplementedError: if required constraint is not implemented
        """

        func = _get_add_func(_component, kind)

        kwargs.setdefault('component',
                          self._default_label(func.func_name,
                                              **{'context': 'component',
                                                 'kind': func.func_name}))

        self._check_label(kwargs['component'])

        params, constraints = func(**kwargs)

        metawargs = {'context': 'component',
                     'component': kwargs['component'],
                     'kind': func.func_name}

        self._attach_params(params, **metawargs)

        redo_kwargs = deepcopy(kwargs)
        redo_kwargs['func'] = func.func_name
        self._add_history(redo_func='add_component',
                          redo_kwargs=redo_kwargs,
                          undo_func='remove_component',
                          undo_kwargs={'component': kwargs['component']})

        for constraint in constraints:
            self.add_constraint(*constraint)

        # Figure options for this dataset
        if kind in ['star']:
            fig_params = _figure._add_component(self, **kwargs)

            fig_metawargs = {'context': 'figure',
                             'kind': kind,
                             'component': kwargs['component']}
            self._attach_params(fig_params, **fig_metawargs)

        # since we've already processed (so that we can get the new qualifiers),
        # we'll only raise a warning
        self._kwargs_checks(kwargs, warning_only=True)

        # return params
        return self.get_component(**metawargs)

    def get_component(self, component=None, **kwargs):
        """
        Filter in the 'component' context

        :parameter str component: name of the component (optional)
        :parameter **kwargs: any other tags to do the filter
            (except component or context)
        :return: :class:`phoebe.parameters.parameters.ParameterSet`
        """
        if component is not None:
            kwargs['component'] = component
        kwargs['context'] = 'component'
        return self.filter(**kwargs)

    def remove_component(self, component=None, **kwargs):
        """
        [NOT IMPLEMENTED]

        Remove a 'component' from the bundle

        :raises NotImplementedError: because this isn't implemented yet
        """
        # TODO: don't forget to add_history
        # TODO: make sure also removes and handles the percomponent parameters correctly (ie maxpoints@phoebe@compute)
        raise NotImplementedError

    def add_orbit(self, component=None, **kwargs):
        """
        Shortcut to :meth:`add_component` but with kind='orbit'
        """
        kwargs.setdefault('component', component)
        return self.add_component('orbit', **kwargs)

    def get_orbit(self, component=None, **kwargs):
        """
        Shortcut to :meth:`get_component` but with kind='star'
        """
        kwargs.setdefault('kind', 'orbit')
        return self.get_component(component, **kwargs)

    def remove_orbit(self, component=None, **kwargs):
        """
        [NOT IMPLEMENTED]

        Shortcut to :meth:`remove_component` but with kind='star'
        """
        kwargs.setdefault('kind', 'orbit')
        return self.remove_component(component, **kwargs)

    def add_star(self, component=None, **kwargs):
        """
        Shortcut to :meth:`add_component` but with kind='star'
        """
        kwargs.setdefault('component', component)
        return self.add_component('star', **kwargs)

    def get_star(self, component=None, **kwargs):
        """
        Shortcut to :meth:`get_component` but with kind='star'
        """
        kwargs.setdefault('kind', 'star')
        return self.get_component(component, **kwargs)

    def remove_star(self, component=None, **kwargs):
        """
        [NOT IMPLEMENTED]

        Shortcut to :meth:`remove_component` but with kind='star'
        """
        kwargs.setdefault('kind', 'star')
        return self.remove_component(component, **kwargs)

    def add_envelope(self, component=None, **kwargs):
        """
        [NOT SUPPORTED]

        Shortcut to :meth:`add_component` but with kind='envelope'
        """
        kwargs.setdefault('component', component)
        return self.add_component('envelope', **kwargs)

    def get_envelope(self, component=None, **kwargs):
        """
        [NOT SUPPORTED]

        Shortcut to :meth:`get_component` but with kind='envelope'
        """
        kwargs.setdefault('kind', 'envelope')
        return self.get_component(component, **kwargs)

    def remove_envelope(self, component=None, **kwargs):
        """
        [NOT SUPPORTED]
        [NOT IMPLEMENTED]

        Shortcut to :meth:`remove_component` but with kind='envelope'
        """
        kwargs.setdefault('kind', 'envelope')
        return self.remove_component(component, **kwargs)

    def get_ephemeris(self, component=None, t0='t0_supconj', shift=True, **kwargs):
        """
        Get the ephemeris of a component (star or orbit)

        :parameter str component: name of the component.  If not given,
            component will default to the top-most level of the current
            hierarchy
        :parameter t0: qualifier of the parameter to be used for t0
        :type t0: str
        :parameter shift: if true, phase shift is applied (which should be
            done to models); if false, it is not applied (which is suitable
            for data).
        :type shift: boolean
        :parameter **kwargs: any value passed through kwargs will override the
            ephemeris retrieved by component (ie period, t0, phshift, dpdt).
            Note: be careful about units - input values will not be converted.
        :return: dictionary containing period, t0 (t0_supconj if orbit),
            phshift, dpdt (as applicable)
        :rtype: dict
        """

        if component is None:
            component = self.hierarchy.get_top()

        ret = {}

        ps = self.filter(component=component, context='component')

        if ps.kind in ['orbit']:
            ret['period'] = ps.get_value(qualifier='period', unit=u.d)
            ret['t0'] = ps.get_value(qualifier=t0, unit=u.d)
            if shift:
                ret['phshift'] = ps.get_value(qualifier='phshift')
            ret['dpdt'] = ps.get_value(qualifier='dpdt', unit=u.d/u.d)
        elif ps.kind in ['star']:
            # TODO: consider renaming period to prot
            ret['period'] = ps.get_value(qualifier='period', unit=u.d)
        else:
            raise NotImplementedError

        for k,v in kwargs.items():
            ret[k] = v

        return ret

    def to_phase(self, time, shift=True, component=None, t0='t0_supconj', **kwargs):
        """
        Get the phase(s) of a time(s) for a given ephemeris

        :parameter time: time to convert to phases (should be in same system
            as t0s)
        :type time: float, list, or array
        :parameter shift: if true, phase shift is applied (which should be
            done to models); if false, it is not applied (which is suitable
            for data).
        :type shift: boolean
        :parameter t0: qualifier of the parameter to be used for t0
        :type t0: str
        :parameter str component: component for which to get the ephemeris.
            If not given, component will default to the top-most level of the
            current hierarchy
        :parameter **kwargs: any value passed through kwargs will override the
            ephemeris retrieved by component (ie period, t0, phshift, dpdt).
            Note: be careful about units - input values will not be converted.
        :return: phase (float) or phases (array)
        """

        ephem = self.get_ephemeris(component=component, t0=t0, shift=shift, **kwargs)

        if isinstance(time, list):
            time = np.array(time)
        elif isinstance(time, Parameter):
            time = time.get_value(u.d)
        elif isinstance(time, str):
            time = self.get_value(time, u.d)

        t0 = ephem.get('t0', 0.0)
        phshift = ephem.get('phshift', 0.0)
        period = ephem.get('period', 1.0)
        dpdt = ephem.get('dpdt', 0.0)

        if dpdt != 0:
            phase = phshift + np.mod(1./dpdt * np.log(period + dpdt*(time-t0)), 1.0)
        else:
            phase = phshift + np.mod((time-t0)/period, 1.0)

        if isinstance(phase, float):
            if phase > 0.5:
                phase -= 1
        else:
            # then should be an array
            phase[phase > 0.5] -= 1

        return phase

    def to_time(self, phase, shift=True, component=None, t0='t0_supconj', **kwargs):
        """
        Get the time(s) of a phase(s) for a given ephemeris

        :parameter phase: phase to convert to times (should be in
            same system as t0s)
        :type phase: float, list, or array
        :parameter shift: if true, phase shift is applied (which should be
            done to models); if false, it is not applied (which is suitable
            for data).
        :type shift: boolean
    `   :parameter str component: component for which to get the ephemeris.
            If not given, component will default to the top-most level of the
            current hierarchy
        :parameter t0: qualifier of the parameter to be used for t0
        :type t0: str
        :parameter **kwargs: any value passed through kwargs will override the
            ephemeris retrieved by component (ie period, t0, phshift, dpdt).
            Note: be careful about units - input values will not be converted.
        :return: time (float) or times (array)
        """

        ephem = self.get_ephemeris(component=component, t0=t0, shift=shift, **kwargs)

        if isinstance(phase, list):
            phase = np.array(phase)

        t0 = ephem.get('t0', 0.0)
        phshift = ephem.get('phshift', 0.0)
        period = ephem.get('period', 1.0)
        dpdt = ephem.get('dpdt', 0.0)

        # if changing this, also see parameters.constraint.time_ephem
        if dpdt != 0:
            time = t0 + 1./dpdt*(np.exp(dpdt*(phase-phshift))-period)
        else:
            time = t0 + (phase-phshift)*period

        return time

    @send_if_client
    def add_dataset(self, kind, component=None, **kwargs):
        """
        Add a new dataset to the bundle.  If not provided,
        'dataset' (the name of the new dataset) will be created for
        you and can be accessed by the 'dataset' attribute of the returned
        ParameterSet.

        For light curves, if you do not provide a value for 'component',
        the light curve will be generated for the entire system.

        For radial velocities, you need to provide a list of components
        for which values should be computed.

        Available kinds include:
            * :func:`phoebe.parameters.dataset.lc`
            * :func:`phoebe.parameters.dataset.rv`
            * :func:`phoebe.parameters.dataset.etv`
            * :func:`phoebe.parameters.dataset.orb`
            * :func:`phoebe.parameters.dataset.mesh`

        :parameter kind: function to call that returns a
            ParameterSet or list of parameters.  This must either be
            a callable function that accepts nothing but default
            values, or the name of a function (as a string) that can
            be found in the :mod:`phoebe.parameters.dataset` module
        :type kind: str or callable
        :parameter component: a list of
            components for which to compute the observables.  For
            light curves this should be left at None to always compute
            the light curve for the entire system.  For most other
            types, you need to provide at least one component.
        :type component: str or list of strings or None
        :parameter str dataset: (optional) name of the newly-created dataset
        :parameter **kwargs: default values for any of the newly-created
            parameters
        :return: :class:`phoebe.parameters.parameters.ParameterSet` of
            all parameters that have been added
        :raises NotImplementedError: if required constraint is not implemented
        """

        sing_plural = {}
        sing_plural['time'] = 'times'
        sing_plural['flux'] = 'fluxes'
        sing_plural['sigma'] = 'sigmas'
        sing_plural['rv'] = 'rvs'

        func = _get_add_func(_dataset, kind.lower()
                             if isinstance(kind, str)
                             else kind)

        kwargs.setdefault('dataset',
                          self._default_label(func.func_name,
                                              **{'context': 'dataset',
                                                 'kind': func.func_name}))

        if not isinstance(kwargs['dataset'], str):
            # if dataset is a unicode, that conflicts with copy-for
            # TODO: this really should be replaced with a more elegant handling
            # of unicode within parameters.ParameterSet._check_copy_for
            kwargs['dataset'] = str(kwargs['dataset'])

        self._check_label(kwargs['dataset'])

        kind = func.func_name

        # Let's remember if the user passed components or if they were automatically assigned
        user_provided_components = component or kwargs.get('components', False)

        if kind == 'lc':
            allowed_components = [None]
        elif kind in ['rv', 'orb']:
            allowed_components = self.hierarchy.get_stars()
            # TODO: how are we going to handle overcontacts dynamical vs flux-weighted
        elif kind in ['mesh']:
            # allowed_components = self.hierarchy.get_meshables()
            allowed_components = [None]
            # allowed_components = self.hierarchy.get_stars()
            # TODO: how will this work when changing hierarchy to add/remove the common envelope?
        elif kind in ['etv']:
            hier = self.hierarchy
            stars = hier.get_stars()
            # only include components in which the sibling is also a star that
            # means that the companion in a triple cannot be timed, because how
            # do we know who it's eclipsing?
            allowed_components = [s for s in stars if hier.get_sibling_of(s) in stars]
        else:
            allowed_components = [None]

        # Let's handle the case where the user accidentally sends components
        # instead of component
        if kwargs.get('components', None) and component is None:
            logger.warning("assuming you meant 'component' instead of 'components'")
            components = kwargs.pop('components')
        else:
            components = component

        if isinstance(components, str):
            components = [components]
        elif hasattr(components, '__iter__'):
            components = components
        elif components is None:
            components = allowed_components
        else:
            raise NotImplementedError

        # Let's handle the case where the user accidentally sends singular
        # instead of plural (since we used to have this)
        # TODO: use parameter._singular_to_plural?
        for singular, plural in sing_plural.items():
            if kwargs.get(singular, None) is not None and kwargs.get(plural, None) is None:
                logger.warning("assuming you meant '{}' instead of '{}'".format(plural, singular))
                kwargs[plural] = kwargs.pop(singular)

        if not np.all([component in allowed_components
                       for component in components]):
            raise ValueError("'{}' not a recognized component".format(component))

        obs_metawargs = {'context': 'dataset',
                         'kind': kind,
                         'dataset': kwargs['dataset']}
        obs_params, constraints = func()
        self._attach_params(obs_params, **obs_metawargs)

        for constraint in constraints:
            # TODO: tricky thing here will be copying the constraints
            self.add_constraint(*constraint)

        dep_func = _get_add_func(_dataset, "{}_dep".format(kind))
        dep_metawargs = {'context': 'dataset',
                         'kind': '{}_dep'.format(kind),
                         'dataset': kwargs['dataset']}
        dep_params = dep_func()
        self._attach_params(dep_params, **dep_metawargs)

        # Figure options for this dataset
        fig_params = _figure._add_dataset(self, allow_per_component=kind in ['rv', 'orb', 'etv'], **kwargs)

        fig_metawargs = {'context': 'figure',
                         'kind': kind,
                         'dataset': kwargs['dataset']}
        self._attach_params(fig_params, **fig_metawargs)


        # Now we need to apply any kwargs sent by the user.  There are a few
        # scenarios (and each kwargs could fall into different ones):
        # times = [0,1,2]
        #    in this case, we want to apply time across all of the components that
        #    are applicable for this dataset kind AND to _default so that any
        #    future components added to the system are copied appropriately
        # times = [0,1,2], components=['primary', 'secondary']
        #    in this case, we want to apply the value for time across components
        #    but time@_default should remain empty (it will not copy for components
        #    added in the future)
        # times = {'primary': [0,1], 'secondary': [0,1,2]}
        #    here, regardless of the components, we want to apply these to their
        #    individually requested parameters.  We won't touch _default unless
        #    its included in the dictionary

        # set default for times - this way the times array for "attached"
        # components will not be empty
        kwargs.setdefault('times', [0.])

        # this needs to happen before kwargs get applied so that the default
        # values can be overridden by the supplied kwargs
        self._handle_pblum_defaults()

        for k, v in kwargs.items():
            if isinstance(v, dict):
                for component, value in v.items():
                    self.set_value_all(qualifier=k,
                                       dataset=kwargs['dataset'],
                                       component=component,
                                       value=value,
                                       check_visible=False,
                                       ignore_none=True)
            else:
                if components == [None]:
                    components_ = None
                elif user_provided_components:
                    components_ = components
                else:
                    # for dataset kinds that include passband dependent AND
                    # independent parameters, we need to carefully default on
                    # what component to use when passing the defaults
                    if kind in ['rv'] and k in ['ld_func', 'ld_coeffs', 'passband', 'intens_weighting']:
                        # passband-dependent (ie lc_dep) parameters do not have
                        # assigned components
                        components_ = None
                    else:
                        components_ = components+['_default']

                self.set_value_all(qualifier=k,
                                   dataset=kwargs['dataset'],
                                   component=components_,
                                   value=v,
                                   check_visible=False,
                                   ignore_none=True)



        redo_kwargs = deepcopy(kwargs)
        redo_kwargs['func'] = func.func_name
        self._add_history(redo_func='add_dataset',
                          redo_kwargs=redo_kwargs,
                          undo_func='remove_dataset',
                          undo_kwargs={'dataset': kwargs['dataset']})

        # since we've already processed (so that we can get the new qualifiers),
        # we'll only raise a warning
        self._kwargs_checks(kwargs, warning_only=True)

        return self.filter(dataset=kwargs['dataset'])

    def get_dataset(self, dataset=None, **kwargs):
        """
        Filter in the 'dataset' context

        :parameter str dataset: name of the dataset (optional)
        :parameter **kwargs: any other tags to do the filter
            (except dataset or context)
        :return: :class:`phoebe.parameters.parameters.ParameterSet`
        """
        if dataset is not None:
            kwargs['dataset'] = dataset

        kwargs['context'] = 'dataset'
        if 'kind' in kwargs.keys():
            # since we switched how dataset kinds are named, let's just
            # automatically handle switching to lowercase
            kwargs['kind'] = kwargs['kind'].lower()
        return self.filter(**kwargs)

    def remove_dataset(self, dataset=None, **kwargs):
        """ Remove a dataset from the Bundle.

        This removes all matching Parameters from the dataset, model, and
        constraint contexts (by default if the context tag is not provided).

        You must provide some sort of filter or this will raise an Error (so
        that all Parameters are not accidentally removed).

        :parameter str dataset: name of the dataset
        :parameter **kwargs: any other tags to do the filter (except qualifier
            and dataset)
        :raises ValueError: if no filter is provided
        """

        self._kwargs_checks(kwargs)

        # Let's avoid deleting ALL parameters from the matching contexts
        if dataset is None and not len(kwargs.items()):
            raise ValueError("must provide some value to filter for datasets")

        # let's handle deps if kind was passed
        kind = kwargs.get('kind', None)

        if kind is not None:
            if isinstance(kind, str):
                kind = [kind]
            kind_deps = []
            for kind_i in kind:
                dep = '{}_dep'.format(kind_i)
                if dep not in kind:
                    kind_deps.append(dep)
            kind = kind + kind_deps
        kwargs['kind'] = kind


        if dataset is None:
            # then let's find the list of datasets that match the filter,
            # we'll then use dataset to do the removing.  This avoids leaving
            # pararameters behind that don't specifically match the filter
            # (ie if kind is passed as 'rv' we still want to remove parameters
            # with datasets that are RVs but belong to a different kind in
            # another context like compute)
            dataset = self.filter(**kwargs).datasets
            kwargs['kind'] = None


        kwargs['dataset'] = dataset
        # Let's avoid the possibility of deleting a single parameter
        kwargs['qualifier'] = None
        # Let's also avoid the possibility of accidentally deleting system
        # parameters, etc
        kwargs.setdefault('context', ['dataset', 'model', 'constraint', 'compute'])

        # ps = self.filter(**kwargs)
        # logger.info('removing {} parameters (this is not undoable)'.\
        #             format(len(ps)))

        # print "*** kwargs", kwargs, len(ps)
        self.remove_parameters_all(**kwargs)
        # not really sure why we need to call this twice, but it seems to do
        # the trick
        self.remove_parameters_all(**kwargs)

        # TODO: check to make sure that trying to undo this
        # will raise an error saying this is not undo-able
        self._add_history(redo_func='remove_dataset',
                          redo_kwargs={'dataset': dataset},
                          undo_func=None,
                          undo_kwargs={})

        return

    def enable_dataset(self, dataset=None, **kwargs):
        """
        Enable a 'dataset'.  Datasets that are enabled will be computed
        during :meth:`run_compute` and included in the cost function
        during :meth:`run_fitting`.

        :parameter str dataset: name of the dataset
        :parameter **kwargs: any other tags to do the filter
            (except dataset or context)
        :return: :class:`phoebe.parameters.parameters.ParameterSet`
            of the enabled dataset
        """
        kwargs['context'] = 'dataset'
        kwargs['dataset'] = dataset
        kwargs['qualifier'] = 'enabled'
        self.set_value(value=True, **kwargs)

        self._add_history(redo_func='enable_dataset',
                          redo_kwargs={'dataset': dataset},
                          undo_func='disable_dataset',
                          undo_kwargs={'dataset': dataset})

        return self.get_dataset(dataset=dataset)

    def disable_dataset(self, dataset=None, **kwargs):
        """
        Disable a 'dataset'.  Datasets that are enabled will be computed
        during :meth:`run_compute` and included in the cost function
        during :meth:`run_fitting`.

        :parameter str dataset: name of the dataset
        :parameter **kwargs: any other tags to do the filter
            (except dataset or context)
        :return: :class:`phoebe.parameters.parameters.ParameterSet`
            of the disabled dataset
        """
        kwargs['context'] = 'dataset'
        kwargs['dataset'] = dataset
        kwargs['qualifier'] = 'enabled'
        self.set_value(value=False, **kwargs)

        self._add_history(redo_func='disable_dataset',
                          redo_kwargs={'dataset': dataset},
                          undo_func='enable_dataset',
                          undo_kwargs={'dataset': dataset})

        return self.get_dataset(dataset=dataset)

    def add_parameter(self):
        """
        [NOT IMPLEMENTED]

        Add a new parameter to the bundle

        :raises NotImplementedError: because it isn't
        """
        # TODO: don't forget add_history
        raise NotImplementedError

    def add_constraint(self, *args, **kwargs):
        """
        TODO: add documentation

        args can be string representation (length 1)
        func and strings to pass to function
        """
        # TODO: be smart enough to take kwargs (especially for undoing a
        # remove_constraint) for kind, value (expression),

        redo_kwargs = deepcopy(kwargs)

        if len(args) == 1 and \
                isinstance(args[0], str) and \
                not _get_add_func(_constraint, args[0],
                                  return_none_if_not_found=True):
            # then only the expression has been passed,
            # we just need to pass it on to constraints.custom

            func = constraint.custom
            func_args = args

        elif len(args) == 2 and \
                all([isinstance(arg, Parameter) or
                     isinstance(arg, ConstraintParameter) for arg in args]):
            # then we have 2 constraint expressions

            func = constraint.custom
            func_args = args

        elif len(args) == 0:
            # then everything is passed through kwargs
            if 'kind' in kwargs.keys():
                func = _get_add_func(_constraint, kwargs['kind'])
            elif 'func' in kwargs.keys():
                func = _get_add_func(_constraint, kwargs['func'])
            elif 'constraint_func' in kwargs.keys():
                func = _get_add_func(_constraint, kwargs['constraint_func'])
            else:
                func = constraint.custom

            func_args = []

            # constraint_param = ConstraintParameter(self, **kwargs)

        else:
            # then we've been passed the function in constraints and its
            # arguments

            func = _get_add_func(_constraint, args[0])
            func_args = args[1:]

        if 'solve_for' in kwargs.keys():
            # solve_for is a twig, we need to pass the parameter
            kwargs['solve_for'] = self.get_parameter(kwargs['solve_for'])

        lhs, rhs, constraint_kwargs = func(self, *func_args, **kwargs)
        # NOTE that any component parameters required have already been
        # created by this point

        constraint_param = ConstraintParameter(self,
                                               qualifier=lhs.qualifier,
                                               component=lhs.component,
                                               dataset=lhs.dataset,
                                               kind=lhs.kind,
                                               model=lhs.model,
                                               constraint_func=func.__name__,
                                               constraint_kwargs=constraint_kwargs,
                                               value=rhs,
                                               default_unit=lhs.default_unit,
                                               description='expression that determines the constraint')

        metawargs = {'context': 'constraint',
                     'kind': func.func_name}

        params = ParameterSet([constraint_param])
        constraint_param._update_bookkeeping()
        self._attach_params(params, **metawargs)

        redo_kwargs['func'] = func.func_name

        self._add_history(redo_func='add_constraint',
                          redo_kwargs=redo_kwargs,
                          undo_func='remove_constraint',
                          undo_kwargs={'uniqueid': constraint_param.uniqueid})

        # we should run it now to make sure everything is in-sync
        self.run_constraint(uniqueid=constraint_param.uniqueid)

        return params
        # return self.get_constraint(**metawargs)

    def get_constraint(self, twig=None, **kwargs):
        """
        Filter in the 'constraint' context

        :parameter str constraint: name of the constraint (optional)
        :parameter **kwargs: any other tags to do the filter
            (except constraint or context)
        :return: :class:`phoebe.parameters.parameters.ParameterSet`
        """
        if twig is not None:
            kwargs['twig'] = twig
        kwargs['context'] = 'constraint'
        return self.get(**kwargs)

    def remove_constraint(self, twig=None, **kwargs):
        """
        Remove a 'constraint' from the bundle

        :parameter str twig: twig to filter for the constraint
        :parameter **kwargs: any other tags to do the filter
            (except twig or context)
        """
        # let's run delayed constraints first to ensure that we get the same
        # results in interactive and non-interactive modes as well as to make
        # sure we don't have delayed constraints for the constraint we're
        #  about to remove.  This could perhaps be optimized by searching
        #  for this/these constraints and only running/removing those, but
        #  probably isn't worth the savings.
        changed_params = self.run_delayed_constraints()

        kwargs['twig'] = twig
        redo_kwargs = deepcopy(kwargs)

        kwargs['context'] = 'constraint'

        # we'll get the constraint so that we can undo the bookkeeping
        # and also reproduce an undo command
        constraint = self.get_parameter(**kwargs)

        # undo parameter bookkeeping
        constraint._remove_bookkeeping()

        # and finally remove it
        self.remove_parameter(**kwargs)


        undo_kwargs = {k: v for k, v in constraint.to_dict().items()
                       if v is not None and
                       k not in ['uniqueid', 'uniquetwig', 'twig',
                                 'Class', 'context']}
        self._add_history(redo_func='remove_constraint',
                          redo_kwargs=redo_kwargs,
                          undo_func='add_constraint',
                          undo_kwargs=undo_kwargs)


    def flip_constraint(self, twig=None, solve_for=None, **kwargs):
        """
        Flip an existing constraint to solve for a different parameter

        :parameter str twig: twig to filter the constraint
        :parameter solve_for: twig or actual parameter object of the new
            parameter which this constraint should constraint (solve for).
        :type solve_for: str or :class:`phoebe.parameters.parameters.Parameter
        :parameter **kwargs: any other tags to do the filter
            (except twig or context)

        """

        # if not conf.devel:
        #     raise NotImplementedError("'flip_constraint' not officially supported for this release.  Enable developer mode to test.")

        self._kwargs_checks(kwargs)

        kwargs['twig'] = twig
        redo_kwargs = deepcopy(kwargs)
        undo_kwargs = deepcopy(kwargs)

        changed_params = self.run_delayed_constraints()

        param = self.get_constraint(**kwargs)

        if solve_for is None:
            return param
        if isinstance(solve_for, Parameter):
            solve_for = solve_for.uniquetwig

        redo_kwargs['solve_for'] = solve_for
        undo_kwargs['solve_for'] = param.constrained_parameter.uniquetwig

        logger.info("flipping constraint '{}' to solve for '{}'".format(param.uniquetwig, solve_for))
        param.flip_for(solve_for)

        result = self.run_constraint(uniqueid=param.uniqueid)

        self._add_history(redo_func='flip_constraint',
                          redo_kwargs=redo_kwargs,
                          undo_func='flip_constraint',
                          undo_kwargs=undo_kwargs)

        return param

    def run_constraint(self, twig=None, return_parameter=False, **kwargs):
        """
        Run a given 'constraint' now and set the value of the constrained
        parameter.  In general, there shouldn't be any need to manually
        call this - constraints should automatically be run whenever a
        dependent parameter's value is change.

        :parameter str twig: twig to filter for the constraint
        :parameter **kwargs: any other tags to do the filter
            (except twig or context)
        :return: the resulting value of the constraint
        :rtype: float or units.Quantity
        """
        self._kwargs_checks(kwargs)

        kwargs['twig'] = twig
        kwargs['context'] = 'constraint'
        # kwargs['qualifier'] = 'expression'
        kwargs['check_visible'] = False
        kwargs['check_default'] = False
        # print "***", kwargs
        expression_param = self.get_parameter(**kwargs)

        kwargs = {}
        kwargs['twig'] = None
        # TODO: this might not be the case, we just know its not in constraint
        kwargs['context'] = ['component', 'dataset']
        kwargs['qualifier'] = expression_param.qualifier
        kwargs['component'] = expression_param.component
        kwargs['dataset'] = expression_param.dataset
        kwargs['check_visible'] = False
        kwargs['check_default'] = False
        constrained_param = self.get_parameter(**kwargs)

        result = expression_param.result

        constrained_param.set_value(result, force=True, run_constraints=True)

        logger.info("setting '{}'={} from '{}' constraint".format(constrained_param.uniquetwig, result, expression_param.uniquetwig))

        if return_parameter:
            return constrained_param
        else:
            return result

    def run_delayed_constraints(self):
        """
        """
        changes = []
        for constraint_id in self._delayed_constraints:
            param = self.run_constraint(uniqueid=constraint_id, return_parameter=True)
            changes.append(param)
        self._delayed_constraints = []
        return list(set(changes))


    @send_if_client
    def add_compute(self, kind=compute.phoebe, **kwargs):
        """
        Add a set of computeoptions for a given backend to the bundle.
        The label ('compute') can then be sent to :meth:`run_compute`.

        If not provided, 'compute' will be created for you and can be
        accessed by the 'compute' attribute of the returned
        ParameterSet.

        Available kinds include:
            * :func:`phoebe.parameters.compute.phoebe`
            * :func:`phoebe.parameters.compute.legacy`
            * :func:`phoebe.parameters.compute.photodynam`
            * :func:`phoebe.parameters.compute.jktebop`

        :parameter kind: function to call that returns a
            ParameterSet or list of parameters.  This must either be
            a callable function that accepts nothing but default
            values, or the name of a function (as a string) that can
            be found in the :mod:`phoebe.parameters.compute` module
        :type kind: str or callable
        :parameter str compute: (optional) name of the newly-created
            compute optins
        :parameter **kwargs: default values for any of the newly-created
            parameters
        :return: :class:`phoebe.parameters.parameters.ParameterSet` of
            all parameters that have been added
        :raises NotImplementedError: if required constraint is not implemented
        """
        func = _get_add_func(_compute, kind)

        kwargs.setdefault('compute',
                          self._default_label(func.func_name,
                                              **{'context': 'compute',
                                                 'kind': func.func_name}))

        self._check_label(kwargs['compute'])

        params = func(**kwargs)
        # TODO: similar kwargs logic as in add_dataset (option to pass dict to
        # apply to different components this would be more complicated here if
        # allowing to also pass to different datasets

        metawargs = {'context': 'compute',
                     'kind': func.func_name,
                     'compute': kwargs['compute']}

        logger.info("adding {} '{}' compute to bundle".format(metawargs['kind'], metawargs['compute']))
        self._attach_params(params, **metawargs)

        redo_kwargs = deepcopy(kwargs)
        redo_kwargs['func'] = func.func_name
        self._add_history(redo_func='add_compute',
                          redo_kwargs=redo_kwargs,
                          undo_func='remove_compute',
                          undo_kwargs={'compute': kwargs['compute']})


        # since we've already processed (so that we can get the new qualifiers),
        # we'll only raise a warning
        self._kwargs_checks(kwargs, warning_only=True)

        return self.get_compute(**metawargs)

    def get_compute(self, compute=None, **kwargs):
        """
        Filter in the 'compute' context

        :parameter str compute: name of the compute options (optional)
        :parameter **kwargs: any other tags to do the filter
            (except compute or context)
        :return: :class:`phoebe.parameters.parameters.ParameterSet`
        """
        if compute is not None:
            kwargs['compute'] = compute
        kwargs['context'] = 'compute'
        return self.filter(**kwargs)

    def remove_compute(self, compute, **kwargs):
        """
        [NOT IMPLEMENTED]
        Remove a 'constraint' from the bundle

        :parameter str twig: twig to filter for the compute options
        :parameter **kwargs: any other tags to do the filter
            (except twig or context)
        :raise NotImplementedError: because it isn't
        """
        # TODO: don't forget add_history
        raise NotImplementedError

    @send_if_client
    def run_compute(self, compute=None, model=None, detach=False,
                    animate=False, times=None, **kwargs):
        """
        Run a forward model of the system on the enabled dataset using
        a specified set of compute options.

        To attach and set custom values for compute options, including choosing
        which backend to use, see:
            * :meth:`add_compute`

        To define the dataset types and times at which the model should be
        computed see:
            * :meth:`add_dataset`

        To disable or enable existing datasets see:
            * :meth:`enable_dataset`
            * :meth:`disable_dataset`

        :parameter str compute: (optional) name of the compute options to use.
            If not provided or None, run_compute will use an existing set of
            attached compute options if only 1 exists.  If more than 1 exist,
            then compute becomes a required argument.  If no compute options
            exist, then this will use default options and create and attach
            a new set of compute options with a default label.
        :parameter str model: (optional) name of the resulting model.  If not
            provided this will default to 'latest'.  NOTE: existing models
            with the same name will be overwritten - including 'latest'
        :parameter bool datach: [EXPERIMENTAL] whether to detach from the computation run,
            or wait for computations to complete.  If detach is True, see
            :meth:`get_model` and :meth:`phoebe.parameters.parameters.JobParameter`
            for details on how to check the job status and retrieve the results.
            Alternatively, you can provide the server location (host and port) as
            a string to detach and the bundle will temporarily enter client mode,
            submit the job to the server, and leave client mode.  The resulting
            :meth:`phoebe.parameters.parameters.JobParameter` will then contain
            the necessary information to pull the results from the server at anytime
            in the future.
        :parameter animate: [EXPERIMENTAL] information to send to :meth:`animate`
            while the synthetics are being built.  If not False (in which case
            live animation will not be done), animate should be a dictionary or
            list of dictionaries and a new frame will be displayed and plotted
            as they are computed.  This really only makes sense for backends
            that compute per-time rather than per-dataset.  Note: animation
            may significantly slow down the time of run_compute, especially
            for a large number of time-points or if meshes are being stored/plotted.
            Also note: animate will obviously be ignored if detach=True, this
            isn't magic.  NOTE: fixed_limits are not supported from run_compute,
            axes limits will be updated each frame, but all colorlimits will
            be determined per-frame and will not be constant across the animation.
        :parameter list times: [EXPERIMENTAL] override the times at which to compute the model.
            NOTE: this only (temporarily) replaces the time array for datasets
            with times provided (ie empty time arrays are still ignored).  So if
            you attach a rv to a single component, the model will still only
            compute for that single component.  ALSO NOTE: this option is ignored
            if detach=True (at least for now).
        :parameter **kwargs: any values in the compute options to temporarily
            override for this single compute run (parameter values will revert
            after run_compute is finished)
        :return: :class:`phoebe.parameters.parameters.ParameterSet` of the
            newly-created model containing the synthetic data.
        """
        if isinstance(detach, str) or isinstance(detach, unicode):
            # then we want to temporarily go in to client mode
            self.as_client(server=detach)
            self.run_compute(compute=compute, model=model, time=time, **kwargs)
            self.as_client(False)
            return self.get_model(model)

        if model is None:
            model = 'latest'

        if model in self.models:
            logger.warning("overwriting model: {}".format(model))
            self.remove_model(model)

            do_create_fig_params = False
        else:
            do_create_fig_params = True

        self._check_label(model, allow_overwrite_in_context='model')

        if isinstance(times, float) or isinstance(times, int):
            times = [times]

        # handle case where compute is not provided
        if compute is None:
            computes = self.get_compute(**kwargs).computes
            if len(computes)==0:
                # NOTE: this doesn't take **kwargs since we want those to be
                # temporarily overriden as is the case when the compute options
                # are already attached
                self.add_compute()
                computes = self.get_compute().computes
                # now len(computes) should be 1 and will trigger the next
                # if statement

            if len(computes)==1:
                compute = computes[0]
            elif len(computes)>1:
                raise ValueError("must provide label of compute options since more than one are attached")

        # handle the ability to send multiple compute options/backends - here
        # we'll just always send a list of compute options
        if isinstance(compute, str) or isinstance(compute, unicode):
            computes = [compute]
        else:
            computes = compute

        # if interactive mode was ever off, let's make sure all constraints
        # have been run before running system checks or computing the model
        changed_params = self.run_delayed_constraints()

        # any kwargs that were used just to filter for get_compute should  be
        # removed so that they aren't passed on to all future get_value(...
        # **kwargs) calls
        for k in parameters._meta_fields_filter:
            if k in kwargs.keys():
                dump = kwargs.pop(k)

        # we'll wait to here to run kwargs and system checks so that
        # add_compute is already called if necessary
        self._kwargs_checks(kwargs, ['protomesh', 'pbmesh', 'skip_checks', 'jobid'])

        if not kwargs.get('skip_checks', False):
            passed, msg = self.run_checks(computes=computes)
            if passed is None:
                # then just raise a warning
                logger.warning(msg)
            if passed is False:
                # then raise an error
                raise ValueError("system failed to pass checks: {}".format(msg))

        # let's first make sure that there is no duplication of enabled datasets
        datasets = []
        # compute_ so we don't write over compute which we need if detach=True
        for compute_ in computes:
            # TODO: filter by value instead of if statement once implemented
            for enabled_param in self.filter(qualifier='enabled',
                                             compute=compute_,
                                             context='compute').to_list():
                if enabled_param.get_value():
                    item = (enabled_param.dataset, enabled_param.component)
                    if item in datasets:
                        raise ValueError("dataset {}@{} is enabled in multiple compute options".format(item[0], item[1]))
                    datasets.append(item)

        # now if we're supposed to detach we'll just prepare the job for submission
        # either in another subprocess or through some queuing system
        if detach and backends._use_mpi:
            logger.warning("cannot detach when within mpirun, ignoring")
            detach = False

        if (detach or conf.mpi) and not backends._use_mpi:
            logger.warning("detach support is EXPERIMENTAL")

            if times is not None:
                # TODO: support overriding times with detached - issue here is
                # that it isn't necessarilly trivially to send this array
                # through the script.  May need to convert to list first to
                # avoid needing to import numpy?
                logger.warning("overriding time is not supported within detach - ignoring")

            # we'll track everything through the model name as well as
            # a random string, to avoid any conflicts
            jobid = kwargs.get('jobid', parameters._uniqueid())

            # we'll build a python script that can replicate this bundle as it
            # is now, run compute, and then save the resulting model
            script_fname = "_{}.py".format(jobid)
            f = open(script_fname, 'w')
            f.write("import os; os.environ['PHOEBE_ENABLE_PLOTTING'] = 'FALSE'; os.environ['PHOEBE_ENABLE_SYMPY'] = 'FALSE'; os.environ['PHOEBE_ENABLE_ONLINE_PASSBANDS'] = 'FALSE';\n")
            f.write("import phoebe; import json\n")
            # TODO: can we skip the history context?  And maybe even other models
            # or datasets (except times and only for run_compute but not run_fitting)
            f.write("bdict = json.loads(\"\"\"{}\"\"\")\n".format(json.dumps(self.to_json())))
            f.write("b = phoebe.Bundle(bdict)\n")
            # TODO: make sure this works with multiple computes
            f.write("model_ps = b.run_compute(compute='{}', model='{}')\n".format(compute, model))  # TODO: support other kwargs
            f.write("model_ps.save('_{}.out', incl_uniqueid=True)\n".format(jobid))
            f.close()

            script_fname = os.path.abspath(script_fname)
            cmd = conf.detach_cmd.format(script_fname)
            # cmd = 'python {} &>/dev/null &'.format(script_fname)
            subprocess.call(cmd, shell=True)

            # create model parameter and attach (and then return that instead of None)
            job_param = JobParameter(self,
                                     location=os.path.dirname(script_fname),
                                     status_method='exists',
                                     retrieve_method='local',
                                     uniqueid=jobid)

            metawargs = {'context': 'model', 'model': model}
            self._attach_params([job_param], **metawargs)

            logger.info("detaching from run_compute.  Call get_model('{}').attach() to re-attach".format(model))

            if isinstance(detach, str):
                self.save(detach)

            if not detach:
                return job_param.attach()

            # return self.get_model(model)
            return job_param

        for compute in computes:

            computeparams = self.get_compute(compute=compute)

            if not computeparams.kind:
                raise KeyError("could not recognize backend from compute: {}".format(compute))

            logger.info("running {} backend to create '{}' model".format(computeparams.kind, model))
            compute_func = getattr(backends, computeparams.kind)

            metawargs = {'compute': compute, 'model': model, 'context': 'model'}  # dataset, component, etc will be set by the compute_func

            if animate:
                # handle setting defaults from kwargs to each plotting call
                compute_generator = compute_func(self, compute, as_generator=True, times=times, **kwargs)

                # In order to build the first frame and initialize the animation,
                # we'll iterate the generator once (ie compute the first time-step)
                ps_tmp, time = next(compute_generator)
                ps_tmp.set_meta(**metawargs) # TODO: is this necessary?

                # Now we'll initialize the figure and send the generator to the
                # animator.  The animator will then handle looping through the
                # rest of the generator to finish computing the synthetic
                # model.
                plotting_args = parameters._parse_plotting_args(animate)
                for plot_args in plotting_args:
                    # live-plotting doesn't support highlight (because time
                    # array is already filled and interpolation will fail)

                    # TODO: make this work to be defaulted to True (current
                    # problem is that time array is prepopulated)
                    plot_args['highlight'] = False
                    # plot_args['uncover'] = False

                anim, ao = mpl_animate.animate(self-self.filter(context='model'),
                                               init_ps=self-self.filter(context='model')+ps_tmp,
                                               init_time=time,
                                               frames=compute_generator,
                                               fixed_limits=False,
                                               plotting_args=plotting_args,
                                               metawargs=metawargs)

                plt.show()

                # NOTE: this will not finish if the mpl window is closed before
                # all times are filled

                # TODO: can we make sure the generator is finished, and if it
                # isn't complete the loop rather than access ao.latest_frame?
                # Or alternatively, if we didn't just copy the time array we
                # could leave an "incomplete" model that wouldn't fail future
                # plotting

                # assuming the animation was allowed to complete, the ao object
                # holds the last yielded parameters and time.  Let's take the
                # params here so that they can be attached to the bundle.
                params, last_time = ao.latest_frame

            else:
                # comma in the following line is necessary because compute_func
                # is /technically/ a generator (it yields instead of returns)
                params, = compute_func(self, compute, times=times, **kwargs)


            # average over any exposure times before attaching parameters
            if computeparams.kind == 'phoebe':
                # TODO: we could eventually do this for all backends - we would
                # just need to copy the computeoption parameters into each backend's
                # compute PS, and include similar logic for oversampling that is
                # currently in backends._extract_info_from_bundle_by_time into
                # backends._extract_info_from_bundle_by_dataset.  We'd also
                # need to make sure that exptime is not being passed to any
                # alternate backend - and ALWAYS handle it here
                for dataset in params.datasets:
                    # not all dataset-types currently support exposure times.
                    # Once they do, this ugly if statement can be removed
                    if len(self.filter(dataset=dataset, qualifier='exptime')):
                        exptime = self.get_value(qualifier='exptime', dataset=dataset, context='dataset', unit=u.d)
                        if exptime > 0:
                            if self.get_value(qualifier='fti_method', dataset=dataset, compute=compute, context='compute', **kwargs)=='oversample':
                                times_ds = self.get_value(qualifier='times', dataset=dataset, context='dataset')
                                # exptime = self.get_value(qualifier='exptime', dataset=dataset, context='dataset', unit=u.d)
                                fti_oversample = self.get_value(qualifier='fti_oversample', dataset=dataset, compute=compute, context='compute', check_visible=False, **kwargs)
                                # NOTE: this is hardcoded for LCs which is the
                                # only dataset that currently supports oversampling,
                                # but this will need to be generalized if/when
                                # we expand that support to other dataset kinds
                                fluxes = np.zeros(times_ds.shape)

                                # the oversampled times and fluxes will be
                                # sorted according to times this may cause
                                # exposures to "overlap" each other, so we'll
                                # later need to determine which times (and
                                # therefore fluxes) belong to which datapoint
                                times_oversampled_sorted = params.get_value('times', dataset=dataset)
                                fluxes_oversampled = params.get_value('fluxes', dataset=dataset)

                                for i,t in enumerate(times_ds):
                                    # rebuild the unsorted oversampled times - see backends._extract_from_bundle_by_time
                                    # TODO: try to optimize this by having these indices returned by the backend itself
                                    times_oversampled_this = np.linspace(t-exptime/2., t+exptime/2., fti_oversample)
                                    sample_inds = np.searchsorted(times_oversampled_sorted, times_oversampled_this)

                                    fluxes[i] = np.mean(fluxes_oversampled[sample_inds])

                                params.set_value(qualifier='times', dataset=dataset, value=times_ds)
                                params.set_value(qualifier='fluxes', dataset=dataset, value=fluxes)


            self._attach_params(params, **metawargs)

        # Figure options for this model
        if do_create_fig_params:
            fig_params = _figure._run_compute(self, **kwargs)

            fig_metawargs = {'context': 'figure',
                             'model': model}
            self._attach_params(fig_params, **fig_metawargs)

        redo_kwargs = deepcopy(kwargs)
        redo_kwargs['compute'] = computes if len(computes)>1 else computes[0]
        redo_kwargs['model'] = model

        self._add_history(redo_func='run_compute',
                          redo_kwargs=redo_kwargs,
                          undo_func='remove_model',
                          undo_kwargs={'model': model})

        return self.get_model(model)

    def get_model(self, model=None, **kwargs):
        """
        Filter in the 'model' context

        :parameter str model: name of the model (optional)
        :parameter **kwargs: any other tags to do the filter
            (except model or context)
        :return: :class:`phoebe.parameters.parameters.ParameterSet`
        """
        if model is not None:
            kwargs['model'] = model
        kwargs['context'] = 'model'
        return self.filter(**kwargs)

    def remove_model(self, model, **kwargs):
        """
        Remove a 'model' from the bundle

        :parameter str twig: twig to filter for the model
        :parameter **kwargs: any other tags to do the filter
            (except twig or context)
        """
        kwargs['model'] = model
        kwargs['context'] = 'model'
        self.remove_parameters_all(**kwargs)

    # TODO: ability to copy a posterior to a prior or have a prior reference an attached posterior (for drawing in fitting)
    def add_prior(self, twig=None, **kwargs):
        """
        [NOT IMPLEMENTED]

        :raises NotImplementedError: because it isn't
        """

        raise NotImplementedError

        param = self.get_parameter(twig=twig, **kwargs)
        # TODO: make sure param is a float parameter?

        func = _get_add_func(_distributions, 'prior')

        # TODO: send smart defaults for priors based on limits of parameter
        params = func(**kwargs)

        metawargs = {k: v for k, v in params.meta.items()
                     if k not in ['uniqueid', 'uniquetwig', 'twig']}
        metawargs['context'] = 'prior'

        logger.info("adding prior on '{}' parameter".format(param.uniquetwig))
        self._attach_params(params, **metawargs)

        redo_kwargs = deepcopy(kwargs)
        redo_kwargs['func'] = func.func_name
        self._add_history(redo_func='add_prior',
                          redo_kwargs=redo_kwargs,
                          undo_func='remove_prior',
                          undo_kwargs={'twig': param.uniquetwig})

        # return params
        return self.get_prior(**metawargs)

    def get_prior(self, twig=None, **kwargs):
        """
        [NOT IMPLEMENTED]

        :raises NotImplementedError: because it isn't
        """
        raise NotImplementedError
        kwargs['context'] = 'prior'
        return self.filter(twig=twig, **kwargs)

    def enable_prior(self, twig=None, **kwargs):
        """
        [NOT IMPLEMENTED]

        :raises NotImplementedError: because it isn't
        """
        # instead of set_adjust(True)
        raise NotImplementedError

    def disable_prior(self, twig=None, **kwargs):
        """
        [NOT IMPLEMENTED]

        :raises NotImplementedError: because it isn't
        """
        # instead of set_adjust(False)
        raise NotImplementedError

    def draw_from_prior(self, twig=None, **kwargs):
        """
        [NOT IMPLEMENTED]

        :raises NotImplementedError: because it isn't
        """
        raise NotImplementedError

    def remove_prior(self, twig=None, **kwargs):
        """
        [NOT IMPLEMENTED]

        :raises NotImplementedError: because it isn't
        """
        # TODO: don't forget add_history
        raise NotImplementedError

    @send_if_client
    def add_fitting(self):
        """
        [NOT IMPLEMENTED]

        :raises NotImplementedError: because it isn't
        """
        # TODO: don't forget add_history
        raise NotImplementedError

    def get_fitting(self, fitting=None, **kwargs):
        """
        [NOT IMPLEMENTED]

        :raises NotImplementedError: because it isn't
        """
        raise NotImplementedError
        if fitting is not None:
            kwargs['fitting'] = fitting
        kwargs['context'] = 'fitting'
        return self.filter(**kwargs)

    def remove_fitting(self):
        """
        [NOT IMPLEMENTED]

        :raises NotImplementedError: because it isn't
        """
        # TODO: don't forget add_history
        raise NotImplementedError

    def run_fitting(self, **kwargs):
        """
        [NOT IMPLEMENTED]

        :raises NotImplementedError: because it isn't
        """
        # TODO: kwargs override temporarily (fittingparams.get_value(qualifier, **kwargs))

        # TODO: don't forget add_history (probably not undoable)
        raise NotImplementedError

    def get_posterior(self, twig=None, feedback=None, **kwargs):
        """
        [NOT IMPLEMENTED]

        :raises NotImplementedError: because it isn't
        """
        raise NotImplementedError
        kwargs['context'] = 'posterior'
        return self.filter(twig=twig, **kwargs)

    def draw_from_posterior(self, twig=None, feedback=None, **kwargs):
        """
        [NOT IMPLEMENTED]

        :raises NotImplementedError: because it isn't
        """
        raise NotImplementedError

    def remove_posterior(self, twig=None, feedback=None, **kwargs):
        """
        [NOT IMPLEMENTED]

        :raises NotImplementedError: because it isn't
        """
        # TODO: don't forget add_history
        raise NotImplementedError

    # TODO: make feedback work more like models above.  Maybe we could even
    # submit a job and detach, loading the results later.  See notes and tasks
    # about re-working fitting interface.

    def add_feedback(self):
        """
        [NOT IMPLEMENTED]

        :raises NotImplementedError: because it isn't
        """
        # TODO: don't forget to add_history
        raise NotImplementedError

    def get_feedback(self, feedback=None, **kwargs):
        """
        [NOT IMPLEMENTED]

        :raises NotImplementedError: because it isn't
        """
        raise NotImplementedError
        if feedback is not None:
            kwargs['feedback'] = feedback
        kwargs['context'] = 'feedback'
        return self.filter(**kwargs)

    def remove_feedback(self, feedback=None):
        """
        [NOT IMPLEMENTED]

        :raises NotImplementedError: because it isn't
        """
        # TODO: don't forget add_history
        raise NotImplementedError
        self.remove_parameters_all(context='feedback', feedback=feedback)

    def add_plugin(self):
        """
        [NOT IMPLEMENTED]

        :raises NotImplementedError: because it isn't
        """
        # TODO: don't forget to add_history
        raise NotImplementedError

    def get_plugin(self):
        """
        [NOT IMPLEMENTED]

        :raises NotImplementedError: because it isn't
        """
        raise NotImplementedError

    def remove_plugin(self):
        """
        [NOT IMPLEMENTED]

        :raises NotImplementedError: because it isn't
        """
        # TODO: don't forget add_history
        raise NotImplementedError

    def run_plugin(self):
        """
        [NOT IMPLEMENTED]

        :raises NotImplementedError: because it isn't
        """
        raise NotImplementedError

    @send_if_client
    def add_figure(self, kind, **kwargs):
        """
        Add a new figure to the bundle.  If not provided,
        'figure' (the name of the new plot options) will be created for
        you and can be accessed by the 'figure' attribute of the returned
        ParameterSet.

        Available kinds include:
            * :func:`phoebe.parameters.figure.lc`
            * :func:`phoebe.parameters.figure.rv`
            * :func:`phoebe.parameters.figure.etv`
            * :func:`phoebe.parameters.figure.orb`
            * :func:`phoebe.parameters.figure.mesh`

        :parameter kind: function to call that returns a
            ParameterSet or list of parameters.  This must either be
            a callable function that accepts nothing but default
            values, or the name of a function (as a string) that can
            be found in the :mod:`phoebe.parameters.figure` module
        :type kind: str or callable
        :parameter str figure: (optional) name of the newly-created figure optiosn
        :parameter **kwargs: default values for any of the newly-created
            parameters
        :return: :class:`phoebe.parameters.parameters.ParameterSet` of
            all parameters that have been added
        :raises NotImplementedError: if required constraint is not implemented
        """

        func = _get_add_func(_figure, kind.lower()
                             if isinstance(kind, str)
                             else kind)

        kwargs.setdefault('figure',
                          self._default_label('figure',
                                              **{'context': 'figure'}))

        self._check_label(kwargs['figure'])

        kind = func.func_name

        metawargs = {'context': 'figure',
                     'kind': kind,
                     'figure': kwargs['figure']}
        _params = func(self, **kwargs)
        self._attach_params(_params, **metawargs)


        redo_kwargs = deepcopy(kwargs)
        redo_kwargs['func'] = func.func_name
        self._add_history(redo_func='add_figure',
                          redo_kwargs=redo_kwargs,
                          undo_func='remove_figure',
                          undo_kwargs={'figure': kwargs['figure']})

        # since we've already processed (so that we can get the new qualifiers),
        # we'll only raise a warning
        self._kwargs_checks(kwargs, warning_only=True)

        return self.filter(figure=kwargs['figure'])

    def get_figure(self, figure=None, **kwargs):
        """
        """
        if figure is not None:
            kwargs['figure'] = figure
        kwargs['context'] = 'figure'
        return self.filter(**kwargs)

    def remove_figure(self):
        """
        """
        raise NotImplementedError

    def run_figure(self, figure=None, **kwargs):
        """
        """
        # handle case where figure is not provided
        if figure is None:
            figures = self.get_figure(**kwargs).figures
            if len(figures)==0:
                raise ValueError("no figure options exist, call add_figure first")
            if len(figures)==1:
                figure = figures[0]
            elif len(figures)>1:
                raise ValueError("must provide label of figure options since more than one are attached")

        figure_ps = self.get_figure(figure=figure)

        plot_kwargs = {'kind': figure_ps.kind}

        # now apply all values from figure options
        for param in figure_ps.to_list():
            if 'lim' in param.qualifier:
                if len(param.get_value()) == 2:
                    value = param.get_value().tolist()
                else:
                    value = None
            elif 'label' in param.qualifier and param.get_value()=='<auto>':
                value = None
            else:
                value = param.get_value()

            if value is not None:
                plot_kwargs[param.qualifier] = value

        # and lastly override with kwargs
        for k,v in kwargs.items():
            plot_kwargs[k] = v

        return self.plot(use_figure_params=True, **plot_kwargs)<|MERGE_RESOLUTION|>--- conflicted
+++ resolved
@@ -158,16 +158,12 @@
             for param in self._params:
                 param._bundle = self
 
-<<<<<<< HEAD
             # cache the hierarchy now
             try:
                 self._hierarchy_param = self.get_parameter(qualifier='hierarchy', context='system')
             except ValueError:
                 # then fallback on a blank hierarchy
                 self.set_hierarchy(_hierarchy.blank)
-=======
-            self._hierarchy_param = self.get_parameter(qualifier='hierarchy', context='system')
->>>>>>> 3eabb4f0
 
         # if loading something with constraints, we need to update the
         # bookkeeping so the parameters are aware of how they're constrained
