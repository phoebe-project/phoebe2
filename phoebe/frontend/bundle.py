--- conflicted
+++ resolved
@@ -25,14 +25,11 @@
 from phoebe.parameters import compute as _compute
 from phoebe.parameters import constraint as _constraint
 from phoebe.parameters import feature as _feature
-<<<<<<< HEAD
 from phoebe.parameters import figure as _figure
-from phoebe.backend import backends
-=======
 from phoebe.backend import backends, mesh
->>>>>>> 4b8f6839
 from phoebe.distortions import roche
-from phoebe.frontend import io, nphelpers
+from phoebe.frontend import io
+from phoebe.dependencies import nparray
 from phoebe.atmospheres.passbands import _pbtable
 from phoebe.utils import _bytes
 import libphoebe
@@ -183,18 +180,10 @@
             for param in self._params:
                 param._bundle = self
 
-<<<<<<< HEAD
-            # cache the hierarchy now
-            try:
-                self._hierarchy_param = self.get_parameter(qualifier='hierarchy', context='system')
-            except ValueError:
-                # then fallback on a blank hierarchy
-=======
             try:
                 self._hierarchy_param = self.get_parameter(qualifier='hierarchy', context='system')
             except ValueError:
                 # possibly this is a bundle without a hierarchy
->>>>>>> 4b8f6839
                 self.set_hierarchy(_hierarchy.blank)
 
         # if loading something with constraints, we need to update the
@@ -497,11 +486,6 @@
         * an instantiated <phoebe.frontend.bundle.Bundle> object.
         """
         b = cls()
-<<<<<<< HEAD
-        b.add_star(component=starA, color='b')
-        b.add_star(component=starB, color='r')
-        b.add_orbit(component=orbit)
-=======
         if contact_binary:
             orbit_defaults = {'sma': 3.35, 'period': 0.5}
             star_defaults = {'requiv': 1.5}
@@ -511,7 +495,6 @@
         b.add_star(component=starA, **star_defaults)
         b.add_star(component=starB, **star_defaults)
         b.add_orbit(component=orbit, **orbit_defaults)
->>>>>>> 4b8f6839
         if contact_binary:
             b.add_component('envelope', component='contact_envelope')
             b.set_hierarchy(_hierarchy.binaryorbit,
@@ -702,8 +685,8 @@
                             # emit another signal to the server.  So we do need
                             # to hardcode some special cases here
                             if isinstance(value, dict):
-                                if 'nphelper' in value.keys():
-                                    value = nphelpers.from_json(value)
+                                if 'nparray' in value.keys():
+                                    value = nparray.from_json(value)
 
                             setattr(param, "_{}".format(attr), value)
                 else:
@@ -846,27 +829,12 @@
             setattr(param, '_{}'.format(tag), new_value)
         for param in self.filter(context='constraint', check_visible=False, check_default=False).to_list():
             for k, v in param.constraint_kwargs.items():
-<<<<<<< HEAD
-                if v == old_component:
-                    param._constraint_kwargs[k] = new_component
-
-        redo_kwargs = {'old_component': old_component, 'new_component': new_component}
-        undo_kwargs = {'old_component': new_component, 'new_component': old_component}
-
-        self._add_history(redo_func='change_component',
-                          redo_kwargs=redo_kwargs,
-                          undo_func='change_component',
-                          undo_kwargs=undo_kwargs)
-
-        return self.filter(component=new_component)
-=======
                 if v == old_value:
                     param._constraint_kwargs[k] = new_value
         for param in self.filter(qualifier='include_times', check_visible=False, check_default=False).to_list():
             old_param_value = param._value
             new_param_value = [v.replace('@{}'.format(old_value), '@{}'.format(new_value)) for v in old_param_value]
             param._value = new_param_value
->>>>>>> 4b8f6839
 
     def get_setting(self, twig=None, **kwargs):
         """
@@ -1911,7 +1879,6 @@
 
     def rename_feature(self, old_feature, new_feature):
         """
-<<<<<<< HEAD
         Rename a 'feature' in the bundle
 
         :parameter old_feature: current label for the feature
@@ -1932,14 +1899,6 @@
 
     def remove_feature(self, feature=None, **kwargs):
         """
-        Remove a 'feature' from the bundle
-
-        :parameter feature: name of the feature
-        :parameter **kwargs: any other tags to do the filter
-        """
-        # TODO: add_history??
-        self.remove_parameters_all(feature=feature, **kwargs)
-=======
         Remove a 'feature' from the bundle.
 
         See also:
@@ -2006,7 +1965,6 @@
 
         self._check_label(new_feature)
         self._rename_label('feature', old_feature, new_feature)
->>>>>>> 4b8f6839
 
     def add_spot(self, component=None, feature=None, **kwargs):
         """
@@ -2039,17 +1997,7 @@
 
     def rename_spot(self, old_feature, new_feature):
         """
-<<<<<<< HEAD
-        Shortcut to :meth:`rename_feature`
-        """
-        return self.rename_feature(old_feature, new_feature)
-
-    def remove_spot(self, feature=None, **kwargs):
-        """
-        Shortcut to :meth:`remove_feature`
-=======
         Shortcut to <phoebe.frontend.bundle.Bundle.remove_feature> but with kind='spot'.
->>>>>>> 4b8f6839
         """
         kwargs.setdefault('kind', 'spot')
         return self.remove_feature(feature, **kwargs)
@@ -2101,15 +2049,15 @@
 
         func = _get_add_func(_component, kind)
 
-        if kwargs.get('component', False) is None:
-            # then we want to apply the default below, so let's pop for now
-            _ = kwargs.pop('component')
-
         if sys.version_info[0] == 3:
           fname = func.__name__
         else:
           fname = func.__name__
 
+
+        if kwargs.get('component', False) is None:
+            # then we want to apply the default below, so let's pop for now
+            _ = kwargs.pop('component')
 
         if kwargs.get('component', False) is None:
             # then we want to apply the default below, so let's pop for now
@@ -2178,43 +2126,6 @@
         kwargs['context'] = 'component'
         return self.filter(**kwargs)
 
-<<<<<<< HEAD
-    def rename_component(self, old_component, new_component):
-        """
-        See :meth:`change_component`
-        """
-        # add_history is handled in change_component
-        return self.change_component(old_component, new_component)
-
-    def remove_component(self, component=None, **kwargs):
-        """
-        Remove a 'component' from the bundle.  Note: this does NOT remove the
-        component from the hierarchy if it is already included in the hierarchy.
-        The hierarchy must be updated by hand accordingly.
-
-        :parameter component: label of the component to be removed
-        :parameter **kwargs: any other tags to do the filter
-        """
-        if component is not None:
-            kwargs['component'] = component
-        # TODO: don't forget to add_history??
-
-        # TODO: make sure also removes and handles the percomponent parameters correctly (ie maxpoints@phoebe@compute)
-        # TODO: what do we do if the component is in the hierarchy?
-        if kwargs.get('component', None) is None:
-            if len(self.components) == 1:
-                kwargs['component'] = self.components[0]
-            else:
-                # TODO: should we raise the error here or remove ALL components
-                raise ValueError("more than one component available: must provide component")
-
-        if kwargs['component'] in self.hierarchy.get_components():
-            logger.warning("component '{}' should also be removed from hierarchy".format(kwargs['component']))
-
-        # TODO: add_history
-
-        self.remove_parameters_all(**kwargs)
-=======
     def remove_component(self, component, **kwargs):
         """
         Remove a 'component' from the bundle.
@@ -2264,7 +2175,6 @@
         self._rename_label('component', old_component, new_component)
 
         self._handle_dataset_selectparams()
->>>>>>> 4b8f6839
 
     def add_orbit(self, component=None, **kwargs):
         """
@@ -2293,17 +2203,7 @@
 
     def rename_orbit(self, old_orbit, new_orbit):
         """
-<<<<<<< HEAD
-        Shortcut to :meth:`rename_component`
-        """
-        return self.rename_component(old_orbit, new_orbit)
-
-    def remove_orbit(self, component=None, **kwargs):
-        """
-        Shortcut to :meth:`remove_component` but with kind='orbit'
-=======
         Shortcut to <phoebe.frontend.bundle.Bundle.remove_component> but with kind='star'.
->>>>>>> 4b8f6839
         """
         kwargs.setdefault('kind', 'orbit')
         return self.remove_component(component, **kwargs)
@@ -2335,17 +2235,13 @@
 
     def rename_star(self, old_star, new_star):
         """
-<<<<<<< HEAD
         Shortcut to :meth:`rename_component`
         """
         return self.rename_component(old_star, new_star)
 
     def remove_star(self, component=None, **kwargs):
         """
-        Shortcut to :meth:`remove_component` but with kind='star'
-=======
         Shortcut to <phoebe.frontend.bundle.Bundle.remove_component> but with kind='star'.
->>>>>>> 4b8f6839
         """
         kwargs.setdefault('kind', 'star')
         return self.remove_component(component, **kwargs)
@@ -2378,17 +2274,13 @@
 
     def rename_envelope(self, old_envelope, new_envelope):
         """
-<<<<<<< HEAD
         Shortcut to :meth:`rename_component`
         """
         return self.rename_component(old_envelope, new_envelope)
 
     def remove_envelope(self, component=None, **kwargs):
         """
-        Shortcut to :meth:`remove_component` but with kind='envelope'
-=======
         Shortcut to <phoebe.frontend.bundle.Bundle.remove_component> but with kind='envelope'.
->>>>>>> 4b8f6839
         """
         kwargs.setdefault('kind', 'envelope')
         return self.remove_component(component, **kwargs)
@@ -2637,18 +2529,14 @@
                                               **{'context': 'dataset',
                                                  'kind': func.__name__}))
 
-<<<<<<< HEAD
         if not isinstance(kwargs['dataset'], str):
             # if dataset is a unicode, that conflicts with copy-for
             # TODO: this really should be replaced with a more elegant handling
             # of unicode within parameters.ParameterSet._check_copy_for
             kwargs['dataset'] = str(kwargs['dataset'])
 
-        self._check_label(kwargs['dataset'])
-=======
-        if kwargs.pop('check_label', True):
+        if kwargs.pop('check_lael', True):
             self._check_label(kwargs['dataset'])
->>>>>>> 4b8f6839
 
         kind = func.__name__
 
@@ -3427,12 +3315,8 @@
 
         return pblums
 
-<<<<<<< HEAD
     @send_if_client
-    def add_compute(self, kind=compute.phoebe, **kwargs):
-=======
     def add_compute(self, kind='phoebe', **kwargs):
->>>>>>> 4b8f6839
         """
         Add a set of computeoptions for a given backend to the bundle.
         The label (`compute`) can then be sent to <phoebe.frontend.bundle.Bundle.run_compute>.
@@ -3522,46 +3406,6 @@
 
     def rename_compute(self, old_compute, new_compute):
         """
-<<<<<<< HEAD
-        Rename a 'compute' in the bundle
-
-        :parameter old_compute: current label for the compute options
-        :parameter new_compute: new label for the compute options
-        """
-        for param in self.filter(compute=old_compute).to_list():
-            param._compute = new_compute
-
-        redo_kwargs = {'old_compute': old_compute, 'new_compute': new_compute}
-        undo_kwargs = {'old_compute': new_compute, 'new_compute': old_compute}
-
-        self._add_history(redo_func='rename_compute',
-                          redo_kwargs=redo_kwargs,
-                          undo_func='rename_compute',
-                          undo_kwargs=undo_kwargs)
-
-        return self.filter(compute=new_compute)
-
-    def remove_compute(self, compute=None, **kwargs):
-        """
-        Remove a 'compute' from the bundle.
-
-        :parameter compute: label of the compute to be removed
-        :parameter **kwargs: any other tags to do the filter
-        """
-        if compute is not None:
-            kwargs['compute'] = compute
-
-        if kwargs.get('compute', None) is None:
-            if len(self.computes) == 1:
-                kwargs['compute'] = self.computes[0]
-            else:
-                # TODO: should we raise the error here or remove ALL components
-                raise ValueError("more than one compute available: must provide compute label")
-
-        # TODO: add_history
-
-        self.remove_parameters_all(**kwargs)
-=======
         Remove a 'compute' from the bundleself.
 
         See also:
@@ -3605,7 +3449,6 @@
         self._check_label(new_compute)
         self._rename_label('compute', old_compute, new_compute)
 
->>>>>>> 4b8f6839
 
     @send_if_client
     def run_compute(self, compute=None, model=None, detach=False,
@@ -3804,19 +3647,14 @@
             f.write("bdict = json.loads(\"\"\"{}\"\"\")\n".format(json.dumps(self.to_json())))
             f.write("b = phoebe.Bundle(bdict)\n")
             # TODO: make sure this works with multiple computes
-<<<<<<< HEAD
-            f.write("b.run_compute(compute='{}', model='{}', do_create_fig_params={})\n".format(compute, model, do_create_fig_params))  # TODO: support other kwargs
+            compute_kwargs = kwargs.items()+[('compute', compute), ('model', model), ('do_create_fig_params', do_create_fig_params)]
+            compute_kwargs_string = ','.join(["{}={}".format(k,"\'{}\'".format(v) if isinstance(v, str) else v) for k,v in compute_kwargs])
+            f.write("model_ps = b.run_compute({})\n".format(compute_kwargs_string))
             if do_create_fig_params:
                 f.write("b.filter(model='{}').save('_{}.out', incl_uniqueid=True)\n".format(model, jobid))
             else:
                 f.write("b.get_model(model='{}').save('_{}.out', incl_uniqueid=True)\n".format(model, jobid))
 
-=======
-            compute_kwargs = kwargs.items()+[('compute', compute), ('model', model)]
-            compute_kwargs_string = ','.join(["{}={}".format(k,"\'{}\'".format(v) if isinstance(v, str) else v) for k,v in compute_kwargs])
-            f.write("model_ps = b.run_compute({})\n".format(compute_kwargs_string))
-            f.write("model_ps.save('_{}.out', incl_uniqueid=True)\n".format(jobid))
->>>>>>> 4b8f6839
             f.close()
 
             script_fname = os.path.abspath(script_fname)
