--- conflicted
+++ resolved
@@ -4939,12 +4939,7 @@
         * ValueError: if any given dataset is enabled in more than one set of
             compute options sent to run_compute.
         """
-<<<<<<< HEAD
         if isinstance(detach, str) or isinstance(detach, unicode):
-=======
-        if isinstance(detach, str):
-            raise ValueError("detach must be a boolean")
->>>>>>> aa0e978c
             # then we want to temporarily go in to client mode
             raise NotImplementedError("detach currently must be a bool")
             self.as_client(server=detach)
@@ -5134,24 +5129,10 @@
             logger.debug("temporarily disabling check_default")
             conf.check_default_off()
 
-<<<<<<< HEAD
-        # Figure options for this model
-        if do_create_fig_params:
-            fig_params = _figure._run_compute(self, **kwargs)
-
-            fig_metawargs = {'context': 'figure',
-                             'model': model}
-            self._attach_params(fig_params, **fig_metawargs)
-
-        redo_kwargs = deepcopy(kwargs)
-        redo_kwargs['compute'] = computes if len(computes)>1 else computes[0]
-        redo_kwargs['model'] = model
-=======
         conf_check_visible = conf.check_visible
         if conf_check_visible:
             logger.debug("temporarily disabling check_visible")
             conf.check_visible_off()
->>>>>>> aa0e978c
 
         def restore_conf():
             # restore user-set interactive checks
@@ -5267,6 +5248,14 @@
                             logger.debug("applying scale_factor={} to {} parameter in mesh".format(scale_factor, param.qualifier))
                             param.set_value(param.get_value() * scale_factor)
 
+            # Figure options for this model
+            if do_create_fig_params:
+                fig_params = _figure._run_compute(self, **kwargs)
+    
+                fig_metawargs = {'context': 'figure',
+                                 'model': model}
+                self._attach_params(fig_params, **fig_metawargs)
+    
             redo_kwargs = deepcopy(kwargs)
             redo_kwargs['compute'] = computes if len(computes)>1 else computes[0]
             redo_kwargs['model'] = model
