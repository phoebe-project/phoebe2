--- conflicted
+++ resolved
@@ -15,14 +15,7 @@
         _use_phb1 = True
 else:
     _use_phb1 = True
-<<<<<<< HEAD
-    
-
-if sys.version_info[0] >= 3:
-    from io import IOBase as _IOBase
-=======
-
->>>>>>> 9c6dc54d
+
 
 from io import IOBase as _IOBase
 
@@ -782,11 +775,7 @@
 
             if fti_ts_ind != 'Mid-exposure':
                 logger.warning('Phoebe 2 only uses Mid-Exposure for calculating finite exposure times.')
-<<<<<<< HEAD
-           
-=======
-
->>>>>>> 9c6dc54d
+
         except:
 
             logger.warning('Your .phoebe file was created using a version of phoebe which does not support dataset dependent finite integration time parameters')
@@ -802,7 +791,10 @@
 
 #        if not fti_ind:
 
-<<<<<<< HEAD
+#        if not fti_ind:
+
+#        if not fti_ind:
+
 #            if fti_ts != 'Mid-exposure':
 #                logger.warning('Phoebe 2 only uses Mid-Exposure times for calculating finite exposure times.')
 #            if fti:
@@ -811,22 +803,7 @@
 #            else:
 #                lcpt[:,1][list(lcpt[:,0]).index('phoebe_lc_cadence_rate['+str(x)+']')] = '0'
 
-            
-=======
-#        if not fti_ind:
-
-#        if not fti_ind:
-
-#            if fti_ts != 'Mid-exposure':
-#                logger.warning('Phoebe 2 only uses Mid-Exposure times for calculating finite exposure times.')
-#            if fti:
-#                lcpt[:,1][list(lcpt[:,0]).index('phoebe_lc_cadence_rate['+str(x)+']')] = fti_ovs
-
-#            else:
-#                lcpt[:,1][list(lcpt[:,0]).index('phoebe_lc_cadence_rate['+str(x)+']')] = '0'
-
-
->>>>>>> 9c6dc54d
+
 #            lcpt[:,1][list(lcpt[:,0]).index('phoebe_lc_cadence['+str(x)+']')] = fti_exp
 
 #            lcpt[:,1][list(lcpt[:,0]).index('phoebe_lc_cadence_rate['+str(x)+']')] = fti_ovs
@@ -955,44 +932,26 @@
 
             # deal with fti
             if 'cadence' in k:
-<<<<<<< HEAD
-              
+
                 pieces = k.split('_')
-                
-=======
-
-                pieces = k.split('_')
-
->>>>>>> 9c6dc54d
+
                 if pieces[-1] == 'switch':
                     pnew = 'fti_method'
                     bool_fti = {0:'none', 1:'oversample'}
                     val = int(lc_dict[k])
                     value = bool_fti[val]
                     d ={'qualifier': pnew, 'dataset':dataid, 'context':'compute', 'value':value}
-<<<<<<< HEAD
-                
-=======
-
->>>>>>> 9c6dc54d
+
                 if pieces[-1] == 'rate':
                     pnew = 'fti_oversample'
                     value = int(lc_dict[k])
                     d ={'qualifier': pnew, 'dataset':dataid, 'context':'compute', 'value':value}
-<<<<<<< HEAD
-                    
-=======
-
->>>>>>> 9c6dc54d
+
                 if pieces[-1] == 'timestamp':
                     pass
                 if pieces[-1] == 'cadence':
                     pnew, d = ret_dict(k, lc_dict[k], dataid=dataid)
-<<<<<<< HEAD
-            
-=======
-
->>>>>>> 9c6dc54d
+
             else:
                 pnew, d = ret_dict(k, lc_dict[k], dataid=dataid)
 
@@ -1182,12 +1141,6 @@
                 if d['qualifier'] != 'relteff':
                     d['unit'] = spot_unit
 
-<<<<<<< HEAD
-                eb.set_value_all(check_visible= False, **d)
-
-
-    eb.flip_constraint(solve_for='t0_ref', constraint_func='t0_ref_supconj')
-=======
                 eb.set_value_all(check_visible=False, **d)
 
     # reset any flipped constraints
@@ -1197,7 +1150,6 @@
     #change t0_system to equal t0_ref
     t0_ref = eb.get_value(qualifier='t0_ref', context='component', unit='d', **_skip_filter_checks)
     eb.set_value(qualifier='t0', context='system', value=t0_ref, unit='d', **_skip_filter_checks)
->>>>>>> 9c6dc54d
 
     if contact_binary:
         eb.flip_constraint('requiv@primary', solve_for='pot@contact_envelope')
@@ -1467,22 +1419,13 @@
 """
 create dictionary of parameters from phoebe bundle
 for loading into phoebe legacy
-<<<<<<< HEAD
-bundle - 
-=======
 bundle -
->>>>>>> 9c6dc54d
 compute - compute parameters
 
 """
 def pass_to_legacy(eb, compute=None, **kwargs):
-<<<<<<< HEAD
-    
-  
-=======
-
-
->>>>>>> 9c6dc54d
+
+
     #run checks which must pass before allowing use of function
     #l3_modes must all be the same
     if kwargs.get('disable_l3', False):
@@ -1579,11 +1522,7 @@
 #    parnames = ['phoebe_rvno', 'phoebe_spots_no', 'phoebe_lcno']
 #    parvals = [len(rvs)*2, len(spots), len(lcs)]
 #    types = ['int', 'int']
-<<<<<<< HEAD
-    
-=======
-
->>>>>>> 9c6dc54d
+
     #Force the independent variable to be time
     legacy_dict['phoebe_indep'] = "Time (HJD)"
 #    parnames.append('phoebe_indep')
@@ -1595,11 +1534,7 @@
         if l3_mode_force_flux:
             l3_mode = 'flux'
         else:
-<<<<<<< HEAD
-            l3_mode = eb.filter('l3_mode')[0].value
-=======
             l3_mode = eb.filter(qualifier='l3_mode', **_skip_filter_checks)[0].value
->>>>>>> 9c6dc54d
         legacy_dict['phoebe_el3_units'] = '"'+choice_dict[l3_mode]+'"'
  #       parnames.append('phoebe_el3_units')
  #       parvals.append('"'+choice_dict[l3_mode]+'"')
@@ -1633,11 +1568,7 @@
         val, ptype = par_value(param)
         pname = ret_parname(param.qualifier)
         #load to array
-<<<<<<< HEAD
-        for y in range(len(pname)): 
-=======
         for y in range(len(pname)):
->>>>>>> 9c6dc54d
             legacy_dict[pname[y]] = val[y]
 #        parnames.extend(pname)
 #        parvals.extend(val)
@@ -1656,11 +1587,7 @@
         #load to array
         for y in range(len(pname)):
             legacy_dict[pname[y]] = val[y]
-<<<<<<< HEAD
-        
-=======
-
->>>>>>> 9c6dc54d
+
 
 #        parnames.extend(pname)
 #        parvals.extend(val)
@@ -1690,13 +1617,8 @@
 #        parvals.append(decouple_luminosity)
 #        types.append('boolean')
 
-<<<<<<< HEAD
-    prpars = eb.filter(component=primary, context='component')
-    secpars = eb.filter(component=secondary, context='component')
-=======
     prpars = eb.filter(component=primary, context='component', check_visible=True)
     secpars = eb.filter(component=secondary, context='component', check_visible=True)
->>>>>>> 9c6dc54d
     if contact_binary:
         #note system
         legacy_dict['phoebe_model'] = '"Overcontact binary not in thermal contact"'
@@ -1710,11 +1632,7 @@
         ptype = 'float'
         # note here that phoebe1 assigns this to the primary, not envelope
         pname = ret_parname('pot', comp_int=comp_int, ptype=ptype)
-<<<<<<< HEAD
-        for y in range(len(pname)):    
-=======
         for y in range(len(pname)):
->>>>>>> 9c6dc54d
             legacy_dict[pname[y]] = val[y]
         #parnames.extend(pname)
         #parvals.extend(val)
@@ -1789,11 +1707,7 @@
             val, ptype = par_value(param)
             # if param.qualifier == 'irrad_frac_refl_bol':
                 # val = [1-float(val[0])]
-<<<<<<< HEAD
-            pname = ret_parname(param.qualifier, comp_int = comp_int, ptype=ptype)
-=======
             pname = ret_parname(param.qualifier, comp_int=comp_int, ptype=ptype)
->>>>>>> 9c6dc54d
             for y in range(len(pname)):
                 if pname[y] not in legacy_dict.keys():
 
@@ -1889,19 +1803,11 @@
                 else:
 
                     pname = ret_parname(param.qualifier, comp_int=comp_int, dtype='lc', dnum = x+1, ptype=ptype)
-<<<<<<< HEAD
-                
-                for y in range(len(pname)):
-                    if pname[y] not in legacy_dict.keys():
-                        legacy_dict[pname[y]] = val[y]                
-
-=======
 
                 for y in range(len(pname)):
                     if pname[y] not in legacy_dict.keys():
                         legacy_dict[pname[y]] = val[y]
 
->>>>>>> 9c6dc54d
                     #parnames.extend(pname)
                     #parvals.extend(val)
                     #if ptype == 'array':
@@ -1967,15 +1873,9 @@
                         pname = ret_parname(param.qualifier, comp_int = comp_int, dtype='rv', dnum = num, ptype=ptype)
 
     # if is tries to append a value that already exists...stop that from happening
-<<<<<<< HEAD
-                for y in range(len(pname)):
-                    if pname[y] not in legacy_dict.keys():
-                        legacy_dict[pname[y]] = val[y]       
-=======
                 for pi in range(len(pname)):
                     if pname[pi] not in legacy_dict.keys():
                         legacy_dict[pname[pi]] = val[pi]
->>>>>>> 9c6dc54d
 
                         #    parnames.extend(pname)
                         #    parvals.extend(val)
@@ -2024,17 +1924,15 @@
 
                 val, ptype = par_value(param)
                 pname = ret_parname(param.qualifier, comp_int=None, dtype='spots', dnum = y+1, ptype=ptype)
-<<<<<<< HEAD
                 for y in range(len(pname)):    
                     legacy_dict[pname[y]] = val[y]
-=======
+            #    parnames.extend(pname)
+            #    parvals.extend(val)
 
                 for z in range(len(pname)):
                     legacy_dict[pname[z]] = val[z]
->>>>>>> 9c6dc54d
             #    parnames.extend(pname)
             #    parvals.extend(val)
-
 
 #loop through the orbit
 
@@ -2056,11 +1954,7 @@
 
 
             pname = ret_parname(param.qualifier,ptype=ptype)
-<<<<<<< HEAD
-            for y in range(len(pname)):    
-=======
             for y in range(len(pname)):
->>>>>>> 9c6dc54d
                 legacy_dict[pname[y]] = val[y]
 
 
@@ -2075,11 +1969,7 @@
             comp_int = None
 
 
-<<<<<<< HEAD
- 
-=======
-
->>>>>>> 9c6dc54d
+
         if param.qualifier == 'refl_num':
             if param.get_value(**kwargs) == 0:
                 #Legacy phoebe will calculate reflection no matter what.
@@ -2087,11 +1977,7 @@
                 logger.warning('To completely remove irradiation effects in PHOEBE Legacy irrad_frac_refl_bol must be set to zero for both components')
                 pname = 'phoebe_reffect_switch'
                 val = '0'
-<<<<<<< HEAD
-                for y in range(len(pname)):    
-=======
                 for y in range(len(pname)):
->>>>>>> 9c6dc54d
                     legacy_dict[pname] = val
 
 
@@ -2100,11 +1986,7 @@
                 pname = 'phoebe_reffect_switch'
                 val = '1'
                 ptype = 'boolean'
-<<<<<<< HEAD
-                for y in range(len(pname)):    
-=======
                 for y in range(len(pname)):
->>>>>>> 9c6dc54d
                     legacy_dict[pname] = val
 
         if param.qualifier == 'irrad_method':
@@ -2115,15 +1997,9 @@
 
 
         try:
-<<<<<<< HEAD
-            
+
             pnew = _2to1par[param.qualifier]
-  
-=======
-
-            pnew = _2to1par[param.qualifier]
-
->>>>>>> 9c6dc54d
+
             if param.qualifier in ['ld_func'] or param.dataset:
                 param = None
             elif param.component == '_default':
@@ -2148,12 +2024,6 @@
                 pname = ret_parname(param.qualifier, comp_int = comp_int, ptype=ptype)
 
             if pname[0] not in legacy_dict.keys():
-<<<<<<< HEAD
-
-                legacy_dict[pname[0]] = val[0]
-
-=======
->>>>>>> 9c6dc54d
 
                 legacy_dict[pname[0]] = val[0]
 
@@ -2212,22 +2082,14 @@
 
 
 
-<<<<<<< HEAD
-def import_to_legacy(params):    
-=======
 def import_to_legacy(params):
->>>>>>> 9c6dc54d
     #initiate phoebe legacy python wrapper
     if not _use_phb1:
         raise ImportError("phoebeBackend for phoebe legacy not found")
 
     #number of datasets must be loaded first
     rvno = params['phoebe_rvno']
-<<<<<<< HEAD
-    lcno = params['phoebe_lcno'] 
-=======
     lcno = params['phoebe_lcno']
->>>>>>> 9c6dc54d
     spno = params['phoebe_spots_no']
 
     phb1.setpar('phoebe_rvno', rvno, 0)
@@ -2237,17 +2099,10 @@
     params.pop('phoebe_rvno')
     params.pop('phoebe_lcno')
     params.pop('phoebe_spots_no')
-<<<<<<< HEAD
-  
+
 
     keys = params.keys()
-    
-=======
-
-
-    keys = params.keys()
-
->>>>>>> 9c6dc54d
+
     for key in keys:
         value = params[key]
         #remove VAL from key
@@ -2269,22 +2124,14 @@
         if '[' in key: #dataset
             num = int(key[-2])-1
             param = key[:-3]
-<<<<<<< HEAD
-            
-=======
-
->>>>>>> 9c6dc54d
+
             try:
                 phb1.setpar(param, value, num)
             except:
                 print(param+', '+str(value)+', '+str(num)+' didnt get added')
         else:
             param = key
-<<<<<<< HEAD
-            try: 
-=======
             try:
->>>>>>> 9c6dc54d
                 phb1.setpar(param, value, 0)
             except:
                 print(param+', '+str(value)+' didnt get added')
