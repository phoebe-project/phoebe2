--- conflicted
+++ resolved
@@ -15,11 +15,7 @@
         _use_phb1 = True
 else:
     _use_phb1 = True
-<<<<<<< HEAD
-
-=======
-    
->>>>>>> abe6031c
+
 
 if sys.version_info[0] >= 3:
     from io import IOBase as _IOBase
@@ -297,7 +293,7 @@
         logger.warning("Could not load data file referenced at {}. Dataset will be empty.".format(load_file))
         return {}
     ncol = len(lcdata[0])
-    
+
     #check if there are enough columns for errors
     if ncol >= 3:
         sigma = True
@@ -780,11 +776,7 @@
 
             if fti_ts_ind != 'Mid-exposure':
                 logger.warning('Phoebe 2 only uses Mid-Exposure for calculating finite exposure times.')
-<<<<<<< HEAD
-
-=======
-           
->>>>>>> abe6031c
+
         except:
 
             logger.warning('Your .phoebe file was created using a version of phoebe which does not support dataset dependent finite integration time parameters')
@@ -796,32 +788,21 @@
             lcpt = np.vstack((lcpt,ftia,fti_expa,fti_ovsa))#, fti_tsa))
 
             fti_ind = False
-            
+
 
 #        if not fti_ind:
 
-<<<<<<< HEAD
 #        if not fti_ind:
 
-=======
->>>>>>> abe6031c
 #            if fti_ts != 'Mid-exposure':
 #                logger.warning('Phoebe 2 only uses Mid-Exposure times for calculating finite exposure times.')
 #            if fti:
 #                lcpt[:,1][list(lcpt[:,0]).index('phoebe_lc_cadence_rate['+str(x)+']')] = fti_ovs
-<<<<<<< HEAD
 
 #            else:
 #                lcpt[:,1][list(lcpt[:,0]).index('phoebe_lc_cadence_rate['+str(x)+']')] = '0'
 
 
-=======
-
-#            else:
-#                lcpt[:,1][list(lcpt[:,0]).index('phoebe_lc_cadence_rate['+str(x)+']')] = '0'
-
-            
->>>>>>> abe6031c
 #            lcpt[:,1][list(lcpt[:,0]).index('phoebe_lc_cadence['+str(x)+']')] = fti_exp
 
 #            lcpt[:,1][list(lcpt[:,0]).index('phoebe_lc_cadence_rate['+str(x)+']')] = fti_ovs
@@ -950,44 +931,26 @@
 
             # deal with fti
             if 'cadence' in k:
-<<<<<<< HEAD
 
                 pieces = k.split('_')
 
-=======
-              
-                pieces = k.split('_')
-                
->>>>>>> abe6031c
                 if pieces[-1] == 'switch':
                     pnew = 'fti_method'
                     bool_fti = {0:'none', 1:'oversample'}
                     val = int(lc_dict[k])
                     value = bool_fti[val]
                     d ={'qualifier': pnew, 'dataset':dataid, 'context':'compute', 'value':value}
-<<<<<<< HEAD
-
-=======
-                
->>>>>>> abe6031c
+
                 if pieces[-1] == 'rate':
                     pnew = 'fti_oversample'
                     value = int(lc_dict[k])
                     d ={'qualifier': pnew, 'dataset':dataid, 'context':'compute', 'value':value}
-<<<<<<< HEAD
-
-=======
-                    
->>>>>>> abe6031c
+
                 if pieces[-1] == 'timestamp':
                     pass
                 if pieces[-1] == 'cadence':
                     pnew, d = ret_dict(k, lc_dict[k], dataid=dataid)
-<<<<<<< HEAD
-
-=======
-            
->>>>>>> abe6031c
+
             else:
                 pnew, d = ret_dict(k, lc_dict[k], dataid=dataid)
 
@@ -1401,22 +1364,13 @@
 """
 create dictionary of parameters from phoebe bundle
 for loading into phoebe legacy
-<<<<<<< HEAD
 bundle -
-=======
-bundle - 
->>>>>>> abe6031c
 compute - compute parameters
 
 """
 def pass_to_legacy(eb, compute=None, **kwargs):
-<<<<<<< HEAD
-
-
-=======
-    
-  
->>>>>>> abe6031c
+
+
     #run checks which must pass before allowing use of function
     #l3_modes must all be the same
     if kwargs.get('disable_l3', False):
@@ -1513,11 +1467,7 @@
 #    parnames = ['phoebe_rvno', 'phoebe_spots_no', 'phoebe_lcno']
 #    parvals = [len(rvs)*2, len(spots), len(lcs)]
 #    types = ['int', 'int']
-<<<<<<< HEAD
-
-=======
-    
->>>>>>> abe6031c
+
     #Force the independent variable to be time
     legacy_dict['phoebe_indep'] = "Time (HJD)"
 #    parnames.append('phoebe_indep')
@@ -1562,11 +1512,7 @@
         val, ptype = par_value(param)
         pname = ret_parname(param.qualifier)
         #load to array
-<<<<<<< HEAD
         for y in range(len(pname)):
-=======
-        for y in range(len(pname)): 
->>>>>>> abe6031c
             legacy_dict[pname[y]] = val[y]
 #        parnames.extend(pname)
 #        parvals.extend(val)
@@ -1585,11 +1531,7 @@
         #load to array
         for y in range(len(pname)):
             legacy_dict[pname[y]] = val[y]
-<<<<<<< HEAD
-
-=======
-        
->>>>>>> abe6031c
+
 
 #        parnames.extend(pname)
 #        parvals.extend(val)
@@ -1634,11 +1576,7 @@
         ptype = 'float'
         # note here that phoebe1 assigns this to the primary, not envelope
         pname = ret_parname('pot', comp_int=comp_int, ptype=ptype)
-<<<<<<< HEAD
         for y in range(len(pname)):
-=======
-        for y in range(len(pname)):    
->>>>>>> abe6031c
             legacy_dict[pname[y]] = val[y]
         #parnames.extend(pname)
         #parvals.extend(val)
@@ -1772,7 +1710,7 @@
                 param = None
 
             if param != None:
-                
+
                 val, ptype = par_value(param)
 
                 if param.qualifier == 'pblum':
@@ -1809,17 +1747,10 @@
                 else:
 
                     pname = ret_parname(param.qualifier, comp_int=comp_int, dtype='lc', dnum = x+1, ptype=ptype)
-<<<<<<< HEAD
 
                 for y in range(len(pname)):
                     if pname[y] not in legacy_dict.keys():
                         legacy_dict[pname[y]] = val[y]
-=======
-                
-                for y in range(len(pname)):
-                    if pname[y] not in legacy_dict.keys():
-                        legacy_dict[pname[y]] = val[y]                
->>>>>>> abe6031c
 
                     #parnames.extend(pname)
                     #parvals.extend(val)
@@ -1886,15 +1817,9 @@
                         pname = ret_parname(param.qualifier, comp_int = comp_int, dtype='rv', dnum = num, ptype=ptype)
 
     # if is tries to append a value that already exists...stop that from happening
-<<<<<<< HEAD
                 for pi in range(len(pname)):
                     if pname[pi] not in legacy_dict.keys():
                         legacy_dict[pname[pi]] = val[pi]
-=======
-                for y in range(len(pname)):
-                    if pname[y] not in legacy_dict.keys():
-                        legacy_dict[pname[y]] = val[y]       
->>>>>>> abe6031c
 
                         #    parnames.extend(pname)
                         #    parvals.extend(val)
@@ -1934,11 +1859,7 @@
                 val, ptype = par_value(param)
 
                 pname = ret_parname(param.qualifier, comp_int=None, dtype='spots', dnum = y+1, ptype=ptype)
-<<<<<<< HEAD
                 for y in range(len(pname)):
-=======
-                for y in range(len(pname)):    
->>>>>>> abe6031c
                     legacy_dict[pname[y]] = val[y]
             #    parnames.extend(pname)
             #    parvals.extend(val)
@@ -1964,11 +1885,7 @@
 
 
             pname = ret_parname(param.qualifier,ptype=ptype)
-<<<<<<< HEAD
             for y in range(len(pname)):
-=======
-            for y in range(len(pname)):    
->>>>>>> abe6031c
                 legacy_dict[pname[y]] = val[y]
 
 
@@ -1983,11 +1900,7 @@
             comp_int = None
 
 
-<<<<<<< HEAD
-
-=======
- 
->>>>>>> abe6031c
+
         if param.qualifier == 'refl_num':
             if param.get_value(**kwargs) == 0:
                 #Legacy phoebe will calculate reflection no matter what.
@@ -1995,11 +1908,7 @@
                 logger.warning('To completely remove irradiation effects in PHOEBE Legacy irrad_frac_refl_bol must be set to zero for both components')
                 pname = 'phoebe_reffect_switch'
                 val = '0'
-<<<<<<< HEAD
                 for y in range(len(pname)):
-=======
-                for y in range(len(pname)):    
->>>>>>> abe6031c
                     legacy_dict[pname] = val
 
 
@@ -2008,11 +1917,7 @@
                 pname = 'phoebe_reffect_switch'
                 val = '1'
                 ptype = 'boolean'
-<<<<<<< HEAD
                 for y in range(len(pname)):
-=======
-                for y in range(len(pname)):    
->>>>>>> abe6031c
                     legacy_dict[pname] = val
 
         if param.qualifier == 'irrad_method':
@@ -2023,15 +1928,9 @@
 
 
         try:
-<<<<<<< HEAD
 
             pnew = _2to1par[param.qualifier]
 
-=======
-            
-            pnew = _2to1par[param.qualifier]
-  
->>>>>>> abe6031c
             if param.qualifier in ['ld_func'] or param.dataset:
                 param = None
             elif param.component == '_default':
@@ -2114,22 +2013,14 @@
 
 
 
-<<<<<<< HEAD
 def import_to_legacy(params):
-=======
-def import_to_legacy(params):    
->>>>>>> abe6031c
     #initiate phoebe legacy python wrapper
     if not _use_phb1:
         raise ImportError("phoebeBackend for phoebe legacy not found")
 
     #number of datasets must be loaded first
     rvno = params['phoebe_rvno']
-<<<<<<< HEAD
     lcno = params['phoebe_lcno']
-=======
-    lcno = params['phoebe_lcno'] 
->>>>>>> abe6031c
     spno = params['phoebe_spots_no']
 
     phb1.setpar('phoebe_rvno', rvno, 0)
@@ -2139,17 +2030,10 @@
     params.pop('phoebe_rvno')
     params.pop('phoebe_lcno')
     params.pop('phoebe_spots_no')
-<<<<<<< HEAD
 
 
     keys = params.keys()
 
-=======
-  
-
-    keys = params.keys()
-    
->>>>>>> abe6031c
     for key in keys:
         value = params[key]
         #remove VAL from key
@@ -2171,22 +2055,14 @@
         if '[' in key: #dataset
             num = int(key[-2])-1
             param = key[:-3]
-<<<<<<< HEAD
-
-=======
-            
->>>>>>> abe6031c
+
             try:
                 phb1.setpar(param, value, num)
             except:
                 print(param+', '+str(value)+', '+str(num)+' didnt get added')
         else:
             param = key
-<<<<<<< HEAD
             try:
-=======
-            try: 
->>>>>>> abe6031c
                 phb1.setpar(param, value, 0)
             except:
                 print(param+', '+str(value)+' didnt get added')
