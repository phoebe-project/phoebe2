
import numpy as np
import os
import webbrowser
from scipy import interpolate
from time import sleep

# import phoebe.parameters as parameters


<<<<<<< HEAD
try:
    import matplotlib.pyplot as plt
    from matplotlib.collections import LineCollection, PolyCollection
    from mpl_toolkits.mplot3d.art3d import Poly3DCollection
    from matplotlib import colors
    from mpl_toolkits.axes_grid.anchored_artists import AnchoredText
    from mpl_toolkits.mplot3d import Axes3D
except (ImportError, TypeError):
    _use_mpl = False
    _mplcolors = []
else:
    _use_mpl = True
    _mplcolors = colors.cnames.keys() + colors.ColorConverter.colors.keys() + ['None', 'none']
=======
if os.getenv('PHOEBE_ENABLE_PLOTTING', 'TRUE').upper() == 'TRUE':
    try:
        import matplotlib.pyplot as plt
        from matplotlib.collections import LineCollection, PolyCollection
        from mpl_toolkits.mplot3d.art3d import Poly3DCollection
        from matplotlib import colors
        from matplotlib import colorbar as mplcolorbar
        from mpl_toolkits.axes_grid.anchored_artists import AnchoredText
        from mpl_toolkits.mplot3d import Axes3D
    except (ImportError, TypeError):
        _use_mpl = False
    else:
        _use_mpl = True
        _mplcolors = colors.cnames.keys() + colors.ColorConverter.colors.keys() + ['None', 'none']
>>>>>>> 3eabb4f0

    try:
        from bokeh import plotting as bkh
        from bokeh import mpl as bkhmpl
    except ImportError:
        _use_bkh = False
    else:
        _use_bkh = True

    try:
        import mpld3 as _mpld3
    except ImportError:
        _use_mpld3 = False
    else:
        _use_mpld3 = True

else:
    _use_mpl = False
    _use_bkh = False
    _use_mpld3 = False

from phoebe import conf

import logging
logger = logging.getLogger("PLOTTING")
logger.addHandler(logging.NullHandler())


# For other less-common plotting backends, we'll wait to attempt importing until
# they're requested.  This could cause some redundancy if those functions are called
# multiple times, but at least we won't be importing all these large plotting packages
# always.


# TODO: this is redundant with parameters.py - figure out a way to import without circular imports (perhaps put these in their own module)
_meta_fields_twig = ['time', 'qualifier', 'history', 'component',
                'dataset', 'constraint', 'compute', 'model', 'fitting',
                'feedback', 'plugin', 'kind',
                'context']

_meta_fields_all = _meta_fields_twig + ['twig', 'uniquetwig', 'uniqueid']

def _mpl_append_axes(fig, **kwargs):
    def determine_grid(N):
        cols = np.floor(np.sqrt(N))
        rows = np.ceil(float(N)/cols) if cols > 0 else 1
        return int(rows), int(cols)

    N = len(fig.axes)

    # we'll reset the layout later anyways
    ax_new = fig.add_subplot(1,N+1,N+1, **kwargs)

    axes = fig.axes
    N = len(axes)

    rows, cols = determine_grid(N)

    for i,ax in enumerate(axes):
        ax.change_geometry(rows, cols, i+1)

    return ax_new


def mpl(ps, data, plot_inds, do_plot=True, **kwargs):
    if not _use_mpl:
        raise ImportError("failed to import matplotlib: try 'sudo pip install matplotlib' or choose another plotting backend")

    def _value(obj):
        if hasattr(obj, 'value'):
            return obj.value
        return obj

    def _process_colorarray(ps, kwargs, colorkey, make_array=None, array_inds=None):
        # If color is a recognized mpl color then we can just pass it through
        # mplkwargs to the plot call.
        # If color is a twig pointing to an array, then we need to remove
        # color from mplkwargs, make the plotting call without it, and then
        # overplot a scatter call

        _symmetric_colorkeys = ['rvs', 'vxs', 'vys', 'vzs', 'nxs', 'nys', 'nzs']

        colorunitkey = '{}unit'.format(colorkey[:-1] if colorkey in ['facecolors', 'edgecolors'] else colorkey)
        colorlimkey = '{}lim'.format(colorkey[:-1] if colorkey in ['facecolors', 'edgecolors'] else colorkey)

        colorlim = kwargs.get(colorlimkey, None)

        if isinstance(kwargs[colorkey], float):
            kwargs[colorkey] = str(kwargs[colorkey])
            is_float = True
        elif isinstance(kwargs[colorkey], list) or isinstance(kwargs[colorkey], np.ndarray):
            colorarray = np.asarray(kwargs[colorkey])
            is_float = False
        else:
            try:
                float(kwargs[colorkey])
            except ValueError:
                is_float = False
                colorarray = None
            except TypeError:
                is_float = False
                colorarray = None
            else:
                # matplotlib also accepts stringed floats which will be converted to grayscale (ie '0.8')
                is_float = True

        if kwargs[colorkey] is None or is_float or (kwargs[colorkey] in _mplcolors and kwargs[colorkey].split('@')[0] not in _symmetric_colorkeys):
            colorarray = None
            colornorm = None
            colorunit = None
        else:
            color = kwargs.pop(colorkey)
            colorunit = kwargs.pop(colorunitkey, None)

            # print "***", colorkey, color, colorunitkey, colorunit, kwargs.keys()

            if not isinstance(color, str):
                color = ''
            # print "***", color, ps.qualifiers
            # colorarray = ps.get_value(twig=color)
            # metawargs = {k:v for k,v in ps.meta.items() if k not in ['qualifier', ]

            # TODO: can we handle looping over times here?  Or does that belong in animate only?
            #colorarray = np.concatenate([_value(ps.get_value(twig=color, component=c, time=t)) for c in ps.components for t in ps.times])
            if colorarray is None:
                if len(ps.times)>1:
                    colorarray = np.concatenate([_value(ps.get_value(twig=color, component=c, time=t, unit=colorunit)) for c in ps.components for t in ps.times])
                else:
                    colorarray = np.concatenate([_value(ps.get_value(twig=color, component=c, unit=colorunit)) for c in ps.components]) if len(ps.components) else _value(ps.get_value(twig=color))

            if colorlim is not None:
                colornorm = colors.Normalize(colorlim[0], colorlim[1], clip=True)

                kwargs[colorkey] = plt.get_cmap(make_array)(colornorm(colorarray))[array_inds]

            elif make_array is not None:
                # then we need to alter the value in the kwargs dictionary to be a
                # normalized array that can be sent to the cmap

                if colorarray.dtype != np.float:
                    colorarray = colorarray.astype('float')

                # let's make the colorarray not just set by the visible elements, but the elements on all surfaces across all components
                # we'll do this by setting based on the whole array and then only return the values at array_inds
                # NOTE: this will not handle constant cmap with time, but will make it fixed with zooming/perspective for a given time

                if color.split('@')[0] in _symmetric_colorkeys:
                    logger.info("forcing color range to be centered around 0 for '{}'".format(color))
                    # then we want to make sure 0 velocity is in the middle of the range
                    # imagine RVs from -10 ... 0 ... 20
                    valmin = np.nanmin(colorarray)
                    valmax = np.nanmax(colorarray)
                    # now valmin is -10, valmax is 20
                    half_range = np.max([abs(valmin), abs(valmax)])
                    # now half_range is 20

                    # actual color-range needs to go from -half_range to +half_range
                    # colorarray += half_range
                    # now colorarray is 10 ... 20 ... 40
                    # colorarray /= half_range*2
                    # now colorarray is 0.25 ... 0.5 ... 1.0
                    # perfect!

                    colornorm = colors.Normalize(-1*half_range, half_range)

                else:
                    valmin = np.nanmin(colorarray)
                    valmax = np.nanmax(colorarray)

                    colornorm = colors.Normalize(valmin, valmax, clip=True)

                kwargs[colorkey] = plt.get_cmap(make_array)(colornorm(colorarray))[array_inds]

            else:
                colornorm = None


        return kwargs, colorarray, colornorm, colorunit

    def _default_cmap(ps, colorkey):

        #colorparam = ps.filter(twig=color, component=c)
        if isinstance(colorkey, str):
            colorkey = colorkey.split('@')[0]
        elif colorkey is None:
            return None
        else:
            return 'rainbow'

        # TODO: add support for plt.blackbody_cmap()

        if colorkey in ['rvs']:
            cmap = 'RdBu_r'
        elif colorkey in ['vxs', 'vys', 'vzs']:
            cmap = 'RdBu'
        elif colorkey in ['teffs']:
            cmap = 'afmhot'
        elif colorkey in ['loggs']:
            cmap = 'gnuplot'
        elif colorkey in ['visibilities']:
            cmap = 'RdYlGn'
        elif len(colorkey)<=1 or colorkey in _mplcolors:
            # then we don't need a cmap, this is a single color
            return None
        else:
            cmap = 'rainbow'

        logger.info("defaulting to '{}' colormap for '{}'".format(cmap, colorkey))
        return cmap

    return_artists = []
    return_data_per_artist = []

    xunit = kwargs.pop('xunit', None)
    yunit = kwargs.pop('yunit', None)
    zunit = kwargs.pop('zunit', None)
    xlabel = kwargs.pop('xlabel', '')
    ylabel = kwargs.pop('ylabel', '')
    zlabel = kwargs.pop('zlabel', '')
    colorbar = kwargs.pop('colorbar', False)
    facecolorbar = kwargs.pop('facecolorbar', colorbar)
    edgecolorbar = kwargs.pop('edgecolorbar', colorbar)


    ax = kwargs.pop('ax', None)
    if ax is None:
        ax = plt.gca()
        if hasattr(ax, '_phoebe_kind') and ps.kind != ax._phoebe_kind:
            if ps.kind in ['orb', 'mesh'] and xunit==yunit:
                ax = _mpl_append_axes(plt.gcf(), aspect='equal')
            else:
                ax = _mpl_append_axes(plt.gcf())
        else:
            # not sure if we want this - the user may have set the aspect ratio already
            if ps.kind in ['orb', 'mesh'] and xunit==yunit:
                # TODO: for aspect ratio (here and above) can we be smarter and
                # check for same units?
                ax.set_aspect('equal')

    ax._phoebe_kind = ps.kind

    # let's check to see if we're dealing with a 3d axes or not
    axes_3d = isinstance(ax, Axes3D)





    mplkwargs = {k:v for k,v in kwargs.items() if k not in
        _meta_fields_all+['x', 'y', 'z', 'xerrors', 'yerrors', 'zerrors',
            'xlabel', 'ylabel', 'zlabel',
            'xlim', 'ylim', 'zlim',
            'xunit', 'yunit', 'zunit', 'time', 'highlight', 'highlight_ms',
            'highlight_marker', 'highlight_color', 'uncover',
            'facecolor', 'edgecolor', 'facecmap', 'edgecmap', 'correct', 'plotting_backend']}

    if ps.kind in ['mesh', 'mesh_syn'] and kwargs.get('polycollection', False):
        # here plot_inds is used to sort in the z-direction
        pckwargs = {}
        pckwargs['facecolors'] = kwargs.get('facecolor', 'w')  # note change from singular -> plural
        pckwargs['edgecolors'] = kwargs.get('edgecolor', 'k')  # note change from singular -> plural
        pckwargs['zorder'] = mplkwargs.get('zorder', 1)
        pckwargs['facecolorunit'] = kwargs.get('facecolorunit', None)
        pckwargs['edgecolorunit'] = kwargs.get('edgecolorunit', None)
        pckwargs['facecolorlim'] = kwargs.get('facecolorlim', None)
        pckwargs['edgecolorlim'] = kwargs.get('edgecolorlim', None)

        facecmap = kwargs.get('facecmap', _default_cmap(ps, pckwargs['facecolors']))
        edgecmap = kwargs.get('edgecmap', _default_cmap(ps, pckwargs['edgecolors']))
        pckwargs, facecolorarray, facecolornorm, facecolorunit = _process_colorarray(ps, pckwargs, 'facecolors', facecmap, plot_inds)
        pckwargs, edgecolorarray, edgecolornorm, edgecolorunit = _process_colorarray(ps, pckwargs, 'edgecolors', edgecmap, plot_inds)

        for k in ['facecolorunit', 'edgecolorunit', 'facecolorlim', 'edgecolorlim']:
            dump = pckwargs.pop(k, None)

        if pckwargs['edgecolors'] in ['none', 'None', None] and pckwargs['facecolors'] not in ['none', 'None', None]:
            # TODO: we should set linewidths to 0 so that colors from background triangles
            # don't show through the gaps
            pckwargs['edgecolors'] = pckwargs['facecolors']


        # pckwargs will now have facecolors and edgecolors - either as strings
        # or as an array of colors ready for matplotlib.  We do that this way
        # here because edge and face may have different cmaps.  For individual
        # xy plots we leave the normalizing and cmaps up to matplotlib.

        if do_plot:
            if axes_3d:
                #coordinate_inds = [['x', 'y', 'z'].index(q) for q in [xqualifier, yqualifier,zqualifier]]
                pc = Poly3DCollection(data[plot_inds], **pckwargs)
            else:
                #coordinate_inds = [['x', 'y', 'z'].index(q) for q in [xqualifier, yqualifier]]
                pc = PolyCollection(data[plot_inds], **pckwargs)

            # if facecolorbar:
                # pc.set_array(facecolorarray)

            if facecolorbar:
                cbax, cbkwargs = mplcolorbar.make_axes((ax,), location='right', fraction=0.15, shrink=1.0, aspect=20, panchor=False)
                cb = mplcolorbar.ColorbarBase(cbax, cmap=facecmap, norm=facecolornorm, **cbkwargs)
                cb.set_label(kwargs['facecolorlabel'])

            if edgecolorbar:
                cbax, cbkwargs = mplcolorbar.make_axes((ax,), location='right', fraction=0.15, shrink=1.0, aspect=20, panchor=False)
                cb = mplcolorbar.ColorbarBase(cbax, cmap=edgecmap, norm=edgecolornorm, **cbkwargs)
                cb.set_label(kwargs['edgecolorlabel'])

            return_artists.append(pc)
            ax.add_collection(pc)

        else:
            # collections don't support set_data, so in order to animate we'll need
            # to delete and recreate the collection.  We'll get the data if do_plot=False,
            # but we need to remember the kwargs to send when we recreate the collection
            datakwargs = pckwargs.copy()
            datakwargs['data'] = data[plot_inds]
            return_data_per_artist.append(datakwargs)

        # matplotlib doesn't set smart limits when polycollections are added, so we'll extend
        # the axes limits if necessary.
        if do_plot:
            # first we'll get what the limits are now
            curr_xlim = ax.get_xlim()
            curr_ylim = ax.get_ylim()
            if axes_3d:
                curr_zlim = ax.get_zlim()

            # then we'll extend each limit only if the data requires
            data_xs = data[plot_inds,:,0].flatten()
            data_ys = data[plot_inds,:,1].flatten()
            if axes_3d:
                data_zs = data[plot_inds,:,2].flatten()

            # if the user (or a previous plotting call) already set the limits beyond
            # the data, we definitely don't want to shrink the axes.  However, we do
            # want to ignore the default blank-axes limits of (0, 1)
            xlim = (curr_xlim[0] if curr_xlim[0] < min(data_xs) and curr_xlim[0]!=0 else min(data_xs), curr_xlim[1] if curr_xlim[1] > max(data_xs) and curr_xlim[1]!=1 else max(data_xs))
            ylim = (curr_ylim[0] if curr_ylim[0] < min(data_ys) and curr_ylim[0]!=0 else min(data_ys), curr_ylim[1] if curr_ylim[1] > max(data_ys) and curr_ylim[1]!=1 else max(data_ys))
            if axes_3d:
                zlim = (curr_zlim[0] if curr_zlim[0] < min(data_zs) and curr_zlim[0]!=0 else min(data_zs), curr_zlim[1] if curr_zlim[1] > max(data_zs) and curr_zlim[1]!=1 else max(data_zs))


            # now, if we changed a limit, we want to pad it by 10%, but if it was its original value we don't want to add extra padding
            xrange = xlim[1]-xlim[0]
            yrange = ylim[1]-ylim[0]
            if axes_3d:
                zrange = zlim[1]-zlim[0]

            pad = 0.1
            xlim = (xlim[0] if xlim[0]==curr_xlim[0] else xlim[0]-pad*xrange, xlim[1] if xlim[1]==curr_xlim[1] else xlim[1]+pad*xrange)
            ylim = (ylim[0] if ylim[0]==curr_ylim[0] else ylim[0]-pad*yrange, ylim[1] if ylim[1]==curr_ylim[1] else ylim[1]+pad*yrange)
            if axes_3d:
                zlim = (zlim[0] if zlim[0]==curr_zlim[0] else zlim[0]-pad*zrange, zlim[1] if zlim[1]==curr_zlim[1] else zlim[1]+pad*zrange)

            # and lastly, we'll apply these limits to the axes - unless the user sent values for the limits
            if axes_3d:
                ax.set_xlim3d(kwargs.get('xlim', xlim))
            else:
                ax.set_xlim(kwargs.get('xlim', xlim))
            if axes_3d:
                ax.set_ylim3d(kwargs.get('ylim', ylim))
            else:
                ax.set_ylim(kwargs.get('ylim', ylim))
            if axes_3d:
                ax.set_zlim3d(kwargs.get('zlim', zlim))


    else:
        # Then we're just a general x-y (or x-y-z) plot
        xarray, yarray, zarray, tarray = data

        # Handle color
        cmap = kwargs.get('cmap', _default_cmap(ps, mplkwargs.get('color', None)))
        mplkwargs, colorarray, colornorm, colorunit = _process_colorarray(ps, mplkwargs, 'color')

        # Handle errorbars by making a separate plot call (with no marker)
        if kwargs['xerrors'] not in [None, False] or kwargs['yerrors'] not in [None, False]:
            xerr = ps.get_value(kwargs['xerrors'], xunit) if kwargs['xerrors'] not in [None, False] else None
            yerr = ps.get_value(kwargs['yerrors'], yunit) if kwargs['yerrors'] not in [None, False] else None
            if axes_3d:
                zerr = ps.get_value(kwargs['zerrors'], zunit) if kwargs['zerrors'] not in [None, False] else None

            # TODO: make color match the plot call
            # TODO: allow passing kwargs (ie. errorevery, ecolor, elinewidth, capsize) - will need to remove these from mplkwargs and pull just them here, defaulting ecolor to color or the color from the plot command if not provided

            if do_plot:
                if axes_3d:
                    # TODO: test this with animations
                    artist = ax.errorbar(xarray[plot_inds], yarray[plot_inds], zarray[plot_inds], fmt='', linestyle='None',
                        zerr=zerr, yerr=yerr , xerr=xerr, ecolor='k')
                else:
                    artist = ax.errorbar(xarray[plot_inds], yarray[plot_inds], fmt='', linestyle='None',
                        yerr=yerr , xerr=xerr, ecolor='k')

                return_artists.append(artist)
            else:
                if axes_3d:
                    return_data_per_artist.append((xarray[plot_inds], yarray[plot_inds], zarray[plot_inds]))
                else:
                    return_data_per_artist.append((xarray[plot_inds], yarray[plot_inds]))


        # Make the main plotting call
        if colorarray is None:
            if do_plot:
                # then we can do this the easy way with a single call to plot
                if axes_3d:
                    artists = ax.plot(xarray[plot_inds], yarray[plot_inds], zarray[plot_inds], **mplkwargs)
                else:
                    artists = ax.plot(xarray[plot_inds], yarray[plot_inds], **mplkwargs)

                return_artists += artists
            else:
                if axes_3d:
                    return_data_per_artist.append((xarray[plot_inds], yarray[plot_inds], zarray[plot_inds]))
                else:
                    return_data_per_artist.append((xarray[plot_inds], yarray[plot_inds]))

        # NOTE that these are separate ifs (rather than elifs) because they may
        # both need to be called if asking for a linestyle and marker
        if colorarray is not None and kwargs['linestyle'] not in [None, 'none', 'None']:
            # then we have to do this the hard way
            # see: http://matplotlib.org/examples/pylab_examples/multicolored_line.html
            if axes_3d:
                # TODO: test this!
                points = np.array([xarray[plot_inds], yarray[plot_inds], zarray[plot_inds]]).T.reshape(-1, 1, 3)
                segments = np.concatenate([points[:-1], points[1:]], axis=1)

            else:
                points = np.array([xarray[plot_inds], yarray[plot_inds]]).T.reshape(-1, 1, 2)
                segments = np.concatenate([points[:-1], points[1:]], axis=1)

            # TODO: add support for linewidths (but what keyword would do this - data would need to be markersizes)

            # Now we handle the color map for a bunch of line-segments.  Note
            # that we normalize the colormap based on the entire colorarray,
            # so that the map will stay in place if uncover=True
            if do_plot:
                logger.debug("kwargs passed to LineCollection: {}".format(mplkwargs))

                mplkwargs.setdefault('cmap', _default_cmap(ps, mplkwargs.get('color', None)))
                lc = LineCollection(segments,
                    norm=plt.Normalize(min(colorarray), max(colorarray)),
                    **{k:v for k,v in mplkwargs.items() if k not in ['markersize', 'marker']})
                lc.set_array(colorarray[plot_inds])
                return_artists.append(lc)
                ax.add_collection(lc)
            else:
                return_data_per_artist.append(segments)
                # TODO: test this in animation - what about colorarray[plot_inds]???


        if colorarray is not None and kwargs['marker'] not in [None, 'none', 'None']:
            # we could loop through ax.plot calls... but let's just call ax.scatter
            # TODO: take s for sizes
            if do_plot:
                if axes_3d:
                    artist = ax.scatter(xarray[plot_inds], yarray[plot_inds], zarray[plot_inds], c=colorarray[plot_inds],
                        cmap=plt.get_cmap(cmap),
                        norm=plt.Normalize(min(colorarray), max(colorarray)),
                        marker=kwargs['marker'],
                        linewidths=0) # linewidths=0 removes the black edge
                else:
                    artist = ax.scatter(xarray[plot_inds], yarray[plot_inds], c=colorarray[plot_inds],
                        cmap=plt.get_cmap(cmap),
                        norm=plt.Normalize(min(colorarray), max(colorarray)),
                        marker=kwargs['marker'],
                        linewidths=0) # linewidths=0 removes the black edge

                if colorbar:
                    # cb = plt.colorbar(artist, norm=colornorm)
                    cbax, cbkwargs = mplcolorbar.make_axes((ax,), location='right', fraction=0.15, shrink=1.0, aspect=20, panchor=False)
                    cb = mplcolorbar.ColorbarBase(cbax, cmap=cmap, norm=colornorm, **cbkwargs)
                    cb.set_label(kwargs['colorlabel'])

                return_artists.append(artist)
            else:
                if axes_3d:
                    return_data_per_artist.append((xarray[plot_inds], yarray[plot_inds], zarray[plot_inds]))
                else:
                    return_data_per_artist.append((xarray[plot_inds], yarray[plot_inds]))


        # Now handle higlighting, if applicable.  We need to do this last to get
        # it on top of the line plot
        if kwargs['highlight'] and kwargs['time'] is not None and len(tarray):
            logger.info("highlight at time={}".format(kwargs['time']))

            # TODO: can we changed to use FloatArrayParameter.interp_value?
            interp_x = interpolate.interp1d(tarray, xarray, bounds_error=False)
            interp_y = interpolate.interp1d(tarray, yarray, bounds_error=False)
            h_xarray = [interp_x(kwargs['time'])]
            h_yarray = [interp_y(kwargs['time'])]

            if axes_3d:
                interp_z = interpolate.interp1d(tarray, zarray, bounds_error=False)
                h_zarray = [interp_z(kwargs['time'])]


            highlight_kwargs = {}
            highlight_kwargs['zorder'] = 99 # try to place on top
            highlight_kwargs['marker'] = kwargs['highlight_marker']
            if kwargs['highlight_color'] is not None:
                highlight_kwargs['color'] = kwargs['highlight_color']
            else:
                # we want the same color as the last plot call
                # TODO: make this work
                highlight_kwargs['color'] = 'b'

            if kwargs['highlight_ms'] is not None:
                highlight_kwargs['ms'] = kwargs['highlight_ms']
            else:
                # mpl will handle automatically
                pass

            if do_plot:
                if axes_3d:
                    artists = ax.plot(h_xarray, h_yarray, h_zarray, **highlight_kwargs)
                else:
                    artists = ax.plot(h_xarray, h_yarray, **highlight_kwargs)

                return_artists += artists
            else:
                if axes_3d:
                    return_data_per_artist.append((h_xarray, h_yarray, h_zarray))
                else:
                    return_data_per_artist.append((h_xarray, h_yarray))

    # Lastly, let's handle smart axes labels if they're not already set.
    # If they are already set but not as expected, let's just log a warning
    # but leave them as they are
    if do_plot:
        if len(ax.get_xlabel()) and ax.get_xlabel()!=xlabel:
            logger.warning("xlabel is already set but is not '{}' - ignoring".format(xlabel))
        else:
            ax.set_xlabel(xlabel)

        if len(ax.get_ylabel()) and ax.get_ylabel()!=ylabel:
            logger.warning("ylabel is already set but is not '{}' - ignoring".format(ylabel))
        else:
            ax.set_ylabel(ylabel)

        if axes_3d:
            if len(ax.get_zlabel()) and ax.get_zlabel()!=zlabel:
                logger.warning("zlabel is already set but is not '{}' - ignoring".format(zlabel))
            else:
                ax.set_zlabel(zlabel)

        # now let's handle setting the axes limits, but only if the user sent values
        # TODO: should we handle ax._phoebe_xlim and friends here?
        if kwargs.get('xlim', False):
            if len(kwargs['xlim'])!=2:
                logger.warning("xlim must have length 2 - ignoring")
            elif axes_3d:
                ax.set_xlim3d(kwargs['xlim'])
            else:
                ax.set_xlim(kwargs['xlim'])
        if kwargs.get('ylim', False):
            if len(kwargs['ylim'])!=2:
                logger.warning("ylim must have length 2 - ignoring")
            elif axes_3d:
                ax.set_ylim3d(kwargs['ylim'])
            else:
                ax.set_ylim(kwargs['ylim'])
        if axes_3d and kwargs.get('zlim', False):
            if len(kwargs['zlim'])!=2:
                logger.warning("zlim must have length 2 - ignoring")
            else:
                ax.set_zlim3d(kwargs['zlim'])



    if do_plot:
        if kwargs.get('correct', False):
            # Easter Egg for "calculations correct"
            # inspired by The Martian
            at = AnchoredText("CALCULATIONS\n     CORRECT",
                              prop=dict(size=15), frameon=True,
                              loc=10,
                              )
            at.patch.set_boxstyle("round,pad=0.,rounding_size=0.2")
            # this is not animatable
            #return_artists.append(at)
            ax.add_artist(at)

    if do_plot:
        return ax, return_artists
    else:
        return return_data_per_artist

def show_mpl(**kwargs):
    plt.show()

def save_mpl(fname, **kwargs):
    return plt.savefig(fname)

def mpld3(ps, data, plot_inds, **kwargs):
    """
    """
    if not conf.devel:
        raise NotImplementedError("'mpld3' plotting backend not officially supported for this release.  Enable developer mode to test.")


    if not _use_mpld3:
        raise ImportError("failed to import mpld3: try 'sudo pip install mpld3' or choose another plotting backend")
    if not _use_mpl:
        raise ImportError("failed to import matplotlib: try 'sudo pip install matplotlib' or choose another plotting backend")

    return mpl(ps, data, plot_inds, **kwargs)


def show_mpld3(**kwargs):
    if not _use_mpld3:
        raise ImportError("failed to import mpld3: try 'sudo pip install mpld3' or choose another plotting backend")

    # _mpld3.show(plt.gcf())
    _mpld3.save_html(kwargs.get('ax', plt.gcf()), '_mpld3.html')

    logger.info("opening mpld3 plot in browser")
    webbrowser.open('_mpld3.html')

    # TODO: needs to just be input for python3
    # raw_input("press enter to continue...")
    sleep(2)

    os.remove('_mpld3.html')


def save_mpld3(fname, **kwargs):
    if not _use_mpld3:
        raise ImportError("failed to import mpld3: try 'sudo pip install mpld3' or choose another plotting backend")

    _mpld3.save_html(kwargs.get('ax', plt.gcf()), fname)
    return fname

def mpl2bokeh(ps, data, plot_inds, **kwargs):
    """
    """
    if not conf.devel:
        raise NotImplementedError("'mpld3' plotting backend not officially supported for this release.  Enable developer mode to test.")

    if not _use_bkh:
        raise ImportError("failed to import bokeh: try 'sudo pip install bokeh' or choose another plotting backend")
    if not _use_mpl:
        raise ImportError("failed to import matplotlib: try 'sudo pip install matplotlib' or choose another plotting backend")

    # mpl2bokeh compiles everything through matplotlib and tries to convert
    # only when calling show
    return mpl(ps, data, plot_inds, **kwargs)

def show_mpl2bokeh(**kwargs):
    """
    """
    if not _use_bkh:
        raise ImportError("failed to import bokeh: try 'sudo pip install bokeh' or choose another plotting backend")

    bkh.output_file('_bkh.html', title='')
    show_bokeh(ax=bkhmpl.to_bokeh())

def save_mpl2bokeh(fname, **kwargs):
    if not _use_bkh:
        raise ImportError("failed to import bokeh: try 'sudo pip install bokeh' or choose another plotting backend")

    raise NotImplementedError


def bokeh(ps, data, plot_inds, **kwargs):
    """

    Args:
        ps
        data
        plot_inds
        xunit, yunit, zunit
        xlabel, ylabel, zlabel
        label
        title
        linewidth
    """
    if not conf.devel:
        raise NotImplementedError("'mpld3' plotting backend not officially supported for this release.  Enable developer mode to test.")

    if not _use_bkh:
        raise ImportError("failed to import bokeh: try 'sudo pip install bokeh' or choose another plotting backend")


    # TODO: look into streaming option to stream fits as fitting or as sampling???

    logger.warning("bokeh plotting backend is VERY EXPERIMENTAL and most features are missing")

    xarray, yarray, zarray, tarray = data
    xunit = kwargs.pop('xunit', None)
    yunit = kwargs.pop('yunit', None)
    zunit = kwargs.pop('zunit', None)
    xlabel = kwargs.pop('xlabel', '')
    ylabel = kwargs.pop('ylabel', '')
    zlabel = kwargs.pop('zlabel', '')
    title = kwargs.pop('title', 'PHOEBE 2.0 Bokeh Plot')

    ax = kwargs.pop('ax', None)
    if ax is None:
        ax = bkh.figure(title=title, x_axis_label=xlabel, y_axis_label=ylabel)
        bkh.output_file('_bkh.html', title=title)


    if kwargs['linestyle'] not in [None, 'none', 'None']:
        # TODO: handle color
        ax.line(xarray[plot_inds], yarray[plot_inds], legend=kwargs.get('label', ''), line_width=kwargs.get('linewidth', 2))

    if kwargs['marker'] not in [None, 'none', 'None']:
        # Then let's try to get the closest match
        if kwargs['marker'] in ['o', '.', ',']:
            marker = 'circle'
        elif kwargs['marker'] in ['s']:
            marker = 'square'
        elif kwargs['marker'] in ['^', '>', '<',  '2', '3', '4']:
            marker = 'triangle'
        elif kwargs['marker'] in ['v', '1']:
            marker = 'inverted_triangle'
        elif kwargs['marker'] in ['*']:
            marker = 'asterisk'
        elif kwargs['marker'] in ['+']:
            marker = 'cross'
        elif kwargs['marker'] in ['x']:
            marker = 'x'
        elif kwargs['marker'] in ['d', 'D']:
            marker = 'diamond'
        else:
            logger.warning("could not convert marker to one supported by bokeh - defaulting to circle")
            marker = 'circle'

        # TODO: handle markersize (markersize -> size)
        # TODO: handle color
        # edgecolor -> line_color
        # color -> fill_color
        ax.scatter(xarray[plot_inds], yarray[plot_inds], marker=marker)

    # TODO: handle highlighting
    # TODO: handle color and colorarrays (see matplotlib)
    # TODO: handle errorbars

    return ax, []


def show_bokeh(**kwargs):

    if not _use_bkh:
        raise ImportError("failed to import bokeh: try 'sudo pip install bokeh' or choose another plotting backend")

    bkh.show(kwargs['ax'])

    # TODO: needs to just be input for python3
    # raw_input("press enter to contisnue...")
    sleep(2)

    os.remove('_bkh.html')

def save_bokeh(fname, **kwargs):
    bkh.save(kwargs['ax'])
    os.rename('_bkh.html', fname)
    return fname



def lightning(ps, data, plot_inds, **kwargs):
    """
    """
    if not conf.devel:
        raise NotImplementedError("'mpld3' plotting backend not officially supported for this release.  Enable developer mode to test.")

    try:
        from lightning import Lightning
    except ImportError:
        raise ImportError("failed to import lightning: try 'sudo pip install lightning-python' or choose another plotting backend")
        _use_lgn = False
    else:
        _use_lgn = True
        # TODO: option to use server instead of local (for sharing links, etc)
        lgn = Lightning(local=True)

    logger.warning("lightning plotting backend is VERY EXPERIMENTAL (read: non-existant)")

    # it looks like all calls for a single figure need to be made at once by giving lists
    # TODO: look into streaming option to stream fits as fitting or as sampling???

    series = np.random.randn(5, 50)

    viz = lgn.line(series)

    # TODO: return and accept viz and then write a .show() function?
    viz.save_html('_lgn.html', overwrite=True)

    return None, []

def show_lightning(**kwargs):

    logger.info("opening lightning plot in browser")
    webbrowser.open('_lgn.html')

    # TODO: needs to just be input for python3
    raw_input("press enter to continue...")

    os.remove('_lgn.html')

def save_lightning(fname, **kwargs):

    os.rename('_lgn.html', fname)
    return fname


def plotly(ps, data, plot_inds, **kwargs):
    raise NotImplementedError

    # https://plot.ly/python/getting-started/
    # NOTE that unless paid/offline plan, plots may be publicly available
    # could create an mpl2plotly that would be fairly easy


def gnuplot(ps, data, plot_inds, **kwargs):
    raise NotImplementedError

    # https://sourceforge.net/projects/gnuplot-py/
    # http://gnuplot-py.sourceforge.net/


def _template_plotting_function(ps, data, plot_inds, **kwargs):
    """
    """

    xarray, yarray, zarray, tarray = data
    xunit = kwargs.pop('xunit', None)
    yunit = kwargs.pop('yunit', None)
    zunit = kwargs.pop('zunit', None)
    xlabel = kwargs.pop('xlabel', '')
    ylabel = kwargs.pop('ylabel', '')
    zlabel = kwargs.pop('zlabel', '')

    ps.kind

    plot(xarray[plot_inds], yarray[plot_inds])


# OTHER BACKENDS TO CONSIDER:
# - mpl2plotly
# - chaco (https://github.com/enthought/chaco)
# - mayavi (***)
# - opengl
# - visvis<|MERGE_RESOLUTION|>--- conflicted
+++ resolved
@@ -8,21 +8,6 @@
 # import phoebe.parameters as parameters
 
 
-<<<<<<< HEAD
-try:
-    import matplotlib.pyplot as plt
-    from matplotlib.collections import LineCollection, PolyCollection
-    from mpl_toolkits.mplot3d.art3d import Poly3DCollection
-    from matplotlib import colors
-    from mpl_toolkits.axes_grid.anchored_artists import AnchoredText
-    from mpl_toolkits.mplot3d import Axes3D
-except (ImportError, TypeError):
-    _use_mpl = False
-    _mplcolors = []
-else:
-    _use_mpl = True
-    _mplcolors = colors.cnames.keys() + colors.ColorConverter.colors.keys() + ['None', 'none']
-=======
 if os.getenv('PHOEBE_ENABLE_PLOTTING', 'TRUE').upper() == 'TRUE':
     try:
         import matplotlib.pyplot as plt
@@ -34,10 +19,10 @@
         from mpl_toolkits.mplot3d import Axes3D
     except (ImportError, TypeError):
         _use_mpl = False
+        _mplcolors = []
     else:
         _use_mpl = True
         _mplcolors = colors.cnames.keys() + colors.ColorConverter.colors.keys() + ['None', 'none']
->>>>>>> 3eabb4f0
 
     try:
         from bokeh import plotting as bkh
