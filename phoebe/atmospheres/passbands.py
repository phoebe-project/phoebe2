#from phoebe.c import h, c, k_B
#from phoebe import u

# NOTE: we'll import directly from astropy here to avoid
# circular imports BUT any changes to these units/constants
# inside phoebe will be ignored within passbands
from astropy.constants import h, c, k_B, sigma_sb
from astropy import units as u

import numpy as np
from scipy import interpolate, integrate
from scipy.optimize import curve_fit as cfit
import marshal
import types
import libphoebe
import os
import sys
import glob
import shutil
import urllib, urllib2
import json

from phoebe.utils import parse_json

import logging
logger = logging.getLogger("PASSBANDS")
logger.addHandler(logging.NullHandler())

# Global passband table. This dict should never be tinkered with outside
# of the functions in this module; it might be nice to make it read-only
# at some point.
_pbtable = {}

_initialized = False
_online_passbands = {}

_pbdir_global = os.path.abspath(os.path.join(os.path.dirname(os.path.abspath(__file__)), 'tables/passbands'))+'/'

# if we're in a virtual environment then we want don't want to use the home directory
# this check may fail for Python 3
if hasattr(sys, 'real_prefix'):
    # then we're running in a virtualenv
    _pbdir_local = os.path.join(sys.prefix, '.phoebe/atmospheres/tables/passbands/')
else:
    _pbdir_local = os.path.abspath(os.path.expanduser('~/.phoebe/atmospheres/tables/passbands'))+'/'

if not os.path.exists(_pbdir_local):
    logger.info("creating directory {}".format(_pbdir_local))
    os.makedirs(_pbdir_local)
    
if not os.getenv('PHOEBE_PBDIR','False')=='False':
    _pbdir_env = os.getenv('PHOEBE_PBDIR')
else:
    _pbdir_env = None
	

if not os.getenv('PHOEBE_PBDIR','False')=='False':
    _pbdir_env = os.getenv('PHOEBE_PBDIR')
else:
    _pbdir_env = None


class Passband:
    def __init__(self, ptf=None, pbset='Johnson', pbname='V', effwl=5500.0, wlunits=u.AA, calibrated=False, reference='', version=1.0, comments='', oversampling=1, from_file=False):
        """
        Passband class holds data and tools for passband-related computations, such as
        blackbody intensity, model atmosphere intensity, etc.

        @ptf: passband transmission file: a 2-column file with wavelength in @wlunits
              and transmission in arbitrary units
        @pbset: name of the passband set (i.e. Johnson)
        @pbname: name of the passband name (i.e. V)
        @effwl: effective wavelength in @wlunits
        @wlunits: wavelength units from astropy.units used in @ptf and @effwl
        @calibrated: true if transmission is in true fractional light,
                     false if it is in relative proportions
        @reference: passband transmission data reference (i.e. ADPS)
        @version: file version
        @comments: any additional comments about the passband
        @oversampling: the multiplicative factor of PTF dispersion to attain higher
                       integration accuracy
        @from_file: a switch that instructs the class instance to skip all calculations
                    and load all data from the file passed to the Passband.load() method.


        Step #1: initialize passband object

        .. testcode::

            >>> pb = Passband(ptf='JOHNSON.V', pbset='Johnson', pbname='V', effwl=5500.0, wlunits=u.AA, calibrated=True, reference='ADPS', version=1.0, comments='')

        Step #2: compute intensities for blackbody radiation:

        .. testcode ::

            >>> pb.compute_blackbody_response()

        Step #3: compute Castelli & Kurucz (2004) intensities. To do this,
        the tables/ck2004 directory needs to be populated with non-filtered
        intensities available for download from %static%/ck2004.tar.

        .. testcode::

            >>> atmdir = os.path.abspath(os.path.join(os.path.dirname(os.path.abspath(__file__)), 'tables/ck2004'))
            >>> pb.compute_ck2004_response(atmdir)

        Step #4: -- optional -- import WD tables for comparison. This can only
        be done if the passband is in the list of supported passbands in WD.
        The WD index of the passband is passed to the import_wd_atmcof()
        function below as the last argument.

        .. testcode::

            >>> from phoebe.atmospheres import atmcof
            >>> atmdir = os.path.abspath(os.path.join(os.path.dirname(os.path.abspath(__file__)), 'tables/wd'))
            >>> atmcof.init(atmdir+'/atmcofplanck.dat', atmdir+'/atmcof.dat')
            >>> pb.import_wd_atmcof(atmdir+'/atmcofplanck.dat', atmdir+'/atmcof.dat', 7)

        Step #5: save the passband file:

        .. testcode::

            >>> atmdir = os.path.abspath(os.path.join(os.path.dirname(os.path.abspath(__file__)), 'tables/passbands'))
            >>> pb.save(atmdir + '/johnson_v.ptf')

        From now on you can use @pbset:@pbname as a passband qualifier, i.e.
        Johnson:V for the example above. Further details on supported model
        atmospheres are available by issuing:

        .. testcode::

            >>> pb.content


        """
        self.h = h.value
        self.c = c.value
        self.k = k_B.value

        if from_file:
            return

        # Initialize content list; each method that adds any content
        # to the passband file needs to add a corresponding label to the
        # content list.
        self.content = []

        # Initialize atmosphere list; these names match the names of the
        # atmosphere models in the atm parameter. As above, when an atm
        # table is added, this list is appended.
        self.atmlist = []

        # Basic passband properties:
        self.pbset = pbset
        self.pbname = pbname
        self.effwl = effwl
        self.calibrated = calibrated
        self.reference = reference
        self.version = version
        self.comments = comments

        # Passband transmission function table:
        ptf_table = np.loadtxt(ptf).T
        ptf_table[0] = ptf_table[0]*wlunits.to(u.m)
        self.ptf_table = {'wl': np.array(ptf_table[0]), 'fl': np.array(ptf_table[1])}

        # Working (optionally oversampled) wavelength array:
        self.wl = np.linspace(self.ptf_table['wl'][0], self.ptf_table['wl'][-1], oversampling*len(self.ptf_table['wl']))

        # Spline fit to the energy-weighted passband transmission function table:
        self.ptf_func = interpolate.splrep(self.ptf_table['wl'], self.ptf_table['fl'], s=0)
        self.ptf = lambda wl: interpolate.splev(wl, self.ptf_func)
        self.ptf_area = interpolate.splint(self.wl[0], self.wl[-1], self.ptf_func, 0)

        # Spline fit to the photon-weighted passband transmission function table:
        self.ptf_photon_func = interpolate.splrep(self.ptf_table['wl'], self.ptf_table['fl']*self.ptf_table['wl'], s=0)
        self.ptf_photon = lambda wl: interpolate.splev(wl, self.ptf_photon_func)
        self.ptf_photon_area = interpolate.splint(self.wl[0], self.wl[-1], self.ptf_photon_func, 0)

    def __repr__(self):
        return('<Passband: %s:%s>' % (self.pbset, self.pbname))

    def __str__(self):
        # old passband files do not have versions embedded, that is why we have to do this:
        if not hasattr(self, 'version'):
            self.version = 1.0
        return('Passband: %s:%s\nVersion:  %1.1f\nProvides: %s' % (self.pbset, self.pbname, self.version, self.content))
    
    def save(self, archive):
        struct = dict()

        struct['content']         = self.content
        struct['atmlist']         = self.atmlist
        struct['pbset']           = self.pbset
        struct['pbname']          = self.pbname
        struct['effwl']           = self.effwl
        struct['calibrated']      = self.calibrated
        struct['ptf_table']       = self.ptf_table
        struct['ptf_wl']          = self.wl
        struct['ptf_func']        = self.ptf_func
        struct['ptf_area']        = self.ptf_area
        struct['ptf_photon_func'] = self.ptf_photon_func
        struct['ptf_photon_area'] = self.ptf_photon_area
        if 'blackbody' in self.content:
            struct['_bb_func_energy'] = self._bb_func_energy
            struct['_bb_func_photon'] = self._bb_func_photon
        if 'bb_ext' in self.content:
            struct['_bb_extinct_axes']= self._bb_extinct_axes
            struct['_bb_extinct_energy_grid'] = self._bb_extinct_energy_grid
            struct['_bb_extinct_photon_grid'] = self._bb_extinct_energy_grid
        if 'ck2004' in self.content:
            struct['_ck2004_axes'] = self._ck2004_axes
            struct['_ck2004_energy_grid'] = self._ck2004_energy_grid
            struct['_ck2004_photon_grid'] = self._ck2004_photon_grid
        if 'ck2004_all' in self.content:
            struct['_ck2004_intensity_axes'] = self._ck2004_intensity_axes
            struct['_ck2004_Imu_energy_grid'] = self._ck2004_Imu_energy_grid
            struct['_ck2004_Imu_photon_grid'] = self._ck2004_Imu_photon_grid
            struct['_ck2004_boosting_energy_grid'] = self._ck2004_boosting_energy_grid
            struct['_ck2004_boosting_photon_grid'] = self._ck2004_boosting_photon_grid
        if 'ck2004_ld' in self.content:
            struct['_ck2004_ld_energy_grid'] = self._ck2004_ld_energy_grid
            struct['_ck2004_ld_photon_grid'] = self._ck2004_ld_photon_grid
        if 'ck2004_ldint' in self.content:
            struct['_ck2004_ldint_energy_grid'] = self._ck2004_ldint_energy_grid
            struct['_ck2004_ldint_photon_grid'] = self._ck2004_ldint_photon_grid
        if 'ck2004_ext' in self.content:
            struct['_ck2004_extinct_axes']= self._ck2004_extinct_axes
            struct['_ck2004_extinct_energy_grid'] = self._ck2004_extinct_energy_grid
            struct['_ck2004_extinct_photon_grid'] = self._ck2004_extinct_energy_grid
        if 'extern_planckint' in self.content and 'extern_atmx' in self.content:
            struct['extern_wd_idx'] = self.extern_wd_idx

        f = open(archive, 'wb')
        marshal.dump(struct, f)
        f.close()

    @classmethod
    def load(cls, archive):
        logger.debug("loading passband from {}".format(archive))
        f = open(archive, 'rb')
        struct = marshal.load(f)
        f.close()

        self = cls(from_file=True)

        self.content = struct['content']
        self.atmlist = struct['atmlist']

        self.pbset = struct['pbset']
        self.pbname = struct['pbname']
        self.effwl = struct['effwl']
        self.calibrated = struct['calibrated']
        self.ptf_table = struct['ptf_table']
        self.ptf_table['wl'] = np.fromstring(self.ptf_table['wl'], dtype='float64')
        self.ptf_table['fl'] = np.fromstring(self.ptf_table['fl'], dtype='float64')
        self.wl = np.fromstring(struct['ptf_wl'], dtype='float64')
        self.ptf_area = struct['ptf_area']
        self.ptf_photon_area = struct['ptf_photon_area']

        self.ptf_func = list(struct['ptf_func'])
        self.ptf_func[0] = np.fromstring(self.ptf_func[0])
        self.ptf_func[1] = np.fromstring(self.ptf_func[1])
        self.ptf_func = tuple(self.ptf_func)
        self.ptf = lambda wl: interpolate.splev(wl, self.ptf_func)

        self.ptf_photon_func = list(struct['ptf_photon_func'])
        self.ptf_photon_func[0] = np.fromstring(self.ptf_photon_func[0])
        self.ptf_photon_func[1] = np.fromstring(self.ptf_photon_func[1])
        self.ptf_photon_func = tuple(self.ptf_photon_func)
        self.ptf_photon = lambda wl: interpolate.splev(wl, self.ptf_photon_func)

        if 'blackbody' in self.content:
            self._bb_func_energy = list(struct['_bb_func_energy'])
            self._bb_func_energy[0] = np.fromstring(self._bb_func_energy[0])
            self._bb_func_energy[1] = np.fromstring(self._bb_func_energy[1])
            self._bb_func_energy = tuple(self._bb_func_energy)
            self._log10_Inorm_bb_energy = lambda Teff: interpolate.splev(Teff, self._bb_func_energy)

            self._bb_func_photon = list(struct['_bb_func_photon'])
            self._bb_func_photon[0] = np.fromstring(self._bb_func_photon[0])
            self._bb_func_photon[1] = np.fromstring(self._bb_func_photon[1])
            self._bb_func_photon = tuple(self._bb_func_photon)
            self._log10_Inorm_bb_photon = lambda Teff: interpolate.splev(Teff, self._bb_func_photon)

        if 'bb_ext' in self.content:
            self._bb_extinct_axes  = tuple(map(lambda x: np.fromstring(x, dtype='float64'), struct['_bb_extinct_axes']))
            self._bb_extinct_energy_grid = np.fromstring(struct['_bb_extinct_energy_grid'], dtype='float64')
            self._bb_extinct_energy_grid = self._bb_extinct_energy_grid.reshape(len(self._bb_extinct_axes[0]), len(self._bb_extinct_axes[1]), len(self._bb_extinct_axes[2]), 1)
            self._bb_extinct_photon_grid = np.fromstring(struct['_bb_extinct_photon_grid'], dtype='float64')
            self._bb_extinct_photon_grid = self._bb_extinct_photon_grid.reshape(len(self._bb_extinct_axes[0]), len(self._bb_extinct_axes[1]), len(self._bb_extinct_axes[2]), 1)

        if 'ck2004_ext' in self.content:
            self._ck2004_extinct_axes  = tuple(map(lambda x: np.fromstring(x, dtype='float64'), struct['_ck2004_extinct_axes']))
            self._ck2004_extinct_energy_grid = np.fromstring(struct['_ck2004_extinct_energy_grid'], dtype='float64')
            self._ck2004_extinct_energy_grid = self._ck2004_extinct_energy_grid.reshape(len(self._ck2004_extinct_axes[0]), len(self._ck2004_extinct_axes[1]), len(self._ck2004_extinct_axes[2]), len(self._ck2004_extinct_axes[3]), len(self._ck2004_extinct_axes[4]), 1)
            self._ck2004_extinct_photon_grid = np.fromstring(struct['_ck2004_extinct_photon_grid'], dtype='float64')
            self._ck2004_extinct_photon_grid = self._ck2004_extinct_photon_grid.reshape(len(self._ck2004_extinct_axes[0]), len(self._ck2004_extinct_axes[1]), len(self._ck2004_extinct_axes[2]), len(self._ck2004_extinct_axes[3]), len(self._ck2004_extinct_axes[4]), 1)


        if 'extern_atmx' in self.content and 'extern_planckint' in self.content:
            atmdir = os.path.abspath(os.path.join(os.path.dirname(os.path.abspath(__file__)), 'tables/wd'))
            self.wd_data = libphoebe.wd_readdata(atmdir+'/atmcofplanck.dat', atmdir+'/atmcof.dat')
            self.extern_wd_idx = struct['extern_wd_idx']

        if 'ck2004' in self.content:
            # CASTELLI & KURUCZ (2004):
            # Axes needs to be a tuple of np.arrays, and grid a np.array:
            self._ck2004_axes  = tuple(map(lambda x: np.fromstring(x, dtype='float64'), struct['_ck2004_axes']))
            self._ck2004_energy_grid = np.fromstring(struct['_ck2004_energy_grid'], dtype='float64')
            self._ck2004_energy_grid = self._ck2004_energy_grid.reshape(len(self._ck2004_axes[0]), len(self._ck2004_axes[1]), len(self._ck2004_axes[2]), 1)
            self._ck2004_photon_grid = np.fromstring(struct['_ck2004_photon_grid'], dtype='float64')
            self._ck2004_photon_grid = self._ck2004_photon_grid.reshape(len(self._ck2004_axes[0]), len(self._ck2004_axes[1]), len(self._ck2004_axes[2]), 1)

        if 'ck2004_all' in self.content:
            # CASTELLI & KURUCZ (2004) all intensities:
            # Axes needs to be a tuple of np.arrays, and grid a np.array:
            self._ck2004_intensity_axes  = tuple(map(lambda x: np.fromstring(x, dtype='float64'), struct['_ck2004_intensity_axes']))
            self._ck2004_Imu_energy_grid = np.fromstring(struct['_ck2004_Imu_energy_grid'], dtype='float64')
            self._ck2004_Imu_energy_grid = self._ck2004_Imu_energy_grid.reshape(len(self._ck2004_intensity_axes[0]), len(self._ck2004_intensity_axes[1]), len(self._ck2004_intensity_axes[2]), len(self._ck2004_intensity_axes[3]), 1)
            self._ck2004_Imu_photon_grid = np.fromstring(struct['_ck2004_Imu_photon_grid'], dtype='float64')
            self._ck2004_Imu_photon_grid = self._ck2004_Imu_photon_grid.reshape(len(self._ck2004_intensity_axes[0]), len(self._ck2004_intensity_axes[1]), len(self._ck2004_intensity_axes[2]), len(self._ck2004_intensity_axes[3]), 1)
            self._ck2004_boosting_energy_grid = np.fromstring(struct['_ck2004_boosting_energy_grid'], dtype='float64')
            self._ck2004_boosting_energy_grid = self._ck2004_boosting_energy_grid.reshape(len(self._ck2004_intensity_axes[0]), len(self._ck2004_intensity_axes[1]), len(self._ck2004_intensity_axes[2]), len(self._ck2004_intensity_axes[3]), 1)
            self._ck2004_boosting_photon_grid = np.fromstring(struct['_ck2004_boosting_photon_grid'], dtype='float64')
            self._ck2004_boosting_photon_grid = self._ck2004_boosting_photon_grid.reshape(len(self._ck2004_intensity_axes[0]), len(self._ck2004_intensity_axes[1]), len(self._ck2004_intensity_axes[2]), len(self._ck2004_intensity_axes[3]), 1)

        if 'ck2004_ld' in self.content:
            self._ck2004_ld_energy_grid = np.fromstring(struct['_ck2004_ld_energy_grid'], dtype='float64')
            self._ck2004_ld_energy_grid = self._ck2004_ld_energy_grid.reshape(len(self._ck2004_intensity_axes[0]), len(self._ck2004_intensity_axes[1]), len(self._ck2004_intensity_axes[2]), 11)
            self._ck2004_ld_photon_grid = np.fromstring(struct['_ck2004_ld_photon_grid'], dtype='float64')
            self._ck2004_ld_photon_grid = self._ck2004_ld_photon_grid.reshape(len(self._ck2004_intensity_axes[0]), len(self._ck2004_intensity_axes[1]), len(self._ck2004_intensity_axes[2]), 11)

        if 'ck2004_ldint' in self.content:
            self._ck2004_ldint_energy_grid = np.fromstring(struct['_ck2004_ldint_energy_grid'], dtype='float64')
            self._ck2004_ldint_energy_grid = self._ck2004_ldint_energy_grid.reshape(len(self._ck2004_intensity_axes[0]), len(self._ck2004_intensity_axes[1]), len(self._ck2004_intensity_axes[2]), 1)
            self._ck2004_ldint_photon_grid = np.fromstring(struct['_ck2004_ldint_photon_grid'], dtype='float64')
            self._ck2004_ldint_photon_grid = self._ck2004_ldint_photon_grid.reshape(len(self._ck2004_intensity_axes[0]), len(self._ck2004_intensity_axes[1]), len(self._ck2004_intensity_axes[2]), 1)

        return self

    def _planck(self, lam, Teff):
        """
        Computes monochromatic blackbody intensity in W/m^3 using the
        Planck function.

        @lam: wavelength in m
        @Teff: effective temperature in K

        Returns: monochromatic blackbody intensity
        """

        return 2*self.h*self.c*self.c/lam**5 * 1./(np.exp(self.h*self.c/lam/self.k/Teff)-1)

    def _planck_deriv(self, lam, Teff):
        """
        Computes the derivative of the monochromatic blackbody intensity using
        the Planck function.

        @lam: wavelength in m
        @Teff: effective temperature in K

        Returns: the derivative of monochromatic blackbody intensity
        """

        expterm = np.exp(self.h*self.c/lam/self.k/Teff)
        return 2*self.h*self.c*self.c/self.k/Teff/lam**7 * (expterm-1)**-2 * (self.h*self.c*expterm-5*lam*self.k*Teff*(expterm-1))

    def _planck_spi(self, lam, Teff):
        """
        Computes the spectral index of the monochromatic blackbody intensity
        using the Planck function. The spectral index is defined as:

            B(lambda) = 5 + d(log I)/d(log lambda),

        where I is the Planck function.

        @lam: wavelength in m
        @Teff: effective temperature in K

        Returns: the spectral index of monochromatic blackbody intensity
        """

        hclkt = self.h*self.c/lam/self.k/Teff
        expterm = np.exp(hclkt)
        return hclkt * expterm/(expterm-1)

    def _bb_intensity(self, Teff, photon_weighted=False):
        """
        Computes mean passband intensity using blackbody atmosphere:

        I_pb^E = \int_\lambda I(\lambda) P(\lambda) d\lambda / \int_\lambda P(\lambda) d\lambda
        I_pb^P = \int_\lambda \lambda I(\lambda) P(\lambda) d\lambda / \int_\lambda \lambda P(\lambda) d\lambda

        Superscripts E and P stand for energy and photon, respectively.

        @Teff: effective temperature in K
        @photon_weighted: photon/energy switch

        Returns: mean passband intensity using blackbody atmosphere.
        """

        if photon_weighted:
            pb = lambda w: w*self._planck(w, Teff)*self.ptf(w)
            return integrate.quad(pb, self.wl[0], self.wl[-1])[0]/self.ptf_photon_area
        else:
            pb = lambda w: self._planck(w, Teff)*self.ptf(w)
            return integrate.quad(pb, self.wl[0], self.wl[-1])[0]/self.ptf_area

    def _bindex_blackbody(self, Teff, photon_weighted=False):
        """
        Computes the mean boosting index using blackbody atmosphere:

        B_pb^E = \int_\lambda I(\lambda) P(\lambda) B(\lambda) d\lambda / \int_\lambda I(\lambda) P(\lambda) d\lambda
        B_pb^P = \int_\lambda \lambda I(\lambda) P(\lambda) B(\lambda) d\lambda / \int_\lambda \lambda I(\lambda) P(\lambda) d\lambda

        Superscripts E and P stand for energy and photon, respectively.

        @Teff: effective temperature in K
        @photon_weighted: photon/energy switch

        Returns: mean boosting index using blackbody atmosphere.
        """

        if photon_weighted:
            num   = lambda w: w*self._planck(w, Teff)*self.ptf(w)*self._planck_spi(w, Teff)
            denom = lambda w: w*self._planck(w, Teff)*self.ptf(w)
            return integrate.quad(num, self.wl[0], self.wl[-1], epsabs=1e10, epsrel=1e-8)[0]/integrate.quad(denom, self.wl[0], self.wl[-1], epsabs=1e10, epsrel=1e-6)[0]
        else:
            num   = lambda w: self._planck(w, Teff)*self.ptf(w)*self._planck_spi(w, Teff)
            denom = lambda w: self._planck(w, Teff)*self.ptf(w)
            return integrate.quad(num, self.wl[0], self.wl[-1], epsabs=1e10, epsrel=1e-8)[0]/integrate.quad(denom, self.wl[0], self.wl[-1], epsabs=1e10, epsrel=1e-6)[0]

    def compute_blackbody_response(self, Teffs=None):
        """
        Computes blackbody intensities across the entire range of
        effective temperatures. It does this for two regimes, energy-weighted
        and photon-weighted. It then fits a cubic spline to the log(I)-Teff
        values and exports the interpolation functions _log10_Inorm_bb_energy
        and _log10_Inorm_bb_photon.

        @Teffs: an array of effective temperatures. If None, a default
        array from ~300K to ~500000K with 97 steps is used. The default
        array is uniform in log10 scale.

        Returns: n/a
        """

        if Teffs is None:
            log10Teffs = np.linspace(2.5, 5.7, 97) # this corresponds to the 316K-501187K range.
            Teffs = 10**log10Teffs

        # Energy-weighted intensities:
        log10ints_energy = np.array([np.log10(self._bb_intensity(Teff, photon_weighted=False)) for Teff in Teffs])
        self._bb_func_energy = interpolate.splrep(Teffs, log10ints_energy, s=0)
        self._log10_Inorm_bb_energy = lambda Teff: interpolate.splev(Teff, self._bb_func_energy)

        # Photon-weighted intensities:
        log10ints_photon = np.array([np.log10(self._bb_intensity(Teff, photon_weighted=True)) for Teff in Teffs])
        self._bb_func_photon = interpolate.splrep(Teffs, log10ints_photon, s=0)
        self._log10_Inorm_bb_photon = lambda Teff: interpolate.splev(Teff, self._bb_func_photon)

        self.content.append('blackbody')
        self.atmlist.append('blackbody')

    def compute_bb_reddening(self, Teffs=None, Ebv=None, Rv=None, verbose=False):
        """
        Computes mean effect of reddening (a weighted average) on passband using blackbody atmosphere and CCM89 prescription of extinction

        @Teffs: an array of effective temperatures. If None, a default
        array from ~300K to ~500000K with 97 steps is used. The default
        array is uniform in log10 scale.
        @Ebv: colour discrepancies E(B-V)
        @Rv: Extinction factor (defined at Av / E(B-V) where Av is the visual extinction in magnitudes)
        @verbose: switch to determine whether computing progress should
        be printed on screen
        Returns: n/a
        """

        if Teffs is None:
            log10Teffs = np.linspace(2.5, 5.7, 97) # this corresponds to the 316K-501187K range.
            Teffs = 10**log10Teffs

        if Ebv is None:
            Ebv=np.linspace(0.,3.,90)

        if Rv is None:
            Rv=np.linspace(2.,6.,40)

        #Make it so that Teffs and Ebv step through a la the CK2004 models
        NTeffs=len(Teffs)
        NEbv=len(Ebv)
        NRv=len(Rv)
        combos=NTeffs*NEbv*NRv
        Teffs=np.repeat(Teffs,combos/NTeffs)
        Ebv=np.tile(np.repeat(Ebv,NRv),NTeffs)
        Rv=np.tile(Rv,combos/NRv)
        
        extinctE, extinctP = np.empty(combos), np.empty(combos)
        
        if verbose:
            print('Computing reddening corrections for %s:%s. This will take a while.' % (self.pbset, self.pbname))
            
#        a = libphoebe.CCM89_extinction(self.wl)
        a = libphoebe.gordon_extinction(self.wl)
        
        for j in range(0,combos):
       
            pbE = self.ptf(self.wl)*libphoebe.planck_function(self.wl, Teffs[j])
            pbP = self.wl*pbE                

            flux_frac = np.exp(-0.9210340371976184*np.dot(a, [Ebv[j]*Rv[j], Ebv[j]]))
            
            if verbose:
                if 100*j % combos == 0:
                    print('%d%% done.' % (100*j/(combos-1)))

            extinctE[j], extinctP[j] = np.dot([pbE/pbE.sum(), pbP/pbP.sum()], flux_frac)

        self._bb_extinct_axes = (np.unique(Teffs), np.unique(Ebv), np.unique(Rv))

        self._bb_extinct_photon_grid = np.nan*np.ones((len(self._bb_extinct_axes[0]), len(self._bb_extinct_axes[1]), len(self._bb_extinct_axes[2]), 1))
        self._bb_extinct_energy_grid = np.copy(self._bb_extinct_photon_grid)

        for i in xrange(combos):
            t=(Teffs[i] == self._bb_extinct_axes[0], Ebv[i] == self._bb_extinct_axes[1], Rv[i] == self._bb_extinct_axes[2], 0)
            self._bb_extinct_energy_grid[t] = extinctE[i]
            self._bb_extinct_photon_grid[t] = extinctP[i]

        self.content.append('bb_ext')

    def compute_ck2004_reddening(self, path, Ebv=None, Rv=None, verbose=False):
        """
        Computes mean effect of reddening (a weighted average) on passband using ck2004 atmospheres and CCM89 prescription of extinction

        @path: path to the directory containing ck2004 SEDs
        @verbose: switch to determine whether computing progress should
        be printed on screen
        @Ebv: colour discrepancies E(B-V)
        @Rv: Extinction factor (defined at Av / E(B-V) where Av is the visual extinction in magnitudes)

        Returns: n/a
        """
        
        if Ebv is None:
            Ebv = np.linspace(0.,3.,90)
            
        if Rv is None:
            Rv = np.linspace(2.,6.,40)
          
        models = glob.glob(path+'/*M1.000*')
        Nmodels = len(models)
        
        NEbv = len(Ebv)
        NRv = len(Rv)
        
        Ns = NEbv*NRv
        combos = Nmodels*Ns
        
        Ebv1 = np.tile(np.repeat(Ebv, NRv), Nmodels)
        Rv1 = np.tile(Rv, combos/NRv)
      
        # auxilary matrix for storing Ebv and Rv per model
        M = np.rollaxis(np.array([np.split(Ebv1*Rv1, Nmodels), np.split(Ebv1, Nmodels)]),1)
        M = np.ascontiguousarray(M)
        
        # Store the length of the filename extensions for parsing:
        offset = len(models[0])-models[0].rfind('.')

        Teff, logg, abun = np.empty(Nmodels), np.empty(Nmodels), np.empty(Nmodels)

        # extinctE , extinctP per model
        extinctE , extinctP = np.empty((Nmodels, Ns)), np.empty((Nmodels, Ns))
        
        if verbose:
            print('Computing Castelli & Kurucz (2004) passband extinction corrections for %s:%s. This will take a while.' % (self.pbset, self.pbname))
                 
        for i, model in enumerate(models):
          
            spc = np.fromfile(model, sep=' ').reshape(-1,2).T

            Teff[i] = float(model[-17-offset:-12-offset])
            logg[i] = float(model[-11-offset:-9-offset])/10
            sign = 1. if model[-9-offset]=='P' else -1.
            abun[i] = sign*float(model[-8-offset:-6-offset])/10
            
            spc[0] /= 1e10 # AA -> m
            spc[1] *= 1e7  # erg/s/cm^2/A -> W/m^3
            
            sel = (spc[0] >= self.ptf_table['wl'][0]) & (spc[0] <= self.ptf_table['wl'][-1])
            
            #wl, fl = spc[:,sel]
            wl = spc[0][sel]
            fl = spc[1][sel]
            
            fl *= self.ptf(wl)
            flP = fl*wl
            
#            Alambda = np.matmul(libphoebe.CCM89_extinction(wl), M[i])
            Alambda = np.matmul(libphoebe.gordon_extinction(wl), M[i])
            flux_frac = np.exp(-0.9210340371976184*Alambda)             #10**(-0.4*Alambda)
            
            extinctE[i], extinctP[i]= np.dot([fl/fl.sum(), flP/flP.sum()], flux_frac)
          
            if verbose:
                if 100*i % (len(models)) == 0:
                    print('%d%% done.' % (100*i/(Nmodels-1)))
               
        # Store axes (Teff, logg, abun) and the full grid of Inorm, with
        # nans where the grid isn't complete.
        self._ck2004_extinct_axes = (np.unique(Teff), np.unique(logg), np.unique(abun), np.unique(Ebv), np.unique(Rv))

        Teff=np.repeat(Teff, Ns)
        logg=np.repeat(logg, Ns)
        abun=np.repeat(abun, Ns)
        
        self._ck2004_extinct_energy_grid = np.nan*np.ones((len(self._ck2004_extinct_axes[0]), len(self._ck2004_extinct_axes[1]), len(self._ck2004_extinct_axes[2]), len(self._ck2004_extinct_axes[3]), len(self._ck2004_extinct_axes[4]), 1))
        self._ck2004_extinct_photon_grid = np.copy(self._ck2004_extinct_energy_grid)
        
        flatE = extinctE.flat
        flatP = extinctP.flat
        
        for i in xrange(combos):
            t = (Teff[i] == self._ck2004_extinct_axes[0], logg[i] == self._ck2004_extinct_axes[1], abun[i] == self._ck2004_extinct_axes[2], Ebv1[i] == self._ck2004_extinct_axes[3], Rv1[i] == self._ck2004_extinct_axes[4], 0)
            self._ck2004_extinct_energy_grid[t] = flatE[i]
            self._ck2004_extinct_photon_grid[t] = flatP[i]
            
        self.content.append('ck2004_ext')
        self.atmlist.append('ck2004_ext')



    def compute_ck2004_response(self, path, verbose=False):
        """
        Computes Castelli & Kurucz (2004) intensities across the entire
        range of model atmospheres.

        @path: path to the directory containing ck2004 SEDs
        @verbose: switch to determine whether computing progress should
        be printed on screen

        Returns: n/a
        """

        models = glob.glob(path+'/*M1.000*')
        Nmodels = len(models)

        # Store the length of the filename extensions for parsing:
        offset = len(models[0])-models[0].rfind('.')

        Teff, logg, abun = np.empty(Nmodels), np.empty(Nmodels), np.empty(Nmodels)
        InormE, InormP = np.empty(Nmodels), np.empty(Nmodels)

        if verbose:
            print('Computing Castelli & Kurucz (2004) passband intensities for %s:%s. This will take a while.' % (self.pbset, self.pbname))

        for i, model in enumerate(models):
            #~ spc = np.loadtxt(model).T -- waaay slower
            spc = np.fromfile(model, sep=' ').reshape(-1,2).T

            Teff[i] = float(model[-17-offset:-12-offset])
            logg[i] = float(model[-11-offset:-9-offset])/10
            sign = 1. if model[-9-offset]=='P' else -1.
            abun[i] = sign*float(model[-8-offset:-6-offset])/10

            spc[0] /= 1e10 # AA -> m
            spc[1] *= 1e7  # erg/s/cm^2/A -> W/m^3
            wl = spc[0][(spc[0] >= self.ptf_table['wl'][0]) & (spc[0] <= self.ptf_table['wl'][-1])]
            fl = spc[1][(spc[0] >= self.ptf_table['wl'][0]) & (spc[0] <= self.ptf_table['wl'][-1])]
            fl *= self.ptf(wl)
            flP = fl*wl
            InormE[i] = np.log10(fl.sum()/self.ptf_area*(wl[1]-wl[0]))             # energy-weighted intensity
            InormP[i] = np.log10(flP.sum()/self.ptf_photon_area*(wl[1]-wl[0]))     # photon-weighted intensity
            if verbose:
                if 100*i % (len(models)) == 0:
                    print('%d%% done.' % (100*i/(len(models)-1)))

        # Store axes (Teff, logg, abun) and the full grid of Inorm, with
        # nans where the grid isn't complete.
        self._ck2004_axes = (np.unique(Teff), np.unique(logg), np.unique(abun))

        self._ck2004_energy_grid = np.nan*np.ones((len(self._ck2004_axes[0]), len(self._ck2004_axes[1]), len(self._ck2004_axes[2]), 1))
        self._ck2004_photon_grid = np.nan*np.ones((len(self._ck2004_axes[0]), len(self._ck2004_axes[1]), len(self._ck2004_axes[2]), 1))
        for i, I0 in enumerate(InormE):
            self._ck2004_energy_grid[Teff[i] == self._ck2004_axes[0], logg[i] == self._ck2004_axes[1], abun[i] == self._ck2004_axes[2], 0] = I0
        for i, I0 in enumerate(InormP):
            self._ck2004_photon_grid[Teff[i] == self._ck2004_axes[0], logg[i] == self._ck2004_axes[1], abun[i] == self._ck2004_axes[2], 0] = I0

        # Tried radial basis functions but they were just terrible.
        #~ self._log10_Inorm_ck2004 = interpolate.Rbf(self._ck2004_Teff, self._ck2004_logg, self._ck2004_met, self._ck2004_Inorm, function='linear')
        self.content.append('ck2004')
        self.atmlist.append('ck2004')

    def compute_ck2004_intensities(self, path, particular=None, verbose=False):
        """
        Computes direction-dependent passband intensities using Castelli
        & Kurucz (2004) model atmospheres.

        @path: path to the directory with SEDs
        @particular: particular file in @path to be processed; if None,
                     all files in the directory are processed.
        @verbose: set to True to display progress in the terminal.
        """
        models = os.listdir(path)
        if particular != None:
            models = [particular]
        Nmodels = len(models)

        # Store the length of the filename extensions for parsing:
        offset = len(models[0])-models[0].rfind('.')

        Teff, logg, abun, mu = np.empty(Nmodels), np.empty(Nmodels), np.empty(Nmodels), np.empty(Nmodels)
        ImuE, ImuP = np.empty(Nmodels), np.empty(Nmodels)
        boostingE, boostingP = np.empty(Nmodels), np.empty(Nmodels)

        if verbose:
            print('Computing Castelli-Kurucz intensities for %s:%s. This will take a long while.' % (self.pbset, self.pbname))

        for i, model in enumerate(models):
            #spc = np.loadtxt(path+'/'+model).T -- waaay slower
            spc = np.fromfile(path+'/'+model, sep=' ').reshape(-1,2).T
            spc[0] /= 1e10 # AA -> m
            spc[1] *= 1e7  # erg/s/cm^2/A -> W/m^3

            Teff[i] = float(model[-17-offset:-12-offset])
            logg[i] = float(model[-11-offset:-9-offset])/10
            sign = 1. if model[-9-offset]=='P' else -1.
            abun[i] = sign*float(model[-8-offset:-6-offset])/10
            mu[i] = float(model[-5-offset:-offset])

            # trim the spectrum at passband limits:
            keep = (spc[0] >= self.ptf_table['wl'][0]) & (spc[0] <= self.ptf_table['wl'][-1])
            wl = spc[0][keep]
            fl = spc[1][keep]

            # make a log-scale copy for boosting and fit a Legendre
            # polynomial to the Imu envelope by way of sigma clipping;
            # then compute a Legendre series derivative to get the
            # boosting index; we only take positive fluxes to keep the
            # log well defined.

            lnwl = np.log(wl[fl > 0])
            lnfl = np.log(fl[fl > 0]) + 5*lnwl

            # First Legendre fit to the data:
            envelope = np.polynomial.legendre.legfit(lnwl, lnfl, 5)
            continuum = np.polynomial.legendre.legval(lnwl, envelope)
            diff = lnfl-continuum
            sigma = np.std(diff)
            clipped = (diff > -sigma)

            # Sigma clip to get the continuum:
            while True:
                Npts = clipped.sum()
                envelope = np.polynomial.legendre.legfit(lnwl[clipped], lnfl[clipped], 5)
                continuum = np.polynomial.legendre.legval(lnwl, envelope)
                diff = lnfl-continuum

                # clipping will sometimes unclip already clipped points
                # because the fit is slightly different, which can lead
                # to infinite loops. To prevent that, we never allow
                # clipped points to be resurrected, which is achieved
                # by the following bitwise condition (array comparison):
                clipped = clipped & (diff > -sigma)

                if clipped.sum() == Npts:
                    break

            derivative = np.polynomial.legendre.legder(envelope, 1)
            boosting_index = np.polynomial.legendre.legval(lnwl, derivative)

            # calculate energy (E) and photon (P) weighted fluxes and
            # their integrals.

            flE = self.ptf(wl)*fl
            flP = wl*flE
            flEint = flE.sum()
            flPint = flP.sum()

            # calculate mean boosting coefficient and use it to get
            # boosting factors for energy (E) and photon (P) weighted
            # fluxes.

            boostE = (flE[fl > 0]*boosting_index).sum()/flEint
            boostP = (flP[fl > 0]*boosting_index).sum()/flPint
            boostingE[i] = boostE
            boostingP[i] = boostP

            ImuE[i] = np.log10(flEint/self.ptf_area*(wl[1]-wl[0]))        # energy-weighted intensity
            ImuP[i] = np.log10(flPint/self.ptf_photon_area*(wl[1]-wl[0])) # photon-weighted intensity

            if verbose:
                if 100*i % (len(models)) == 0:
                    print('%d%% done.' % (100*i/(len(models)-1)))

        # Store axes (Teff, logg, abun, mu) and the full grid of Imu,
        # with nans where the grid isn't complete. Imu-s come in two
        # flavors: energy-weighted intensities and photon-weighted
        # intensities, based on the detector used.

        self._ck2004_intensity_axes = (np.unique(Teff), np.unique(logg), np.unique(abun), np.append(np.array(0.0,), np.unique(mu)))
        self._ck2004_Imu_energy_grid = np.nan*np.ones((len(self._ck2004_intensity_axes[0]), len(self._ck2004_intensity_axes[1]), len(self._ck2004_intensity_axes[2]), len(self._ck2004_intensity_axes[3]), 1))
        self._ck2004_Imu_photon_grid = np.nan*np.ones((len(self._ck2004_intensity_axes[0]), len(self._ck2004_intensity_axes[1]), len(self._ck2004_intensity_axes[2]), len(self._ck2004_intensity_axes[3]), 1))
        self._ck2004_boosting_energy_grid = np.nan*np.ones((len(self._ck2004_intensity_axes[0]), len(self._ck2004_intensity_axes[1]), len(self._ck2004_intensity_axes[2]), len(self._ck2004_intensity_axes[3]), 1))
        self._ck2004_boosting_photon_grid = np.nan*np.ones((len(self._ck2004_intensity_axes[0]), len(self._ck2004_intensity_axes[1]), len(self._ck2004_intensity_axes[2]), len(self._ck2004_intensity_axes[3]), 1))

        # Set the limb (mu=0) to 0; in log this actually means
        # flux=1W/m2, but for all practical purposes that is still 0.
        self._ck2004_Imu_energy_grid[:,:,:,0,:] = 0.0
        self._ck2004_Imu_photon_grid[:,:,:,0,:] = 0.0
        self._ck2004_boosting_energy_grid[:,:,:,0,:] = 0.0
        self._ck2004_boosting_photon_grid[:,:,:,0,:] = 0.0

        for i, Imu in enumerate(ImuE):
            self._ck2004_Imu_energy_grid[Teff[i] == self._ck2004_intensity_axes[0], logg[i] == self._ck2004_intensity_axes[1], abun[i] == self._ck2004_intensity_axes[2], mu[i] == self._ck2004_intensity_axes[3], 0] = Imu
        for i, Imu in enumerate(ImuP):
            self._ck2004_Imu_photon_grid[Teff[i] == self._ck2004_intensity_axes[0], logg[i] == self._ck2004_intensity_axes[1], abun[i] == self._ck2004_intensity_axes[2], mu[i] == self._ck2004_intensity_axes[3], 0] = Imu
        for i, Bavg in enumerate(boostingE):
            self._ck2004_boosting_energy_grid[Teff[i] == self._ck2004_intensity_axes[0], logg[i] == self._ck2004_intensity_axes[1], abun[i] == self._ck2004_intensity_axes[2], mu[i] == self._ck2004_intensity_axes[3], 0] = Bavg
        for i, Bavg in enumerate(boostingP):
            self._ck2004_boosting_photon_grid[Teff[i] == self._ck2004_intensity_axes[0], logg[i] == self._ck2004_intensity_axes[1], abun[i] == self._ck2004_intensity_axes[2], mu[i] == self._ck2004_intensity_axes[3], 0] = Bavg

        self.content.append('ck2004_all')

    def _ldlaw_lin(self, mu, xl):
        return 1.0-xl*(1-mu)

    def _ldlaw_log(self, mu, xl, yl):
        return 1.0-xl*(1-mu)-yl*mu*np.log(mu+1e-6)

    def _ldlaw_sqrt(self, mu, xl, yl):
        return 1.0-xl*(1-mu)-yl*(1.0-np.sqrt(mu))

    def _ldlaw_quad(self, mu, xl, yl):
        return 1.0-xl*(1.0-mu)-yl*(1.0-mu)*(1.0-mu)

    def _ldlaw_nonlin(self, mu, c1, c2, c3, c4):
        return 1.0-c1*(1.0-np.sqrt(mu))-c2*(1.0-mu)-c3*(1.0-mu*np.sqrt(mu))-c4*(1.0-mu*mu)

    def compute_ck2004_ldcoeffs(self, weighting='uniform', plot_diagnostics=False):
        """
        @weighting: determines how data points should be weighted.
                    'uniform':  do not apply any per-point weighting
                    'interval': apply weighting based on the interval widths
        Computes limb darkening coefficients for linear, log, square root,
        quadratic and power laws.
        """
        if 'ck2004_all' not in self.content:
            print('Castelli & Kurucz (2004) intensities are not computed yet. Please compute those first.')
            return None

        self._ck2004_ld_energy_grid = np.nan*np.ones((len(self._ck2004_intensity_axes[0]), len(self._ck2004_intensity_axes[1]), len(self._ck2004_intensity_axes[2]), 11))
        self._ck2004_ld_photon_grid = np.nan*np.ones((len(self._ck2004_intensity_axes[0]), len(self._ck2004_intensity_axes[1]), len(self._ck2004_intensity_axes[2]), 11))
        mus = self._ck2004_intensity_axes[3] # starts with 0
        if weighting == 'uniform':
            sigma = np.ones(len(mus))
        elif weighting == 'interval':
            delta = np.concatenate( (np.array((mus[1]-mus[0],)), mus[1:]-mus[:-1]) )
            sigma = 1./np.sqrt(delta)
        else:
            print('Weighting scheme \'%s\' is unsupported. Please choose among [\'uniform\', \'interval\']')
            return None

        for Tindex in range(len(self._ck2004_intensity_axes[0])):
            for lindex in range(len(self._ck2004_intensity_axes[1])):
                for mindex in range(len(self._ck2004_intensity_axes[2])):
                    IsE = 10**self._ck2004_Imu_energy_grid[Tindex,lindex,mindex,:].flatten()
                    fEmask = np.isfinite(IsE)
                    if len(IsE[fEmask]) <= 1:
                        continue
                    IsE /= IsE[fEmask][-1]

                    cElin,  pcov = cfit(f=self._ldlaw_lin,    xdata=mus[fEmask], ydata=IsE[fEmask], sigma=sigma, p0=[0.5])
                    cElog,  pcov = cfit(f=self._ldlaw_log,    xdata=mus[fEmask], ydata=IsE[fEmask], sigma=sigma, p0=[0.5, 0.5])
                    cEsqrt, pcov = cfit(f=self._ldlaw_sqrt,   xdata=mus[fEmask], ydata=IsE[fEmask], sigma=sigma, p0=[0.5, 0.5])
                    cEquad, pcov = cfit(f=self._ldlaw_quad,   xdata=mus[fEmask], ydata=IsE[fEmask], sigma=sigma, p0=[0.5, 0.5])
                    cEnlin, pcov = cfit(f=self._ldlaw_nonlin, xdata=mus[fEmask], ydata=IsE[fEmask], sigma=sigma, p0=[0.5, 0.5, 0.5, 0.5])
                    self._ck2004_ld_energy_grid[Tindex, lindex, mindex] = np.hstack((cElin, cElog, cEsqrt, cEquad, cEnlin))

                    IsP = 10**self._ck2004_Imu_photon_grid[Tindex,lindex,mindex,:].flatten()
                    fPmask = np.isfinite(IsP)
                    IsP /= IsP[fPmask][-1]

                    cPlin,  pcov = cfit(f=self._ldlaw_lin,    xdata=mus[fPmask], ydata=IsP[fPmask], sigma=sigma, p0=[0.5])
                    cPlog,  pcov = cfit(f=self._ldlaw_log,    xdata=mus[fPmask], ydata=IsP[fPmask], sigma=sigma, p0=[0.5, 0.5])
                    cPsqrt, pcov = cfit(f=self._ldlaw_sqrt,   xdata=mus[fPmask], ydata=IsP[fPmask], sigma=sigma, p0=[0.5, 0.5])
                    cPquad, pcov = cfit(f=self._ldlaw_quad,   xdata=mus[fPmask], ydata=IsP[fPmask], sigma=sigma, p0=[0.5, 0.5])
                    cPnlin, pcov = cfit(f=self._ldlaw_nonlin, xdata=mus[fPmask], ydata=IsP[fPmask], sigma=sigma, p0=[0.5, 0.5, 0.5, 0.5])
                    self._ck2004_ld_photon_grid[Tindex, lindex, mindex] = np.hstack((cPlin, cPlog, cPsqrt, cPquad, cPnlin))

                    if plot_diagnostics:
                        if Tindex == 10 and lindex == 9 and mindex == 5:
                            print self._ck2004_intensity_axes[0][Tindex], self._ck2004_intensity_axes[1][lindex], self._ck2004_intensity_axes[2][mindex]
                            print mus, IsE
                            print cElin, cElog, cEsqrt
                            import matplotlib.pyplot as plt
                            plt.plot(mus[fEmask], IsE[fEmask], 'bo')
                            plt.plot(mus[fEmask], self._ldlaw_lin(mus[fEmask], *cElin), 'r-')
                            plt.plot(mus[fEmask], self._ldlaw_log(mus[fEmask], *cElog), 'g-')
                            plt.plot(mus[fEmask], self._ldlaw_sqrt(mus[fEmask], *cEsqrt), 'y-')
                            plt.plot(mus[fEmask], self._ldlaw_quad(mus[fEmask], *cEquad), 'm-')
                            plt.plot(mus[fEmask], self._ldlaw_nonlin(mus[fEmask], *cEnlin), 'k-')
                            plt.show()

        self.content.append('ck2004_ld')

    def compute_ck2004_ldints(self):
        """
        Computes integrated limb darkening profiles for ck2004 atmospheres.
        These are used for intensity-to-flux transformations. The evaluated
        integral is:

        ldint = 2 \pi \int_0^1 Imu mu dmu
        """

        if 'ck2004_all' not in self.content:
            print('Castelli & Kurucz (2004) intensities are not computed yet. Please compute those first.')
            return None

        ldaxes = self._ck2004_intensity_axes
        ldtable = self._ck2004_Imu_energy_grid
        pldtable = self._ck2004_Imu_photon_grid

        self._ck2004_ldint_energy_grid = np.nan*np.ones((len(ldaxes[0]), len(ldaxes[1]), len(ldaxes[2]), 1))
        self._ck2004_ldint_photon_grid = np.nan*np.ones((len(ldaxes[0]), len(ldaxes[1]), len(ldaxes[2]), 1))

        mu = ldaxes[3]
        Imu = 10**ldtable[:,:,:,:]/10**ldtable[:,:,:,-1:]
        pImu = 10**pldtable[:,:,:,:]/10**pldtable[:,:,:,-1:]

        # To compute the fluxes, we need to evaluate \int_0^1 2pi Imu mu dmu.

        for a in range(len(ldaxes[0])):
            for b in range(len(ldaxes[1])):
                for c in range(len(ldaxes[2])):

                    ldint = 0.0
                    pldint = 0.0
                    for i in range(len(mu)-1):
                        ki = (Imu[a,b,c,i+1]-Imu[a,b,c,i])/(mu[i+1]-mu[i])
                        ni = Imu[a,b,c,i]-ki*mu[i]
                        ldint += ki/3*(mu[i+1]**3-mu[i]**3) + ni/2*(mu[i+1]**2-mu[i]**2)

                        pki = (pImu[a,b,c,i+1]-pImu[a,b,c,i])/(mu[i+1]-mu[i])
                        pni = pImu[a,b,c,i]-pki*mu[i]
                        pldint += pki/3*(mu[i+1]**3-mu[i]**3) + pni/2*(mu[i+1]**2-mu[i]**2)

                    self._ck2004_ldint_energy_grid[a,b,c] = 2*ldint
                    self._ck2004_ldint_photon_grid[a,b,c] = 2*pldint

        self.content.append('ck2004_ldint')

    def interpolate_ck2004_ldcoeffs(self, Teff=5772., logg=4.43, abun=0.0, atm='ck2004', ld_func='power', photon_weighted=False):
        """
        Interpolate the passband-stored table of LD model coefficients.
        """

        if 'ck2004_ld' not in self.content:
            print('Castelli & Kurucz (2004) limb darkening coefficients are not computed yet. Please compute those first.')
            return None

        if photon_weighted:
            table = self._ck2004_ld_photon_grid
        else:
            table = self._ck2004_ld_energy_grid

        if not hasattr(Teff, '__iter__'):
            req = np.array(((Teff, logg, abun),))
            ld_coeffs = libphoebe.interp(req, self._ck2004_intensity_axes[0:3], table)[0]
        else:
            req = np.vstack((Teff, logg, abun)).T
            ld_coeffs = libphoebe.interp(req, self._ck2004_intensity_axes[0:3], table).T

        if ld_func == 'linear':
            return ld_coeffs[0:1]
        elif ld_func == 'logarithmic':
            return ld_coeffs[1:3]
        elif ld_func == 'square_root':
            return ld_coeffs[3:5]
        elif ld_func == 'quadratic':
            return ld_coeffs[5:7]
        elif ld_func == 'power':
            return ld_coeffs[7:11]
<<<<<<< HEAD

        return ld_coeffs

    def interpolate_extinct(self, Teff=5772., logg=4.43, abun=0.0, atm='blackbody',  extinct=0.0, Rv=3.1, photon_weighted=False):
        """
        Interpolates the passband-stored tables of extinction corrections
        Returns not implemented error for ck2004 atmospheres
        """

        if atm == 'ck2004':
            if 'ck2004_ext' not in self.content:
                raise ValueError('Extinction factors are not computed yet. Please compute those first.')

            if photon_weighted:
                table = self._ck2004_extinct_photon_grid
            else:
                table = self._ck2004_extinct_energy_grid

            if not hasattr(Teff, '__iter__'):
                req = np.array(((Teff, logg, abun, extinct, Rv),))
                extinct_factor = libphoebe.interp(req, self._ck2004_extinct_axes[0:5], table)[0][0]
            else:
                extinct=extinct*np.ones(len(Teff))
                Rv=Rv*np.ones(len(Teff))
                req = np.vstack((Teff, logg, abun, extinct, Rv)).T
                extinct_factor = libphoebe.interp(req, self._ck2004_extinct_axes[0:5], table).T[0]
            return extinct_factor



        elif atm != 'blackbody':
            raise  NotImplementedError("atm='{}' not currently supported".format(atm))
        else :
            if 'bb_ext' not in self.content:
                raise ValueError('Extinction factors are not computed yet. Please compute those first.')

            if photon_weighted:
                table = self._bb_extinct_photon_grid
            else:
                table = self._bb_extinct_energy_grid

            if not hasattr(Teff, '__iter__'):
                req = np.array(((Teff, extinct, Rv),))
                extinct_factor = libphoebe.interp(req, self._bb_extinct_axes[0:3], table)[0][0]
            else:
                extinct=extinct*np.ones(len(Teff))
                Rv=Rv*np.ones(len(Teff))
                req = np.vstack((Teff, extinct, Rv)).T
                extinct_factor = libphoebe.interp(req, self._bb_extinct_axes[0:3], table).T[0]


            return extinct_factor

=======
        elif ld_func == 'all':
            return ld_coeffs
        else:
            print('ld_func=%s is invalid; please choose from [linear, logarithmic, square_root, quadratic, power, all].')
            return None
>>>>>>> f0d98a57

    def import_wd_atmcof(self, plfile, atmfile, wdidx, Nabun=19, Nlogg=11, Npb=25, Nints=4):
        """
        Parses WD's atmcof and reads in all Legendre polynomials for the
        given passband.

        @plfile: path and filename of atmcofplanck.dat
        @atmfile: path and filename of atmcof.dat
        @wdidx: WD index of the passed passband. This can be automated
                but it's not a high priority.
        @Nabun: number of metallicity nodes in atmcof.dat. For the 2003 version
                the number of nodes is 19.
        @Nlogg: number of logg nodes in atmcof.dat. For the 2003 version
                the number of nodes is 11.
        @Npb:   number of passbands in atmcof.dat. For the 2003 version
                the number of passbands is 25.
        @Nints: number of temperature intervals (input lines) per entry.
                For the 2003 version the number of lines is 4.
        """

        # Initialize the external atmcof module if necessary:
        # PERHAPS WD_DATA SHOULD BE GLOBAL??
        self.wd_data = libphoebe.wd_readdata(plfile, atmfile)

        # That is all that was necessary for *_extern_planckint() and
        # *_extern_atmx() functions. However, we also want to support
        # circumventing WD subroutines and use WD tables directly. For
        # that, we need to do a bit more work.

        # Store the passband index for use in planckint() and atmx():
        self.extern_wd_idx = wdidx

        # Break up the table along axes and extract a single passband data:
        atmtab = np.reshape(self.wd_data['atm_table'], (Nabun, Npb, Nlogg, Nints, -1))
        atmtab = atmtab[:, wdidx, :, :, :]

        # Finally, reverse the metallicity axis because it is sorted in
        # reverse order in atmcof:
        self.extern_wd_atmx = atmtab[::-1, :, :, :]
        self.content += ['extern_planckint', 'extern_atmx']
        self.atmlist += ['extern_planckint', 'extern_atmx']

    def _log10_Inorm_extern_planckint(self, Teff):
        """
        Internal function to compute normal passband intensities using
        the external WD machinery that employs blackbody approximation.

        @Teff: effective temperature in K

        Returns: log10(Inorm)
        """

        log10_Inorm = libphoebe.wd_planckint(Teff, self.extern_wd_idx, self.wd_data["planck_table"])

        return log10_Inorm

    def _log10_Inorm_extern_atmx(self, Teff, logg, abun):
        """
        Internal function to compute normal passband intensities using
        the external WD machinery that employs model atmospheres and
        ramps.

        @Teff: effective temperature in K
        @logg: surface gravity in cgs
        @abun: metallicity in dex, Solar=0.0

        Returns: log10(Inorm)
        """

        log10_Inorm = libphoebe.wd_atmint(Teff, logg, abun, self.extern_wd_idx, self.wd_data["planck_table"], self.wd_data["atm_table"])

        return log10_Inorm

    def _log10_Inorm_ck2004(self, Teff, logg, abun, photon_weighted=False):
        #~ if not hasattr(Teff, '__iter__'):
            #~ req = np.array(((Teff, logg, abun),))
            #~ log10_Inorm = libphoebe.interp(req, self._ck2004_axes, self._ck2004_photon_grid if photon_weighted else self._ck2004_energy_grid)[0][0]
        #~ else:
        req = np.vstack((Teff, logg, abun)).T
        log10_Inorm = libphoebe.interp(req, self._ck2004_axes, self._ck2004_photon_grid if photon_weighted else self._ck2004_energy_grid).T[0]

        return log10_Inorm

    def _Inorm_ck2004(self, Teff, logg, abun, photon_weighted=False):
        #~ if not hasattr(Teff, '__iter__'):
            #~ req = np.array(((Teff, logg, abun),))
            #~ log10_Inorm = libphoebe.interp(req, self._ck2004_axes, self._ck2004_photon_grid if photon_weighted else self._ck2004_energy_grid)[0][0]
        #~ else:
        req = np.vstack((Teff, logg, abun)).T
        Inorm = libphoebe.interp(req, self._ck2004_axes, 10**self._ck2004_photon_grid if photon_weighted else 10**self._ck2004_energy_grid).T[0]

        return Inorm

    def _log10_Imu_ck2004(self, Teff, logg, abun, mu, photon_weighted=False):
        if not hasattr(Teff, '__iter__'):
            req = np.array(((Teff, logg, abun, mu),))
            log10_Imu = libphoebe.interp(req, self._ck2004_intensity_axes, self._ck2004_Imu_photon_grid if photon_weighted else self._ck2004_Imu_energy_grid)[0][0]
        else:
            req = np.vstack((Teff, logg, abun, mu)).T
            log10_Imu = libphoebe.interp(req, self._ck2004_intensity_axes, self._ck2004_Imu_photon_grid if photon_weighted else self._ck2004_Imu_energy_grid).T[0]

        return log10_Imu

    def _Imu_ck2004(self, Teff, logg, abun, mu, photon_weighted=False):
        if not hasattr(Teff, '__iter__'):
            req = np.array(((Teff, logg, abun, mu),))
            Imu = libphoebe.interp(req, self._ck2004_intensity_axes, 10**self._ck2004_Imu_photon_grid if photon_weighted else 10**self._ck2004_Imu_energy_grid)[0][0]
        else:
            req = np.vstack((Teff, logg, abun, mu)).T
            Imu = libphoebe.interp(req, self._ck2004_intensity_axes, 10**self._ck2004_Imu_photon_grid if photon_weighted else 10**self._ck2004_Imu_energy_grid).T[0]

        return Imu

    def Inorm(self, Teff=5772., logg=4.43, abun=0.0, atm='ck2004', ldint=None, ld_func='interp', ld_coeffs=None, photon_weighted=False):
        """
        @ldint: integral of the limb darkening function, \int_0^1 \mu L(\mu) d\mu.
                Its general role is to convert intensity to flux. In this
                function, however, it is only needed for blackbody atmospheres
                because they are not limb-darkened (i.e. the blackbody
                intensity is the same irrespective of \mu), so we need to
                *divide* by ldint to ascertain the correspondence between
                luminosity, effective temperature and fluxes once limb
                darkening correction is applied at flux integration time.
                If None, and if atm=='blackbody', it will be computed from
                ld_func and ld_coeffs.
        @ld_func: limb darkening function: linear, sqrt, log, quadratic,
                  power, interp
        @ld_coeffs: limb darkening coefficients for the corresponding
                    limb darkening function.
        """

        # convert scalars to vectors if necessary:
        if not hasattr(Teff, '__iter__'):
            Teff = np.array((Teff,))
        if not hasattr(logg, '__iter__'):
            logg = np.array((logg,))
        if not hasattr(abun, '__iter__'):
            abun = np.array((abun,))

        if atm == 'blackbody' and 'blackbody' in self.content:
            if photon_weighted:
                retval = 10**self._log10_Inorm_bb_photon(Teff)
            else:
                retval = 10**self._log10_Inorm_bb_energy(Teff)
            if ldint is None:
                ldint = self.ldint(Teff, logg, abun, atm, ld_func, ld_coeffs, photon_weighted)
            retval /= ldint

        elif atm == 'extern_planckint' and 'extern_planckint' in self.content:
            # -1 below is for cgs -> SI:
            retval = 10**(self._log10_Inorm_extern_planckint(Teff)-1)
            if ldint is None:
                ldint = self.ldint(Teff, logg, abun, atm, ld_func, ld_coeffs, photon_weighted)
            retval /= ldint

        elif atm == 'extern_atmx' and 'extern_atmx' in self.content:
            # -1 below is for cgs -> SI:
            retval = 10**(self._log10_Inorm_extern_atmx(Teff, logg, abun)-1)

        elif atm == 'ck2004' and 'ck2004' in self.content:
            retval = self._Inorm_ck2004(Teff, logg, abun, photon_weighted=photon_weighted)

        else:
            raise NotImplementedError('atm={} not supported by {}:{}'.format(atm, self.pbset, self.pbname))

        nanmask = np.isnan(retval)
        if np.any(nanmask):
            raise ValueError('atmosphere parameters out of bounds: atm=%s, Teff=%s, logg=%s, abun=%s' % (atm, Teff[nanmask], logg[nanmask], abun[nanmask]))
        return retval

    def Imu(self, Teff=5772., logg=4.43, abun=0.0, mu=1.0, atm='ck2004', ldint=None, ld_func='interp', ld_coeffs=None, photon_weighted=False):
        """
        @ldint: integral of the limb darkening function, \int_0^1 \mu L(\mu) d\mu.
                Its general role is to convert intensity to flux. In this
                function, however, it is only needed for blackbody atmospheres
                because they are not limb-darkened (i.e. the blackbody
                intensity is the same irrespective of \mu), so we need to
                *divide* by ldint to ascertain the correspondence between
                luminosity, effective temperature and fluxes once limb
                darkening correction is applied at flux integration time.
                If None, and if atm=='blackbody', it will be computed from
                ld_func and ld_coeffs.
        @ld_func: limb darkening function: linear, sqrt, log, quadratic,
                  power, interp
        @ld_coeffs: limb darkening coefficients for the corresponding
                    limb darkening function.
        """

        if ld_func == 'interp':
            # The 'interp' LD function works only for model atmospheres:
            if atm == 'ck2004' and 'ck2004' in self.content:
                retval = self._Imu_ck2004(Teff, logg, abun, mu, photon_weighted=photon_weighted)
                nanmask = np.isnan(retval)
                if np.any(nanmask):
                    raise ValueError('atmosphere parameters out of bounds: Teff=%s, logg=%s, abun=%s, mu=%s' % (Teff[nanmask], logg[nanmask], abun[nanmask], mu[nanmask]))
                return retval
            else:
                raise ValueError('atm={} not supported by {}:{} ld_func=interp'.format(atm, self.pbset, self.pbname))

        if ld_coeffs is None:
            # LD function can be passed without coefficients; in that
            # case we need to interpolate them from the tables.
            ld_coeffs = self.interpolate_ck2004_ldcoeffs(Teff, logg, abun, atm, ld_func, photon_weighted)

        if ld_func == 'linear':
            retval = self.Inorm(Teff=Teff, logg=logg, abun=abun, atm=atm, ldint=ldint, ld_func=ld_func, ld_coeffs=ld_coeffs, photon_weighted=photon_weighted) * self._ldlaw_lin(mu, *ld_coeffs)
        elif ld_func == 'logarithmic':
            retval = self.Inorm(Teff=Teff, logg=logg, abun=abun, atm=atm, ldint=ldint, ld_func=ld_func, ld_coeffs=ld_coeffs, photon_weighted=photon_weighted) * self._ldlaw_log(mu, *ld_coeffs)
        elif ld_func == 'square_root':
            retval = self.Inorm(Teff=Teff, logg=logg, abun=abun, atm=atm, ldint=ldint, ld_func=ld_func, ld_coeffs=ld_coeffs, photon_weighted=photon_weighted) * self._ldlaw_sqrt(mu, *ld_coeffs)
        elif ld_func == 'quadratic':
            retval = self.Inorm(Teff=Teff, logg=logg, abun=abun, atm=atm, ldint=ldint, ld_func=ld_func, ld_coeffs=ld_coeffs, photon_weighted=photon_weighted) * self._ldlaw_quad(mu, *ld_coeffs)
        elif ld_func == 'power':
            retval = self.Inorm(Teff=Teff, logg=logg, abun=abun, atm=atm, ldint=ldint, ld_func=ld_func, ld_coeffs=ld_coeffs, photon_weighted=photon_weighted) * self._ldlaw_nonlin(mu, *ld_coeffs)
        else:
            raise NotImplementedError('ld_func={} not supported'.format(ld_func))

        nanmask = np.isnan(retval)
        if np.any(nanmask):
            raise ValueError('atmosphere parameters out of bounds: Teff=%s, logg=%s, abun=%s, mu=%s' % (Teff[nanmask], logg[nanmask], abun[nanmask], mu[nanmask]))
        return retval

    def _ldint_ck2004(self, Teff, logg, abun, photon_weighted):
        if not hasattr(Teff, '__iter__'):
            req = np.array(((Teff, logg, abun),))
            ldint = libphoebe.interp(req, self._ck2004_axes, self._ck2004_ldint_photon_grid if photon_weighted else self._ck2004_ldint_energy_grid)[0][0]
        else:
            req = np.vstack((Teff, logg, abun)).T
            ldint = libphoebe.interp(req, self._ck2004_axes, self._ck2004_ldint_photon_grid if photon_weighted else self._ck2004_ldint_energy_grid).T[0]

        return ldint

    def ldint(self, Teff=5772., logg=4.43, abun=0.0, atm='ck2004', ld_func='interp', ld_coeffs=None, photon_weighted=False):
        if ld_func == 'interp':
            if atm == 'ck2004':
                retval = self._ldint_ck2004(Teff, logg, abun, photon_weighted=photon_weighted)
            else:
                raise ValueError('atm={} not supported with ld_func=interp'.format(atm))
            nanmask = np.isnan(retval)
            if np.any(nanmask):
                raise ValueError('atmosphere parameters out of bounds: Teff=%s, logg=%s, abun=%s' % (Teff[nanmask], logg[nanmask], abun[nanmask]))
            return retval

        if ld_coeffs is None:
            ld_coeffs = self.interpolate_ck2004_ldcoeffs(Teff, logg, abun, atm, ld_func, photon_weighted)

        if ld_func == 'linear':
            retval = 1-ld_coeffs[0]/3
        elif ld_func == 'logarithmic':
            retval = 1-ld_coeffs[0]/3+2.*ld_coeffs[1]/9
        elif ld_func == 'square_root':
            retval = 1-ld_coeffs[0]/3-ld_coeffs[1]/5
        elif ld_func == 'quadratic':
            retval = 1-ld_coeffs[0]/3-ld_coeffs[1]/6
        elif ld_func == 'power':
            retval = 1-ld_coeffs[0]/5-ld_coeffs[1]/3-3.*ld_coeffs[2]/7-ld_coeffs[3]/2

        else:
            raise NotImplementedError('ld_func={} not supported'.format(ld_func))

        nanmask = np.isnan(retval)
        if np.any(nanmask):
            raise ValueError('atmosphere parameters out of bounds: Teff=%s, logg=%s, abun=%s' % (Teff[nanmask], logg[nanmask], abun[nanmask]))
        return retval

    def _bindex_ck2004(self, Teff, logg, abun, mu, atm, photon_weighted=False):
        grid = self._ck2004_boosting_photon_grid if photon_weighted else self._ck2004_boosting_energy_grid
        if not hasattr(Teff, '__iter__'):
            req = np.array(((Teff, logg, abun, mu),))
            bindex = libphoebe.interp(req, self._ck2004_intensity_axes, grid)[0][0]
        else:
            req = np.vstack((Teff, logg, abun, mu)).T
            bindex = libphoebe.interp(req, self._ck2004_intensity_axes, grid).T[0]

        return bindex

    def bindex(self, Teff=5772., logg=4.43, abun=0.0, mu=1.0, atm='ck2004', photon_weighted=False):
        if atm == 'ck2004':
            retval = self._bindex_ck2004(Teff, logg, abun, mu, atm, photon_weighted)
        elif atm == 'blackbody':
            retval = self._bindex_blackbody(Teff, photon_weighted=photon_weighted)
        else:
            raise NotImplementedError('atm={} not supported'.format(atm))

        nanmask = np.isnan(retval)
        if np.any(nanmask):
            raise ValueError('atmosphere parameters out of bounds: Teff=%s, logg=%s, abun=%s' % (Teff[nanmask], logg[nanmask], abun[nanmask]))
        return retval

def init_passband(fullpath):
    """
    """
    logger.info("initializing passband at {}".format(fullpath))
    pb = Passband.load(fullpath)
    _pbtable[pb.pbset+':'+pb.pbname] = {'fname': fullpath, 'atms': pb.atmlist, 'pb': None}

def init_passbands(refresh=False):
    """
    This function should be called only once, at import time. It
    traverses the passbands directory and builds a lookup table of
    passband names qualified as 'pbset:pbname' and corresponding files
    and atmosphere content within.
    """
    global _initialized

    if not _initialized or refresh:
        # load information from online passbands first so that any that are
        # available locally will override
        online_passbands = list_online_passbands(full_dict=True, refresh=refresh)
        for pb, info in online_passbands.items():
            _pbtable[pb] = {'fname': None, 'atms': info['atms'], 'pb': None}

        # load global passbands (in install directory) next and then local
        # (in .phoebe directory) second so that local passbands override
        # global passbands whenever there is a name conflict
        for path in [_pbdir_global, _pbdir_local]:
            for f in os.listdir(path):
                if f=='README':
                    continue
                init_passband(path+f)
        
        #Check if _pbdir_env has been set and load those passbands too
        if not _pbdir_env == None:
            for path in [_pbdir_env]:
                for f in os.listdir(path):
                    if f=='README':
                        continue
                    init_passband(path+f)                    

        #Check if _pbdir_env has been set and load those passbands too
        if not _pbdir_env == None:
            for path in [_pbdir_env]:
                for f in os.listdir(path):
                    if f=='README':
                        continue
                    init_passband(path+f)


        _initialized = True

def install_passband(fname, local=True):
    """
    Install a passband from a local file.  This simply copies the file into the
    install path - but beware that clearing the installation will clear the
    passband as well

    If local=False, you must have permissions to access the installation directory
    """
    pbdir = _pbdir_local if local else _pbdir_global
    shutil.copy(fname, pbdir)
    init_passband(os.path.join(pbdir, fname))

def uninstall_all_passbands(local=True):
    """
    Uninstall all passbands, either globally or locally (need to call twice to
    delete ALL passbands)

    If local=False, you must have permission to access the installation directory
    """
    pbdir = _pbdir_local if local else _pbdir_global
    for f in os.listdir(pbdir):
        pbpath = os.path.join(pbdir, f)
        logger.warning("deleting file: {}".format(pbpath))
        os.remove(pbpath)

def download_passband(passband, local=True):
    """
    Download and install a given passband from the repository.

    If local=False, you must have permission to access the installation directory
    """
    if passband not in list_online_passbands():
        raise ValueError("passband '{}' not available".format(passband))

    pbdir = _pbdir_local if local else _pbdir_global

    passband_fname = _online_passbands[passband]['fname']
    passband_fname_local = os.path.join(pbdir, passband_fname)
    url = 'http://github.com/phoebe-project/phoebe2-tables/raw/master/passbands/{}'.format(passband_fname)
    logger.info("downloading from {} and installing to {}...".format(url, passband_fname_local))
    try:
        urllib.urlretrieve(url, passband_fname_local)
    except IOError:
        raise IOError("unable to download {} passband - check connection".format(passband))
    else:
        init_passband(passband_fname_local)

def list_passband_directories():
    return _pbdir_global, _pbdir_local

def list_passbands(refresh=False):
    return list(set(list_installed_passbands(refresh) + list_online_passbands(refresh)))

def list_installed_passbands(refresh=False):
    if refresh:
        init_passbands(True)

    return [k for k,v in _pbtable.items() if v['fname'] is not None]

def list_online_passbands(refresh=False, full_dict=False):
    """
    """
    global _online_passbands
    if os.getenv('PHOEBE_ENABLE_ONLINE_PASSBANDS', 'TRUE').upper() == 'TRUE' and (len(_online_passbands.keys())==0 or refresh):

        url = 'http://github.com/phoebe-project/phoebe2-tables/raw/master/passbands/list_online_passbands_full'
        try:
            resp = urllib2.urlopen(url)
        except urllib2.URLError:
            url_repo = 'http://github.com/phoebe-project/phoebe2-tables'
            logger.warning("connection to online passbands at {} could not be established".format(url_repo))
            if _online_passbands is not None:
                if full_dict:
                    return _online_passbands
                else:
                    return _online_passbands.keys()
            else:
                if full_dict:
                    return {}
                else:
                    return []
        else:
            _online_passbands = json.loads(resp.read(), object_pairs_hook=parse_json)

    if full_dict:
        return _online_passbands
    else:
        return _online_passbands.keys()

def get_passband(passband):

    if passband not in list_installed_passbands():
        if passband in list_online_passbands():
            download_passband(passband)
        else:
            raise ValueError("passband: {} not found. Try one of: {} (local) or {} (available for download)".format(passband, list_installed_passbands(), list_online_passbands()))

    if _pbtable[passband]['pb'] is None:
        logger.info("loading {} passband".format(passband))
        pb = Passband.load(_pbtable[passband]['fname'])
        _pbtable[passband]['pb'] = pb

    return _pbtable[passband]['pb']

def Inorm_bol_bb(Teff=5772., logg=4.43, abun=0.0, atm='blackbody', photon_weighted=False):
    """
    @Teff: value or array of effective temperatures
    @logg: surface gravity; not used, for class compatibility only
    @abun: abundances; not used, for class compatibility only
    @atm: atmosphere model, must be blackbody, otherwise exception is raised
    @photon_weighted: intensity weighting scheme; must be False, otherwise exception is raised

    Computes normal bolometric intensity using the Stefan-Boltzmann law,
    Inorm_bol_bb = 1/\pi \sigma T^4. If photon-weighted intensity is
    requested, Inorm_bol_bb is multiplied by a conversion factor that
    comes from integrating lambda/hc P(lambda) over all lambda.

    Input parameters mimick the Passband class Inorm method for calling
    convenience.
    """

    if atm != 'blackbody':
        raise ValueError('atmosphere must be set to blackbody for Inorm_bol_bb.')

    if photon_weighted:
        factor = 2.6814126821264836e22/Teff
    else:
        factor = 1.0

    # convert scalars to vectors if necessary:
    if not hasattr(Teff, '__iter__'):
        Teff = np.array((Teff,))

    return factor * sigma_sb.value * Teff**4 / np.pi

if __name__ == '__main__':

    # Testing LD stuff:
    #~ jV = Passband.load('tables/passbands/johnson_v.pb')
    #~ jV.compute_ck2004_ldcoeffs()
    #~ jV.save('johnson_V.new.pb')
    #~ exit()

    # Constructing a passband:

    #atmdir = os.path.abspath(os.path.join(os.path.dirname(os.path.abspath(__file__)), 'tables/wd'))
    #wd_data = libphoebe.wd_readdata(atmdir+'/atmcofplanck.dat', atmdir+'/atmcof.dat')

    jV = Passband('tables/ptf/JOHNSON.V', pbset='Johnson', pbname='V', effwl=5500.0, calibrated=True, wlunits=u.AA, reference='ADPS', version=1.0, comments='')
    jV.compute_blackbody_response()
    jV.compute_ck2004_response('tables/ck2004')
    jV.compute_ck2004_intensities('tables/ck2004i')
    jV.import_wd_atmcof(atmdir+'/atmcofplanck.dat', atmdir+'/atmcof.dat', 7)
    jV.save('tables/passbands/JOHNSON.V')

    pb = Passband('tables/ptf/KEPLER.PTF', pbset='Kepler', pbname='mean', effwl=5920.0, calibrated=True, wlunits=u.AA, reference='Bachtell & Peters (2008)', version=1.0, comments='')
    pb.compute_blackbody_response()
    pb.compute_ck2004_response('tables/ck2004')
    pb.save('tables/passbands/KEPLER.PTF')

    #~ jV = Passband.load('tables/passbands/johnson_v.pb')

    #~ teffs = np.arange(5000, 10001, 25)
    #~ req = np.vstack((teffs, 4.43*np.ones(len(teffs)), np.zeros(len(teffs)))).T

    #~ Teff_verts = axes[0][(axes[0] > 4999)&(axes[0]<10001)]
    #~ Inorm_verts1 = grid[(axes[0] >= 4999) & (axes[0] < 10001), axes[1] == 4.5, axes[2] == 0.0, 0]
    #~ Inorm_verts2 = grid[(axes[0] >= 4999) & (axes[0] < 10001), axes[1] == 4.0, axes[2] == 0.0, 0]

    #~ res = libphoebe.interp(req, axes, grid)
    #~ print res.shape

    #~ import matplotlib.pyplot as plt
    #~ plt.plot(teffs, res, 'b-')
    #~ plt.plot(Teff_verts, Inorm_verts1, 'ro')
    #~ plt.plot(Teff_verts, Inorm_verts2, 'go')
    #~ plt.show()
    #~ exit()

    print 'blackbody:', jV.Inorm(Teff=5880., logg=4.43, abun=0.0, atm='blackbody', ld_func='linear', ld_coeffs=[0.0,])
    print 'planckint:', jV.Inorm(Teff=5880., logg=4.43, abun=0.0, atm='extern_planckint')
    print 'atmx:     ', jV.Inorm(Teff=5880., logg=4.43, abun=0.0, atm='extern_atmx')
    print 'kurucz:   ', jV.Inorm(Teff=5880., logg=4.43, abun=0.0, atm='ck2004')

    # Testing arrays:

    print 'blackbody:', jV.Inorm(Teff=np.array((5550., 5770., 5990.)), atm='blackbody', ld_func='linear', ld_coeffs=[0.0,])
    print 'planckint:', jV.Inorm(Teff=np.array((5550., 5770., 5990.)), atm='extern_planckint')
    print 'atmx:     ', jV.Inorm(Teff=np.array((5550., 5770., 5990.)), logg=np.array((4.40, 4.43, 4.46)), abun=np.array((0.0, 0.0, 0.0)), atm='extern_atmx')
    print 'kurucz:   ', jV.Inorm(Teff=np.array((5550., 5770., 5990.)), logg=np.array((4.40, 4.43, 4.46)), abun=np.array((0.0, 0.0, 0.0)), atm='kurucz')<|MERGE_RESOLUTION|>--- conflicted
+++ resolved
@@ -981,9 +981,12 @@
             return ld_coeffs[5:7]
         elif ld_func == 'power':
             return ld_coeffs[7:11]
-<<<<<<< HEAD
-
-        return ld_coeffs
+        elif ld_func == 'all':
+            return ld_coeffs
+        else:
+            print('ld_func=%s is invalid; please choose from [linear, logarithmic, square_root, quadratic, power, all].')
+            return None
+
 
     def interpolate_extinct(self, Teff=5772., logg=4.43, abun=0.0, atm='blackbody',  extinct=0.0, Rv=3.1, photon_weighted=False):
         """
@@ -1035,13 +1038,6 @@
 
             return extinct_factor
 
-=======
-        elif ld_func == 'all':
-            return ld_coeffs
-        else:
-            print('ld_func=%s is invalid; please choose from [linear, logarithmic, square_root, quadratic, power, all].')
-            return None
->>>>>>> f0d98a57
 
     def import_wd_atmcof(self, plfile, atmfile, wdidx, Nabun=19, Nlogg=11, Npb=25, Nints=4):
         """
