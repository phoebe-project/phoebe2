#from phoebe.c import h, c, k_B
#from phoebe import u
from phoebe import __version__ as phoebe_version

# NOTE: we'll import directly from astropy here to avoid
# circular imports BUT any changes to these units/constants
# inside phoebe will be ignored within passbands
from astropy.constants import h, c, k_B, sigma_sb
from astropy import units as u

import numpy as np
from scipy import interpolate, integrate
from scipy.optimize import curve_fit as cfit
from datetime import datetime
import marshal
import pickle
import types
import libphoebe
import os
import sys
import glob
import shutil
import json
import time

try:
    # For Python 3.0 and later
    from urllib.request import urlopen, urlretrieve
    from urllib.error import URLError, HTTPError

except ImportError:
    # Fall back to Python 2's urllib, urllib2
    from urllib import urlretrieve
    from urllib2 import urlopen, URLError, HTTPError

from phoebe.utils import parse_json

import logging
logger = logging.getLogger("PASSBANDS")
logger.addHandler(logging.NullHandler())

# Global passband table. This dict should never be tinkered with outside
# of the functions in this module; it might be nice to make it read-only
# at some point.
_pbtable = {}

_initialized = False
_online_passbands = {}

_pbdir_global = os.path.abspath(os.path.join(os.path.dirname(os.path.abspath(__file__)), 'tables/passbands'))+'/'

# if we're in a virtual environment then we want don't want to use the home directory
# this check may fail for Python 3
if hasattr(sys, 'real_prefix'):
    # then we're running in a virtualenv
    _pbdir_local = os.path.join(sys.prefix, '.phoebe/atmospheres/tables/passbands/')
else:
    _pbdir_local = os.path.abspath(os.path.expanduser('~/.phoebe/atmospheres/tables/passbands'))+'/'

if not os.path.exists(_pbdir_local):
    logger.info("creating directory {}".format(_pbdir_local))
    os.makedirs(_pbdir_local)
    
if not os.getenv('PHOEBE_PBDIR','False')=='False':
    _pbdir_env = os.getenv('PHOEBE_PBDIR')
else:
    _pbdir_env = None
	

_pbdir_env = os.getenv('PHOEBE_PBDIR', None)

class Passband:
    def __init__(self, ptf=None, pbset='Johnson', pbname='V', effwl=5500.0,
                 wlunits=u.AA, calibrated=False, reference='', version=1.0,
                 comments='', oversampling=1, spl_order=3, from_file=False):
        """
        <phoebe.atmospheres.passbands.Passband> class holds data and tools for
        passband-related computations, such as blackbody intensity, model
        atmosphere intensity, etc.

        Step #1: initialize passband object

        ```py
        pb = Passband(ptf='JOHNSON.V', pbset='Johnson', pbname='V', effwl=5500.0, wlunits=u.AA, calibrated=True, reference='ADPS', version=1.0, comments='')
        ```

        Step #2: compute intensities for blackbody radiation:

        ```py
        pb.compute_blackbody_response()
        ```

        Step #3: compute Castelli & Kurucz (2004) intensities. To do this,
        the tables/ck2004 directory needs to be populated with non-filtered
        intensities available for download from %static%/ck2004.tar.

        ```py
        atmdir = os.path.abspath(os.path.join(os.path.dirname(os.path.abspath(__file__)), 'tables/ck2004'))
        pb.compute_ck2004_response(atmdir)
        ```

        Step #4: -- optional -- import WD tables for comparison. This can only
        be done if the passband is in the list of supported passbands in WD.
        The WD index of the passband is passed to the import_wd_atmcof()
        function below as the last argument.

        ```py
        from phoebe.atmospheres import atmcof
        atmdir = os.path.abspath(os.path.join(os.path.dirname(os.path.abspath(__file__)), 'tables/wd'))
        atmcof.init(atmdir+'/atmcofplanck.dat', atmdir+'/atmcof.dat')
        pb.import_wd_atmcof(atmdir+'/atmcofplanck.dat', atmdir+'/atmcof.dat', 7)
        ```

        Step #5: save the passband file:

        ```py
        atmdir = os.path.abspath(os.path.join(os.path.dirname(os.path.abspath(__file__)), 'tables/passbands'))
        pb.save(atmdir + '/johnson_v.ptf')
        ```

        From now on you can use `pbset`:`pbname` as a passband qualifier, i.e.
        Johnson:V for the example above. Further details on supported model
        atmospheres are available by issuing:

        ```py
        pb.content
        ```

        see <phoebe.atmospheres.passbands.content>

        Arguments
        ----------
        * `ptf` (string, optional, default=None): passband transmission file: a
            2-column file with wavelength in @wlunits and transmission in
            arbitrary units.
        * `pbset` (string, optional, default='Johnson'): name of the passband
            set (i.e. Johnson).
        * `pbname` (string, optional, default='V'): name of the passband name
            (i.e. V).
        * `effwl` (float, optional, default=5500.0): effective wavelength in
            `wlunits`.
        * `wlunits` (unit, optional, default=u.AA): wavelength units from
            astropy.units used in `ptf` and `effwl`.
        * `calibrated` (bool, optional, default=False): true if transmission is
            in true fractional light, false if it is in relative proportions.
        * `reference` (string, optional, default=''): passband transmission data
            reference (i.e. ADPS).
        * `version` (float, optional, default=1.0): file version.
        * `comments` (string, optional, default=''): any additional comments
            about the passband.
        * `oversampling` (int, optional, default=1): the multiplicative factor
            of PTF dispersion to attain higher integration accuracy.
        * `spl_order` (int, optional, default=3): spline order for fitting
            the passband transmission function.
        * `from_file` (bool, optional, default=False): a switch that instructs
            the class instance to skip all calculations and load all data from
            the file passed to the <phoebe.atmospheres.passbands.Passband.load>
            method.

        Returns
        ---------
        * an instatiated <phoebe.atmospheres.passbands.Passband> object.
        """
        self.h = h.value
        self.c = c.value
        self.k = k_B.value

        if from_file:
            return

        # Initialize content list; each method that adds any content
        # to the passband file needs to add a corresponding label to the
        # content list.
        self.content = []

        # Initialize atmosphere list; these names match the names of the
        # atmosphere models in the atm parameter. As above, when an atm
        # table is added, this list is appended.
        self.atmlist = []

        # Basic passband properties:
        self.pbset = pbset
        self.pbname = pbname
        self.effwl = effwl
        self.calibrated = calibrated
        self.reference = reference
        self.version = version
        self.comments = comments

        # Initialize an empty timestamp. This will get set by calling the save() method.
        self.timestamp = None

        # Passband transmission function table:
        ptf_table = np.loadtxt(ptf).T
        ptf_table[0] = ptf_table[0]*wlunits.to(u.m)
        self.ptf_table = {'wl': np.array(ptf_table[0]), 'fl': np.array(ptf_table[1])}

        # Working (optionally oversampled) wavelength array:
        self.wl = np.linspace(self.ptf_table['wl'][0], self.ptf_table['wl'][-1], oversampling*len(self.ptf_table['wl']))

        # Spline fit to the energy-weighted passband transmission function table:
        self.ptf_func = interpolate.splrep(self.ptf_table['wl'], self.ptf_table['fl'], s=0, k=spl_order)
        self.ptf = lambda wl: interpolate.splev(wl, self.ptf_func)
        self.ptf_area = interpolate.splint(self.wl[0], self.wl[-1], self.ptf_func, 0)

        # Spline fit to the photon-weighted passband transmission function table:
        self.ptf_photon_func = interpolate.splrep(self.ptf_table['wl'], self.ptf_table['fl']*self.ptf_table['wl'], s=0, k=spl_order)
        self.ptf_photon = lambda wl: interpolate.splev(wl, self.ptf_photon_func)
        self.ptf_photon_area = interpolate.splint(self.wl[0], self.wl[-1], self.ptf_photon_func, 0)

    def __repr__(self):
        return('<Passband: %s:%s>' % (self.pbset, self.pbname))

    def __str__(self):
        # old passband files do not have versions embedded, that is why we have to do this:
        if not hasattr(self, 'version'):
            self.version = 1.0
        return('Passband: %s:%s\nVersion:  %1.1f\nProvides: %s' % (self.pbset, self.pbname, self.version, self.content))

    def save(self, archive):
        """
        Save the <phoebe.atmospheres.passbands.Passband> to a file.

        Arguments
        ------------
        * `archive` (string): filename
        """
        struct = dict()

        struct['originating_phoebe_version'] = phoebe_version

        struct['content']         = self.content
        struct['atmlist']         = self.atmlist
        struct['pbset']           = self.pbset
        struct['pbname']          = self.pbname
        struct['effwl']           = self.effwl
        struct['calibrated']      = self.calibrated
        struct['version']         = self.version
        struct['comments']        = self.comments
        struct['reference']       = self.reference
        struct['ptf_table']       = self.ptf_table
        struct['ptf_wl']          = self.wl
        struct['ptf_func']        = self.ptf_func
        struct['ptf_area']        = self.ptf_area
        struct['ptf_photon_func'] = self.ptf_photon_func
        struct['ptf_photon_area'] = self.ptf_photon_area
        if 'blackbody' in self.content:
            struct['_bb_func_energy'] = self._bb_func_energy
            struct['_bb_func_photon'] = self._bb_func_photon
        if 'bb_ext' in self.content:
            struct['_bb_extinct_axes']= self._bb_extinct_axes
            struct['_bb_extinct_energy_grid'] = self._bb_extinct_energy_grid
            struct['_bb_extinct_photon_grid'] = self._bb_extinct_energy_grid
        if 'ck2004' in self.content:
            struct['_ck2004_axes'] = self._ck2004_axes
            struct['_ck2004_energy_grid'] = self._ck2004_energy_grid
            struct['_ck2004_photon_grid'] = self._ck2004_photon_grid
        if 'ck2004_all' in self.content:
            struct['_ck2004_intensity_axes'] = self._ck2004_intensity_axes
            struct['_ck2004_Imu_energy_grid'] = self._ck2004_Imu_energy_grid
            struct['_ck2004_Imu_photon_grid'] = self._ck2004_Imu_photon_grid
            struct['_ck2004_boosting_energy_grid'] = self._ck2004_boosting_energy_grid
            struct['_ck2004_boosting_photon_grid'] = self._ck2004_boosting_photon_grid
        if 'ck2004_ld' in self.content:
            struct['_ck2004_ld_energy_grid'] = self._ck2004_ld_energy_grid
            struct['_ck2004_ld_photon_grid'] = self._ck2004_ld_photon_grid
        if 'ck2004_ldint' in self.content:
            struct['_ck2004_ldint_energy_grid'] = self._ck2004_ldint_energy_grid
            struct['_ck2004_ldint_photon_grid'] = self._ck2004_ldint_photon_grid
        if 'ck2004_ext' in self.content:
            struct['_ck2004_extinct_axes']= self._ck2004_extinct_axes
            struct['_ck2004_extinct_energy_grid'] = self._ck2004_extinct_energy_grid
            struct['_ck2004_extinct_photon_grid'] = self._ck2004_extinct_energy_grid
        if 'extern_planckint' in self.content and 'extern_atmx' in self.content:
            struct['extern_wd_idx'] = self.extern_wd_idx

        # Finally, timestamp the file:
        struct['timestamp'] = self.timestamp = time.ctime()

        with open(archive, 'wb') as f:
            if sys.version_info[0] < 3:
                marshal.dump(struct, f)
            else:
                pickle.dump(struct, f, protocol=3)

    @classmethod
    def load(cls, archive):
        """
        Load the <phoebe.atmospheres.passbands.Passband> from a file.

        This is a constructor so should be called as:

        ```py
        pb = Passband.load(filename)
        ```

        Arguments
        ----------
        * `archive` (string): filename

        Returns
        ---------
        * an instatiated <phoebe.atmospheres.passbands.Passband> object.
        """
        logger.debug("loading passband from {}".format(archive))
        with open(archive, 'rb') as f:
            try:
                if sys.version_info[0] < 3:
                    struct = marshal.load(f)
                    marshaled = True
                else:
                    struct = pickle.load(f)
                    marshaled = False
            except Exception as e:
                print("failed to load passband from {}".format(archive))
                raise e

        self = cls(from_file=True)

        self.content = struct['content']
        self.atmlist = struct['atmlist']

        self.pbset = struct['pbset']
        self.pbname = struct['pbname']
        self.effwl = struct['effwl']
        self.calibrated = struct['calibrated']

        # these are new additions and not every pb file has them.
        self.opv = struct.get('originating_phoebe_version', None)
        self.version = struct.get('version', None)
        self.comments = struct.get('comments', None)
        self.reference = struct.get('reference', None)
        self.timestamp = struct.get('timestamp', None)

        self.ptf_table = struct['ptf_table']
        if marshaled:
            self.ptf_table['wl'] = np.fromstring(self.ptf_table['wl'], dtype='float64')
            self.ptf_table['fl'] = np.fromstring(self.ptf_table['fl'], dtype='float64')
            self.wl = np.fromstring(struct['ptf_wl'], dtype='float64')
        else:
            self.wl = struct['ptf_wl']
        self.ptf_area = struct['ptf_area']
        self.ptf_photon_area = struct['ptf_photon_area']

        if marshaled:
            self.ptf_func = list(struct['ptf_func'])
            self.ptf_func[0] = np.fromstring(self.ptf_func[0])
            self.ptf_func[1] = np.fromstring(self.ptf_func[1])
            self.ptf_func = tuple(self.ptf_func)
        else:
            self.ptf_func = struct['ptf_func']
        self.ptf = lambda wl: interpolate.splev(wl, self.ptf_func)

        if marshaled:
            self.ptf_photon_func = list(struct['ptf_photon_func'])
            self.ptf_photon_func[0] = np.fromstring(self.ptf_photon_func[0])
            self.ptf_photon_func[1] = np.fromstring(self.ptf_photon_func[1])
            self.ptf_photon_func = tuple(self.ptf_photon_func)
        else:
            self.ptf_photon_func = struct['ptf_photon_func']
        self.ptf_photon = lambda wl: interpolate.splev(wl, self.ptf_photon_func)

        if 'blackbody' in self.content:
            if marshaled:
                self._bb_func_energy = list(struct['_bb_func_energy'])
                self._bb_func_energy[0] = np.fromstring(self._bb_func_energy[0])
                self._bb_func_energy[1] = np.fromstring(self._bb_func_energy[1])
                self._bb_func_energy = tuple(self._bb_func_energy)
            else:
                self._bb_func_energy = struct['_bb_func_energy']
            self._log10_Inorm_bb_energy = lambda Teff: interpolate.splev(Teff, self._bb_func_energy)

            if marshaled:
                self._bb_func_photon = list(struct['_bb_func_photon'])
                self._bb_func_photon[0] = np.fromstring(self._bb_func_photon[0])
                self._bb_func_photon[1] = np.fromstring(self._bb_func_photon[1])
                self._bb_func_photon = tuple(self._bb_func_photon)
            else:
                self._bb_func_photon = struct['_bb_func_photon']
            self._log10_Inorm_bb_photon = lambda Teff: interpolate.splev(Teff, self._bb_func_photon)

        if 'bb_ext' in self.content:
            self._bb_extinct_axes  = tuple(map(lambda x: np.fromstring(x, dtype='float64'), struct['_bb_extinct_axes']))
            self._bb_extinct_energy_grid = np.fromstring(struct['_bb_extinct_energy_grid'], dtype='float64')
            self._bb_extinct_energy_grid = self._bb_extinct_energy_grid.reshape(len(self._bb_extinct_axes[0]), len(self._bb_extinct_axes[1]), len(self._bb_extinct_axes[2]), 1)
            self._bb_extinct_photon_grid = np.fromstring(struct['_bb_extinct_photon_grid'], dtype='float64')
            self._bb_extinct_photon_grid = self._bb_extinct_photon_grid.reshape(len(self._bb_extinct_axes[0]), len(self._bb_extinct_axes[1]), len(self._bb_extinct_axes[2]), 1)

        if 'ck2004_ext' in self.content:
            self._ck2004_extinct_axes  = tuple(map(lambda x: np.fromstring(x, dtype='float64'), struct['_ck2004_extinct_axes']))
            self._ck2004_extinct_energy_grid = np.fromstring(struct['_ck2004_extinct_energy_grid'], dtype='float64')
            self._ck2004_extinct_energy_grid = self._ck2004_extinct_energy_grid.reshape(len(self._ck2004_extinct_axes[0]), len(self._ck2004_extinct_axes[1]), len(self._ck2004_extinct_axes[2]), len(self._ck2004_extinct_axes[3]), len(self._ck2004_extinct_axes[4]), 1)
            self._ck2004_extinct_photon_grid = np.fromstring(struct['_ck2004_extinct_photon_grid'], dtype='float64')
            self._ck2004_extinct_photon_grid = self._ck2004_extinct_photon_grid.reshape(len(self._ck2004_extinct_axes[0]), len(self._ck2004_extinct_axes[1]), len(self._ck2004_extinct_axes[2]), len(self._ck2004_extinct_axes[3]), len(self._ck2004_extinct_axes[4]), 1)


        if 'extern_atmx' in self.content and 'extern_planckint' in self.content:
            atmdir = os.path.abspath(os.path.join(os.path.dirname(os.path.abspath(__file__)), 'tables/wd'))

            planck = (atmdir+'/atmcofplanck.dat').encode('utf8')
            atm = (atmdir+'/atmcof.dat').encode('utf8')

            self.wd_data = libphoebe.wd_readdata(planck, atm)
            self.extern_wd_idx = struct['extern_wd_idx']

        if 'ck2004' in self.content:
            # CASTELLI & KURUCZ (2004):
            if marshaled:
                # Axes needs to be a tuple of np.arrays, and grid a np.array:
                self._ck2004_axes  = tuple(map(lambda x: np.fromstring(x, dtype='float64'), struct['_ck2004_axes']))
                self._ck2004_energy_grid = np.fromstring(struct['_ck2004_energy_grid'], dtype='float64')
                self._ck2004_energy_grid = self._ck2004_energy_grid.reshape(len(self._ck2004_axes[0]), len(self._ck2004_axes[1]), len(self._ck2004_axes[2]), 1)
                self._ck2004_photon_grid = np.fromstring(struct['_ck2004_photon_grid'], dtype='float64')
                self._ck2004_photon_grid = self._ck2004_photon_grid.reshape(len(self._ck2004_axes[0]), len(self._ck2004_axes[1]), len(self._ck2004_axes[2]), 1)
            else:
                self._ck2004_axes = struct['_ck2004_axes']
                self._ck2004_energy_grid = struct['_ck2004_energy_grid']
                self._ck2004_photon_grid = struct['_ck2004_photon_grid']

        if 'ck2004_all' in self.content:
            # CASTELLI & KURUCZ (2004) all intensities:
            if marshaled:
                # Axes needs to be a tuple of np.arrays, and grid a np.array:
                self._ck2004_intensity_axes  = tuple(map(lambda x: np.fromstring(x, dtype='float64'), struct['_ck2004_intensity_axes']))
                self._ck2004_Imu_energy_grid = np.fromstring(struct['_ck2004_Imu_energy_grid'], dtype='float64')
                self._ck2004_Imu_energy_grid = self._ck2004_Imu_energy_grid.reshape(len(self._ck2004_intensity_axes[0]), len(self._ck2004_intensity_axes[1]), len(self._ck2004_intensity_axes[2]), len(self._ck2004_intensity_axes[3]), 1)
                self._ck2004_Imu_photon_grid = np.fromstring(struct['_ck2004_Imu_photon_grid'], dtype='float64')
                self._ck2004_Imu_photon_grid = self._ck2004_Imu_photon_grid.reshape(len(self._ck2004_intensity_axes[0]), len(self._ck2004_intensity_axes[1]), len(self._ck2004_intensity_axes[2]), len(self._ck2004_intensity_axes[3]), 1)
                self._ck2004_boosting_energy_grid = np.fromstring(struct['_ck2004_boosting_energy_grid'], dtype='float64')
                self._ck2004_boosting_energy_grid = self._ck2004_boosting_energy_grid.reshape(len(self._ck2004_intensity_axes[0]), len(self._ck2004_intensity_axes[1]), len(self._ck2004_intensity_axes[2]), len(self._ck2004_intensity_axes[3]), 1)
                self._ck2004_boosting_photon_grid = np.fromstring(struct['_ck2004_boosting_photon_grid'], dtype='float64')
                self._ck2004_boosting_photon_grid = self._ck2004_boosting_photon_grid.reshape(len(self._ck2004_intensity_axes[0]), len(self._ck2004_intensity_axes[1]), len(self._ck2004_intensity_axes[2]), len(self._ck2004_intensity_axes[3]), 1)
            else:
                self._ck2004_intensity_axes = struct['_ck2004_intensity_axes']
                self._ck2004_Imu_energy_grid = struct['_ck2004_Imu_energy_grid']
                self._ck2004_Imu_photon_grid = struct['_ck2004_Imu_photon_grid']
                self._ck2004_boosting_energy_grid = struct['_ck2004_boosting_energy_grid']
                self._ck2004_boosting_photon_grid = struct['_ck2004_boosting_photon_grid']

        if 'ck2004_ld' in self.content:
            if marshaled:
                self._ck2004_ld_energy_grid = np.fromstring(struct['_ck2004_ld_energy_grid'], dtype='float64')
                self._ck2004_ld_energy_grid = self._ck2004_ld_energy_grid.reshape(len(self._ck2004_intensity_axes[0]), len(self._ck2004_intensity_axes[1]), len(self._ck2004_intensity_axes[2]), 11)
                self._ck2004_ld_photon_grid = np.fromstring(struct['_ck2004_ld_photon_grid'], dtype='float64')
                self._ck2004_ld_photon_grid = self._ck2004_ld_photon_grid.reshape(len(self._ck2004_intensity_axes[0]), len(self._ck2004_intensity_axes[1]), len(self._ck2004_intensity_axes[2]), 11)
            else:
                self._ck2004_ld_energy_grid = struct['_ck2004_ld_energy_grid']
                self._ck2004_ld_photon_grid = struct['_ck2004_ld_photon_grid']

        if 'ck2004_ldint' in self.content:
            if marshaled:
                self._ck2004_ldint_energy_grid = np.fromstring(struct['_ck2004_ldint_energy_grid'], dtype='float64')
                self._ck2004_ldint_energy_grid = self._ck2004_ldint_energy_grid.reshape(len(self._ck2004_intensity_axes[0]), len(self._ck2004_intensity_axes[1]), len(self._ck2004_intensity_axes[2]), 1)
                self._ck2004_ldint_photon_grid = np.fromstring(struct['_ck2004_ldint_photon_grid'], dtype='float64')
                self._ck2004_ldint_photon_grid = self._ck2004_ldint_photon_grid.reshape(len(self._ck2004_intensity_axes[0]), len(self._ck2004_intensity_axes[1]), len(self._ck2004_intensity_axes[2]), 1)
            else:
                self._ck2004_ldint_energy_grid = struct['_ck2004_ldint_energy_grid']
                self._ck2004_ldint_photon_grid = struct['_ck2004_ldint_photon_grid']

        return self

    def _planck(self, lam, Teff):
        """
        Computes monochromatic blackbody intensity in W/m^3 using the
        Planck function.

        Arguments
        -----------
        * `lam` (float/array): wavelength in m
        * `Teff` (float/array): effective temperature in K

        Returns
        --------
        * monochromatic blackbody intensity
        """

        return 2*self.h*self.c*self.c/lam**5 * 1./(np.exp(self.h*self.c/lam/self.k/Teff)-1)

    def _planck_deriv(self, lam, Teff):
        """
        Computes the derivative of the monochromatic blackbody intensity using
        the Planck function.

        Arguments
        -----------
        * `lam` (float/array): wavelength in m
        * `Teff` (float/array): effective temperature in K

        Returns
        --------
        * the derivative of monochromatic blackbody intensity
        """

        expterm = np.exp(self.h*self.c/lam/self.k/Teff)
        return 2*self.h*self.c*self.c/self.k/Teff/lam**7 * (expterm-1)**-2 * (self.h*self.c*expterm-5*lam*self.k*Teff*(expterm-1))

    def _planck_spi(self, lam, Teff):
        """
        Computes the spectral index of the monochromatic blackbody intensity
        using the Planck function. The spectral index is defined as:

            B(lambda) = 5 + d(log I)/d(log lambda),

        where I is the Planck function.

        Arguments
        -----------
        * `lam` (float/array): wavelength in m
        * `Teff` (float/array): effective temperature in K

        Returns
        --------
        * the spectral index of monochromatic blackbody intensity
        """

        hclkt = self.h*self.c/lam/self.k/Teff
        expterm = np.exp(hclkt)
        return hclkt * expterm/(expterm-1)

    def _bb_intensity(self, Teff, photon_weighted=False):
        """
        Computes mean passband intensity using blackbody atmosphere:

        I_pb^E = \int_\lambda I(\lambda) P(\lambda) d\lambda / \int_\lambda P(\lambda) d\lambda
        I_pb^P = \int_\lambda \lambda I(\lambda) P(\lambda) d\lambda / \int_\lambda \lambda P(\lambda) d\lambda

        Superscripts E and P stand for energy and photon, respectively.

        Arguments
        -----------
        * `Teff` (float/array): effective temperature in K
        * `photon_weighted` (bool, optional, default=False): photon/energy switch

        Returns
        ------------
        * mean passband intensity using blackbody atmosphere.
        """

        if photon_weighted:
            pb = lambda w: w*self._planck(w, Teff)*self.ptf(w)
            return integrate.quad(pb, self.wl[0], self.wl[-1])[0]/self.ptf_photon_area
        else:
            pb = lambda w: self._planck(w, Teff)*self.ptf(w)
            return integrate.quad(pb, self.wl[0], self.wl[-1])[0]/self.ptf_area

    def _bindex_blackbody(self, Teff, photon_weighted=False):
        """
        Computes the mean boosting index using blackbody atmosphere:

        B_pb^E = \int_\lambda I(\lambda) P(\lambda) B(\lambda) d\lambda / \int_\lambda I(\lambda) P(\lambda) d\lambda
        B_pb^P = \int_\lambda \lambda I(\lambda) P(\lambda) B(\lambda) d\lambda / \int_\lambda \lambda I(\lambda) P(\lambda) d\lambda

        Superscripts E and P stand for energy and photon, respectively.

        Arguments
        ----------
        * `Teff` (float/array): effective temperature in K
        * `photon_weighted` (bool, optional, default=False): photon/energy switch

        Returns
        ------------
        * mean boosting index using blackbody atmosphere.
        """

        if photon_weighted:
            num   = lambda w: w*self._planck(w, Teff)*self.ptf(w)*self._planck_spi(w, Teff)
            denom = lambda w: w*self._planck(w, Teff)*self.ptf(w)
            return integrate.quad(num, self.wl[0], self.wl[-1], epsabs=1e10, epsrel=1e-8)[0]/integrate.quad(denom, self.wl[0], self.wl[-1], epsabs=1e10, epsrel=1e-6)[0]
        else:
            num   = lambda w: self._planck(w, Teff)*self.ptf(w)*self._planck_spi(w, Teff)
            denom = lambda w: self._planck(w, Teff)*self.ptf(w)
            return integrate.quad(num, self.wl[0], self.wl[-1], epsabs=1e10, epsrel=1e-8)[0]/integrate.quad(denom, self.wl[0], self.wl[-1], epsabs=1e10, epsrel=1e-6)[0]

    def compute_blackbody_response(self, Teffs=None):
        """
        Computes blackbody intensities across the entire range of
        effective temperatures. It does this for two regimes, energy-weighted
        and photon-weighted. It then fits a cubic spline to the log(I)-Teff
        values and exports the interpolation functions _log10_Inorm_bb_energy
        and _log10_Inorm_bb_photon.

        Arguments
        ----------
        * `Teffs` (array, optional, default=None): an array of effective
            temperatures. If None, a default array from ~300K to ~500000K with
            97 steps is used. The default array is uniform in log10 scale.
        """

        if Teffs is None:
            log10Teffs = np.linspace(2.5, 5.7, 97) # this corresponds to the 316K-501187K range.
            Teffs = 10**log10Teffs

        # Energy-weighted intensities:
        log10ints_energy = np.array([np.log10(self._bb_intensity(Teff, photon_weighted=False)) for Teff in Teffs])
        self._bb_func_energy = interpolate.splrep(Teffs, log10ints_energy, s=0)
        self._log10_Inorm_bb_energy = lambda Teff: interpolate.splev(Teff, self._bb_func_energy)

        # Photon-weighted intensities:
        log10ints_photon = np.array([np.log10(self._bb_intensity(Teff, photon_weighted=True)) for Teff in Teffs])
        self._bb_func_photon = interpolate.splrep(Teffs, log10ints_photon, s=0)
        self._log10_Inorm_bb_photon = lambda Teff: interpolate.splev(Teff, self._bb_func_photon)

        self.content.append('blackbody')
        self.atmlist.append('blackbody')

    def compute_bb_reddening(self, Teffs=None, Ebv=None, Rv=None, verbose=False):
        """
        Computes mean effect of reddening (a weighted average) on passband using blackbody atmosphere and CCM89 prescription of extinction

        @Teffs: an array of effective temperatures. If None, a default
        array from ~300K to ~500000K with 97 steps is used. The default
        array is uniform in log10 scale.
        @Ebv: colour discrepancies E(B-V)
        @Rv: Extinction factor (defined at Av / E(B-V) where Av is the visual extinction in magnitudes)
        @verbose: switch to determine whether computing progress should
        be printed on screen
        Returns: n/a
        """

        if Teffs is None:
            log10Teffs = np.linspace(2.5, 5.7, 97) # this corresponds to the 316K-501187K range.
            Teffs = 10**log10Teffs

        if Ebv is None:
            Ebv=np.linspace(0.,3.,90)

        if Rv is None:
            Rv=np.linspace(2.,6.,40)

        #Make it so that Teffs and Ebv step through a la the CK2004 models
        NTeffs=len(Teffs)
        NEbv=len(Ebv)
        NRv=len(Rv)
        combos=NTeffs*NEbv*NRv
        Teffs=np.repeat(Teffs,combos/NTeffs)
        Ebv=np.tile(np.repeat(Ebv,NRv),NTeffs)
        Rv=np.tile(Rv,combos/NRv)
        
        extinctE, extinctP = np.empty(combos), np.empty(combos)
        
        if verbose:
            print('Computing reddening corrections for %s:%s. This will take a while.' % (self.pbset, self.pbname))
            
#        a = libphoebe.CCM89_extinction(self.wl)
        a = libphoebe.gordon_extinction(self.wl)
        
        for j in range(0,combos):
       
            pbE = self.ptf(self.wl)*libphoebe.planck_function(self.wl, Teffs[j])
            pbP = self.wl*pbE                

            flux_frac = np.exp(-0.9210340371976184*np.dot(a, [Ebv[j]*Rv[j], Ebv[j]]))
            
            if verbose:
                if 100*j % combos == 0:
                    print('%d%% done.' % (100*j/(combos-1)))

            extinctE[j], extinctP[j] = np.dot([pbE/pbE.sum(), pbP/pbP.sum()], flux_frac)

        self._bb_extinct_axes = (np.unique(Teffs), np.unique(Ebv), np.unique(Rv))

        self._bb_extinct_photon_grid = np.nan*np.ones((len(self._bb_extinct_axes[0]), len(self._bb_extinct_axes[1]), len(self._bb_extinct_axes[2]), 1))
        self._bb_extinct_energy_grid = np.copy(self._bb_extinct_photon_grid)

        for i in xrange(combos):
            t=(Teffs[i] == self._bb_extinct_axes[0], Ebv[i] == self._bb_extinct_axes[1], Rv[i] == self._bb_extinct_axes[2], 0)
            self._bb_extinct_energy_grid[t] = extinctE[i]
            self._bb_extinct_photon_grid[t] = extinctP[i]

        self.content.append('bb_ext')

    def compute_ck2004_reddening(self, path, Ebv=None, Rv=None, verbose=False):
        """
        Computes mean effect of reddening (a weighted average) on passband using ck2004 atmospheres and CCM89 prescription of extinction

        @path: path to the directory containing ck2004 SEDs
        @verbose: switch to determine whether computing progress should
        be printed on screen
        @Ebv: colour discrepancies E(B-V)
        @Rv: Extinction factor (defined at Av / E(B-V) where Av is the visual extinction in magnitudes)

        Returns: n/a
        """
        
        if Ebv is None:
            Ebv = np.linspace(0.,3.,90)
            
        if Rv is None:
            Rv = np.linspace(2.,6.,40)
          
        models = glob.glob(path+'/*M1.000*')
        Nmodels = len(models)
        
        NEbv = len(Ebv)
        NRv = len(Rv)
        
        Ns = NEbv*NRv
        combos = Nmodels*Ns
        
        Ebv1 = np.tile(np.repeat(Ebv, NRv), Nmodels)
        Rv1 = np.tile(Rv, combos/NRv)
      
        # auxilary matrix for storing Ebv and Rv per model
        M = np.rollaxis(np.array([np.split(Ebv1*Rv1, Nmodels), np.split(Ebv1, Nmodels)]),1)
        M = np.ascontiguousarray(M)
        
        # Store the length of the filename extensions for parsing:
        offset = len(models[0])-models[0].rfind('.')

        Teff, logg, abun = np.empty(Nmodels), np.empty(Nmodels), np.empty(Nmodels)

        # extinctE , extinctP per model
        extinctE , extinctP = np.empty((Nmodels, Ns)), np.empty((Nmodels, Ns))
        
        if verbose:
            print('Computing Castelli & Kurucz (2004) passband extinction corrections for %s:%s. This will take a while.' % (self.pbset, self.pbname))
                 
        for i, model in enumerate(models):
          
            spc = np.fromfile(model, sep=' ').reshape(-1,2).T

            Teff[i] = float(model[-17-offset:-12-offset])
            logg[i] = float(model[-11-offset:-9-offset])/10
            sign = 1. if model[-9-offset]=='P' else -1.
            abun[i] = sign*float(model[-8-offset:-6-offset])/10
            
            spc[0] /= 1e10 # AA -> m
            spc[1] *= 1e7  # erg/s/cm^2/A -> W/m^3
            
            sel = (spc[0] >= self.ptf_table['wl'][0]) & (spc[0] <= self.ptf_table['wl'][-1])
            
            #wl, fl = spc[:,sel]
            wl = spc[0][sel]
            fl = spc[1][sel]
            
            fl *= self.ptf(wl)
            flP = fl*wl
            
#            Alambda = np.matmul(libphoebe.CCM89_extinction(wl), M[i])
            Alambda = np.matmul(libphoebe.gordon_extinction(wl), M[i])
            flux_frac = np.exp(-0.9210340371976184*Alambda)             #10**(-0.4*Alambda)
            
            extinctE[i], extinctP[i]= np.dot([fl/fl.sum(), flP/flP.sum()], flux_frac)
          
            if verbose:
                if 100*i % (len(models)) == 0:
                    print('%d%% done.' % (100*i/(Nmodels-1)))
               
        # Store axes (Teff, logg, abun) and the full grid of Inorm, with
        # nans where the grid isn't complete.
        self._ck2004_extinct_axes = (np.unique(Teff), np.unique(logg), np.unique(abun), np.unique(Ebv), np.unique(Rv))

        Teff=np.repeat(Teff, Ns)
        logg=np.repeat(logg, Ns)
        abun=np.repeat(abun, Ns)
        
        self._ck2004_extinct_energy_grid = np.nan*np.ones((len(self._ck2004_extinct_axes[0]), len(self._ck2004_extinct_axes[1]), len(self._ck2004_extinct_axes[2]), len(self._ck2004_extinct_axes[3]), len(self._ck2004_extinct_axes[4]), 1))
        self._ck2004_extinct_photon_grid = np.copy(self._ck2004_extinct_energy_grid)
        
        flatE = extinctE.flat
        flatP = extinctP.flat
        
        for i in xrange(combos):
            t = (Teff[i] == self._ck2004_extinct_axes[0], logg[i] == self._ck2004_extinct_axes[1], abun[i] == self._ck2004_extinct_axes[2], Ebv1[i] == self._ck2004_extinct_axes[3], Rv1[i] == self._ck2004_extinct_axes[4], 0)
            self._ck2004_extinct_energy_grid[t] = flatE[i]
            self._ck2004_extinct_photon_grid[t] = flatP[i]
            
        self.content.append('ck2004_ext')
        self.atmlist.append('ck2004_ext')



    def compute_ck2004_response(self, path, verbose=False):
        """
        Computes Castelli & Kurucz (2004) intensities across the entire
        range of model atmospheres.

        Arguments
        -----------
        * `path` (string): path to the directory containing ck2004 SEDs.
        * `verbose` (bool, optional, default=False): switch to determine whether
            computing progress should be printed on screen.
        """

        models = glob.glob(path+'/*M1.000*')
        Nmodels = len(models)

        # Store the length of the filename extensions for parsing:
        offset = len(models[0])-models[0].rfind('.')

        Teff, logg, abun = np.empty(Nmodels), np.empty(Nmodels), np.empty(Nmodels)
        InormE, InormP = np.empty(Nmodels), np.empty(Nmodels)

        if verbose:
            print('Computing Castelli & Kurucz (2004) passband intensities for %s:%s. This will take a while.' % (self.pbset, self.pbname))

        for i, model in enumerate(models):
            #~ spc = np.loadtxt(model).T -- waaay slower
            spc = np.fromfile(model, sep=' ').reshape(-1,2).T

            Teff[i] = float(model[-17-offset:-12-offset])
            logg[i] = float(model[-11-offset:-9-offset])/10
            sign = 1. if model[-9-offset]=='P' else -1.
            abun[i] = sign*float(model[-8-offset:-6-offset])/10

            spc[0] /= 1e10 # AA -> m
            spc[1] *= 1e7  # erg/s/cm^2/A -> W/m^3
            wl = spc[0][(spc[0] >= self.ptf_table['wl'][0]) & (spc[0] <= self.ptf_table['wl'][-1])]
            fl = spc[1][(spc[0] >= self.ptf_table['wl'][0]) & (spc[0] <= self.ptf_table['wl'][-1])]
            fl *= self.ptf(wl)
            flP = fl*wl
            InormE[i] = np.log10(fl.sum()/self.ptf_area*(wl[1]-wl[0]))             # energy-weighted intensity
            InormP[i] = np.log10(flP.sum()/self.ptf_photon_area*(wl[1]-wl[0]))     # photon-weighted intensity
            if verbose:
                if 100*i % (len(models)) == 0:
                    print('%d%% done.' % (100*i/(len(models)-1)))

        # Store axes (Teff, logg, abun) and the full grid of Inorm, with
        # nans where the grid isn't complete.
        self._ck2004_axes = (np.unique(Teff), np.unique(logg), np.unique(abun))

        self._ck2004_energy_grid = np.nan*np.ones((len(self._ck2004_axes[0]), len(self._ck2004_axes[1]), len(self._ck2004_axes[2]), 1))
        self._ck2004_photon_grid = np.nan*np.ones((len(self._ck2004_axes[0]), len(self._ck2004_axes[1]), len(self._ck2004_axes[2]), 1))
        for i, I0 in enumerate(InormE):
            self._ck2004_energy_grid[Teff[i] == self._ck2004_axes[0], logg[i] == self._ck2004_axes[1], abun[i] == self._ck2004_axes[2], 0] = I0
        for i, I0 in enumerate(InormP):
            self._ck2004_photon_grid[Teff[i] == self._ck2004_axes[0], logg[i] == self._ck2004_axes[1], abun[i] == self._ck2004_axes[2], 0] = I0

        # Tried radial basis functions but they were just terrible.
        #~ self._log10_Inorm_ck2004 = interpolate.Rbf(self._ck2004_Teff, self._ck2004_logg, self._ck2004_met, self._ck2004_Inorm, function='linear')
        self.content.append('ck2004')
        self.atmlist.append('ck2004')

    def compute_ck2004_intensities(self, path, particular=None, verbose=False):
        """
        Computes direction-dependent passband intensities using Castelli
        & Kurucz (2004) model atmospheres.

        Arguments
        -----------
        * `path` (string): path to the directory with SEDs.
        * `particular` (string, optional, default=None): particular file in
            `path` to be processed; if None, all files in the directory are
            processed.
        * `verbose` (bool, optional, default=False): set to True to display
            progress in the terminal.
        """
        models = os.listdir(path)
        if particular != None:
            models = [particular]
        Nmodels = len(models)

        # Store the length of the filename extensions for parsing:
        offset = len(models[0])-models[0].rfind('.')

        Teff, logg, abun, mu = np.empty(Nmodels), np.empty(Nmodels), np.empty(Nmodels), np.empty(Nmodels)
        ImuE, ImuP = np.empty(Nmodels), np.empty(Nmodels)
        boostingE, boostingP = np.empty(Nmodels), np.empty(Nmodels)

        if verbose:
            print('Computing Castelli-Kurucz intensities for %s:%s. This will take a long while.' % (self.pbset, self.pbname))

        for i, model in enumerate(models):
            #spc = np.loadtxt(path+'/'+model).T -- waaay slower
            spc = np.fromfile(path+'/'+model, sep=' ').reshape(-1,2).T
            spc[0] /= 1e10 # AA -> m
            spc[1] *= 1e7  # erg/s/cm^2/A -> W/m^3

            Teff[i] = float(model[-17-offset:-12-offset])
            logg[i] = float(model[-11-offset:-9-offset])/10
            sign = 1. if model[-9-offset]=='P' else -1.
            abun[i] = sign*float(model[-8-offset:-6-offset])/10
            mu[i] = float(model[-5-offset:-offset])

            # trim the spectrum at passband limits:
            keep = (spc[0] >= self.ptf_table['wl'][0]) & (spc[0] <= self.ptf_table['wl'][-1])
            wl = spc[0][keep]
            fl = spc[1][keep]

            # make a log-scale copy for boosting and fit a Legendre
            # polynomial to the Imu envelope by way of sigma clipping;
            # then compute a Legendre series derivative to get the
            # boosting index; we only take positive fluxes to keep the
            # log well defined.

            lnwl = np.log(wl[fl > 0])
            lnfl = np.log(fl[fl > 0]) + 5*lnwl

            # First Legendre fit to the data:
            envelope = np.polynomial.legendre.legfit(lnwl, lnfl, 5)
            continuum = np.polynomial.legendre.legval(lnwl, envelope)
            diff = lnfl-continuum
            sigma = np.std(diff)
            clipped = (diff > -sigma)

            # Sigma clip to get the continuum:
            while True:
                Npts = clipped.sum()
                envelope = np.polynomial.legendre.legfit(lnwl[clipped], lnfl[clipped], 5)
                continuum = np.polynomial.legendre.legval(lnwl, envelope)
                diff = lnfl-continuum

                # clipping will sometimes unclip already clipped points
                # because the fit is slightly different, which can lead
                # to infinite loops. To prevent that, we never allow
                # clipped points to be resurrected, which is achieved
                # by the following bitwise condition (array comparison):
                clipped = clipped & (diff > -sigma)

                if clipped.sum() == Npts:
                    break

            derivative = np.polynomial.legendre.legder(envelope, 1)
            boosting_index = np.polynomial.legendre.legval(lnwl, derivative)

            # calculate energy (E) and photon (P) weighted fluxes and
            # their integrals.

            flE = self.ptf(wl)*fl
            flP = wl*flE
            flEint = flE.sum()
            flPint = flP.sum()

            # calculate mean boosting coefficient and use it to get
            # boosting factors for energy (E) and photon (P) weighted
            # fluxes.

            boostE = (flE[fl > 0]*boosting_index).sum()/flEint
            boostP = (flP[fl > 0]*boosting_index).sum()/flPint
            boostingE[i] = boostE
            boostingP[i] = boostP

            ImuE[i] = np.log10(flEint/self.ptf_area*(wl[1]-wl[0]))        # energy-weighted intensity
            ImuP[i] = np.log10(flPint/self.ptf_photon_area*(wl[1]-wl[0])) # photon-weighted intensity

            if verbose:
                if 100*i % (len(models)) == 0:
                    print('%d%% done.' % (100*i/(len(models)-1)))

        # Store axes (Teff, logg, abun, mu) and the full grid of Imu,
        # with nans where the grid isn't complete. Imu-s come in two
        # flavors: energy-weighted intensities and photon-weighted
        # intensities, based on the detector used.

        self._ck2004_intensity_axes = (np.unique(Teff), np.unique(logg), np.unique(abun), np.append(np.array(0.0,), np.unique(mu)))
        self._ck2004_Imu_energy_grid = np.nan*np.ones((len(self._ck2004_intensity_axes[0]), len(self._ck2004_intensity_axes[1]), len(self._ck2004_intensity_axes[2]), len(self._ck2004_intensity_axes[3]), 1))
        self._ck2004_Imu_photon_grid = np.nan*np.ones((len(self._ck2004_intensity_axes[0]), len(self._ck2004_intensity_axes[1]), len(self._ck2004_intensity_axes[2]), len(self._ck2004_intensity_axes[3]), 1))
        self._ck2004_boosting_energy_grid = np.nan*np.ones((len(self._ck2004_intensity_axes[0]), len(self._ck2004_intensity_axes[1]), len(self._ck2004_intensity_axes[2]), len(self._ck2004_intensity_axes[3]), 1))
        self._ck2004_boosting_photon_grid = np.nan*np.ones((len(self._ck2004_intensity_axes[0]), len(self._ck2004_intensity_axes[1]), len(self._ck2004_intensity_axes[2]), len(self._ck2004_intensity_axes[3]), 1))

        # Set the limb (mu=0) to 0; in log this actually means
        # flux=1W/m2, but for all practical purposes that is still 0.
        self._ck2004_Imu_energy_grid[:,:,:,0,:] = 0.0
        self._ck2004_Imu_photon_grid[:,:,:,0,:] = 0.0
        self._ck2004_boosting_energy_grid[:,:,:,0,:] = 0.0
        self._ck2004_boosting_photon_grid[:,:,:,0,:] = 0.0

        for i, Imu in enumerate(ImuE):
            self._ck2004_Imu_energy_grid[Teff[i] == self._ck2004_intensity_axes[0], logg[i] == self._ck2004_intensity_axes[1], abun[i] == self._ck2004_intensity_axes[2], mu[i] == self._ck2004_intensity_axes[3], 0] = Imu
        for i, Imu in enumerate(ImuP):
            self._ck2004_Imu_photon_grid[Teff[i] == self._ck2004_intensity_axes[0], logg[i] == self._ck2004_intensity_axes[1], abun[i] == self._ck2004_intensity_axes[2], mu[i] == self._ck2004_intensity_axes[3], 0] = Imu
        for i, Bavg in enumerate(boostingE):
            self._ck2004_boosting_energy_grid[Teff[i] == self._ck2004_intensity_axes[0], logg[i] == self._ck2004_intensity_axes[1], abun[i] == self._ck2004_intensity_axes[2], mu[i] == self._ck2004_intensity_axes[3], 0] = Bavg
        for i, Bavg in enumerate(boostingP):
            self._ck2004_boosting_photon_grid[Teff[i] == self._ck2004_intensity_axes[0], logg[i] == self._ck2004_intensity_axes[1], abun[i] == self._ck2004_intensity_axes[2], mu[i] == self._ck2004_intensity_axes[3], 0] = Bavg

        self.content.append('ck2004_all')

    def _ldlaw_lin(self, mu, xl):
        return 1.0-xl*(1-mu)

    def _ldlaw_log(self, mu, xl, yl):
        return 1.0-xl*(1-mu)-yl*mu*np.log(mu+1e-6)

    def _ldlaw_sqrt(self, mu, xl, yl):
        return 1.0-xl*(1-mu)-yl*(1.0-np.sqrt(mu))

    def _ldlaw_quad(self, mu, xl, yl):
        return 1.0-xl*(1.0-mu)-yl*(1.0-mu)*(1.0-mu)

    def _ldlaw_nonlin(self, mu, c1, c2, c3, c4):
        return 1.0-c1*(1.0-np.sqrt(mu))-c2*(1.0-mu)-c3*(1.0-mu*np.sqrt(mu))-c4*(1.0-mu*mu)

    def compute_ck2004_ldcoeffs(self, weighting='uniform', plot_diagnostics=False):
        """
        Computes limb darkening coefficients for linear, log, square root,
        quadratic and power laws.

        Arguments
        ----------
        * `weighting` (string, optional, default='uniform'): determines how data
            points should be weighted.
            * 'uniform':  do not apply any per-point weighting
            * 'interval': apply weighting based on the interval widths
        """
        if 'ck2004_all' not in self.content:
            print('Castelli & Kurucz (2004) intensities are not computed yet. Please compute those first.')
            return None

        self._ck2004_ld_energy_grid = np.nan*np.ones((len(self._ck2004_intensity_axes[0]), len(self._ck2004_intensity_axes[1]), len(self._ck2004_intensity_axes[2]), 11))
        self._ck2004_ld_photon_grid = np.nan*np.ones((len(self._ck2004_intensity_axes[0]), len(self._ck2004_intensity_axes[1]), len(self._ck2004_intensity_axes[2]), 11))
        mus = self._ck2004_intensity_axes[3] # starts with 0
        if weighting == 'uniform':
            sigma = np.ones(len(mus))
        elif weighting == 'interval':
            delta = np.concatenate( (np.array((mus[1]-mus[0],)), mus[1:]-mus[:-1]) )
            sigma = 1./np.sqrt(delta)
        else:
            print('Weighting scheme \'%s\' is unsupported. Please choose among [\'uniform\', \'interval\']')
            return None

        for Tindex in range(len(self._ck2004_intensity_axes[0])):
            for lindex in range(len(self._ck2004_intensity_axes[1])):
                for mindex in range(len(self._ck2004_intensity_axes[2])):
                    IsE = 10**self._ck2004_Imu_energy_grid[Tindex,lindex,mindex,:].flatten()
                    fEmask = np.isfinite(IsE)
                    if len(IsE[fEmask]) <= 1:
                        continue
                    IsE /= IsE[fEmask][-1]

                    cElin,  pcov = cfit(f=self._ldlaw_lin,    xdata=mus[fEmask], ydata=IsE[fEmask], sigma=sigma, p0=[0.5])
                    cElog,  pcov = cfit(f=self._ldlaw_log,    xdata=mus[fEmask], ydata=IsE[fEmask], sigma=sigma, p0=[0.5, 0.5])
                    cEsqrt, pcov = cfit(f=self._ldlaw_sqrt,   xdata=mus[fEmask], ydata=IsE[fEmask], sigma=sigma, p0=[0.5, 0.5])
                    cEquad, pcov = cfit(f=self._ldlaw_quad,   xdata=mus[fEmask], ydata=IsE[fEmask], sigma=sigma, p0=[0.5, 0.5])
                    cEnlin, pcov = cfit(f=self._ldlaw_nonlin, xdata=mus[fEmask], ydata=IsE[fEmask], sigma=sigma, p0=[0.5, 0.5, 0.5, 0.5])
                    self._ck2004_ld_energy_grid[Tindex, lindex, mindex] = np.hstack((cElin, cElog, cEsqrt, cEquad, cEnlin))

                    IsP = 10**self._ck2004_Imu_photon_grid[Tindex,lindex,mindex,:].flatten()
                    fPmask = np.isfinite(IsP)
                    IsP /= IsP[fPmask][-1]

                    cPlin,  pcov = cfit(f=self._ldlaw_lin,    xdata=mus[fPmask], ydata=IsP[fPmask], sigma=sigma, p0=[0.5])
                    cPlog,  pcov = cfit(f=self._ldlaw_log,    xdata=mus[fPmask], ydata=IsP[fPmask], sigma=sigma, p0=[0.5, 0.5])
                    cPsqrt, pcov = cfit(f=self._ldlaw_sqrt,   xdata=mus[fPmask], ydata=IsP[fPmask], sigma=sigma, p0=[0.5, 0.5])
                    cPquad, pcov = cfit(f=self._ldlaw_quad,   xdata=mus[fPmask], ydata=IsP[fPmask], sigma=sigma, p0=[0.5, 0.5])
                    cPnlin, pcov = cfit(f=self._ldlaw_nonlin, xdata=mus[fPmask], ydata=IsP[fPmask], sigma=sigma, p0=[0.5, 0.5, 0.5, 0.5])
                    self._ck2004_ld_photon_grid[Tindex, lindex, mindex] = np.hstack((cPlin, cPlog, cPsqrt, cPquad, cPnlin))

                    if plot_diagnostics:
                        if Tindex == 10 and lindex == 9 and mindex == 5:
                            print(self._ck2004_intensity_axes[0][Tindex], self._ck2004_intensity_axes[1][lindex], self._ck2004_intensity_axes[2][mindex])
                            print(mus, IsE)
                            print(cElin, cElog, cEsqrt)
                            import matplotlib.pyplot as plt
                            plt.plot(mus[fEmask], IsE[fEmask], 'bo')
                            plt.plot(mus[fEmask], self._ldlaw_lin(mus[fEmask], *cElin), 'r-')
                            plt.plot(mus[fEmask], self._ldlaw_log(mus[fEmask], *cElog), 'g-')
                            plt.plot(mus[fEmask], self._ldlaw_sqrt(mus[fEmask], *cEsqrt), 'y-')
                            plt.plot(mus[fEmask], self._ldlaw_quad(mus[fEmask], *cEquad), 'm-')
                            plt.plot(mus[fEmask], self._ldlaw_nonlin(mus[fEmask], *cEnlin), 'k-')
                            plt.show()

        self.content.append('ck2004_ld')

    def export_legacy_ldcoeffs(self, models, filename=None, photon_weighted=True):
        """
        Exports CK2004 limb darkening coefficients to a PHOEBE legacy
        compatible format.

        Arguments
        -----------
        * `models` (string): the path (including the filename) of legacy's
            models.list
        * `filename` (string, optional, default=None): output filename for
            storing the table
        * `photon_weighted` (bool, optional, default=True): photon/energy switch
        """

        if photon_weighted:
            grid = self._ck2004_ld_photon_grid
        else:
            grid = self._ck2004_ld_energy_grid

        if filename is not None:
            import time
            f = open(filename, 'w')
            f.write('# PASS_SET  %s\n' % self.pbset)
            f.write('# PASSBAND  %s\n' % self.pbname)
            f.write('# VERSION   1.0\n\n')
            f.write('# Exported from PHOEBE-2 passband on %s\n' % (time.ctime()))
            f.write('# The coefficients are computed for the %s-weighted regime.\n\n' % ('photon' if photon_weighted else 'energy'))

        mods = np.loadtxt(models)
        for mod in mods:
            Tindex = np.argwhere(self._ck2004_intensity_axes[0] == mod[0])[0][0]
            lindex = np.argwhere(self._ck2004_intensity_axes[1] == mod[1]/10)[0][0]
            mindex = np.argwhere(self._ck2004_intensity_axes[2] == mod[2]/10)[0][0]
            if filename is None:
                print('%6.3f '*11 % tuple(grid[Tindex, lindex, mindex].tolist()))
            else:
                f.write(('%6.3f '*11+'\n') % tuple(self._ck2004_ld_photon_grid[Tindex, lindex, mindex].tolist()))

        if filename is not None:
            f.close()

    def compute_ck2004_ldints(self):
        """
        Computes integrated limb darkening profiles for ck2004 atmospheres.
        These are used for intensity-to-flux transformations. The evaluated
        integral is:

        ldint = 2 \pi \int_0^1 Imu mu dmu
        """

        if 'ck2004_all' not in self.content:
            print('Castelli & Kurucz (2004) intensities are not computed yet. Please compute those first.')
            return None

        ldaxes = self._ck2004_intensity_axes
        ldtable = self._ck2004_Imu_energy_grid
        pldtable = self._ck2004_Imu_photon_grid

        self._ck2004_ldint_energy_grid = np.nan*np.ones((len(ldaxes[0]), len(ldaxes[1]), len(ldaxes[2]), 1))
        self._ck2004_ldint_photon_grid = np.nan*np.ones((len(ldaxes[0]), len(ldaxes[1]), len(ldaxes[2]), 1))

        mu = ldaxes[3]
        Imu = 10**ldtable[:,:,:,:]/10**ldtable[:,:,:,-1:]
        pImu = 10**pldtable[:,:,:,:]/10**pldtable[:,:,:,-1:]

        # To compute the fluxes, we need to evaluate \int_0^1 2pi Imu mu dmu.

        for a in range(len(ldaxes[0])):
            for b in range(len(ldaxes[1])):
                for c in range(len(ldaxes[2])):

                    ldint = 0.0
                    pldint = 0.0
                    for i in range(len(mu)-1):
                        ki = (Imu[a,b,c,i+1]-Imu[a,b,c,i])/(mu[i+1]-mu[i])
                        ni = Imu[a,b,c,i]-ki*mu[i]
                        ldint += ki/3*(mu[i+1]**3-mu[i]**3) + ni/2*(mu[i+1]**2-mu[i]**2)

                        pki = (pImu[a,b,c,i+1]-pImu[a,b,c,i])/(mu[i+1]-mu[i])
                        pni = pImu[a,b,c,i]-pki*mu[i]
                        pldint += pki/3*(mu[i+1]**3-mu[i]**3) + pni/2*(mu[i+1]**2-mu[i]**2)

                    self._ck2004_ldint_energy_grid[a,b,c] = 2*ldint
                    self._ck2004_ldint_photon_grid[a,b,c] = 2*pldint

        self.content.append('ck2004_ldint')

    def interpolate_ck2004_ldcoeffs(self, Teff=5772., logg=4.43, abun=0.0,
                                    atm='ck2004', ld_func='power',
                                    photon_weighted=False):
        """
        Interpolate the passband-stored table of LD model coefficients.

        Arguments
        ------------
        * `Teff`
        * `logg`
        * `abun`
        * `atm`
        * `ld_func`
        * `photon_weighted` (bool, optional, default=False): photon/energy switch

        Returns
        --------
        * (list or None) list of limb-darkening coefficients or None if 'ck2004_ld'
            is not available in <phoebe.atmospheres.passbands.Passband.content>
            (see also <phoebe.atmospheres.passbands.Passband.compute_ck2004_ldcoeffs>)
            or if `ld_func` is not recognized.
        """
        # TODO: improve documentation for arguments above

        if 'ck2004_ld' not in self.content:
            print('Castelli & Kurucz (2004) limb darkening coefficients are not computed yet. Please compute those first.')
            return None

        if photon_weighted:
            table = self._ck2004_ld_photon_grid
        else:
            table = self._ck2004_ld_energy_grid

        if not hasattr(Teff, '__iter__'):
            req = np.array(((Teff, logg, abun),))
            ld_coeffs = libphoebe.interp(req, self._ck2004_intensity_axes[0:3], table)[0]
        else:
            req = np.vstack((Teff, logg, abun)).T
            ld_coeffs = libphoebe.interp(req, self._ck2004_intensity_axes[0:3], table).T

        if ld_func == 'linear':
            return ld_coeffs[0:1]
        elif ld_func == 'logarithmic':
            return ld_coeffs[1:3]
        elif ld_func == 'square_root':
            return ld_coeffs[3:5]
        elif ld_func == 'quadratic':
            return ld_coeffs[5:7]
        elif ld_func == 'power':
            return ld_coeffs[7:11]
        elif ld_func == 'all':
            return ld_coeffs
        else:
            print('ld_func=%s is invalid; please choose from [linear, logarithmic, square_root, quadratic, power, all].')
            return None

<<<<<<< HEAD

    def interpolate_extinct(self, Teff=5772., logg=4.43, abun=0.0, atm='blackbody',  extinct=0.0, Rv=3.1, photon_weighted=False):
        """
        Interpolates the passband-stored tables of extinction corrections
        Returns not implemented error for ck2004 atmospheres
        """

        if atm == 'ck2004':
            if 'ck2004_ext' not in self.content:
                raise ValueError('Extinction factors are not computed yet. Please compute those first.')

            if photon_weighted:
                table = self._ck2004_extinct_photon_grid
            else:
                table = self._ck2004_extinct_energy_grid

            if not hasattr(Teff, '__iter__'):
                req = np.array(((Teff, logg, abun, extinct, Rv),))
                extinct_factor = libphoebe.interp(req, self._ck2004_extinct_axes[0:5], table)[0][0]
            else:
                extinct=extinct*np.ones(len(Teff))
                Rv=Rv*np.ones(len(Teff))
                req = np.vstack((Teff, logg, abun, extinct, Rv)).T
                extinct_factor = libphoebe.interp(req, self._ck2004_extinct_axes[0:5], table).T[0]
            return extinct_factor



        elif atm != 'blackbody':
            raise  NotImplementedError("atm='{}' not currently supported".format(atm))
        else :
            if 'bb_ext' not in self.content:
                raise ValueError('Extinction factors are not computed yet. Please compute those first.')

            if photon_weighted:
                table = self._bb_extinct_photon_grid
            else:
                table = self._bb_extinct_energy_grid

            if not hasattr(Teff, '__iter__'):
                req = np.array(((Teff, extinct, Rv),))
                extinct_factor = libphoebe.interp(req, self._bb_extinct_axes[0:3], table)[0][0]
            else:
                extinct=extinct*np.ones(len(Teff))
                Rv=Rv*np.ones(len(Teff))
                req = np.vstack((Teff, extinct, Rv)).T
                extinct_factor = libphoebe.interp(req, self._bb_extinct_axes[0:3], table).T[0]


            return extinct_factor


    def import_wd_atmcof(self, plfile, atmfile, wdidx, Nabun=19, Nlogg=11, Npb=25, Nints=4):
=======
    def import_wd_atmcof(self, plfile, atmfile, wdidx, Nabun=19, Nlogg=11,
                        Npb=25, Nints=4):
>>>>>>> d7f3cba5
        """
        Parses WD's atmcof and reads in all Legendre polynomials for the
        given passband.

        Arguments
        -----------
        * `plfile` (string): path and filename of atmcofplanck.dat
        * `atmfile` (string): path and filename of atmcof.dat
        * `wdidx` (int): WD index of the passed passband. This can be automated
            but it's not a high priority.
        * `Nabun` (int, optional, default=19): number of metallicity nodes in
            atmcof.dat. For the 2003 version the number of nodes is 19.
        * `Nlogg` (int, optional, default=11): number of logg nodes in
            atmcof.dat. For the 2003 version the number of nodes is 11.
        * `Nbp` (int, optional, default=25): number of passbands in atmcof.dat.
            For the 2003 version the number of passbands is 25.
        * `Nints` (int, optional, default=4): number of temperature intervals
            (input lines) per entry. For the 2003 version the number of lines
            is 4.
        """

        # Initialize the external atmcof module if necessary:
        # PERHAPS WD_DATA SHOULD BE GLOBAL??
        self.wd_data = libphoebe.wd_readdata(plfile, atmfile)

        # That is all that was necessary for *_extern_planckint() and
        # *_extern_atmx() functions. However, we also want to support
        # circumventing WD subroutines and use WD tables directly. For
        # that, we need to do a bit more work.

        # Store the passband index for use in planckint() and atmx():
        self.extern_wd_idx = wdidx

        # Break up the table along axes and extract a single passband data:
        atmtab = np.reshape(self.wd_data['atm_table'], (Nabun, Npb, Nlogg, Nints, -1))
        atmtab = atmtab[:, wdidx, :, :, :]

        # Finally, reverse the metallicity axis because it is sorted in
        # reverse order in atmcof:
        self.extern_wd_atmx = atmtab[::-1, :, :, :]
        self.content += ['extern_planckint', 'extern_atmx']
        self.atmlist += ['extern_planckint', 'extern_atmx']

    def _log10_Inorm_extern_planckint(self, Teff):
        """
        Internal function to compute normal passband intensities using
        the external WD machinery that employs blackbody approximation.

        @Teff: effective temperature in K

        Returns: log10(Inorm)
        """

        log10_Inorm = libphoebe.wd_planckint(Teff, self.extern_wd_idx, self.wd_data["planck_table"])

        return log10_Inorm

    def _log10_Inorm_extern_atmx(self, Teff, logg, abun):
        """
        Internal function to compute normal passband intensities using
        the external WD machinery that employs model atmospheres and
        ramps.

        Arguments
        ----------
        * `Teff`: effective temperature in K
        * `logg`: surface gravity in cgs
        * `abun`: metallicity in dex, Solar=0.0

        Returns
        ----------
        * log10(Inorm)
        """

        log10_Inorm = libphoebe.wd_atmint(Teff, logg, abun, self.extern_wd_idx, self.wd_data["planck_table"], self.wd_data["atm_table"])

        return log10_Inorm

    def _log10_Inorm_ck2004(self, Teff, logg, abun, photon_weighted=False):
        #~ if not hasattr(Teff, '__iter__'):
            #~ req = np.array(((Teff, logg, abun),))
            #~ log10_Inorm = libphoebe.interp(req, self._ck2004_axes, self._ck2004_photon_grid if photon_weighted else self._ck2004_energy_grid)[0][0]
        #~ else:
        req = np.vstack((Teff, logg, abun)).T
        log10_Inorm = libphoebe.interp(req, self._ck2004_axes, self._ck2004_photon_grid if photon_weighted else self._ck2004_energy_grid).T[0]

        return log10_Inorm

    def _Inorm_ck2004(self, Teff, logg, abun, photon_weighted=False):
        #~ if not hasattr(Teff, '__iter__'):
            #~ req = np.array(((Teff, logg, abun),))
            #~ log10_Inorm = libphoebe.interp(req, self._ck2004_axes, self._ck2004_photon_grid if photon_weighted else self._ck2004_energy_grid)[0][0]
        #~ else:
        req = np.vstack((Teff, logg, abun)).T
        Inorm = libphoebe.interp(req, self._ck2004_axes, 10**self._ck2004_photon_grid if photon_weighted else 10**self._ck2004_energy_grid).T[0]

        return Inorm

    def _log10_Imu_ck2004(self, Teff, logg, abun, mu, photon_weighted=False):
        if not hasattr(Teff, '__iter__'):
            req = np.array(((Teff, logg, abun, mu),))
            log10_Imu = libphoebe.interp(req, self._ck2004_intensity_axes, self._ck2004_Imu_photon_grid if photon_weighted else self._ck2004_Imu_energy_grid)[0][0]
        else:
            req = np.vstack((Teff, logg, abun, mu)).T
            log10_Imu = libphoebe.interp(req, self._ck2004_intensity_axes, self._ck2004_Imu_photon_grid if photon_weighted else self._ck2004_Imu_energy_grid).T[0]

        return log10_Imu

    def _Imu_ck2004(self, Teff, logg, abun, mu, photon_weighted=False):
        if not hasattr(Teff, '__iter__'):
            req = np.array(((Teff, logg, abun, mu),))
            Imu = libphoebe.interp(req, self._ck2004_intensity_axes, 10**self._ck2004_Imu_photon_grid if photon_weighted else 10**self._ck2004_Imu_energy_grid)[0][0]
        else:
            req = np.vstack((Teff, logg, abun, mu)).T
            Imu = libphoebe.interp(req, self._ck2004_intensity_axes, 10**self._ck2004_Imu_photon_grid if photon_weighted else 10**self._ck2004_Imu_energy_grid).T[0]

        return Imu

    def Inorm(self, Teff=5772., logg=4.43, abun=0.0, atm='ck2004', ldint=None, ld_func='interp', ld_coeffs=None, photon_weighted=False):
        """

        Arguments
        ----------
        * `Teff`
        * `logg`
        * `abun`
        * `atm`
        * `ldint` (string, optional, default='ck2004'): integral of the limb
            darkening function, \int_0^1 \mu L(\mu) d\mu. Its general role is to
            convert intensity to flux. In this method, however, it is only needed
            for blackbody atmospheres because they are not limb-darkened (i.e.
            the blackbody intensity is the same irrespective of \mu), so we need
            to *divide* by ldint to ascertain the correspondence between
            luminosity, effective temperature and fluxes once limb darkening
            correction is applied at flux integration time. If None, and if
            `atm=='blackbody'`, it will be computed from `ld_func` and
            `ld_coeffs`.
        * `ld_func` (string, optional, default='interp') limb darkening
            function.  One of: linear, sqrt, log, quadratic, power, interp.
        * `ld_coeffs` (list, optional, default=None): limb darkening coefficients
            for the corresponding limb darkening function, `ld_func`.
        * `photon_weighted` (bool, optional, default=False): photon/energy switch

        Returns
        ----------
        * (float/array) normal intensities.


        Raises
        ----------
        * ValueError: if atmosphere parameters are out of bounds for the table.
        * NotImplementedError: if `ld_func` is not supported.
        """
        # TODO: improve docstring

        # convert scalars to vectors if necessary:
        if not hasattr(Teff, '__iter__'):
            Teff = np.array((Teff,))
        if not hasattr(logg, '__iter__'):
            logg = np.array((logg,))
        if not hasattr(abun, '__iter__'):
            abun = np.array((abun,))

        if atm == 'blackbody' and 'blackbody' in self.content:
            if photon_weighted:
                retval = 10**self._log10_Inorm_bb_photon(Teff)
            else:
                retval = 10**self._log10_Inorm_bb_energy(Teff)
            if ldint is None:
                ldint = self.ldint(Teff, logg, abun, atm, ld_func, ld_coeffs, photon_weighted)
            retval /= ldint

        elif atm == 'extern_planckint' and 'extern_planckint' in self.content:
            # -1 below is for cgs -> SI:
            retval = 10**(self._log10_Inorm_extern_planckint(Teff)-1)
            if ldint is None:
                ldint = self.ldint(Teff, logg, abun, atm, ld_func, ld_coeffs, photon_weighted)
            retval /= ldint

        elif atm == 'extern_atmx' and 'extern_atmx' in self.content:
            # -1 below is for cgs -> SI:
            retval = 10**(self._log10_Inorm_extern_atmx(Teff, logg, abun)-1)

        elif atm == 'ck2004' and 'ck2004' in self.content:
            retval = self._Inorm_ck2004(Teff, logg, abun, photon_weighted=photon_weighted)

        else:
            raise NotImplementedError('atm={} not supported by {}:{}'.format(atm, self.pbset, self.pbname))

        nanmask = np.isnan(retval)
        if np.any(nanmask):
            raise ValueError('atmosphere parameters out of bounds: atm=%s, Teff=%s, logg=%s, abun=%s' % (atm, Teff[nanmask], logg[nanmask], abun[nanmask]))
        return retval

    def Imu(self, Teff=5772., logg=4.43, abun=0.0, mu=1.0, atm='ck2004', ldint=None, ld_func='interp', ld_coeffs=None, photon_weighted=False):
        """
        Arguments
        ----------
        * `Teff`
        * `logg`
        * `abun`
        * `atm`
        * `ldint` (string, optional, default='ck2004'): integral of the limb
            darkening function, \int_0^1 \mu L(\mu) d\mu. Its general role is to
            convert intensity to flux. In this method, however, it is only needed
            for blackbody atmospheres because they are not limb-darkened (i.e.
            the blackbody intensity is the same irrespective of \mu), so we need
            to *divide* by ldint to ascertain the correspondence between
            luminosity, effective temperature and fluxes once limb darkening
            correction is applied at flux integration time. If None, and if
            `atm=='blackbody'`, it will be computed from `ld_func` and
            `ld_coeffs`.
        * `ld_func` (string, optional, default='interp') limb darkening
            function.  One of: linear, sqrt, log, quadratic, power, interp.
        * `ld_coeffs` (list, optional, default=None): limb darkening coefficients
            for the corresponding limb darkening function, `ld_func`.
        * `photon_weighted` (bool, optional, default=False): photon/energy switch

        Returns
        ----------
        * (float/array) projected intensities.

        Raises
        ----------
        * ValueError: if atmosphere parameters are out of bounds for the table.
        * ValueError: if `ld_func='interp'` but is not supported by the
            atmosphere table.
        * NotImplementedError: if `ld_func` is not supported.
        """
        # TODO: improve docstring

        if ld_func == 'interp':
            # The 'interp' LD function works only for model atmospheres:
            if atm == 'ck2004' and 'ck2004' in self.content:
                retval = self._Imu_ck2004(Teff, logg, abun, mu, photon_weighted=photon_weighted)
                nanmask = np.isnan(retval)
                if np.any(nanmask):
                    raise ValueError('atmosphere parameters out of bounds: Teff=%s, logg=%s, abun=%s, mu=%s' % (Teff[nanmask], logg[nanmask], abun[nanmask], mu[nanmask]))
                return retval
            else:
                raise ValueError('atm={} not supported by {}:{} ld_func=interp'.format(atm, self.pbset, self.pbname))

        if ld_coeffs is None:
            # LD function can be passed without coefficients; in that
            # case we need to interpolate them from the tables.
            ld_coeffs = self.interpolate_ck2004_ldcoeffs(Teff, logg, abun, atm, ld_func, photon_weighted)

        if ld_func == 'linear':
            retval = self.Inorm(Teff=Teff, logg=logg, abun=abun, atm=atm, ldint=ldint, ld_func=ld_func, ld_coeffs=ld_coeffs, photon_weighted=photon_weighted) * self._ldlaw_lin(mu, *ld_coeffs)
        elif ld_func == 'logarithmic':
            retval = self.Inorm(Teff=Teff, logg=logg, abun=abun, atm=atm, ldint=ldint, ld_func=ld_func, ld_coeffs=ld_coeffs, photon_weighted=photon_weighted) * self._ldlaw_log(mu, *ld_coeffs)
        elif ld_func == 'square_root':
            retval = self.Inorm(Teff=Teff, logg=logg, abun=abun, atm=atm, ldint=ldint, ld_func=ld_func, ld_coeffs=ld_coeffs, photon_weighted=photon_weighted) * self._ldlaw_sqrt(mu, *ld_coeffs)
        elif ld_func == 'quadratic':
            retval = self.Inorm(Teff=Teff, logg=logg, abun=abun, atm=atm, ldint=ldint, ld_func=ld_func, ld_coeffs=ld_coeffs, photon_weighted=photon_weighted) * self._ldlaw_quad(mu, *ld_coeffs)
        elif ld_func == 'power':
            retval = self.Inorm(Teff=Teff, logg=logg, abun=abun, atm=atm, ldint=ldint, ld_func=ld_func, ld_coeffs=ld_coeffs, photon_weighted=photon_weighted) * self._ldlaw_nonlin(mu, *ld_coeffs)
        else:
            raise NotImplementedError('ld_func={} not supported'.format(ld_func))

        nanmask = np.isnan(retval)
        if np.any(nanmask):
            raise ValueError('atmosphere parameters out of bounds: Teff=%s, logg=%s, abun=%s, mu=%s' % (Teff[nanmask], logg[nanmask], abun[nanmask], mu[nanmask]))
        return retval

    def _ldint_ck2004(self, Teff, logg, abun, photon_weighted):
        if not hasattr(Teff, '__iter__'):
            req = np.array(((Teff, logg, abun),))
            ldint = libphoebe.interp(req, self._ck2004_axes, self._ck2004_ldint_photon_grid if photon_weighted else self._ck2004_ldint_energy_grid)[0][0]
        else:
            req = np.vstack((Teff, logg, abun)).T
            ldint = libphoebe.interp(req, self._ck2004_axes, self._ck2004_ldint_photon_grid if photon_weighted else self._ck2004_ldint_energy_grid).T[0]

        return ldint

    def ldint(self, Teff=5772., logg=4.43, abun=0.0, atm='ck2004', ld_func='interp', ld_coeffs=None, photon_weighted=False):
        """
        Arguments
        ----------
        * `Teff`
        * `logg`
        * `abun`
        * `atm`
        * `ld_func` (string, optional, default='interp') limb darkening
            function.  One of: linear, sqrt, log, quadratic, power, interp.
        * `ld_coeffs` (list, optional, default=None): limb darkening coefficients
            for the corresponding limb darkening function, `ld_func`.
        * `photon_weighted` (bool, optional, default=False): photon/energy switch

        Returns
        ----------
        * (float/array) ldint.

        Raises
        ----------
        * ValueError: if atmosphere parameters are out of bounds for the table.
        * ValueError: if `ld_func='interp'` but is not supported by the
            atmosphere table.
        * NotImplementedError: if `ld_func` is not supported.
        """
        # TODO: improve docstring
        if ld_func == 'interp':
            if atm == 'ck2004':
                retval = self._ldint_ck2004(Teff, logg, abun, photon_weighted=photon_weighted)
            else:
                raise ValueError('atm={} not supported with ld_func=interp'.format(atm))
            nanmask = np.isnan(retval)
            if np.any(nanmask):
                raise ValueError('atmosphere parameters out of bounds: Teff=%s, logg=%s, abun=%s' % (Teff[nanmask], logg[nanmask], abun[nanmask]))
            return retval

        if ld_coeffs is None:
            ld_coeffs = self.interpolate_ck2004_ldcoeffs(Teff, logg, abun, atm, ld_func, photon_weighted)

        if ld_func == 'linear':
            retval = 1-ld_coeffs[0]/3
        elif ld_func == 'logarithmic':
            retval = 1-ld_coeffs[0]/3+2.*ld_coeffs[1]/9
        elif ld_func == 'square_root':
            retval = 1-ld_coeffs[0]/3-ld_coeffs[1]/5
        elif ld_func == 'quadratic':
            retval = 1-ld_coeffs[0]/3-ld_coeffs[1]/6
        elif ld_func == 'power':
            retval = 1-ld_coeffs[0]/5-ld_coeffs[1]/3-3.*ld_coeffs[2]/7-ld_coeffs[3]/2

        else:
            raise NotImplementedError('ld_func={} not supported'.format(ld_func))

        nanmask = np.isnan(retval)
        if np.any(nanmask):
            raise ValueError('atmosphere parameters out of bounds: Teff=%s, logg=%s, abun=%s' % (Teff[nanmask], logg[nanmask], abun[nanmask]))
        return retval

    def _bindex_ck2004(self, Teff, logg, abun, mu, atm, photon_weighted=False):
        grid = self._ck2004_boosting_photon_grid if photon_weighted else self._ck2004_boosting_energy_grid
        if not hasattr(Teff, '__iter__'):
            req = np.array(((Teff, logg, abun, mu),))
            bindex = libphoebe.interp(req, self._ck2004_intensity_axes, grid)[0][0]
        else:
            req = np.vstack((Teff, logg, abun, mu)).T
            bindex = libphoebe.interp(req, self._ck2004_intensity_axes, grid).T[0]

        return bindex

    def bindex(self, Teff=5772., logg=4.43, abun=0.0, mu=1.0, atm='ck2004', photon_weighted=False):
        """
        Arguments
        ----------
        * `Teff`
        * `logg`
        * `abun`
        * `mu`
        * `atm`
        * `photon_weighted` (bool, optional, default=False): photon/energy switch

        Returns
        ----------
        * (float/array) boosting index

        Raises
        ----------
        * ValueError: if atmosphere parameters are out of bounds for the table.
        * NotImplementedError: if `atm` is not supported (not one of 'ck2004'
            or 'blackbody').
        """
        if atm == 'ck2004':
            retval = self._bindex_ck2004(Teff, logg, abun, mu, atm, photon_weighted)
        elif atm == 'blackbody':
            retval = self._bindex_blackbody(Teff, photon_weighted=photon_weighted)
        else:
            raise NotImplementedError('atm={} not supported'.format(atm))

        nanmask = np.isnan(retval)
        if np.any(nanmask):
            raise ValueError('atmosphere parameters out of bounds: Teff=%s, logg=%s, abun=%s' % (Teff[nanmask], logg[nanmask], abun[nanmask]))
        return retval

def _timestamp_to_dt(timestamp):
    return datetime.strptime(timestamp, "%a %b %d %H:%M:%S %Y")

def _init_passband(fullpath):
    """
    """
    logger.info("initializing passband at {}".format(fullpath))
    pb = Passband.load(fullpath)
    passband = pb.pbset+':'+pb.pbname
    _pbtable[passband] = {'fname': fullpath, 'atms': pb.atmlist, 'timestamp': pb.timestamp, 'pb': None}

    if update_passband_available(passband):
        msg = 'passband "{}" has a newer version available.  Run phoebe.download_passband("{}") or phoebe.update_all_passbands() to update.'.format(passband, passband)
        # NOTE: logger probably not available yet, so we'll also use a print statement
        print('PHOEBE: {}'.format(msg))
        logger.warning(msg)

def _init_passbands(refresh=False):
    """
    This function should be called only once, at import time. It
    traverses the passbands directory and builds a lookup table of
    passband names qualified as 'pbset:pbname' and corresponding files
    and atmosphere content within.
    """
    global _initialized

    if not _initialized or refresh:
        # load information from online passbands first so that any that are
        # available locally will override
        online_passbands = list_online_passbands(full_dict=True, refresh=refresh)
        for pb, info in online_passbands.items():
            _pbtable[pb] = {'fname': None, 'atms': info['atms'], 'pb': None}

        # load global passbands (in install directory) next and then local
        # (in .phoebe directory) second so that local passbands override
        # global passbands whenever there is a name conflict
        for path in list_passband_directories():
            for f in os.listdir(path):
                if f=='README':
                    continue
<<<<<<< HEAD
                init_passband(path+f)
        
        #Check if _pbdir_env has been set and load those passbands too
        if not _pbdir_env == None:
            for path in [_pbdir_env]:
                for f in os.listdir(path):
                    if f=='README':
                        continue
                    init_passband(path+f)                    

        #Check if _pbdir_env has been set and load those passbands too
        if not _pbdir_env == None:
            for path in [_pbdir_env]:
                for f in os.listdir(path):
                    if f=='README':
                        continue
                    init_passband(path+f)

=======
                if sys.version_info[0] < 3 and f.split('.')[-1] == 'pb3':
                    # then this is a python3 passband but we're in python 2
                    continue
                elif sys.version_info[0] >=3 and f.split('.')[-1] == 'pb':
                    # then this is a python 2 passband but we're in python 3
                    continue
                _init_passband(path+f)
>>>>>>> d7f3cba5

        _initialized = True

def install_passband(fname, local=True):
    """
    For convenience, this function is available at the top-level as
    <phoebe.install_passband>.

    Install a passband from a local file.  This simply copies the file into the
    install path - but beware that clearing the installation will clear the
    passband as well.

    The local and global installation directories can be listed by calling
    <phoebe.atmospheres.passbands.list_passband_directories>.  The local
    (`local=True`) directory is generally at
    `~/.phoebe/atmospheres/tables/passbands`, and the global (`local=False`)
    directory is in the PHOEBE installation directory.

    See also:
    * <phoebe.atmospheres.passbands.uninstall_all_passbands>

    Arguments
    ----------
    * `fname` (string) the filename of the local passband.
    * `local` (bool, optional, default=True): whether to install to the local/user
        directory or the PHOEBE installation directory.  If `local=False`, you
        must have the necessary permissions to write to the installation
        directory.
    """
    pbdir = _pbdir_local if local else _pbdir_global
    shutil.copy(fname, pbdir)
    _init_passband(os.path.join(pbdir, fname))

def uninstall_all_passbands(local=True):
    """
    For convenience, this function is available at the top-level as
    <phoebe.uninstall_all_passbands> (only after 2.1.1).

    Uninstall all passbands, either globally or locally (need to call twice to
    delete ALL passbands).

    The local and global installation directories can be listed by calling
    <phoebe.atmospheres.passbands.list_passband_directories>.  The local
    (`local=True`) directory is generally at
    `~/.phoebe/atmospheres/tables/passbands`, and the global (`local=False`)
    directory is in the PHOEBE installation directory.

    See also:
    * <phoebe.atmospheres.passbands.install_passband>

    Arguments
    ----------
    * `local` (bool, optional, default=True): whether to uninstall from the local/user
        directory or the PHOEBE installation directory.  If `local=False`, you
        must have the necessary permissions to write to the installation
        directory.
    """
    pbdir = _pbdir_local if local else _pbdir_global
    for f in os.listdir(pbdir):
        pbpath = os.path.join(pbdir, f)
        logger.warning("deleting file: {}".format(pbpath))
        os.remove(pbpath)

def download_passband(passband, local=True):
    """
    For convenience, this function is available at the top-level as
    <phoebe.download_passband>.

    Download and install a given passband from the
    [phoebe2-tables](https://github.com/phoebe-project/phoebe2-tables) repository.

    The local and global installation directories can be listed by calling
    <phoebe.atmospheres.passbands.list_passband_directories>.  The local
    (`local=True`) directory is generally at
    `~/.phoebe/atmospheres/tables/passbands`, and the global (`local=False`)
    directory is in the PHOEBE installation directory.

    Arguments
    ----------
    * `passband` (string): name of the passband.  Must be one of the available
        passbands in the repository (see
        <phoebe.atmospheres.passbands.list_online_passbands>).
    * `local` (bool, optional, default=True): whether to install to the local/user
        directory or the PHOEBE installation directory.  If `local=False`, you
        must have the necessary permissions to write to the installation
        directory.

    Raises
    --------
    * ValueError: if the value of `passband` is not one of
        <phoebe.atmospheres.passbands.list_online_passbands>.
    * IOError: if internet connection fails.
    """
    if passband not in list_online_passbands():
        raise ValueError("passband '{}' not available".format(passband))

    pbdir = _pbdir_local if local else _pbdir_global

    passband_fname = _online_passbands[passband]['fname']
    passband_fname_local = os.path.join(pbdir, passband_fname)
    url = 'http://github.com/phoebe-project/phoebe2-tables/raw/master/passbands/{}'.format(passband_fname)
    logger.info("downloading from {} and installing to {}...".format(url, passband_fname_local))
    try:
        urlretrieve(url, passband_fname_local)
    except IOError:
        raise IOError("unable to download {} passband - check connection".format(passband))
    else:
        _init_passband(passband_fname_local)

def update_passband_available(passband):
    """
    For convenience, this function is available at the top-level as
    <phoebe.update_passband_available>.

    Check if a newer version of a given passband is available from the online repository.

    If so, you can update by calling <phoebe.atmospheres.passbands.download_passband>.

    See also:
    * <phoebe.atmospheres.passbands.list_all_update_passbands_available>
    * <phoebe.atmospheres.passbands.download_passband>
    * <phoebe.atmospheres.passbands.update_all_passbands>

    Arguments
    -----------
    * `passband` (string): name of the passband

    Returns
    -----------
    * (bool): whether a newer version is available
    """
    if passband not in list_online_passbands():
        return False

    if _pbtable[passband]['timestamp'] is None:
        if _online_passbands[passband]['timestamp'] is not None:
            return True

    elif _timestamp_to_dt(_pbtable[passband]['timestamp']) < _timestamp_to_dt(_online_passbands[passband]['timestamp']):
        return True

    return False

def list_all_update_passbands_available():
    """
    For convenicence, this function is available at the top-lelve as
    <phoebe.list_all_update_passbands_available>.

    See also:
    * <phoebe.atmospheres.passbands.update_passband_available>
    * <phoebe.atmospheres.passbands.download_passband>
    * <phoebe.atmospheres.passbands.update_all_passbands>

    Returns
    ----------
    * (list of string): list of passbands with newer versions available online
    """

    return [p for p in list_installed_passbands() if update_passband_available(p)]

def update_all_passbands(local=True):
    """
    For convenience, this function is available at the top-level as
    <phoebe.update_all_passbands>.

    Download and install updates for all passbands from the
    [phoebe2-tables](https://github.com/phoebe-project/phoebe2-tables) repository.

    This will install into the directory dictated by `local`, regardless of the
    location of the original file.  `local`=True passbands always override
    `local=False`.

    The local and global installation directories can be listed by calling
    <phoebe.atmospheres.passbands.list_passband_directories>.  The local
    (`local=True`) directory is generally at
    `~/.phoebe/atmospheres/tables/passbands`, and the global (`local=False`)
    directory is in the PHOEBE installation directory.

    See also:
    * <phoebe.atmospheres.passbands.update_passband_available>


    Arguments
    ----------
    * `local` (bool, optional, default=True): whether to install to the local/user
        directory or the PHOEBE installation directory.  If `local=False`, you
        must have the necessary permissions to write to the installation
        directory.

    Raises
    --------
    * IOError: if internet connection fails.
    """
    for passband in list_all_update_passbands_available():
        download_passband(passband, local=local)

def list_passband_directories():
    """
    For convenience, this function is available at the top-level as
    <phoebe.list_passband_directories>.

    List the global and local passband installation directories (in that order).

    The local and global installation directories can be listed by calling
    <phoebe.atmospheres.passbands.list_passband_directories>.  The local
    (`local=True`) directory is generally at
    `~/.phoebe/atmospheres/tables/passbands`, and the global (`local=False`)
    directory is in the PHOEBE installation directory.

    Returns
    --------
    * (list of strings): global and local passband installation directories.
    """
    return [p for p in [_pbdir_global, _pbdir_local, _pbdir_env] if p is not None]

def list_passbands(refresh=False, full_dict=False):
    """
    For convenience, this function is available at the top-level as
    <phoebe.list_passbands>.

    List all available passbands, both installed and available online.

    This is just a combination of
    <phoebe.atmospheres.passbands.list_installed_passbands> and
    <phoebe.atmospheres.passbands.list_online_passbands>.

    Arguments
    ---------
    * `refresh` (bool, optional, default=False): whether to refresh the list
        of fallback on cached values.  Passing `refresh=True` should only
        be necessary if new passbands have been installed or added to the
        online repository since importing PHOEBE.
    * `full_dict` (bool, optional, default=False): whether to return the full
        dictionary of information about each passband or just the list
        of names.

    Returns
    --------
    * (list of strings or dictionary)
    """
    if full_dict:
        d = list_online_passbands(refresh, True)
        for k in d.keys():
            d[k]['installed'] = False
        # installed passband always overrides online
        for k,v in list_installed_passbands(refresh, True).items():
            d[k] = v
            d[k]['installed'] = True
        return d
    else:
        return list(set(list_installed_passbands(refresh) + list_online_passbands(refresh)))

def list_installed_passbands(refresh=False, full_dict=False):
    """
    For convenience, this function is available at the top-level as
    <phoebe.list_installed_passbands>.

    List all installed passbands, both in the local and global directories.

    See also:
    * <phoebe.atmospheres.passbands.list_passband_directories>

    Arguments
    ---------
    * `refresh` (bool, optional, default=False): whether to refresh the list
        of fallback on cached values.  Passing `refresh=True` should only
        be necessary if new passbands have been installed or added to the
        online repository since importing PHOEBE.
    * `full_dict` (bool, optional, default=False): whether to return the full
        dictionary of information about each passband or just the list
        of names.

    Returns
    --------
    * (list of strings or dictionary)
    """
    if refresh:
        _init_passbands(True)

    if full_dict:
        return {k:v for k,v in _pbtable.items() if v['fname'] is not None}
    else:
        return [k for k,v in _pbtable.items() if v['fname'] is not None]

def list_online_passbands(refresh=False, full_dict=False):
    """
    For convenience, this function is available at the top-level as
    <phoebe.list_online_passbands>.

    List all passbands available for download from the
    [phoebe2-tables](https://github.com/phoebe-project/phoebe2-tables) repository.

    Arguments
    ---------
    * `refresh` (bool, optional, default=False): whether to refresh the list
        of fallback on cached values.  Passing `refresh=True` should only
        be necessary if new passbands have been installed or added to the
        online repository since importing PHOEBE.
    * `full_dict` (bool, optional, default=False): whether to return the full
        dictionary of information about each passband or just the list
        of names.

    Returns
    --------
    * (list of strings or dictionary)
    """
    global _online_passbands
    if os.getenv('PHOEBE_ENABLE_ONLINE_PASSBANDS', 'TRUE').upper() == 'TRUE' and (len(_online_passbands.keys())==0 or refresh):

        branch = 'master'
        url = 'http://github.com/phoebe-project/phoebe2-tables/raw/{}/passbands/list_online_passbands_full'.format(branch)
        if sys.version_info[0] >= 3:
            url += "_pb3"

        try:
            resp = urlopen(url)
        except URLError:
            url_repo = 'http://github.com/phoebe-project/phoebe2-tables'
            logger.warning("connection to online passbands at {} could not be established".format(url_repo))
            if _online_passbands is not None:
                if full_dict:
                    return _online_passbands
                else:
                    return list(_online_passbands.keys())
            else:
                if full_dict:
                    return {}
                else:
                    return []
        else:
            _online_passbands = json.loads(resp.read(), object_pairs_hook=parse_json)

    if full_dict:
        return _online_passbands
    else:
        return list(_online_passbands.keys())

def get_passband(passband):
    """
    For convenience, this function is available at the top-level as
    <phoebe.get_passbands>.

    Access a passband object by name.  If the passband isn't installed, it`
    will be downloaded and installed locally.

    See also:
    * <phoebe.atmospheres.passbands.list_installed_passbands>
    * <phoebe.atmospheres.passbands.download_passband>
    * <phoebe.atmospheres.passbands.list_passband_directories>

    Arguments
    -----------
    * `passband` (string): name of the passband.  Must be one of the available
        passbands in the repository (see
        <phoebe.atmospheres.passbands.list_online_passbands>).

    Returns
    -----------
    * the passband object

    Raises
    --------
    * ValueError: if the passband cannot be found installed or online.
    * IOError: if needing to download the passband but the connection fails.
    """

    if passband not in list_installed_passbands():
        if passband in list_online_passbands():
            download_passband(passband)
        else:
            raise ValueError("passband: {} not found. Try one of: {} (local) or {} (available for download)".format(passband, list_installed_passbands(), list_online_passbands()))

    if _pbtable[passband]['pb'] is None:
        logger.info("loading {} passband".format(passband))
        pb = Passband.load(_pbtable[passband]['fname'])
        _pbtable[passband]['pb'] = pb

    return _pbtable[passband]['pb']

def Inorm_bol_bb(Teff=5772., logg=4.43, abun=0.0, atm='blackbody', photon_weighted=False):
    """
    Computes normal bolometric intensity using the Stefan-Boltzmann law,
    Inorm_bol_bb = 1/\pi \sigma T^4. If photon-weighted intensity is
    requested, Inorm_bol_bb is multiplied by a conversion factor that
    comes from integrating lambda/hc P(lambda) over all lambda.

    Input parameters mimick the <phoebe.atmospheres.passbands.Passband.Inorm>
    method for calling convenience.

    Arguments
    ------------
    * `Teff` (float/array, optional, default=5772):  value or array of effective
        temperatures.
    * `logg` (float/array, optional, default=4.43): IGNORED, for class
        compatibility only.
    * `abun` (float/array, optional, default=0.0): IGNORED, for class
        compatibility only.
    * `atm` (string, optional, default='blackbody'): atmosphere model, must be
        `'blackbody'`, otherwise exception is raised.
    * `photon_weighted` (bool, optional, default=False): must be `False`,
        otherwise exception is raised.

    Returns
    ---------
    * (float/array) float or array (depending on input types) of normal
        bolometric blackbody intensities.

    Raises
    --------
    * ValueError: if `atm` is anything other than `'blackbody'`.
    """
    # TODO: the docs say errors will be raised if photon_weighted is not False
    # but this doesn't seem to be the case.

    if atm != 'blackbody':
        raise ValueError('atmosphere must be set to blackbody for Inorm_bol_bb.')

    if photon_weighted:
        factor = 2.6814126821264836e22/Teff
    else:
        factor = 1.0

    # convert scalars to vectors if necessary:
    if not hasattr(Teff, '__iter__'):
        Teff = np.array((Teff,))

    return factor * sigma_sb.value * Teff**4 / np.pi

if __name__ == '__main__':

    # Testing LD stuff:
    #~ jV = Passband.load('tables/passbands/johnson_v.pb')
    #~ jV.compute_ck2004_ldcoeffs()
    #~ jV.save('johnson_V.new.pb')
    #~ exit()

    # Constructing a passband:

    #atmdir = os.path.abspath(os.path.join(os.path.dirname(os.path.abspath(__file__)), 'tables/wd'))
    #wd_data = libphoebe.wd_readdata(atmdir+'/atmcofplanck.dat', atmdir+'/atmcof.dat')

    jV = Passband('tables/ptf/JOHNSON.V', pbset='Johnson', pbname='V', effwl=5500.0, calibrated=True, wlunits=u.AA, reference='ADPS', version=1.0, comments='')
    jV.compute_blackbody_response()
    jV.compute_ck2004_response('tables/ck2004')
    jV.compute_ck2004_intensities('tables/ck2004i')
    jV.import_wd_atmcof(atmdir+'/atmcofplanck.dat', atmdir+'/atmcof.dat', 7)
    jV.save('tables/passbands/JOHNSON.V')

    pb = Passband('tables/ptf/KEPLER.PTF', pbset='Kepler', pbname='mean', effwl=5920.0, calibrated=True, wlunits=u.AA, reference='Bachtell & Peters (2008)', version=1.0, comments='')
    pb.compute_blackbody_response()
    pb.compute_ck2004_response('tables/ck2004')
    pb.save('tables/passbands/KEPLER.PTF')

    #~ jV = Passband.load('tables/passbands/johnson_v.pb')

    #~ teffs = np.arange(5000, 10001, 25)
    #~ req = np.vstack((teffs, 4.43*np.ones(len(teffs)), np.zeros(len(teffs)))).T

    #~ Teff_verts = axes[0][(axes[0] > 4999)&(axes[0]<10001)]
    #~ Inorm_verts1 = grid[(axes[0] >= 4999) & (axes[0] < 10001), axes[1] == 4.5, axes[2] == 0.0, 0]
    #~ Inorm_verts2 = grid[(axes[0] >= 4999) & (axes[0] < 10001), axes[1] == 4.0, axes[2] == 0.0, 0]

    #~ res = libphoebe.interp(req, axes, grid)
    #~ print res.shape

    #~ import matplotlib.pyplot as plt
    #~ plt.plot(teffs, res, 'b-')
    #~ plt.plot(Teff_verts, Inorm_verts1, 'ro')
    #~ plt.plot(Teff_verts, Inorm_verts2, 'go')
    #~ plt.show()
    #~ exit()

    print('blackbody:', jV.Inorm(Teff=5880., logg=4.43, abun=0.0, atm='blackbody', ld_func='linear', ld_coeffs=[0.0,]))
    print('planckint:', jV.Inorm(Teff=5880., logg=4.43, abun=0.0, atm='extern_planckint'))
    print('atmx:     ', jV.Inorm(Teff=5880., logg=4.43, abun=0.0, atm='extern_atmx'))
    print('kurucz:   ', jV.Inorm(Teff=5880., logg=4.43, abun=0.0, atm='ck2004'))

    # Testing arrays:

    print('blackbody:', jV.Inorm(Teff=np.array((5550., 5770., 5990.)), atm='blackbody', ld_func='linear', ld_coeffs=[0.0,]))
    print('planckint:', jV.Inorm(Teff=np.array((5550., 5770., 5990.)), atm='extern_planckint'))
    print('atmx:     ', jV.Inorm(Teff=np.array((5550., 5770., 5990.)), logg=np.array((4.40, 4.43, 4.46)), abun=np.array((0.0, 0.0, 0.0)), atm='extern_atmx'))
    print('kurucz:   ', jV.Inorm(Teff=np.array((5550., 5770., 5990.)), logg=np.array((4.40, 4.43, 4.46)), abun=np.array((0.0, 0.0, 0.0)), atm='kurucz'))<|MERGE_RESOLUTION|>--- conflicted
+++ resolved
@@ -1195,7 +1195,6 @@
             print('ld_func=%s is invalid; please choose from [linear, logarithmic, square_root, quadratic, power, all].')
             return None
 
-<<<<<<< HEAD
 
     def interpolate_extinct(self, Teff=5772., logg=4.43, abun=0.0, atm='blackbody',  extinct=0.0, Rv=3.1, photon_weighted=False):
         """
@@ -1249,10 +1248,6 @@
 
 
     def import_wd_atmcof(self, plfile, atmfile, wdidx, Nabun=19, Nlogg=11, Npb=25, Nints=4):
-=======
-    def import_wd_atmcof(self, plfile, atmfile, wdidx, Nabun=19, Nlogg=11,
-                        Npb=25, Nints=4):
->>>>>>> d7f3cba5
         """
         Parses WD's atmcof and reads in all Legendre polynomials for the
         given passband.
@@ -1670,26 +1665,6 @@
             for f in os.listdir(path):
                 if f=='README':
                     continue
-<<<<<<< HEAD
-                init_passband(path+f)
-        
-        #Check if _pbdir_env has been set and load those passbands too
-        if not _pbdir_env == None:
-            for path in [_pbdir_env]:
-                for f in os.listdir(path):
-                    if f=='README':
-                        continue
-                    init_passband(path+f)                    
-
-        #Check if _pbdir_env has been set and load those passbands too
-        if not _pbdir_env == None:
-            for path in [_pbdir_env]:
-                for f in os.listdir(path):
-                    if f=='README':
-                        continue
-                    init_passband(path+f)
-
-=======
                 if sys.version_info[0] < 3 and f.split('.')[-1] == 'pb3':
                     # then this is a python3 passband but we're in python 2
                     continue
@@ -1697,7 +1672,6 @@
                     # then this is a python 2 passband but we're in python 3
                     continue
                 _init_passband(path+f)
->>>>>>> d7f3cba5
 
         _initialized = True
 
