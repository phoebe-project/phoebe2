#from phoebe.c import h, c, k_B
#from phoebe import u
from numpy.linalg.linalg import _raise_linalgerror_eigenvalues_nonconvergence
from phoebe import __version__ as phoebe_version
from phoebe import conf, mpi
from phoebe.utils import _bytes
from phoebe.dependencies import ndpolator

# NOTE: we'll import directly from astropy here to avoid
# circular imports BUT any changes to these units/constants
# inside phoebe will be ignored within passbands
from astropy.constants import h, c, k_B, sigma_sb
from astropy import units as u
from astropy.io import fits
from astropy.table import Table

import numpy as np
from scipy import interpolate, integrate
from scipy.optimize import curve_fit as cfit
from scipy.spatial import cKDTree
from datetime import datetime
import libphoebe
import os
import sys
import glob
import shutil
import json
import time
import re

# NOTE: python3 only
from urllib.request import urlopen, urlretrieve

from phoebe.utils import parse_json

import logging
logger = logging.getLogger("PASSBANDS")
logger.addHandler(logging.NullHandler())

# define the URL to query for online passbands.  See tables.phoebe-project.org
# repo for the source-code of the server
_url_tables_server = 'http://tables.phoebe-project.org'
# comment out the following line if testing tables.phoebe-project.org server locally:
# _url_tables_server = 'http://localhost:5555'

# Future atmosphere tables could exist in the passband files, but the current
# release won't be able to handle those.
_supported_atms = ['blackbody', 'ck2004', 'phoenix', 'tmap', 'extern_atmx', 'extern_planckint']

# Global passband table. This dict should never be tinkered with outside
# of the functions in this module; it might be nice to make it read-only
# at some point.
_pbtable = {}

_initialized = False
_online_passbands = {}
_online_passband_failedtries = 0

_pbdir_global = os.path.abspath(os.path.join(os.path.dirname(os.path.abspath(__file__)), 'tables/passbands'))+'/'

# if we're in a virtual environment then we want don't want to use the home directory
# this check may fail for Python 3
if hasattr(sys, 'real_prefix'):
    # then we're running in a virtualenv
    _pbdir_local = os.path.join(sys.prefix, '.phoebe/atmospheres/tables/passbands/')
else:
    _pbdir_local = os.path.abspath(os.path.expanduser('~/.phoebe/atmospheres/tables/passbands'))+'/'

if not os.path.exists(_pbdir_local):
    if not mpi.within_mpirun or mpi.myrank == 0:
        logger.info("creating directory {}".format(_pbdir_local))
        os.makedirs(_pbdir_local)

_pbdir_env = os.getenv('PHOEBE_PBDIR', None)


def _dict_without_keys(d, skip_keys=[]):
    return {k: v for k, v in d.items() if k not in skip_keys}

def blending_factor(d, func='sigmoid', scale=15, offset=0.5):
    """
    Computes the amount of blending for coordinate `d`.

    This auxiliary function returns a factor between 0 and 1 that is used for
    blending a model atmosphere into blackbody atmosphere as the atmosphere
    values fall off the grid. By default the function uses a sigmoid to
    compute the factor, where a sigmoid is defined as:

    f(d) = 1 - (1 + e^{-tau (d-Delta)})^{-1},

    where tau is scaling and Delta is offset.

    Arguments
    ---------
    * `d` (float or array): distance or distances from the grid
    * `func` (string, optional, default='sigmoid'):
        type of blending function; it can be 'linear' or 'sigmoid'
    * `scale` (float, optional, default=15):
        if `func`='sigmoid', `scale` is the scaling for the sigmoid
    * `offset` (float, optional, default=0.5):
        if `func`='sigmoid', `offset` is the zero-point between 0 and 1.

    Returns
    -------
    * (float) blending factor between 0 and 1
    """

    rv = np.zeros_like(d)
    if func == 'linear':
        rv[d <= 1] = 1-d[d <= 1]
    elif func == 'sigmoid':
        rv[d <= 1] = 1-(1+np.exp(-scale*(d[d <= 1]-offset)))**-1
    else:
        print('function `%s` not supported.' % func)
        return None
    rv[d < 0] = 1
    return rv

def raise_out_of_bounds(nanvals, atm=None, ldatm=None, intens_weighting=None):
    value_error = 'atmosphere parameters out of bounds: '
    if atm is not None:
        value_error += f'atm={atm} '
    if ldatm is not None:
        value_error += f'ldatm={ldatm} '
    if intens_weighting is not None:
        value_error += f'intens_weighting={intens_weighting} '
    value_error += f'values={nanvals}'
    raise ValueError(value_error)

class Passband:
    def __init__(self, ptf=None, pbset='Johnson', pbname='V', effwl=5500.0,
                 wlunits=u.AA, calibrated=False, reference='', version=1.0,
                 comments='', oversampling=1, ptf_order=3, from_file=False):
        """
        <phoebe.atmospheres.passbands.Passband> class holds data and tools for
        passband-related computations, such as blackbody intensity, model
        atmosphere intensity, etc.

        Step #1: initialize passband object

        ```py
        pb = Passband(ptf='JOHNSON.V', pbset='Johnson', pbname='V', effwl=5500.0, wlunits=u.AA, calibrated=True, reference='ADPS', version=1.0, comments='')
        ```

        Step #2: compute intensities for blackbody radiation:

        ```py
        pb.compute_blackbody_intensities()
        ```

        Step #3: compute Castelli & Kurucz (2004) intensities. To do this,
        the tables/ck2004 directory needs to be populated with non-filtered
        intensities available for download from %static%/ck2004.tar.

        ```py
        atmdir = os.path.abspath(os.path.join(os.path.dirname(os.path.abspath(__file__)), 'tables/ck2004'))
        pb.compute_ck2004_response(atmdir)
        ```

        Step #4: -- optional -- import WD tables for comparison. This can only
        be done if the passband is in the list of supported passbands in WD.
        The WD index of the passband is passed to the import_wd_atmcof()
        function below as the last argument.

        ```py
        from phoebe.atmospheres import atmcof
        atmdir = os.path.abspath(os.path.join(os.path.dirname(os.path.abspath(__file__)), 'tables/wd'))
        atmcof.init(atmdir+'/atmcofplanck.dat', atmdir+'/atmcof.dat')
        pb.import_wd_atmcof(atmdir+'/atmcofplanck.dat', atmdir+'/atmcof.dat', 7)
        ```

        Step #5: save the passband file:

        ```py
        atmdir = os.path.abspath(os.path.join(os.path.dirname(os.path.abspath(__file__)), 'tables/passbands'))
        pb.save(atmdir + '/johnson_v.ptf')
        ```

        From now on you can use `pbset`:`pbname` as a passband qualifier, i.e.
        Johnson:V for the example above. Further details on supported model
        atmospheres are available by issuing:

        ```py
        pb.content
        ```

        see <phoebe.atmospheres.passbands.content>

        Arguments
        ----------
        * `ptf` (string, optional, default=None): passband transmission file: a
            2-column file with wavelength in @wlunits and transmission in
            arbitrary units.
        * `pbset` (string, optional, default='Johnson'): name of the passband
            set (i.e. Johnson).
        * `pbname` (string, optional, default='V'): name of the passband name
            (i.e. V).
        * `effwl` (float, optional, default=5500.0): effective wavelength in
            `wlunits`.
        * `wlunits` (unit, optional, default=u.AA): wavelength units from
            astropy.units used in `ptf` and `effwl`.
        * `calibrated` (bool, optional, default=False): true if transmission is
            in true fractional light, false if it is in relative proportions.
        * `reference` (string, optional, default=''): passband transmission data
            reference (i.e. ADPS).
        * `version` (float, optional, default=1.0): file version.
        * `comments` (string, optional, default=''): any additional comments
            about the passband.
        * `oversampling` (int, optional, default=1): the multiplicative factor
            of PTF dispersion to attain higher integration accuracy.
        * `ptf_order` (int, optional, default=3): spline order for fitting
            the passband transmission function.
        * `from_file` (bool, optional, default=False): a switch that instructs
            the class instance to skip all calculations and load all data from
            the file passed to the <phoebe.atmospheres.passbands.Passband.load>
            method.

        Returns
        ---------
        * an instatiated <phoebe.atmospheres.passbands.Passband> object.
        """
        if "'" in pbset or '"' in pbset:
            raise ValueError("pbset cannot contain quotation marks")
        if "'" in pbname or '"' in pbname:
            raise ValueError("pbset cannot contain quotation marks")

        self.h = h.value
        self.c = c.value
        self.k = k_B.value

        if from_file:
            return

        # Initialize content list; each method that adds any content
        # to the passband file needs to add a corresponding label to the
        # content list.
        self.content = []

        # Basic passband properties:
        self.pbset = pbset
        self.pbname = pbname
        self.effwl = effwl
        self.calibrated = calibrated
        self.reference = reference
        self.version = version
        self.comments = comments

        # Initialize an empty timestamp. This will get set by calling the save() method.
        self.timestamp = None

        # Passband transmission function table:
        ptf_table = np.loadtxt(ptf).T
        ptf_table[0] = ptf_table[0]*wlunits.to(u.m)
        self.ptf_table = {'wl': np.array(ptf_table[0]), 'fl': np.array(ptf_table[1])}

        # Working (optionally oversampled) wavelength array:
        self.wl_oversampling = oversampling
        self.wl = np.linspace(self.ptf_table['wl'][0], self.ptf_table['wl'][-1], self.wl_oversampling*len(self.ptf_table['wl']))

        # Spline fit to the energy-weighted passband transmission function table:
        self.ptf_order = ptf_order
        self.ptf_func = interpolate.splrep(self.ptf_table['wl'], self.ptf_table['fl'], s=0, k=ptf_order)
        self.ptf = lambda wl: interpolate.splev(wl, self.ptf_func)
        self.ptf_area = interpolate.splint(self.wl[0], self.wl[-1], self.ptf_func, 0)

        # Spline fit to the photon-weighted passband transmission function table:
        self.ptf_photon_func = interpolate.splrep(self.ptf_table['wl'], self.ptf_table['fl']*self.ptf_table['wl'], s=0, k=ptf_order)
        self.ptf_photon = lambda wl: interpolate.splev(wl, self.ptf_photon_func)
        self.ptf_photon_area = interpolate.splint(self.wl[0], self.wl[-1], self.ptf_photon_func, 0)

        # Initialize (empty) history:
        self.history = {}

        # Initialize passband tables:
        self.atm_axes = dict()
        self.ext_axes = dict()
        self.atm_energy_grid = dict()
        self.atm_photon_grid = dict()
        self.ld_energy_grid = dict()
        self.ld_photon_grid = dict()
        self.ldint_energy_grid = dict()
        self.ldint_photon_grid = dict()
        self.ext_energy_grid = dict()
        self.ext_photon_grid = dict()
        self.nntree = dict()
        self.indices = dict()
        self.ics = dict()
        self.blending_region = dict()
        self.mapper = dict()
        self.ndp = dict()

    def __repr__(self):
        return '<Passband: %s:%s>' % (self.pbset, self.pbname)

    def __str__(self):
        # old passband files do not have versions embedded, that is why we have to do this:
        if not hasattr(self, 'version') or self.version is None:
            self.version = 1.0
        return('Passband: %s:%s\nVersion:  %1.1f\nProvides: %s' % (self.pbset, self.pbname, self.version, self.content))

    def on_updated_ptf(self, ptf, wlunits=u.AA, oversampling=1, ptf_order=3):
        """
        When passband transmission function is updated, this function updates
        all related meta-fields in the passband structure. It does *not* update
        any tables, only the header information.
        """

        ptf_table = np.loadtxt(ptf).T
        ptf_table[0] = ptf_table[0]*wlunits.to(u.m)
        self.ptf_table = {'wl': np.array(ptf_table[0]), 'fl': np.array(ptf_table[1])}

        self.wl_oversampling = oversampling
        self.wl = np.linspace(self.ptf_table['wl'][0], self.ptf_table['wl'][-1], self.wl_oversampling*len(self.ptf_table['wl']))

        self.ptf_order = ptf_order
        self.ptf_func = interpolate.splrep(self.ptf_table['wl'], self.ptf_table['fl'], s=0, k=ptf_order)
        self.ptf = lambda wl: interpolate.splev(wl, self.ptf_func)
        self.ptf_area = interpolate.splint(self.wl[0], self.wl[-1], self.ptf_func, 0)

        # Spline fit to the photon-weighted passband transmission function table:
        self.ptf_photon_func = interpolate.splrep(self.ptf_table['wl'], self.ptf_table['fl']*self.ptf_table['wl'], s=0, k=ptf_order)
        self.ptf_photon = lambda wl: interpolate.splev(wl, self.ptf_photon_func)
        self.ptf_photon_area = interpolate.splint(self.wl[0], self.wl[-1], self.ptf_photon_func, 0)

        return

    def save(self, archive, overwrite=True, update_timestamp=True, export_inorm_tables=False, history_entry=''):
        """
        Saves the passband file in the fits format.

        Arguments
        ----------
        * `archive` (string): filename of the saved file
        * `overwrite` (bool, optional, default=True): whether to overwrite an
            existing file with the same filename as provided in `archive`
        * `update_timestamp` (bool, optional, default=True): whether to update
            the stored timestamp with the current time.
        * `export_inorm_tables` (bool, optional, default=False): Inorm tables
            have been deprecated since phoebe 2.4; for backwards compatibility
            we still may need to export them to fits files so that pre-2.4
            versions can use the same passband files.
        * `history_entry` (string, optional): history entry to append to the
            fits file.  Note that previous entries will be maintained if
            (and only if) overwriting an existing file with `overwrite=True`.
        """

        # Timestamp is used for passband versioning.
        timestamp = time.ctime() if update_timestamp else self.timestamp

        header = fits.Header()
        header['PHOEBEVN'] = phoebe_version
        header['TIMESTMP'] = timestamp
        header['PBSET'] = self.pbset
        header['PBNAME'] = self.pbname
        header['EFFWL'] = self.effwl
        header['CALIBRTD'] = self.calibrated
        header['WLOVSMPL'] = self.wl_oversampling
        header['VERSION'] = self.version
        header['COMMENTS'] = self.comments
        header['REFERENC'] = self.reference
        header['PTFORDER'] = self.ptf_order
        header['PTFEAREA'] = self.ptf_area
        header['PTFPAREA'] = self.ptf_photon_area

        header['CONTENT'] = str(self.content)

        # Add all existing history entries:
        for entry in self.history.keys():
            header['HISTORY'] = entry + ': ' + self.history[entry] + '-END-'

        # Append any new history entry:
        if history_entry:
            header['HISTORY'] = '%s: %s' % (timestamp, history_entry) + '-END-'
            self.history[timestamp] = history_entry

        if 'extern_planckint:Inorm' in self.content or 'extern_atmx:Inorm' in self.content:
            header['WD_IDX'] = self.extern_wd_idx

        data = []

        # Header:
        primary_hdu = fits.PrimaryHDU(header=header)
        data.append(primary_hdu)

        # Tables:
        data.append(fits.table_to_hdu(Table(self.ptf_table, meta={'extname': 'PTFTABLE'})))

        if 'blackbody:Inorm' in self.content:
            bb_func = Table({'teff': self._bb_func_energy[0], 'logi_e': self._bb_func_energy[1], 'logi_p': self._bb_func_photon[1]}, meta={'extname': 'BB_FUNC'})
            data.append(fits.table_to_hdu(bb_func))

        if 'blackbody:ext' in self.content:
            data.append(fits.table_to_hdu(Table({'teff': self._bb_extinct_axes[0]}, meta={'extname': 'BB_TEFFS'})))
            data.append(fits.table_to_hdu(Table({'ebv': self._bb_extinct_axes[1]}, meta={'extname': 'BB_EBVS'})))
            data.append(fits.table_to_hdu(Table({'rv': self._bb_extinct_axes[2]}, meta={'extname': 'BB_RVS'})))

        if 'ck2004:Imu' in self.content:
            ck_teffs, ck_loggs, ck_abuns, ck_mus = self.atm_axes['ck2004']
            ck_teffs, ck_loggs, ck_abuns, ck_mus = self.atm_axes['ck2004']
            data.append(fits.table_to_hdu(Table({'teff': ck_teffs}, meta={'extname': 'CK_TEFFS'})))
            data.append(fits.table_to_hdu(Table({'logg': ck_loggs}, meta={'extname': 'CK_LOGGS'})))
            data.append(fits.table_to_hdu(Table({'abun': ck_abuns}, meta={'extname': 'CK_ABUNS'})))
            data.append(fits.table_to_hdu(Table({'mu': ck_mus}, meta={'extname': 'CK_MUS'})))

        if 'ck2004:ext' in self.content:
            ck_ebvs = self._ck2004_extinct_axes[-2]
            ck_rvs = self._ck2004_extinct_axes[-1]
            data.append(fits.table_to_hdu(Table({'ebv': ck_ebvs}, meta={'extname': 'CK_EBVS'})))
            data.append(fits.table_to_hdu(Table({'rv': ck_rvs}, meta={'extname': 'CK_RVS'})))

        if 'phoenix:Imu' in self.content:
            ph_teffs, ph_loggs, ph_abuns, ph_mus = self.atm_axes['phoenix']
            ph_teffs, ph_loggs, ph_abuns, ph_mus = self.atm_axes['phoenix']
            data.append(fits.table_to_hdu(Table({'teff': ph_teffs}, meta={'extname': 'PH_TEFFS'})))
            data.append(fits.table_to_hdu(Table({'logg': ph_loggs}, meta={'extname': 'PH_LOGGS'})))
            data.append(fits.table_to_hdu(Table({'abun': ph_abuns}, meta={'extname': 'PH_ABUNS'})))
            data.append(fits.table_to_hdu(Table({'mu': ph_mus}, meta={'extname': 'PH_MUS'})))

        if 'phoenix:ext' in self.content:
            ph_ebvs = self._phoenix_extinct_axes[-2]
            ph_rvs = self._phoenix_extinct_axes[-1]
            data.append(fits.table_to_hdu(Table({'ebv': ph_ebvs}, meta={'extname': 'PH_EBVS'})))
            data.append(fits.table_to_hdu(Table({'rv': ph_rvs}, meta={'extname': 'PH_RVS'})))

        if 'tmap:Imu' in self.content:
            tm_teffs, tm_loggs, tm_abuns, tm_mus = self.atm_axes['tmap']
            tm_teffs, tm_loggs, tm_abuns, tm_mus = self.atm_axes['tmap']
            data.append(fits.table_to_hdu(Table({'teff': tm_teffs}, meta={'extname': 'TM_TEFFS'})))
            data.append(fits.table_to_hdu(Table({'logg': tm_loggs}, meta={'extname': 'TM_LOGGS'})))
            data.append(fits.table_to_hdu(Table({'abun': tm_abuns}, meta={'extname': 'TM_ABUNS'})))
            data.append(fits.table_to_hdu(Table({'mu': tm_mus}, meta={'extname': 'TM_MUS'})))

        if 'tmap:ext' in self.content:
            tm_ebvs = self._tmap_extinct_axes[-2]
            tm_rvs = self._tmap_extinct_axes[-1]
            data.append(fits.table_to_hdu(Table({'ebv': tm_ebvs}, meta={'extname': 'TM_EBVS'})))
            data.append(fits.table_to_hdu(Table({'rv': tm_rvs}, meta={'extname': 'TM_RVS'})))

        # Data:
        if 'blackbody:ext' in self.content:
            data.append(fits.ImageHDU(self._bb_extinct_energy_grid, name='BBEGRID'))
            data.append(fits.ImageHDU(self._bb_extinct_photon_grid, name='BBPGRID'))

        if 'ck2004:Imu' in self.content:
            data.append(fits.ImageHDU(self.atm_energy_grid['ck2004'], name='CKFEGRID'))
            data.append(fits.ImageHDU(self.atm_photon_grid['ck2004'], name='CKFPGRID'))

            if export_inorm_tables:
                data.append(fits.ImageHDU(self.atm_energy_grid['ck2004'][..., -1, :], name='CKNEGRID'))
                data.append(fits.ImageHDU(self.atm_photon_grid['ck2004'][..., -1, :], name='CKNPGRID'))

        if 'ck2004:ld' in self.content:
            data.append(fits.ImageHDU(self.ld_energy_grid['ck2004'], name='CKLEGRID'))
            data.append(fits.ImageHDU(self.ld_photon_grid['ck2004'], name='CKLPGRID'))

        if 'ck2004:ldint' in self.content:
            data.append(fits.ImageHDU(self.ldint_energy_grid['ck2004'], name='CKIEGRID'))
            data.append(fits.ImageHDU(self.ldint_photon_grid['ck2004'], name='CKIPGRID'))

        if 'ck2004:ext' in self.content:
            data.append(fits.ImageHDU(self._ck2004_extinct_energy_grid, name='CKXEGRID'))
            data.append(fits.ImageHDU(self._ck2004_extinct_photon_grid, name='CKXPGRID'))

        if 'phoenix:Imu' in self.content:
            data.append(fits.ImageHDU(self.atm_energy_grid['phoenix'], name='PHFEGRID'))
            data.append(fits.ImageHDU(self.atm_photon_grid['phoenix'], name='PHFPGRID'))

            if export_inorm_tables:
                data.append(fits.ImageHDU(self.atm_energy_grid['phoenix'][..., -1, :], name='PHNEGRID'))
                data.append(fits.ImageHDU(self.atm_photon_grid['phoenix'][..., -1, :], name='PHNPGRID'))

        if 'phoenix:ld' in self.content:
            data.append(fits.ImageHDU(self.ld_energy_grid['phoenix'], name='PHLEGRID'))
            data.append(fits.ImageHDU(self.ld_photon_grid['phoenix'], name='PHLPGRID'))

        if 'phoenix:ldint' in self.content:
            data.append(fits.ImageHDU(self.ldint_energy_grid['phoenix'], name='PHIEGRID'))
            data.append(fits.ImageHDU(self.ldint_photon_grid['phoenix'], name='PHIPGRID'))

        if 'phoenix:ext' in self.content:
            data.append(fits.ImageHDU(self._phoenix_extinct_energy_grid, name='PHXEGRID'))
            data.append(fits.ImageHDU(self._phoenix_extinct_photon_grid, name='PHXPGRID'))

        if 'tmap:Imu' in self.content:
            data.append(fits.ImageHDU(self.atm_energy_grid['tmap'], name='TMFEGRID'))
            data.append(fits.ImageHDU(self.atm_photon_grid['tmap'], name='TMFPGRID'))

            if export_inorm_tables:
                data.append(fits.ImageHDU(self.atm_energy_grid['tmap'][..., -1, :], name='TMNEGRID'))
                data.append(fits.ImageHDU(self.atm_photon_grid['tmap'][..., -1, :], name='TMNPGRID'))

        if 'tmap:ld' in self.content:
            data.append(fits.ImageHDU(self.ld_energy_grid['tmap'], name='TMLEGRID'))
            data.append(fits.ImageHDU(self.ld_photon_grid['tmap'], name='TMLPGRID'))

        if 'tmap:ldint' in self.content:
            data.append(fits.ImageHDU(self.ldint_energy_grid['tmap'], name='TMIEGRID'))
            data.append(fits.ImageHDU(self.ldint_photon_grid['tmap'], name='TMIPGRID'))

        if 'tmap:ext' in self.content:
            data.append(fits.ImageHDU(self._tmap_extinct_energy_grid, name='TMXEGRID'))
            data.append(fits.ImageHDU(self._tmap_extinct_photon_grid, name='TMXPGRID'))

        pb = fits.HDUList(data)
        pb.writeto(archive, overwrite=overwrite)

    @classmethod
    def load(cls, archive, load_content=True):
        """
        Loads the passband contents from a fits file.

        Arguments
        ----------
        * `archive` (string): filename of the passband (in FITS format)
        * `load_content` (bool, optional, default=True): whether to load all
            table contents.  If False, only the headers will be loaded into
            the structure.

        Returns
        --------
        * the instantiated <phoebe.atmospheres.passbands.Passband> object.
        """

        logger.debug("loading passband from {}".format(archive))

        self = cls(from_file=True)
        with fits.open(archive) as hdul:
            header = hdul['primary'].header

            self.phoebe_version = header['phoebevn']
            self.version = header['version']
            self.timestamp = header['timestmp']

            self.pbset = header['pbset']
            self.pbname = header['pbname']
            self.effwl = header['effwl']
            self.calibrated = header['calibrtd']
            self.wl_oversampling = header.get('wlovsmpl', 1)
            self.comments = header['comments']
            self.reference = header['referenc']
            self.ptf_order = header['ptforder']
            self.ptf_area = header['ptfearea']
            self.ptf_photon_area = header['ptfparea']

            self.content = eval(header['content'], {'__builtins__':None}, {})

            try:
                history = ''.join([l.ljust(72) if '-END-' not in l else l for l in header['HISTORY']]).split('-END-')
            except KeyError:
                history = []

            self.history = {h.split(': ')[0]: ': '.join(h.split(': ')[1:]) for h in history if len(h.split(': ')) > 1}

            self.atm_axes = dict()
            self.ext_axes = dict()
            self.atm_energy_grid = dict()
            self.atm_photon_grid = dict()
            self.ld_energy_grid = dict()
            self.ld_photon_grid = dict()
            self.ldint_energy_grid = dict()
            self.ldint_photon_grid = dict()
            self.ext_energy_grid = dict()
            self.ext_photon_grid = dict()
            self.nntree = dict()
            self.indices = dict()
            self.ics = dict()
            self.blending_region = dict()
            self.mapper = dict()
            self.ndp = dict()

            self.ptf_table = hdul['ptftable'].data
            self.wl = np.linspace(self.ptf_table['wl'][0], self.ptf_table['wl'][-1], int(self.wl_oversampling*len(self.ptf_table['wl'])))

            # Rebuild ptf() and photon_ptf() functions:
            self.ptf_func = interpolate.splrep(self.ptf_table['wl'], self.ptf_table['fl'], s=0, k=self.ptf_order)
            self.ptf = lambda wl: interpolate.splev(wl, self.ptf_func)
            self.ptf_photon_func = interpolate.splrep(self.ptf_table['wl'], self.ptf_table['fl']*self.ptf_table['wl'], s=0, k=self.ptf_order)
            self.ptf_photon = lambda wl: interpolate.splev(wl, self.ptf_photon_func)

            if load_content:
                if 'extern_planckint:Inorm' in self.content or 'extern_atmx:Inorm' in self.content:
                    atmdir = os.path.abspath(os.path.join(os.path.dirname(os.path.abspath(__file__)), 'tables/wd'))
                    planck = os.path.join(atmdir+'/atmcofplanck.dat').encode('utf8')
                    atm = os.path.join(atmdir+'/atmcof.dat').encode('utf8')

                    self.wd_data = libphoebe.wd_readdata(planck, atm)
                    self.extern_wd_idx = header['wd_idx']

                if 'blackbody:Inorm' in self.content:
                    self._bb_func_energy = (hdul['bb_func'].data['teff'], hdul['bb_func'].data['logi_e'], 3)
                    self._bb_func_photon = (hdul['bb_func'].data['teff'], hdul['bb_func'].data['logi_p'], 3)
                    self._log10_Inorm_bb_energy = lambda Teff: interpolate.splev(Teff, self._bb_func_energy)
                    self._log10_Inorm_bb_photon = lambda Teff: interpolate.splev(Teff, self._bb_func_photon)

                if 'blackbody:ext' in self.content:
                    self._bb_extinct_axes = (np.array(list(hdul['bb_teffs'].data['teff'])), np.array(list(hdul['bb_ebvs'].data['ebv'])), np.array(list(hdul['bb_rvs'].data['rv'])))
                    self._bb_extinct_energy_grid = hdul['bbegrid'].data
                    self._bb_extinct_photon_grid = hdul['bbpgrid'].data

                if 'ck2004:Imu' in self.content:
                    self.atm_axes['ck2004'] = (np.array(list(hdul['ck_teffs'].data['teff'])), np.array(list(hdul['ck_loggs'].data['logg'])), np.array(list(hdul['ck_abuns'].data['abun'])), np.array(list(hdul['ck_mus'].data['mu'])))
                    self.atm_energy_grid['ck2004'] = hdul['ckfegrid'].data
                    self.atm_photon_grid['ck2004'] = hdul['ckfpgrid'].data

                    # Rebuild the table of non-null indices for the nearest neighbor lookup:
                    self.nntree['ck2004'], self.indices['ck2004'] = ndpolator.kdtree(self.atm_axes['ck2004'][:-1], self.atm_photon_grid['ck2004'][...,-1,:])

                    # Rebuild blending map:
                    self.blending_region['ck2004'] = ((750, 10000), (0.5, 0.5), (0.5, 0.5))
                    self.mapper['ck2004'] = lambda v: ndpolator.map_to_cube(v, self.atm_axes['ck2004'][:-1], self.blending_region['ck2004'])

                    # Rebuild the table of inferior corners for extrapolation:
                    raxes = self.atm_axes['ck2004'][:-1]
                    subgrid = self.atm_photon_grid['ck2004'][...,-1,:]
                    self.ics['ck2004'] = np.array([(i, j, k) for i in range(0, len(raxes[0])-1) for j in range(0, len(raxes[1])-1) for k in range(0, len(raxes[2])-1) if ~np.any(np.isnan(subgrid[i:i+2,j:j+2,k:k+2]))])

                    self.ndp['imu@photon@ck2004'] = ndpolator.Ndpolator(self.atm_axes['ck2004'], self.atm_photon_grid['ck2004'])
                    self.ndp['imu@energy@ck2004'] = ndpolator.Ndpolator(self.atm_axes['ck2004'], self.atm_energy_grid['ck2004'])

                if 'ck2004:ld' in self.content:
                    self.ld_energy_grid['ck2004'] = hdul['cklegrid'].data
                    self.ld_photon_grid['ck2004'] = hdul['cklpgrid'].data

                if 'ck2004:ldint' in self.content:
                    self.ldint_energy_grid['ck2004'] = hdul['ckiegrid'].data
                    self.ldint_photon_grid['ck2004'] = hdul['ckipgrid'].data

                if 'ck2004:ext' in self.content:
                    self.ext_axes['ck2004'] = (np.array(list(hdul['ck_teffs'].data['teff'])), np.array(list(hdul['ck_loggs'].data['logg'])), np.array(list(hdul['ck_abuns'].data['abun'])), np.array(list(hdul['ck_ebvs'].data['ebv'])), np.array(list(hdul['ck_rvs'].data['rv'])))
                    self.ext_energy_grid['ck2004'] = hdul['ckxegrid'].data
                    self.ext_photon_grid['ck2004'] = hdul['ckxpgrid'].data

                if 'phoenix:Imu' in self.content:
                    self.atm_axes['phoenix'] = (np.array(list(hdul['ph_teffs'].data['teff'])), np.array(list(hdul['ph_loggs'].data['logg'])), np.array(list(hdul['ph_abuns'].data['abun'])), np.array(list(hdul['ph_mus'].data['mu'])))
                    self.atm_energy_grid['phoenix'] = hdul['phfegrid'].data
                    self.atm_photon_grid['phoenix'] = hdul['phfpgrid'].data

                    # Rebuild the table of non-null indices for the nearest neighbor lookup:
                    self.nntree['phoenix'], self.indices['phoenix'] = ndpolator.kdtree(self.atm_axes['phoenix'][:-1], self.atm_photon_grid['phoenix'][...,-1,:])

                    # Rebuild blending map:
                    self.blending_region['phoenix'] = ((750, 2000), (0.5, 0.5), (0.5, 0.5))
                    self.mapper['phoenix'] = lambda v: ndpolator.map_to_cube(v, self.atm_axes['phoenix'][:-1], self.blending_region['phoenix'])

                    # Rebuild the table of inferior corners for extrapolation:
                    raxes = self.atm_axes['phoenix'][:-1]
                    subgrid = self.atm_photon_grid['phoenix'][...,-1,:]
                    self.ics['phoenix'] = np.array([(i, j, k) for i in range(0,len(raxes[0])-1) for j in range(0,len(raxes[1])-1) for k in range(0,len(raxes[2])-1) if ~np.any(np.isnan(subgrid[i:i+2,j:j+2,k:k+2]))])

                if 'phoenix:ld' in self.content:
                    self.ld_energy_grid['phoenix'] = hdul['phlegrid'].data
                    self.ld_photon_grid['phoenix'] = hdul['phlpgrid'].data

                if 'phoenix:ldint' in self.content:
                    self.ldint_energy_grid['phoenix'] = hdul['phiegrid'].data
                    self.ldint_photon_grid['phoenix'] = hdul['phipgrid'].data

                if 'phoenix:ext' in self.content:
                    self._phoenix_extinct_axes = (np.array(list(hdul['ph_teffs'].data['teff'])),np.array(list(hdul['ph_loggs'].data['logg'])), np.array(list(hdul['ph_abuns'].data['abun'])), np.array(list(hdul['ph_ebvs'].data['ebv'])), np.array(list(hdul['ph_rvs'].data['rv'])))
                    self._phoenix_extinct_energy_grid = hdul['phxegrid'].data
                    self._phoenix_extinct_photon_grid = hdul['phxpgrid'].data

                if 'tmap:Imu' in self.content:
                    self.atm_axes['tmap'] = (np.array(list(hdul['tm_teffs'].data['teff'])), np.array(list(hdul['tm_loggs'].data['logg'])), np.array(list(hdul['tm_abuns'].data['abun'])), np.array(list(hdul['tm_mus'].data['mu'])))
                    self.atm_energy_grid['tmap'] = hdul['tmfegrid'].data
                    self.atm_photon_grid['tmap'] = hdul['tmfpgrid'].data

                    # Rebuild the table of non-null indices for the nearest neighbor lookup:
                    self.nntree['tmap'], self.indices['tmap'] = ndpolator.kdtree(self.atm_axes['tmap'][:-1], self.atm_photon_grid['tmap'][...,-1,:])

                    # Rebuild blending map:
                    self.blending_region['tmap'] = ((10000, 10000), (0.5, 0.5), (0.25, 0.25))
                    self.mapper['tmap'] = lambda v: ndpolator.map_to_cube(v, self.atm_axes['tmap'][:-1], self.blending_region['tmap'])

                    # Rebuild the table of inferior corners for extrapolation:
                    raxes = self.atm_axes['tmap'][:-1]
                    subgrid = self.atm_photon_grid['tmap'][...,-1,:]
                    self.ics['tmap'] = np.array([(i, j, k) for i in range(0,len(raxes[0])-1) for j in range(0,len(raxes[1])-1) for k in range(0,len(raxes[2])-1) if ~np.any(np.isnan(subgrid[i:i+2,j:j+2,k:k+2]))])

                if 'tmap:ld' in self.content:
                    self.ld_energy_grid['tmap'] = hdul['tmlegrid'].data
                    self.ld_photon_grid['tmap'] = hdul['tmlpgrid'].data

                if 'tmap:ldint' in self.content:
                    self.ldint_energy_grid['tmap'] = hdul['tmiegrid'].data
                    self.ldint_photon_grid['tmap'] = hdul['tmipgrid'].data

                if 'tmap:ext' in self.content:
                    self._tmap_extinct_axes = (np.array(list(hdul['tm_teffs'].data['teff'])), np.array(list(hdul['tm_loggs'].data['logg'])), np.array(list(hdul['tm_abuns'].data['abun'])), np.array(list(hdul['tm_ebvs'].data['ebv'])), np.array(list(hdul['tm_rvs'].data['rv'])))
                    self._tmap_extinct_energy_grid = hdul['tmxegrid'].data
                    self._tmap_extinct_photon_grid = hdul['tmxpgrid'].data

        return self

    def _planck(self, lam, Teff):
        """
        Computes monochromatic blackbody intensity in W/m^3 using the
        Planck function.

        Arguments
        -----------
        * `lam` (float/array): wavelength in m
        * `Teff` (float/array): effective temperature in K

        Returns
        --------
        * monochromatic blackbody intensity
        """

        return 2*self.h*self.c*self.c/lam**5 * 1./(np.exp(self.h*self.c/lam/self.k/Teff)-1)

    def _planck_deriv(self, lam, Teff):
        """
        Computes the derivative of the monochromatic blackbody intensity using
        the Planck function.

        Arguments
        -----------
        * `lam` (float/array): wavelength in m
        * `Teff` (float/array): effective temperature in K

        Returns
        --------
        * the derivative of monochromatic blackbody intensity
        """

        expterm = np.exp(self.h*self.c/lam/self.k/Teff)
        return 2*self.h*self.c*self.c/self.k/Teff/lam**7 * (expterm-1)**-2 * (self.h*self.c*expterm-5*lam*self.k*Teff*(expterm-1))

    def _planck_spi(self, lam, Teff):
        """
        Computes the spectral index of the monochromatic blackbody intensity
        using the Planck function. The spectral index is defined as:

            B(lambda) = 5 + d(log I)/d(log lambda),

        where I is the Planck function.

        Arguments
        -----------
        * `lam` (float/array): wavelength in m
        * `Teff` (float/array): effective temperature in K

        Returns
        --------
        * the spectral index of monochromatic blackbody intensity
        """

        hclkt = self.h*self.c/lam/self.k/Teff
        expterm = np.exp(hclkt)
        return hclkt * expterm/(expterm-1)

    def compute_blackbody_intensities(self, teffs=None, include_extinction=False, rvs=None, ebvs=None, verbose=False):
        """
        Computes blackbody intensity interpolation functions/tables.

        Intensities are computed across the passed range of effective
        temperatures. If `teffs=None`, the function falls back onto the
        default temperature range, ~316K to ~501kK. It does this for two
        regimes, energy-weighted and photon-weighted. It then fits a cubic
        spline to the log(I)-Teff values and exports the interpolation
        functions _log10_Inorm_bb_energy and _log10_Inorm_bb_photon.

        If `include_extinction=True`, the function also computes the mean
        interstellar extinction tables. The tables contain correction factors
        rather than intensities; to get extincted intensities, correction
        factors need to be multiplied by the non-extincted intensities.
        Extinction table axes are passed through `rvs` and `ebvs` arrays; if
        `None`, defaults are used, namely `rvs=linspace(2, 6, 16)` and
        `ebvs=linspace(0, 3, 30)`.

        The computation is vectorized. The function takes the wavelength range
        from the passband transmission function and it computes a grid of
        Planck functions for all passed `teffs`. It then multiplies that grid
        by the passband transmission function and integrates the entire grid.
        For extinction, the function first adopts extinction functions a(x)
        and b(x) from Gordon et al. (2014), applies it to the table of Planck
        functions and then repeats the above process.

        Arguments
        ----------
        * `teffs` (array, optional, default=None): an array of effective
          temperatures. If None, a default array from ~300K to ~500000K with
          97 steps is used. The default array is uniform in log10 scale.
        * `include_extinction` (boolean, optional, default=False): should the
          extinction tables be computed as well. The mean effect of reddening
          (a weighted average) on a passband uses the Gordon et al. (2009,
          2014) prescription of extinction.
        * `rvs` (array, optional, default=None): a custom array of extinction
          factor Rv values. Rv is defined at Av / E(B-V) where Av is the
          visual extinction in magnitudes. If None, the default linspace(2, 6,
          16) is used.
        * `ebvs` (array, optional, default=None): a custom array of color
          excess E(B-V) values. If None, the default linspace(0, 3, 30) is
          used.
        * `verbose` (bool, optional, default=False): set to True to display
           progress in the terminal.
        """

        if verbose:
            print(f"Computing blackbody specific passband intensities for {self.pbset}:{self.pbname} {'with' if include_extinction else 'without'} extinction.")

        if teffs is None:
            log10teffs = np.linspace(2.5, 5.7, 97)  # this corresponds to the 316K-501187K range.
            teffs = 10**log10teffs

        wls = self.wl.reshape(-1, 1)

        # Planck functions:
        pfs = 2*self.h*self.c*self.c/wls**5*1./(np.exp(self.h*self.c/(self.k*wls@teffs.reshape(1, -1)))-1)  # (47, 97)

        self.atm_axes['blackbody'] = (np.unique(teffs),)

        # Passband-weighted Planck functions:
        pbpfs_energy = self.ptf(wls).reshape(-1, 1)*pfs  # (47, 97)
        pbints_energy = np.log10(np.trapz(pbpfs_energy, self.wl, axis=0)/self.ptf_area)
        self._bb_func_energy = interpolate.splrep(teffs, pbints_energy, s=0)
        self._log10_Inorm_bb_energy = lambda teff: interpolate.splev(teff, self._bb_func_energy)

        pbpfs_photon = wls*self.ptf(wls).reshape(-1, 1)*pfs  # (47, 97)
        pbints_photon = np.log10(np.trapz(pbpfs_photon, self.wl, axis=0)/self.ptf_photon_area)
        self._bb_func_photon = interpolate.splrep(teffs, pbints_photon, s=0)
        self._log10_Inorm_bb_photon = lambda teff: interpolate.splev(teff, self._bb_func_photon)

        if 'blackbody:Inorm' not in self.content:
            self.content.append('blackbody:Inorm')

        if include_extinction:
            if rvs is None:
                rvs = np.linspace(2., 6., 16)
            if ebvs is None:
                ebvs = np.linspace(0., 3., 30)

            self.ext_axes['blackbody'] = (np.unique(teffs), np.unique(rvs), np.unique(ebvs))

            ebv_column = np.tile(ebvs, len(rvs))
            rvebv_column = ebv_column*np.repeat(rvs, len(ebvs))
            ext_pars = np.vstack((rvebv_column, ebv_column))
            ext_func = libphoebe.gordon_extinction(wls)  # (47, 2)
            ext = ext_func @ ext_pars  # (47, 480)
            flux_fracs = 10**(-0.4*ext)  # (47, 480)
            integrand_energy = (pbpfs_energy[:,None,:]*flux_fracs[:,:,None]).T  # ~25ms  (97, 480, 47)
            integrand_photon = (pbpfs_photon[:,None,:]*flux_fracs[:,:,None]).T  # ~25ms  (97, 480, 47)
            # integrand = np.einsum('ji,jk->ikj', pbpfs, flux_fracs)  # ~30ms

            extincted_intensities_energy = np.trapz(integrand_energy, self.wl, axis=2)  # (97, 480)
            extincted_intensities_photon = np.trapz(integrand_photon, self.wl, axis=2)  # (97, 480)

            non_extincted_intensities_energy = np.trapz(pbpfs_energy, self.wl, axis=0)[:,None]  # (97, 1)
            non_extincted_intensities_photon = np.trapz(pbpfs_photon, self.wl, axis=0)[:,None]  # (97, 1)

            self.ext_energy_grid['blackbody'] = (extincted_intensities_energy/non_extincted_intensities_energy).reshape(len(teffs), len(rvs), len(ebvs), 1)  # (97, 16, 30, 1)
            self.ext_photon_grid['blackbody'] = (extincted_intensities_photon/non_extincted_intensities_photon).reshape(len(teffs), len(rvs), len(ebvs), 1)  # (97, 16, 30, 1)

            if 'blackbody:ext' not in self.content:
                self.content.append('blackbody:ext')

            if verbose:
<<<<<<< HEAD
                sys.stdout.write('\r' + '%0.0f%% done.' % (100*float(i+1)/len(models)))
                sys.stdout.flush()

        if verbose:
            print('')

        # Store axes (Teff, logg, abun) and the full grid of Inorm, with
        # nans where the grid isn't complete.
        self._phoenix_axes = (np.unique(Teff), np.unique(logg), np.unique(abun))

        self._phoenix_energy_grid = np.nan*np.ones((len(self._phoenix_axes[0]), len(self._phoenix_axes[1]), len(self._phoenix_axes[2]), 1))
        self._phoenix_photon_grid = np.nan*np.ones((len(self._phoenix_axes[0]), len(self._phoenix_axes[1]), len(self._phoenix_axes[2]), 1))
        for i, I0 in enumerate(InormE):
            self._phoenix_energy_grid[Teff[i] == self._phoenix_axes[0], logg[i] == self._phoenix_axes[1], abun[i] == self._phoenix_axes[2], 0] = I0
        for i, I0 in enumerate(InormP):
            self._phoenix_photon_grid[Teff[i] == self._phoenix_axes[0], logg[i] == self._phoenix_axes[1], abun[i] == self._phoenix_axes[2], 0] = I0

        # Tried radial basis functions but they were just terrible.
        #~ self._log10_Inorm_ck2004 = interpolate.Rbf(self._ck2004_Teff, self._ck2004_logg, self._ck2004_met, self._ck2004_Inorm, function='linear')

        if 'phoenix:Inorm' not in self.content:
            self.content.append('phoenix:Inorm')

    def _rescale_phoenix_intensities(self, mu_interp, mu_phoenix, intensity_phoenix):
        '''
        Rescales spherical PHOENIX intensities so that I(mu=0) = 0.

        The PHOENIX intensities are recomputed past the inflection point using the
        tangent in the inflection point. Mus are rescaled such that mu=0 where the
        tangent in the inflection point intersects the x-axis.
        '''

        def mu_inflection(mu, g2):

            argmax = np.argmin(g2)
            argmin = np.argmax(g2[0:argmax])
            g2_interp = interpolate.interp1d(g2[argmin:argmax+1], mu[argmin:argmax+1])

            return g2_interp([0.])

        def tangent(mu, s, g, mu_infl):
            g1_interp = interpolate.interp1d(mu, g)
            s_interp = interpolate.interp1d(mu, s)

            g_infl = g1_interp(mu_infl)
            s_infl = s_interp(mu_infl)

            n_tan = s_infl - g_infl*mu_infl

            return [g_infl, n_tan]

        # compute the first and second gradient

        g1 = np.gradient(intensity_phoenix, mu_phoenix)
        g2 = np.gradient(g1, mu_phoenix)

        # compute the inflection point and tangent
        mu_infl = mu_inflection(mu_phoenix, g2)
        k, n = tangent(mu_phoenix, intensity_phoenix, g1, mu_infl)

        # compute mu where y-tangent = 0
        mu0 = -n/k
        # for passbands that don't trail off, mu0 is always < 0
        # using that to catch them and cut off at the true end-point
        if mu0 < mu_phoenix.min():
            mu_infl = mu_phoenix.min()
            mu0 = mu_phoenix.min()

        # recompute intensities
        intensity_phoenix[mu_phoenix<mu_infl] = k*mu_phoenix[mu_phoenix<mu_infl] + n
        intensity_phoenix[mu_phoenix<mu0] = 0.

        # renormalize mus on 0 to 1
        mus_norm = np.cos(np.pi/2*np.arccos(mu_phoenix)/np.arccos(mu0))

        # if there's no real cut-off, above computation returns lowest value approx. 1e-17
        # additional rescaling to fix mus_norm on range [0.,1.]
        if mus_norm.min() > 0:
            mus_norm = (mus_norm - mus_norm.min())/(mus_norm-mus_norm.min()).max()

        # interpolate intensities in user-provided mus
        intensity_interp = interpolate.interp1d(mus_norm, intensity_phoenix)
        return intensity_interp(mu_interp)

    def compute_ck2004_intensities(self, path, particular=None, verbose=False):
        """
        Computes direction-dependent passband intensities using Castelli & Kurucz (2004)
        model atmospheres.
=======
                print('')

    def parse_atm_datafiles(self, atm, path):
        """
        Provides rules for parsing atmosphere fits files containing data.
>>>>>>> 10db81f4

        Arguments
        ----------
        * `atm` (string): model atmosphere name
        * `path` (string): relative or absolute path to data files

        Returns
        -------
        * `models` (ndarray): all non-null combinations of teffs/loggs/abuns
        * `teffs` (array): axis of all unique effective temperatures
        * `loggs` (array): axis of all unique surface gravities
        * `abuns` (array): axis of all unique abundances
        * `mus` (array): axis of all unique specific angles
        * `wls` (array): spectral energy distribution wavelengths
        * `brs` (array of tuples): blending regions for the lower and upper
          axis boundaries; for example, (500, 5000) would correspond to the
          blending region of 500 on the lower boundary and 5000 on the upper
          boundary.
        * `units` (float): conversion units from model atmosphere intensity
          units to W/m^3.
        """

        models = glob.glob(path+'/*fits')
        nmodels = len(models)
        teffs, loggs, abuns = np.empty(nmodels), np.empty(nmodels), np.empty(nmodels)

        if atm == 'ck2004':
            mus = np.array([0., 0.001, 0.002, 0.003, 0.005, 0.01 , 0.015, 0.02 , 0.025, 0.03, 0.035, 0.04, 0.045, 0.05, 0.06, 0.07, 0.08, 0.09, 0.1, 0.15, 0.2, 0.25, 0.3, 0.35, 0.4, 0.45, 0.5, 0.55, 0.6, 0.65, 0.7, 0.75, 0.8, 0.85, 0.9, 0.95, 1.])
            wls = np.arange(900., 39999.501, 0.5)/1e10  # AA -> m
            for i, model in enumerate(models):
                relative_filename = model[model.rfind('/')+1:] # get relative pathname
                teffs[i] = float(relative_filename[1:6])
                loggs[i] = float(relative_filename[7:9])/10
                abuns[i] = float(relative_filename[10:12])/10 * (-1 if relative_filename[9] == 'M' else 1)
            brs = ((750, 10000), (0.5, 0.5), (0.5, 0.5))
            units = 1e7  # erg/s/cm^2/A -> W/m^3
        elif atm == 'phoenix':
            mus = np.array([0., 0.001, 0.002, 0.003, 0.005, 0.01 , 0.015, 0.02 , 0.025, 0.03, 0.035, 0.04, 0.045, 0.05, 0.06, 0.07, 0.08, 0.09, 0.1, 0.15, 0.2, 0.25, 0.3, 0.35, 0.4, 0.45, 0.5, 0.55, 0.6, 0.65, 0.7, 0.75, 0.8, 0.85, 0.9, 0.95, 1.])
            wls = np.arange(500., 26000.)/1e10  # AA -> m
            for i, model in enumerate(models):
                relative_filename = model[model.rfind('/')+1:] # get relative pathname
                teffs[i] = float(relative_filename[1:6])
                loggs[i] = float(relative_filename[7:11])
                abuns[i] = float(relative_filename[12:16])
            brs = ((500, 1000), (0.5, 0.5), (0.5, 0.5))
            units = 1  # W/m^3
        elif atm == 'tmap':
            mus = np.array([0., 0.00136799, 0.00719419, 0.01761889, 0.03254691, 0.05183939, 0.07531619, 0.10275816, 0.13390887, 0.16847785, 0.20614219, 0.24655013, 0.28932435, 0.33406564, 0.38035639, 0.42776398, 0.47584619, 0.52415388, 0.57223605, 0.6196437, 0.66593427, 0.71067559, 0.75344991, 0.79385786, 0.83152216, 0.86609102, 0.89724188, 0.92468378, 0.9481606,  0.96745302, 0.98238112, 0.99280576, 0.99863193, 1.])
            wls = np.load(path+'/wavelengths.npy') # in meters
            for i, model in enumerate(models):
                pars = re.split('[TGA.]+', model[model.rfind('/')+1:])
                teffs[i] = float(pars[1])
                loggs[i] = float(pars[2])/100
                abuns[i] = float(pars[3])/100
            brs = ((10000, 10000), (0.5, 0.5), (0.25, 0.25))
            units = 1  # W/m^3
        else:
            raise ValueError(f'atm={atm} is not supported.')

        return models, teffs, loggs, abuns, mus, wls, brs, units

    def compute_intensities(self, atm, path, impute=False, include_extinction=False, rvs=None, ebvs=None, verbose=True):
        """
        Computes direction-dependent passband intensities using the passed `atm`
        model atmospheres.

        Arguments
        ----------
        * `atm` (string): name of the model atmosphere
        * `path` (string): path to the directory with SEDs in FITS format.
        * `impute` (boolean, optional, default=False): should NaN values within
            the grid be imputed.
        * `include_extinction` (boolean, optional, default=False): should the
            extinction tables be computed as well. The mean effect of reddening
            (a weighted average) on a passband uses the Gordon et al. (2009,
            2014) prescription of extinction.
        * `rvs` (array, optional, default=None): a custom array of extinction
          factor Rv values. Rv is defined at Av / E(B-V) where Av is the visual
          extinction in magnitudes. If None, the default linspace(2, 6, 16) is
          used.
        * `ebvs` (array, optional, default=None): a custom array of color excess
          E(B-V) values. If None, the default linspace(0, 3, 30) is used.
        * `verbose` (bool, optional, default=True): set to True to display
            progress in the terminal.
        """

        if verbose:
            print(f"Computing {atm} specific passband intensities for {self.pbset}:{self.pbname} {'with' if include_extinction else 'without'} extinction.")

        models, teffs, loggs, abuns, mus, wls, brs, units = self.parse_atm_datafiles(atm, path)
        nmodels = len(models)

        ints_energy, ints_photon = np.empty(nmodels*len(mus)), np.empty(nmodels*len(mus))

        if include_extinction:
            if rvs is None:
                rvs = np.linspace(2., 6., 16)
            if ebvs is None:
                ebvs = np.linspace(0., 3., 30)
            
            ebv_list = np.tile(np.repeat(ebvs, len(rvs)), nmodels)
            rv_list = np.tile(rvs, nmodels*len(ebvs))

            ext_matrix = np.rollaxis(np.array([np.split(rv_list*ebv_list, nmodels), np.split(ebv_list, nmodels)]), 1)
            ext_matrix = np.ascontiguousarray(ext_matrix)

            ext_energy, ext_photon = np.empty((nmodels, len(rvs)*len(ebvs))), np.empty((nmodels, len(rvs)*len(ebvs)))

        keep = (wls >= self.ptf_table['wl'][0]) & (wls <= self.ptf_table['wl'][-1])
        wls = wls[keep]

        for i, model in enumerate(models):
            with fits.open(model) as hdu:
                seds = hdu[0].data*units  # must be in in W/m^3

                # trim intensities to the passband limits:
                seds = seds[:,keep]

                pbints_energy = self.ptf(wls)*seds
                fluxes_energy = np.trapz(pbints_energy, wls)

                pbints_photon = wls*pbints_energy
                fluxes_photon = np.trapz(pbints_photon, wls)

                # work around log10(flux(mu=0)=0) = -inf:
                fluxes_energy[mus < 1e-12] = fluxes_photon[mus < 1e-12] = 1

                ints_energy[i*len(mus):(i+1)*len(mus)] = np.log10(fluxes_energy/self.ptf_area)         # energy-weighted intensity
                ints_photon[i*len(mus):(i+1)*len(mus)] = np.log10(fluxes_photon/self.ptf_photon_area)  # photon-weighted intensity

                if include_extinction:
                    ext_lambda = np.matmul(libphoebe.gordon_extinction(wls), ext_matrix[i])
                    flux_frac = np.exp(-0.9210340371976184*ext_lambda)  #10**(-0.4*ext_lambda)
                    # print(f'{pbints_energy.shape}, {fluxes_energy.shape}, {ext_energy.shape}, {flux_frac.shape}')
                    ext_energy[i], ext_photon[i] = np.dot([pbints_energy[-1]/fluxes_energy[-1], pbints_photon[-1]/fluxes_photon[-1]], flux_frac)

                if verbose:
                    sys.stdout.write('\r' + '%0.0f%% done.' % (100*float(i+1)/len(models)))
                    sys.stdout.flush()

            if verbose:
                print('')

        # for cmi, cmu in enumerate(mus):
        #     fl = intensities[cmi,:]

        #     # make a log-scale copy for boosting and fit a Legendre
        #     # polynomial to the Imu envelope by way of sigma clipping;
        #     # then compute a Legendre series derivative to get the
        #     # boosting index; we only take positive fluxes to keep the
        #     # log well defined.

        #     lnwl = np.log(wl[fl > 0])
        #     lnfl = np.log(fl[fl > 0]) + 5*lnwl

        #     # First Legendre fit to the data:
        #     envelope = np.polynomial.legendre.legfit(lnwl, lnfl, 5)
        #     continuum = np.polynomial.legendre.legval(lnwl, envelope)
        #     diff = lnfl-continuum
        #     sigma = np.std(diff)
        #     clipped = (diff > -sigma)

        #     # Sigma clip to get the continuum:
        #     while True:
        #         Npts = clipped.sum()
        #         envelope = np.polynomial.legendre.legfit(lnwl[clipped], lnfl[clipped], 5)
        #         continuum = np.polynomial.legendre.legval(lnwl, envelope)
        #         diff = lnfl-continuum

        #         # clipping will sometimes unclip already clipped points
        #         # because the fit is slightly different, which can lead
        #         # to infinite loops. To prevent that, we never allow
        #         # clipped points to be resurrected, which is achieved
        #         # by the following bitwise condition (array comparison):
        #         clipped = clipped & (diff > -sigma)

        #         if clipped.sum() == Npts:
        #             break

        #     derivative = np.polynomial.legendre.legder(envelope, 1)
        #     boosting_index = np.polynomial.legendre.legval(lnwl, derivative)

        #     # calculate energy (E) and photon (P) weighted fluxes and
        #     # their integrals.

        #     # calculate mean boosting coefficient and use it to get
        #     # boosting factors for energy (E) and photon (P) weighted
        #     # fluxes.

        #     boostE = (flE[fl > 0]*boosting_index).sum()/flEint
        #     boostP = (flP[fl > 0]*boosting_index).sum()/flPint
        #     boostingE[i] = boostE
        #     boostingP[i] = boostP

        self.atm_axes[atm] = (np.unique(teffs), np.unique(loggs), np.unique(abuns), np.unique(mus))
        self.atm_energy_grid[atm] = np.full(shape=[len(axis) for axis in self.atm_axes[atm]]+[1], fill_value=np.nan)
        self.atm_photon_grid[atm] = np.full(shape=[len(axis) for axis in self.atm_axes[atm]]+[1], fill_value=np.nan)
        # self._ck2004_boosting_energy_grid = np.nan*np.ones((len(self.atm_axes['ck2004'][0]), len(self.atm_axes['ck2004'][1]), len(self.atm_axes['ck2004'][2]), len(self.atm_axes['ck2004'][3]), 1))
        # self._ck2004_boosting_photon_grid = np.nan*np.ones((len(self.atm_axes['ck2004'][0]), len(self.atm_axes['ck2004'][1]), len(self.atm_axes['ck2004'][2]), len(self.atm_axes['ck2004'][3]), 1))

        if include_extinction:
            self.ext_axes[atm] = (np.unique(teffs), np.unique(loggs), np.unique(abuns), np.unique(ebvs), np.unique(rvs))

            teffs = np.repeat(teffs, len(ebvs)*len(rvs))
            loggs = np.repeat(loggs, len(ebvs)*len(rvs))
            abuns = np.repeat(abuns, len(ebvs)*len(rvs))

            self.ext_energy_grid[atm] = np.nan*np.ones((len(self.ext_axes[atm][0]), len(self.ext_axes[atm][1]), len(self.ext_axes[atm][2]), len(self.ext_axes[atm][3]), len(self.ext_axes[atm][4]), 1))
            self.ext_photon_grid[atm] = np.copy(self.ext_energy_grid[atm])

            flat_energy = ext_energy.flat
            flat_photon = ext_photon.flat

            for i in range(nmodels*len(ebvs)*len(rvs)):
                t = (teffs[i] == self.ext_axes[atm][0], loggs[i] == self.ext_axes[atm][1], abuns[i] == self.ext_axes[atm][2], ebv_list[i] == self.ext_axes[atm][3], rv_list[i] == self.ext_axes[atm][4], 0)
                self.ext_energy_grid[atm][t] = flat_energy[i]
                self.ext_photon_grid[atm][t] = flat_photon[i]

            if f'{atm}:ext' not in self.content:
                self.content.append(f'{atm}:ext')
        
        # Set the limb (mu=0) to 0; in log this formally means flux density=1W/m3, but compared to ~10 that is
        # the typical table[:,:,:,1,:] value, for all practical purposes that is still 0.
        self.atm_energy_grid[atm][:,:,:,0,:][~np.isnan(self.atm_energy_grid[atm][:,:,:,1,:])] = 0.0
        self.atm_photon_grid[atm][:,:,:,0,:][~np.isnan(self.atm_photon_grid[atm][:,:,:,1,:])] = 0.0
        # self._ck2004_boosting_energy_grid[:,:,:,0,:] = 0.0
        # self._ck2004_boosting_photon_grid[:,:,:,0,:] = 0.0

        for i, int_energy in enumerate(ints_energy):
            self.atm_energy_grid[atm][teffs[int(i/len(mus))] == self.atm_axes[atm][0], loggs[int(i/len(mus))] == self.atm_axes[atm][1], abuns[int(i/len(mus))] == self.atm_axes[atm][2], mus[i%len(mus)] == self.atm_axes[atm][3], 0] = int_energy
        for i, int_photon in enumerate(ints_photon):
            self.atm_photon_grid[atm][teffs[int(i/len(mus))] == self.atm_axes[atm][0], loggs[int(i/len(mus))] == self.atm_axes[atm][1], abuns[int(i/len(mus))] == self.atm_axes[atm][2], mus[i%len(mus)] == self.atm_axes[atm][3], 0] = int_photon
        # for i, Bavg in enumerate(boostingE):
        #     self._ck2004_boosting_energy_grid[Teff[i] == self.atm_axes['ck2004'][0], logg[i] == self.atm_axes['ck2004'][1], abun[i] == self.atm_axes['ck2004'][2], mu[i] == self.atm_axes['ck2004'][3], 0] = Bavg
        # for i, Bavg in enumerate(boostingP):
        #     self._ck2004_boosting_photon_grid[Teff[i] == self.atm_axes['ck2004'][0], logg[i] == self.atm_axes['ck2004'][1], abun[i] == self.atm_axes['ck2004'][2], mu[i] == self.atm_axes['ck2004'][3], 0] = Bavg

        # Impute if requested:
        if impute:
            if verbose:
                print('Imputing the grids...')
            for grid in (self.atm_energy_grid[atm], self.atm_photon_grid[atm]):
                for i in range(len(self.atm_axes[atm][-1])):
                    ndpolator.impute_grid(self.atm_axes[atm][:-1], grid[...,i,:])

        # Build the table of non-null indices for the nearest neighbor lookup:
        self.indices[atm] = np.argwhere(~np.isnan(self.atm_photon_grid[atm][...,-1,:]))
        non_nan_vertices = np.array([ [self.atm_axes[atm][i][self.indices[atm][k][i]] for i in range(len(self.atm_axes[atm])-1)] for k in range(len(self.indices[atm]))])
        self.nntree[atm] = cKDTree(non_nan_vertices, copy_data=True)

        # Set up the blending region:
        self.blending_region[atm] = brs
        self.mapper[atm] = lambda v: ndpolator.map_to_cube(v, self.atm_axes[atm][:-1], self.blending_region[atm])

        # Store all inferior corners for quick nearest neighbor lookup:
        raxes = self.atm_axes[atm][:-1]
        subgrid = self.atm_photon_grid[atm][...,-1,:]
        self.ics[atm] = np.array([(i, j, k) for i in range(0,len(raxes[0])-1) for j in range(0,len(raxes[1])-1) for k in range(0,len(raxes[2])-1) if ~np.any(np.isnan(subgrid[i:i+2,j:j+2,k:k+2]))])

        self.ndp[f'imu@photon@{atm}'] = ndpolator.Ndpolator(self.atm_axes[atm], self.atm_photon_grid[atm])
        self.ndp[f'imu@energy@{atm}'] = ndpolator.Ndpolator(self.atm_axes[atm], self.atm_energy_grid[atm])

        if f'{atm}:Imu' not in self.content:
            self.content.append(f'{atm}:Imu')

    def _ld(self, mu=1.0, ld_coeffs=[0.5], ld_func='linear'):
        ld_coeffs = np.atleast_2d(ld_coeffs)

        if ld_func == 'linear':
            return 1-ld_coeffs[:,0]*(1-mu)
        elif ld_func == 'logarithmic':
            return 1-ld_coeffs[:,0]*(1-mu)-ld_coeffs[:,1]*mu*np.log(np.maximum(mu, 1e-6))
        elif ld_func == 'square_root':
            return 1-ld_coeffs[:,0]*(1-mu)-ld_coeffs[:,1]*(1-np.sqrt(mu))
        elif ld_func == 'quadratic':
            return 1-ld_coeffs[:,0]*(1-mu)-ld_coeffs[:,1]*(1-mu)*(1-mu)
        elif ld_func == 'power':
            return 1-ld_coeffs[:,0]*(1-np.sqrt(mu))-ld_coeffs[:,1]*(1-mu)-ld_coeffs[:,2]*(1-mu*np.sqrt(mu))-ld_coeffs[:,3]*(1.0-mu*mu)
        else:
            raise NotImplementedError(f'ld_func={ld_func} is not supported.')

    def _ldlaw_lin(self, mu, xl):
        return 1.0-xl*(1-mu)

    def _ldlaw_log(self, mu, xl, yl):
        return 1.0-xl*(1-mu)-yl*mu*np.log(mu+1e-6)

    def _ldlaw_sqrt(self, mu, xl, yl):
        return 1.0-xl*(1-mu)-yl*(1.0-np.sqrt(mu))

    def _ldlaw_quad(self, mu, xl, yl):
        return 1.0-xl*(1.0-mu)-yl*(1.0-mu)*(1.0-mu)

    def _ldlaw_nonlin(self, mu, c1, c2, c3, c4):
        return 1.0-c1*(1.0-np.sqrt(mu))-c2*(1.0-mu)-c3*(1.0-mu*np.sqrt(mu))-c4*(1.0-mu*mu)

    def compute_ldcoeffs(self, ldatm, weighting='uniform', plot_diagnostics=False):
        """
        Computes limb darkening coefficients for linear, log, square root,
        quadratic and power laws.

        Arguments
        ----------
        * `ldatm` (string): model atmosphere for the limb darkening
          coefficients
        * `weighting` (string, optional, default='uniform'): determines how
            data points should be weighted.
            * 'uniform':  do not apply any per-point weighting
            * 'interval': apply weighting based on the interval widths
        * `plot_diagnostics` (bool, optional, default=False): should
          diagnostic graphs be plotted at compute time
        """

        if f'{ldatm}:Imu' not in self.content:
            raise RuntimeError(f'atm={ldatm} intensities are not found in the {self.pbset}:{self.pbname} passband.')

        self.ld_energy_grid[ldatm] = np.nan*np.ones((len(self.atm_axes[ldatm][0]), len(self.atm_axes[ldatm][1]), len(self.atm_axes[ldatm][2]), 11))
        self.ld_photon_grid[ldatm] = np.nan*np.ones((len(self.atm_axes[ldatm][0]), len(self.atm_axes[ldatm][1]), len(self.atm_axes[ldatm][2]), 11))
        mus = self.atm_axes[ldatm][3] # starts with 0
        if weighting == 'uniform':
            sigma = np.ones(len(mus))
        elif weighting == 'interval':
            delta = np.concatenate( (np.array((mus[1]-mus[0],)), mus[1:]-mus[:-1]) )
            sigma = 1./np.sqrt(delta)
        else:
            raise ValueError(f'weighting={weighting} is not supported.')

        for Tindex in range(len(self.atm_axes[ldatm][0])):
            for lindex in range(len(self.atm_axes[ldatm][1])):
                for mindex in range(len(self.atm_axes[ldatm][2])):
                    IsE = 10**self.atm_energy_grid[ldatm][Tindex,lindex,mindex,:].flatten()
                    fEmask = np.isfinite(IsE)
                    if len(IsE[fEmask]) <= 1:
                        continue
                    IsE /= IsE[fEmask][-1]

                    cElin,  pcov = cfit(f=self._ldlaw_lin,    xdata=mus[fEmask], ydata=IsE[fEmask], sigma=sigma[fEmask], p0=[0.5])
                    cElog,  pcov = cfit(f=self._ldlaw_log,    xdata=mus[fEmask], ydata=IsE[fEmask], sigma=sigma[fEmask], p0=[0.5, 0.5])
                    cEsqrt, pcov = cfit(f=self._ldlaw_sqrt,   xdata=mus[fEmask], ydata=IsE[fEmask], sigma=sigma[fEmask], p0=[0.5, 0.5])
                    cEquad, pcov = cfit(f=self._ldlaw_quad,   xdata=mus[fEmask], ydata=IsE[fEmask], sigma=sigma[fEmask], p0=[0.5, 0.5])
                    cEnlin, pcov = cfit(f=self._ldlaw_nonlin, xdata=mus[fEmask], ydata=IsE[fEmask], sigma=sigma[fEmask], p0=[0.5, 0.5, 0.5, 0.5])
                    self.ld_energy_grid[ldatm][Tindex, lindex, mindex] = np.hstack((cElin, cElog, cEsqrt, cEquad, cEnlin))

                    IsP = 10**self.atm_photon_grid[ldatm][Tindex,lindex,mindex,:].flatten()
                    fPmask = np.isfinite(IsP)
                    IsP /= IsP[fPmask][-1]

                    cPlin,  pcov = cfit(f=self._ldlaw_lin,    xdata=mus[fPmask], ydata=IsP[fPmask], sigma=sigma[fEmask], p0=[0.5])
                    cPlog,  pcov = cfit(f=self._ldlaw_log,    xdata=mus[fPmask], ydata=IsP[fPmask], sigma=sigma[fEmask], p0=[0.5, 0.5])
                    cPsqrt, pcov = cfit(f=self._ldlaw_sqrt,   xdata=mus[fPmask], ydata=IsP[fPmask], sigma=sigma[fEmask], p0=[0.5, 0.5])
                    cPquad, pcov = cfit(f=self._ldlaw_quad,   xdata=mus[fPmask], ydata=IsP[fPmask], sigma=sigma[fEmask], p0=[0.5, 0.5])
                    cPnlin, pcov = cfit(f=self._ldlaw_nonlin, xdata=mus[fPmask], ydata=IsP[fPmask], sigma=sigma[fEmask], p0=[0.5, 0.5, 0.5, 0.5])
                    self.ld_photon_grid[ldatm][Tindex, lindex, mindex] = np.hstack((cPlin, cPlog, cPsqrt, cPquad, cPnlin))

                    if plot_diagnostics:
                        # TODO: needs revision
                        if Tindex == 10 and lindex == 9 and mindex == 5:
                            print(self.atm_axes[ldatm][0][Tindex], self.atm_axes[ldatm][1][lindex], self.atm_axes[ldatm][2][mindex])
                            print(mus, IsE)
                            print(cElin, cElog, cEsqrt)
                            import matplotlib.pyplot as plt
                            plt.plot(mus[fEmask], IsE[fEmask], 'bo')
                            plt.plot(mus[fEmask], self._ldlaw_lin(mus[fEmask], *cElin), 'r-')
                            plt.plot(mus[fEmask], self._ldlaw_log(mus[fEmask], *cElog), 'g-')
                            plt.plot(mus[fEmask], self._ldlaw_sqrt(mus[fEmask], *cEsqrt), 'y-')
                            plt.plot(mus[fEmask], self._ldlaw_quad(mus[fEmask], *cEquad), 'm-')
                            plt.plot(mus[fEmask], self._ldlaw_nonlin(mus[fEmask], *cEnlin), 'k-')
                            plt.show()

        if f'{ldatm}:ld' not in self.content:
            self.content.append(f'{ldatm}:ld')

    def export_phoenix_atmtab(self):
        """
        Exports PHOENIX intensity table to a PHOEBE legacy compatible format.
        """

        teffs = self.atm_axes['phoenix'][0]
        tlow, tup = teffs[0], teffs[-1]
        trel = (teffs-tlow)/(tup-tlow)

        for abun in range(len(self.atm_axes['phoenix'][2])):
            for logg in range(len(self.atm_axes['phoenix'][1])):
                logI = self.atm_energy_grid['phoenix'][:,logg,abun,-1,0]+1 # +1 to take care of WD units

                # find the last non-nan value:
                if np.isnan(logI).sum() > 0:
                    imax = len(teffs)-np.where(~np.isnan(logI[::-1]))[0][0]

                    # interpolate any in-between nans:
                    missing, xs = np.isnan(logI[:imax]), lambda z: z.nonzero()[0]
                    logI[:imax][missing] = np.interp(xs(missing), xs(~missing), logI[:imax][~missing])
                else:
                    imax = len(teffs)

                Cl = np.polynomial.legendre.legfit(trel[:imax], logI[:imax], 9)

                print('%8.1f %7.1f % 16.9E % 16.9E % 16.9E % 16.9E % 16.9E % 16.9E % 16.9E % 16.9E % 16.9E % 16.9E' % (teffs[0], teffs[imax-1], Cl[0], Cl[1], Cl[2], Cl[3], Cl[4], Cl[5], Cl[6], Cl[7], Cl[8], Cl[9]))

    def export_legacy_ldcoeffs(self, models, atm='ck2004', filename=None, intens_weighting='photon'):
        """
        Exports CK2004 limb darkening coefficients to a PHOEBE legacy
        compatible format.

        Arguments
        -----------
        * `models` (string): the path (including the filename) of legacy's
            models.list
        * `atm` (string, default='ck2004'): atmosphere model, 'ck2004' or 'phoenix'
        * `filename` (string, optional, default=None): output filename for
            storing the table
        * `intens_weighting`
        """

        axes = self.atm_axes[atm]
        grid = self.ld_photon_grid[atm] if intens_weighting == 'photon' else self.ld_energy_grid[atm]

        if filename is not None:
            import time
            f = open(filename, 'w')
            f.write('# PASS_SET  %s\n' % self.pbset)
            f.write('# PASSBAND  %s\n' % self.pbname)
            f.write('# VERSION   1.0\n\n')
            f.write('# Exported from PHOEBE-2 passband on %s\n' % (time.ctime()))
            f.write('# The coefficients are computed for the %s-weighted regime from %s atmospheres.\n\n' % (intens_weighting, atm))

        mods = np.loadtxt(models)
        for mod in mods:
            Tindex = np.argwhere(axes[0] == mod[0])[0][0]
            lindex = np.argwhere(axes[1] == mod[1]/10)[0][0]
            mindex = np.argwhere(axes[2] == mod[2]/10)[0][0]
            if filename is None:
                print('%6.3f '*11 % tuple(grid[Tindex, lindex, mindex].tolist()))
            else:
                f.write(('%6.3f '*11+'\n') % tuple(grid[Tindex, lindex, mindex].tolist()))

        if filename is not None:
            f.close()

    def compute_ldints(self, ldatm):
        """
        Computes integrated limb darkening profiles for the passed `ldatm`.

        These are used for intensity-to-flux transformations. The evaluated
        integral is:

        ldint = 2 \int_0^1 Imu mu dmu

        Arguments
        ----------
        * `ldatm` (string): model atmosphere for the limb darkening calculation.
        """

        if f'{ldatm}:Imu' not in self.content:
            raise RuntimeError(f'atm={ldatm} intensities are not found in the {self.pbset}:{self.pbname} passband.')

        ldaxes = self.atm_axes[ldatm]
        ldtable = self.atm_energy_grid[ldatm]
        pldtable = self.atm_photon_grid[ldatm]

        self.ldint_energy_grid[ldatm] = np.nan*np.ones((len(ldaxes[0]), len(ldaxes[1]), len(ldaxes[2]), 1))
        self.ldint_photon_grid[ldatm] = np.nan*np.ones((len(ldaxes[0]), len(ldaxes[1]), len(ldaxes[2]), 1))

        mu = ldaxes[3]
        Imu = 10**ldtable[:,:,:,:]/10**ldtable[:,:,:,-1:]
        pImu = 10**pldtable[:,:,:,:]/10**pldtable[:,:,:,-1:]

        # To compute the fluxes, we need to evaluate \int_0^1 2pi Imu mu dmu.

        for a in range(len(ldaxes[0])):
            for b in range(len(ldaxes[1])):
                for c in range(len(ldaxes[2])):

                    ldint = 0.0
                    pldint = 0.0
                    for i in range(len(mu)-1):
                        ki = (Imu[a,b,c,i+1]-Imu[a,b,c,i])/(mu[i+1]-mu[i])
                        ni = Imu[a,b,c,i]-ki*mu[i]
                        ldint += ki/3*(mu[i+1]**3-mu[i]**3) + ni/2*(mu[i+1]**2-mu[i]**2)

                        pki = (pImu[a,b,c,i+1]-pImu[a,b,c,i])/(mu[i+1]-mu[i])
                        pni = pImu[a,b,c,i]-pki*mu[i]
                        pldint += pki/3*(mu[i+1]**3-mu[i]**3) + pni/2*(mu[i+1]**2-mu[i]**2)

                    self.ldint_energy_grid[ldatm][a,b,c] = 2*ldint
                    self.ldint_photon_grid[ldatm][a,b,c] = 2*pldint

        if f'{ldatm}:ldint' not in self.content:
            self.content.append(f'{ldatm}:ldint')

    def interpolate_ldcoeffs(self, teffs=5772., loggs=4.43, abuns=0.0, ldatm='ck2004', ld_func='power', intens_weighting='photon', ld_extrapolation_method='none'):
        """
        Interpolate the passband-stored table of LD model coefficients.

        Arguments
        ------------
        * `teffs` (float or array, default=5772): effective temperature
        * `loggs` (float or array, default=4.43): surface gravity in cgs
        * `abuns` (float or array, default=0.0): log-abundance in solar log-abundances
        * `ldatm` (string, default='ck2004'): limb darkening table: 'ck2004' or 'phoenix'
        * `ld_func` (string, default='power'): limb darkening fitting function: 'linear',
          'logarithmic', 'square_root', 'quadratic', 'power' or 'all'
        * `intens_weighting` (string, optional, default='photon'): 
        * `ld_extrapolation_method` (string, optional, default='none'): extrapolation mode:
            'none', 'nearest', 'linear'

        Returns
        --------
        * (list or None) list of limb-darkening coefficients or None if 'ck2004:ld'
            is not available in <phoebe.atmospheres.passbands.Passband.content>
            (see also <phoebe.atmospheres.passbands.Passband.compute_ldcoeffs>)
            or if `ld_func` is not recognized.
        """

        s = {
            'linear': np.s_[:,:1],
            'logarithmic': np.s_[:,1:3],
            'square_root': np.s_[:,3:5],
            'quadratic': np.s_[:,5:7],
            'power': np.s_[:,7:11],
            'all': np.s_[:,:]
        }

        if ld_func not in s.keys():
            raise ValueError(f'ld_func={ld_func} is invalid; valid options are {s.keys()}.')

        if f'{ldatm}:ld' not in self.content:
            raise ValueError(f'Limb darkening coefficients for ldatm={ldatm} are not available; please compute them first.')

        axes = self.atm_axes[ldatm][:-1]
        table = self.ld_photon_grid[ldatm] if intens_weighting == 'photon' else self.ld_energy_grid['ck2004']

        req = ndpolator.tabulate((teffs, loggs, abuns))
        ndp = ndpolator.Ndpolator(axes, table)
        # ld_coeffs = libphoebe.interp(req, axes, table)
        ld_coeffs = ndp.interp(req, extrapolation_method=ld_extrapolation_method)

        return ld_coeffs[s[ld_func]]

    def interpolate_extinct(self, teffs=5772., loggs=4.43, abuns=0.0, atm='blackbody',  ebvs=0.0, rvs=3.1, intens_weighting='photon', extrapolation_method='none'):
        """
        Interpolates the passband-stored tables of extinction corrections

        Arguments
        ----------
        * `teffs` (float, optional, default=5772): effective temperature.
        * `loggs` (float, optional, default=4.43): log surface gravity
        * `abuns` (float, optional, default=0.0): abundance
        * `atm` (string, optional, default='blackbody'): atmosphere model.
        * `ebvs` (float, optional, default=0.0)
        * `rvs` (float, optional, default=3.1)
        * `intens_weighting`

        Returns
        ---------
        * extinction factor

        Raises
        --------
        * ValueError if `atm` is not supported.
        """

        if f'{atm}:ext' not in self.content:
            raise  ValueError(f"extinction factors for atm={atm} not found for the {self.pbset}:{self.pbname} passband.")

<<<<<<< HEAD
            if photon_weighted:
                table = self._phoenix_extinct_photon_grid
            else:
                table = self._phoenix_extinct_energy_grid

            if not hasattr(Teff, '__iter__'):
                req = np.array(((Teff, logg, abun, extinct, Rv),))
                extinct_factor = libphoebe.interp(req, self._phoenix_extinct_axes, table)[0][0]
            else:
                extinct=extinct*np.ones_like(Teff)
                Rv=Rv*np.ones_like(Teff)
                req = np.vstack((Teff, logg, abun, extinct, Rv)).T
                extinct_factor = libphoebe.interp(req, self._phoenix_extinct_axes, table).T[0]

            nanmask = np.isnan(extinct_factor)
            if np.any(nanmask):
                raise ValueError('Atmosphere parameters out of bounds: atm=%s, extinct=%f, Rv=%f, Teff=%s, logg=%s, abun=%s' % (atm, extinct, Rv, Teff[nanmask], logg[nanmask], abun[nanmask]))

            return extinct_factor

        elif atm != 'blackbody':
            raise  NotImplementedError("atm='{}' not currently supported".format(atm))
        else :
            if 'blackbody:ext' not in self.content:
                raise ValueError('Extinction factors are not computed yet. Please compute those first.')

            if photon_weighted:
                table = self._bb_extinct_photon_grid
            else:
                table = self._bb_extinct_energy_grid
=======
        axes = self.ext_axes[atm]
        if intens_weighting == 'photon':
            table = self.ext_photon_grid[atm]
        else:
            table = self.ext_energy_grid[atm]
>>>>>>> 10db81f4

        ndp = ndpolator.Ndpolator(axes, table)

        if atm == 'blackbody':
            req = ndp.tabulate((teffs, rvs, ebvs))
        else:
            req = ndp.tabulate((teffs, loggs, abuns, ebvs, rvs))

        extinct_factor = ndp.interp(req, extrapolation_method=extrapolation_method)
        return extinct_factor

    def import_wd_atmcof(self, plfile, atmfile, wdidx, Nabun=19, Nlogg=11, Npb=25, Nints=4):
        """
        Parses WD's atmcof and reads in all Legendre polynomials for the
        given passband.

        Arguments
        -----------
        * `plfile` (string): path and filename of atmcofplanck.dat
        * `atmfile` (string): path and filename of atmcof.dat
        * `wdidx` (int): WD index of the passed passband. Starts with 1, so
            it is aligned with the enumeration in lc and dc sources.
        * `Nabun` (int, optional, default=19): number of metallicity nodes in
            atmcof.dat. For the 2003 version the number of nodes is 19.
        * `Nlogg` (int, optional, default=11): number of logg nodes in
            atmcof.dat. For the 2003 version the number of nodes is 11.
        * `Nbp` (int, optional, default=25): number of passbands in atmcof.dat.
            For the 2003 version the number of passbands is 25.
        * `Nints` (int, optional, default=4): number of temperature intervals
            (input lines) per entry. For the 2003 version the number of lines
            is 4.
        """

        if wdidx <= 0 or wdidx > Npb:
            raise ValueError('wdidx value out of bounds: 1 <= wdidx <= Npb')

        # Store the passband index for use in planckint() and atmx():
        self.extern_wd_idx = wdidx

        # Store atmcof and atmcofplanck for independent lookup:
        # FIXME: it makes no sense to store the entire table for all passbands;
        # fix this entire logic to store only a single passband information.
        self.wd_data = libphoebe.wd_readdata(_bytes(plfile), _bytes(atmfile))

        # That is all that was necessary for *_extern_planckint() and
        # *_extern_atmx() functions. However, we also want to support
        # circumventing WD subroutines and use WD tables directly. For
        # that, we need to do a bit more work.

        # Break up the table along axes and extract a single passband data:
        # atmtab = np.reshape(self.wd_data['atm_table'], (Nabun, Npb, Nlogg, Nints, -1))
        # atmtab = atmtab[:,wdidx-1,:,:,:]

        # Finally, reverse the metallicity axis because it is sorted in
        # reverse order in atmcof:
        # self.extern_wd_atmx = atmtab[::-1,:,:,:]
        self.content += ['extern_planckint:Inorm', 'extern_atmx:Inorm']

    def _log10_Inorm_extern_planckint(self, teffs):
        """
        Internal function to compute normal passband intensities using
        the external WD machinery that employs blackbody approximation.

        @teffs: effective temperature in K

        Returns: log10(Inorm)
        """

        log10_Inorm = libphoebe.wd_planckint(teffs, self.extern_wd_idx, self.wd_data["planck_table"])

        return log10_Inorm

    def _log10_Inorm_extern_atmx(self, Teff, logg, abun):
        """
        Internal function to compute normal passband intensities using
        the external WD machinery that employs model atmospheres and
        ramps.

        Arguments
        ----------
        * `Teff`: effective temperature in K
        * `logg`: surface gravity in cgs
        * `abun`: metallicity in dex, Solar=0.0

        Returns
        ----------
        * log10(Inorm)
        """

        log10_Inorm = libphoebe.wd_atmint(Teff, logg, abun, self.extern_wd_idx, self.wd_data["planck_table"], self.wd_data["atm_table"])

        return log10_Inorm

    def _log10_Inorm(self, atm, teffs, loggs, abuns, intens_weighting='photon', atm_extrapolation_method='none', ld_extrapolation_method='none', blending_method='none', raise_on_nans=True, return_nanmask=False):
        """
        Computes normal emergent passband intensities for model atmospheres.

<<<<<<< HEAD
    def _log10_Imu_ck2004(self, Teff, logg, abun, mu, photon_weighted=False):
        if not hasattr(Teff, '__iter__'):
            req = np.array(((Teff, logg, abun, mu),))
            log10_Imu = libphoebe.interp(req, self._ck2004_intensity_axes, self._ck2004_Imu_photon_grid if photon_weighted else self._ck2004_Imu_energy_grid)[0][0]
        else:
            req = np.vstack((Teff, logg, abun, mu)).T
            log10_Imu = libphoebe.interp(req, self._ck2004_intensity_axes, self._ck2004_Imu_photon_grid if photon_weighted else self._ck2004_Imu_energy_grid).T[0]
=======
        Parameters
        ----------
        atm : string
            model atmosphere ('ck2004', 'phoenix', 'tmap')
        teffs : float or array
            effective temperature in K
        loggs : float or array
            surface gravity in cgs
        abuns : float or array
            heavy element abundance (metallicity), in log-solar
        intens_weighting : str, optional
            intensity weighting scheme, by default 'photon'
        atm_extrapolation_method : str, optional
            out-of-bounds intensity extrapolation method, by default 'none'
        ld_extrapolation_method : str, optional
            out-of-bounds limb darkening extrapolation method, by default
            'none'
        blending_method : str, optional
            out-of-bounds blending method, by default 'none'
        raise_on_nans : bool, optional
            should an error be raised on failed intensity lookup, by default
            True
        return_nanmask : bool, optional
            if an error is not raised, should a mask of non-value elements be
            returned, by default False

        Returns
        -------
        log10(intensity)
            interpolated (possibly extrapolated, blended) model atmosphre
            intensity

        Raises
        ------
        ValueError
            _description_
        """
        axes = self.atm_axes[atm][:-1]
        grid = self.atm_photon_grid[atm][...,-1,:] if intens_weighting == 'photon' else self.atm_energy_grid[atm][...,-1,:]
        ndp = ndpolator.Ndpolator(axes, grid)
        req = ndp.tabulate((teffs, loggs, abuns))
        log10_Inorm, nanmask = ndp.interp(req, raise_on_nans=raise_on_nans, return_nanmask=True, extrapolation_method=atm_extrapolation_method)
        # nanmask is a mask of elements that were nans before extrapolation.

        if ~np.any(nanmask):
            return (log10_Inorm, nanmask) if return_nanmask else log10_Inorm

        if blending_method == 'blackbody':
            log10_Inorm_bb = np.log10(self.Inorm(atm='blackbody', teffs=teffs[nanmask], loggs=loggs[nanmask], abuns=abuns[nanmask], ldatm=atm, ld_extrapolation_method=ld_extrapolation_method, intens_weighting=intens_weighting))
            nv, naxes = ndpolator.map_to_cube(req[nanmask], self.atm_axes[atm][:-1], self.blending_region[atm], return_naxes=True)

            log10_Inorm_bl = np.empty_like(teffs[nanmask])
            for si, selem in enumerate(nv):
                ic = [np.searchsorted(naxes[k], selem[k])-1 for k in range(len(naxes))]
                seps = (np.abs(self.ics[atm]-np.array(ic))).sum(axis=1)
                corners = np.argwhere(seps == seps.min()).flatten()

                blints_per_corner = []
                for corner in corners:
                    slc = tuple([slice(self.ics[atm][corner][i], self.ics[atm][corner][i]+2) for i in range(len(self.ics[atm][corner]))])
                    coords = [naxes[i][slc[i]] for i in range(len(naxes))]
                    verts = np.array(np.meshgrid(*coords)).T.reshape(-1, len(naxes))  # faster than itertools.product(*coords)
                    distance_vectors = selem-verts
                    distances = np.linalg.norm(distance_vectors, axis=1)
                    distance_vector = distance_vectors[distances.argmin()]

                    shift = ic-self.ics[atm][corner]
                    shift = shift != 0

                    if shift.sum() == 0:
                        raise ValueError('how did we get here?')

                    # project the vertex distance to the nearest hyperface/hyperedge:                    
                    distance_vector *= shift
                    distance = np.linalg.norm(distance_vector)

                    if distance > 1:
                        blints_per_corner.append(log10_Inorm_bb[si])
                        continue
                    
                    alpha = blending_factor(distance)
>>>>>>> 10db81f4

                    blints_per_corner.append((1-alpha)*log10_Inorm_bb[si] + alpha*log10_Inorm[nanmask][si])
                    # print(f'distance={distance}, alpha={alpha}, bb={ints_bb[si]}, ck={ints_ck[nanmask][si]}, bl={blints_per_corner[-1]}')
                    
                log10_Inorm_bl[si] = np.mean(blints_per_corner)

            log10_Inorm[nanmask] = log10_Inorm_bl[:,None]

        return (log10_Inorm, nanmask) if return_nanmask else log10_Inorm

    def Inorm(self, teffs=5772., loggs=4.43, abuns=0.0, atm='ck2004', ldatm='ck2004', ldint=None, ld_func='interp', ld_coeffs=None, intens_weighting='photon', atm_extrapolation_method='none', ld_extrapolation_method='none', blending_method='none', return_nanmask=False):
        """
        Computes normal emergent passband intensity.

        Possible atm/ldatm/ld_func/ld_coeffs combinations:

        | atm       | ldatm         | ld_func                 | ld_coeffs | intens_weighting | action                                                      |
        ------------|---------------|-------------------------|-----------|------------------|-------------------------------------------------------------|
        | blackbody | none          | *                       | none      | *                | raise error                                                 |
        | blackbody | none          | lin,log,quad,sqrt,power | *         | *                | use manual LD model                                         |
        | blackbody | supported atm | interp                  | none      | *                | interpolate from ck2004:Imu                                 |
        | blackbody | supported atm | interp                  | *         | *                | interpolate from ck2004:Imu but warn about unused ld_coeffs |
        | blackbody | supported atm | lin,log,quad,sqrt,power | none      | *                | interpolate ld_coeffs from ck2004:ld                        |
        | blackbody | supported atm | lin,log,quad,sqrt,power | *         | *                | use manual LD model but warn about unused ldatm             |
        | planckint | *             | *                       | *         | photon           | raise error                                                 |
        | atmx      | *             | *                       | *         | photon           | raise error                                                 |
        | ck2004    |               |                         |           |                  |                                                             |
        | phoenix   |               |                         |           |                  |                                                             |
        | tmap      |               |                         |           |                  |                                                             |

        Arguments
        ----------
        * `teffs` (float or array, optional, default=5772): effective
          temperature of the emitting surface element(s), in Kelvin
        * `loggs` (float or array, optional, default=4.43): surface gravity of
          the emitting surface element(s), in log(cm/s^2)
        * `abuns` (float or array, optional, default=0.0): chemical
          abundance/metallicity of the emitting surface element(s), in solar
          dex
        * `atm` (string, optional, default='ck2004'): model atmosphere to be
          used for calculation
        * `ldatm` (string, optional, default='ck2004'): model atmosphere to be
          used for limb darkening coefficients
        * `ldint` (string, optional, default=None): integral of the limb
            darkening function, \int_0^1 \mu L(\mu) d\mu. Its general role is
            to convert intensity to flux. In this method, however, it is only
            needed for blackbody atmospheres because they are not
            limb-darkened (i.e. the blackbody intensity is the same
            irrespective of \mu), so we need to *divide* by ldint to ascertain
            the correspondence between luminosity, effective temperature and
            fluxes once limb darkening correction is applied at flux
            integration time. If None, and if `atm=='blackbody'`, it will be
            computed from `ld_func` and `ld_coeffs`.
        * `ld_func` (string, optional, default='interp') limb darkening
            function.  One of: linear, sqrt, log, quadratic, power, interp.
        * `ld_coeffs` (list, optional, default=None): limb darkening
            coefficients for the corresponding limb darkening function,
            `ld_func`. If None, the coefficients are interpolated from the
            corresponding table. List length needs to correspond to the
            `ld_func`: 1 for linear, 2 for sqrt, log and quadratic, and 4 for
            power.
        * `intens_weighting` (string, optional, default='photon'): photon/energy
          switch
        * `atm_extraplation_method` (string, optional, default='none'): the
          method of intensity extrapolation and off-the-grid blending with
          blackbody atmosheres ('none', 'nearest', 'linear')
        * `ld_extrapolation_method` (string, optional, default='none'): the
          method of limb darkening extrapolation ('none', 'nearest' or
          'linear')
        * `blending_method` (string, optional, default='none'): whether to
          blend model atmosphere with blackbody ('none' or 'blackbody')
        * `return_nanmask` (boolean, optional, default=False): should a mask
          of off-grid intensities be returned in addition to intensities.

        Returns
        ----------
        * (array) normal emargent passband intensities, or:
        * (tuple) normal emargent passband intensities and a nan mask.

        Raises
        ----------
        * ValueError: if atmosphere parameters are out of bounds for the
          table.
        * NotImplementedError: if `ld_func` is not supported.
        """

        if atm not in ['blackbody', 'extern_planckint', 'extern_atmx', 'ck2004', 'phoenix', 'tmap']:
            raise RuntimeError(f'atm={atm} is not supported.')

        if ldatm not in ['none', 'ck2004', 'phoenix', 'tmap']:
            raise ValueError(f'ldatm={ldatm} is not supported.')
        
        if intens_weighting not in ['energy', 'photon']:
            raise ValueError(f'intens_weighting={intens_weighting} is not supported.')
        
        if blending_method not in ['none', 'blackbody']:
            raise ValueError(f'blending_method={blending_method} is not supported.')

        raise_on_nans = True if atm_extrapolation_method == 'none' else False

        if atm == 'blackbody' and 'blackbody:Inorm' in self.content:
            # check if the required tables for the chosen ldatm are available:
            if ldatm == 'none' and ld_coeffs is None:
                raise ValueError("ld_coeffs must be passed when ldatm='none'.")
            if ld_func == 'interp' and f'{ldatm}:Imu' not in self.content:
                raise RuntimeError(f'passband {self.pbset}:{self.pbname} does not contain specific intensities for ldatm={ldatm}.')
            if ld_func != 'interp' and ld_coeffs is None and f'{ldatm}:ld' not in self.content:
                raise RuntimeError(f'passband {self.pbset}:{self.pbname} does not contain limb darkening coefficients for ldatm={ldatm}.')
            if blending_method == 'blackbody':
                raise ValueError(f'the combination of atm={atm} and blending_method={blending_method} is not valid.')

            # tabulate requested atmosphere parameters and look up intensities:
            req = ndpolator.tabulate((teffs, loggs, abuns))
            if intens_weighting == 'photon':
                intensities = 10**self._log10_Inorm_bb_photon(req[:,0]).reshape(-1, 1)
            else:  # if intens_weighting=='energy':
                intensities = 10**self._log10_Inorm_bb_energy(req[:,0]).reshape(-1, 1)

            if ld_func != 'interp' and ld_coeffs is None:
                ld_coeffs = self.interpolate_ldcoeffs(teffs, loggs, abuns, ldatm, ld_func=ld_func, intens_weighting=intens_weighting, ld_extrapolation_method=ld_extrapolation_method)

            if ldint is None:
                ldint = self.ldint(teffs=teffs, loggs=loggs, abuns=abuns, ldatm=ldatm, ld_func=ld_func, ld_coeffs=ld_coeffs, intens_weighting=intens_weighting, ld_extrapolation_method=ld_extrapolation_method, raise_on_nans=raise_on_nans)

            intensities /= ldint.reshape(-1, 1)

        elif atm == 'extern_planckint' and 'extern_planckint:Inorm' in self.content:
            if intens_weighting == 'photon':
                raise ValueError(f'the combination of atm={atm} and intens_weighting={intens_weighting} is not supported.')
            # TODO: add all other exceptions

            intensities = 10**(self._log10_Inorm_extern_planckint(req[:,0])-1)  # -1 is for cgs -> SI
            if ldint is None:
                ldint = self.ldint(teffs=teffs, loggs=loggs, abuns=abuns, ldatm=ldatm, ld_func=ld_func, ld_coeffs=ld_coeffs, intens_weighting=intens_weighting, ld_extrapolation_method=ld_extrapolation_method, raise_on_nans=raise_on_nans)
            intensities /= ldint

        elif atm == 'extern_atmx' and 'extern_atmx:Inorm' in self.content:
            if intens_weighting == 'photon':
                raise ValueError(f'the combination of atm={atm} and intens_weighting={intens_weighting} is not supported.')
            # TODO: add all other exceptions

            intensities = 10**(self._log10_Inorm_extern_atmx(req[:,0], req[:,1], req[:,2])-1)  # -1 is for cgs -> SI

        else:
            if f'{atm}:Imu' not in self.content:
                raise ValueError(f'atm={atm} tables are not available in the {self.pbset}:{self.pbname} passband.')
            
            if return_nanmask:
                intensities, nanmask = self._log10_Inorm(atm=atm, teffs=teffs, loggs=loggs, abuns=abuns, intens_weighting=intens_weighting, atm_extrapolation_method=atm_extrapolation_method, ld_extrapolation_method=ld_extrapolation_method, blending_method=blending_method, raise_on_nans=raise_on_nans, return_nanmask=return_nanmask)
                intensities = (10**intensities, nanmask)
            else:
                intensities = 10**self._log10_Inorm(atm=atm, teffs=teffs, loggs=loggs, abuns=abuns, intens_weighting=intens_weighting, atm_extrapolation_method=atm_extrapolation_method, ld_extrapolation_method=ld_extrapolation_method, blending_method=blending_method, raise_on_nans=raise_on_nans, return_nanmask=return_nanmask)

        return intensities

    def _log10_Imu(self, atm, teffs, loggs, abuns, mus, intens_weighting='photon', atm_extrapolation_method='none', ld_extrapolation_method='none', blending_method='none', raise_on_nans=True, return_nanmask=False):
        """
        Computes specific emergent passband intensities for model atmospheres.

        Parameters
        ----------
        atm : string
            model atmosphere ('ck2004', 'phoenix', 'tmap')
        teffs : float or array
            effective temperature in K
        loggs : float or array
            surface gravity in cgs
        abuns : float or array
            heavy element abundance (metallicity), in log-solar
        mus : float or array
            specific angles mu=cos(theta), where 0 is limb and 1 is disk
            center
        intens_weighting : str, optional
            intensity weighting scheme, by default 'photon'
        atm_extrapolation_method : str, optional
            out-of-bounds intensity extrapolation method, by default 'none'
        ld_extrapolation_method : str, optional
            out-of-bounds limb darkening extrapolation method, by default
            'none'
        blending_method : str, optional
            out-of-bounds blending method, by default 'none'
        raise_on_nans : bool, optional
            should an error be raised on failed intensity lookup, by default
            True
        return_nanmask : bool, optional
            if an error is not raised, should a mask of non-value elements be
            returned, by default False

        Returns
        -------
        log10(intensity)
            interpolated (possibly extrapolated, blended) model atmosphre
            intensity

        Raises
        ------
        ValueError
            _description_
        """

<<<<<<< HEAD
=======
        # a temporary shortcut for testing purposes only:
        if atm == 'ck2004':
            ndp = self.ndp[f'imu@{intens_weighting}@{atm}']
>>>>>>> 10db81f4
        else:
            axes = self.atm_axes[atm]
            grid = self.atm_photon_grid[atm] if intens_weighting == 'photon' else self.atm_energy_grid[atm]
            ndp = ndpolator.Ndpolator(axes, grid)

        req = ndp.tabulate((teffs, loggs, abuns, mus))
        log10_Imu, nanmask = ndp.interp(req, raise_on_nans=raise_on_nans, return_nanmask=True, extrapolation_method=atm_extrapolation_method)

        if ~np.any(nanmask):
            return (log10_Imu, nanmask) if return_nanmask else log10_Imu

        if blending_method == 'blackbody':
            log10_Imu_bb = np.log10(self.Imu(atm='blackbody', teffs=teffs[nanmask], loggs=loggs[nanmask], abuns=abuns[nanmask], mus=mus[nanmask], ldatm=atm, ld_extrapolation_method=ld_extrapolation_method, intens_weighting=intens_weighting))
            nv, naxes = ndpolator.map_to_cube(req[nanmask], axes, self.blending_region[atm], return_naxes=True)

            log10_Imu_bl = np.empty_like(teffs[nanmask])
            for si, selem in enumerate(nv):
                ic = [np.searchsorted(naxes[k], selem[k])-1 for k in range(len(naxes))]
                seps = (np.abs(self.ics[atm]-np.array(ic))).sum(axis=1)
                corners = np.argwhere(seps == seps.min()).flatten()

                blints_per_corner = []
                for corner in corners:
                    slc = tuple([slice(self.ics[atm][corner][i], self.ics[atm][corner][i]+2) for i in range(len(self.ics[atm][corner]))])
                    coords = [naxes[i][slc[i]] for i in range(len(naxes))]
                    verts = np.array(np.meshgrid(*coords)).T.reshape(-1, len(naxes))  # faster than itertools.product(*coords)
                    distance_vectors = selem-verts
                    distances = np.linalg.norm(distance_vectors, axis=1)
                    distance_vector = distance_vectors[distances.argmin()]

                    shift = ic-self.ics[atm][corner]
                    shift = shift != 0

                    if shift.sum() == 0:
                        raise ValueError('how did we get here?')

                    # project the vertex distance to the nearest hyperface/hyperedge:                    
                    distance_vector *= shift
                    distance = np.linalg.norm(distance_vector)

                    if distance > 1:
                        blints_per_corner.append(log10_Imu_bb[si])
                        continue
                    
                    alpha = blending_factor(distance)

                    blints_per_corner.append((1-alpha)*log10_Imu_bb[si] + alpha*log10_Imu[nanmask][si])
                    # print(f'distance={distance}, alpha={alpha}, bb={ints_bb[si]}, ck={ints_ck[nanmask][si]}, bl={blints_per_corner[-1]}')
                    
                log10_Imu_bl[si] = np.mean(blints_per_corner)

            log10_Imu[nanmask] = log10_Imu_bl[:,None]

        if ~np.any(nanmask):
            return (log10_Imu, nanmask) if return_nanmask else log10_Imu

    def Imu(self, teffs=5772., loggs=4.43, abuns=0.0, mus=1.0, atm='ck2004', ldatm='ck2004', ldint=None, ld_func='interp', ld_coeffs=None, intens_weighting='photon', atm_extrapolation_method='none', ld_extrapolation_method='none', blending_method='none', return_nanmask=False):
        """
        Computes specific emergent passband intensities.

        Arguments
        ----------
        * `teffs` (float or array, optional, default=5772): effective
          temperature of the emitting surface element(s), in Kelvin
        * `loggs` (float or array, optional, default=4.43): surface gravity of
          the emitting surface element(s), in log(cm/s^2)
        * `abuns` (float or array, optional, default=0.0): chemical
          abundance/metallicity of the emitting surface element(s), in solar
          dex
        * `mus` (float or array, optional, default=1.0): specific angles
          mu=cos(theta), where mu=0 is the limb and mu=1 is the disk center.
        * `atm` (string, optional, default='ck2004'): model atmosphere to be
          used for calculation
        * `ldatm` (string, optional, default='ck2004'): model atmosphere to be
          used for limb darkening coefficients
        * `ldint` (string, optional, default=None): integral of the limb
            darkening function, \int_0^1 \mu L(\mu) d\mu. Its general role is
            to convert intensity to flux. In this method, however, it is only
            needed for blackbody atmospheres because they are not
            limb-darkened (i.e. the blackbody intensity is the same
            irrespective of \mu), so we need to *divide* by ldint to ascertain
            the correspondence between luminosity, effective temperature and
            fluxes once limb darkening correction is applied at flux
            integration time. If None, and if `atm=='blackbody'`, it will be
            computed from `ld_func` and `ld_coeffs`.
        * `ld_func` (string, optional, default='interp') limb darkening
            function.  One of: linear, sqrt, log, quadratic, power, interp.
        * `ld_coeffs` (list, optional, default=None): limb darkening
            coefficients for the corresponding limb darkening function,
            `ld_func`. If None, the coefficients are interpolated from the
            corresponding table. List length needs to correspond to the
            `ld_func`: 1 for linear, 2 for sqrt, log and quadratic, and 4 for
            power.
        * `intens_weighting` (string, optional, default='photon'): photon/energy
          switch
        * `atm_extraplation_method` (string, optional, default='none'): the
          method of intensity extrapolation and off-the-grid blending with
          blackbody atmosheres ('none', 'nearest', 'linear')
        * `ld_extrapolation_method` (string, optional, default='none'): the
          method of limb darkening extrapolation ('none', 'nearest' or
          'linear')
        * `blending_method` (string, optional, default='none'): whether to
          blend model atmosphere with blackbody ('none' or 'blackbody')
        * `return_nanmask` (boolean, optional, default=False): should a mask
          of off-grid intensities be returned in addition to intensities.

        Returns
        ----------
        * (array) specific emargent passband intensities, or:
        * (tuple) specific emargent passband intensities and a nan mask.

        Raises
        ----------
        * ValueError: if atmosphere parameters are out of bounds for the
          table.
        * NotImplementedError: if `ld_func` is not supported.
        """

        if atm not in ['blackbody', 'extern_planckint', 'extern_atmx', 'ck2004', 'phoenix', 'tmap']:
            raise RuntimeError(f'atm={atm} is not supported.')

        if ldatm not in ['none', 'ck2004', 'phoenix', 'tmap']:
            raise ValueError(f'ldatm={ldatm} is not supported.')

        raise_on_nans = True if atm_extrapolation_method == 'none' else False

        if ld_func == 'interp':
            # 'interp' works only for model atmospheres:
            if atm not in ['ck2004', 'phoenix', 'tmap']:
                raise ValueError(f"atm={atm} cannot be used with ld_func={ld_func}.")

            if atm not in self.content and f'{atm}:Imu' not in self.content:
                raise ValueError(f'atm={atm} tables are not available in the {self.pbset}:{self.pbname} passband.')
            
            if return_nanmask:
                intensities, nanmask = self._log10_Imu(atm=atm, teffs=teffs, loggs=loggs, abuns=abuns, mus=mus, intens_weighting=intens_weighting, atm_extrapolation_method=atm_extrapolation_method, ld_extrapolation_method=ld_extrapolation_method, blending_method=blending_method, raise_on_nans=raise_on_nans, return_nanmask=return_nanmask)
                intensities = (10**intensities, nanmask)
            else:
                intensities = 10**self._log10_Imu(atm=atm, teffs=teffs, loggs=loggs, abuns=abuns, mus=mus, intens_weighting=intens_weighting, atm_extrapolation_method=atm_extrapolation_method, ld_extrapolation_method=ld_extrapolation_method, blending_method=blending_method, raise_on_nans=raise_on_nans, return_nanmask=return_nanmask)

            return intensities

        if ld_coeffs is None:
            # LD function can be passed without coefficients; in that
            # case we need to interpolate them from the tables.
            ld_coeffs = self.interpolate_ldcoeffs(teffs, loggs, abuns, ldatm, ld_func, intens_weighting=intens_weighting, ld_extrapolation_method=ld_extrapolation_method)

        Inorm = self.Inorm(
            teffs=teffs,
            loggs=loggs,
            abuns=abuns,
            atm=atm,
            ldatm=ldatm,
            ldint=ldint,
            ld_func=ld_func,
            ld_coeffs=ld_coeffs,
            intens_weighting=intens_weighting,
            atm_extrapolation_method=atm_extrapolation_method,
            ld_extrapolation_method=ld_extrapolation_method,
            blending_method=blending_method
        )
        ld = self._ld(ld_func=ld_func, mu=mus, ld_coeffs=ld_coeffs)
        retval = Inorm * ld

        return retval

    def ldint(self, teffs=None, loggs=None, abuns=None, ldatm=None, ld_func='linear', ld_coeffs=np.array([[0.5]]), intens_weighting='photon', ld_extrapolation_method='none', raise_on_nans=True):
        """
        Computes ldint value for the given `ld_func` and `ld_coeffs`.

        Arguments
        ----------
        * `ld_func` (string, optional, default='linear'): limb darkening function
        * `ld_coeffs` (array, optional, default=[[0.5]]): limb darkening coefficients

        Returns
        -------
        * (float or array) ldint value(s)
        """

        if ld_coeffs is not None:
            ld_coeffs = np.atleast_2d(ld_coeffs)

        req = ndpolator.tabulate((teffs, loggs, abuns))
        ldints = np.ones(shape=(len(req), 1))

        if ld_func == 'linear':
            ldints *= 1-ld_coeffs[:,0]/3
        elif ld_func == 'logarithmic':
            ldints *= 1-ld_coeffs[:,0]/3+2.*ld_coeffs[:,1]/9
        elif ld_func == 'square_root':
            ldints *= 1-ld_coeffs[:,0]/3-ld_coeffs[:,1]/5
        elif ld_func == 'quadratic':
            ldints *= 1-ld_coeffs[:,0]/3-ld_coeffs[:,1]/6
        elif ld_func == 'power':
            ldints *= 1-ld_coeffs[:,0]/5-ld_coeffs[:,1]/3-3.*ld_coeffs[:,2]/7-ld_coeffs[:,3]/2
        elif ld_func == 'interp':
            axes = self.atm_axes[ldatm][:-1]
            grid = self.ldint_photon_grid[ldatm] if intens_weighting == 'photon' else self.ldint_energy_grid[ldatm]
            ndp = ndpolator.Ndpolator(axes, grid)

            ldints = ndp.interp(req, extrapolation_method=ld_extrapolation_method, return_nanmask=False, raise_on_nans=raise_on_nans)
        else:
            raise NotImplementedError(f'ld_func={ld_func} is not supported')

        return ldints

    def _bindex_blackbody(self, Teff, intens_weighting='photon'):
        """
        Computes the mean boosting index using blackbody atmosphere:

        B_pb^E = \int_\lambda I(\lambda) P(\lambda) B(\lambda) d\lambda / \int_\lambda I(\lambda) P(\lambda) d\lambda
        B_pb^P = \int_\lambda \lambda I(\lambda) P(\lambda) B(\lambda) d\lambda / \int_\lambda \lambda I(\lambda) P(\lambda) d\lambda

        Superscripts E and P stand for energy and photon, respectively.

        Arguments
        ----------
        * `Teff` (float/array): effective temperature in K
        * `intens_weighting`

        Returns
        ------------
        * mean boosting index using blackbody atmosphere.
        """

        if intens_weighing == 'photon':
            num   = lambda w: w*self._planck(w, Teff)*self.ptf(w)*self._planck_spi(w, Teff)
            denom = lambda w: w*self._planck(w, Teff)*self.ptf(w)
            return integrate.quad(num, self.wl[0], self.wl[-1], epsabs=1e10, epsrel=1e-8)[0]/integrate.quad(denom, self.wl[0], self.wl[-1], epsabs=1e10, epsrel=1e-6)[0]
        else:
            num   = lambda w: self._planck(w, Teff)*self.ptf(w)*self._planck_spi(w, Teff)
            denom = lambda w: self._planck(w, Teff)*self.ptf(w)
            return integrate.quad(num, self.wl[0], self.wl[-1], epsabs=1e10, epsrel=1e-8)[0]/integrate.quad(denom, self.wl[0], self.wl[-1], epsabs=1e10, epsrel=1e-6)[0]

    def _bindex_ck2004(self, req, atm, intens_weighting='photon'):
        grid = self._ck2004_boosting_photon_grid if intens_weighting == 'photon' else self._ck2004_boosting_energy_grid
        bindex = libphoebe.interp(req, self.atm_axes['ck2004'], grid).T[0]
        return bindex

    def bindex(self, teffs=5772., loggs=4.43, abuns=0.0, mus=1.0, atm='ck2004', intens_weighting='photon'):
        """
        """
        # TODO: implement phoenix boosting.
        raise NotImplementedError('Doppler boosting is currently offline for review.')

        req = ndpolator.tabulate((Teff, logg, abun, mu))

        if atm == 'ck2004':
            retval = self._bindex_ck2004(req, atm, intens_weighting)
        elif atm == 'blackbody':
            retval = self._bindex_blackbody(req[:,0], intens_weighting=intens_weighting)
        else:
            raise NotImplementedError('atm={} not supported'.format(atm))

        nanmask = np.isnan(retval)
        if np.any(nanmask):
            raise ValueError('Atmosphere parameters out of bounds: Teff=%s, logg=%s, abun=%s' % (Teff[nanmask], logg[nanmask], abun[nanmask]))
        return retval

def _timestamp_to_dt(timestamp):
    if timestamp is None:
        return None
    elif not isinstance(timestamp, str):
        raise TypeError("timestamp not of type string")
    return datetime.strptime(timestamp, "%a %b %d %H:%M:%S %Y")

def _init_passband(fullpath, check_for_update=True):
    """
    """
    global _pbtable
    logger.info("initializing passband (headers only) at {}".format(fullpath))
    try:
        pb = Passband.load(fullpath, load_content=False)
    except:
        raise RuntimeError(f'failed to load passband at {fullpath}')
    passband = pb.pbset+':'+pb.pbname
    atms = list(set([c.split(':')[0] for c in pb.content]))
    atms_ld = [atm for atm in atms if '{}:ld'.format(atm) in pb.content and '{}:ldint'.format(atm) in pb.content]
    dirname = os.path.dirname(fullpath)
    if dirname == os.path.dirname(_pbdir_local):
        local = True
    elif dirname == os.path.dirname(_pbdir_global):
        local = False
    else:
        local = None
    _pbtable[passband] = {'fname': fullpath, 'content': pb.content, 'atms': atms, 'atms_ld': atms_ld, 'timestamp': pb.timestamp, 'pb': None, 'local': local}

def _init_passbands(refresh=False, query_online=True, passband_directories=None):
    """
    This function should be called only once, at import time. It
    traverses the passbands directory and builds a lookup table of
    passband names qualified as 'pbset:pbname' and corresponding files
    and atmosphere content within.
    """
    global _initialized
    global _pbtable

    if passband_directories is None:
        passband_directories = list_passband_directories()

    if isinstance(passband_directories, str):
        passband_directories = [passband_directories]

    if not _initialized or refresh:
        # load information from online passbands first so that any that are
        # available locally will override
        if query_online:
            online_passbands = list_online_passbands(full_dict=True, refresh=refresh, repeat_errors=False)
            for pb, info in online_passbands.items():
                _pbtable[pb] = {'fname': None, 'atms': info['atms'], 'atms_ld': info.get('atms_ld', ['ck2004']), 'pb': None}

        # load global passbands (in install directory) next and then local
        # (in .phoebe directory) second so that local passbands override
        # global passbands whenever there is a name conflict
        for path in passband_directories:
            for f in os.listdir(path):
                if f == 'README':
                    continue
                if ".".join(f.split('.')[1:]) not in ['fits', 'fits.gz']:
                    # ignore old passband versions
                    continue
                try:
                    _init_passband(os.path.join(path, f))
                except IOError:
                    print("PHOEBE: passband from {} failed to load, skipping".format(os.path.join(path, f)))
                    pass

        _initialized = True

def install_passband(fname, local=True):
    """
    For convenience, this function is available at the top-level as
    <phoebe.install_passband> as well as
    <phoebe.atmospheres.passbands.install_passband>.

    Install a passband from a local file.  This simply copies the file into the
    install path - but beware that clearing the installation will clear the
    passband as well.

    The local and global installation directories can be listed by calling
    <phoebe.atmospheres.passbands.list_passband_directories>.  The local
    (`local=True`) directory is generally at
    `~/.phoebe/atmospheres/tables/passbands`, and the global (`local=False`)
    directory is in the PHOEBE installation directory.

    See also:
    * <phoebe.atmospheres.passbands.uninstall_all_passbands>

    Arguments
    ----------
    * `fname` (string) the filename of the local passband.
    * `local` (bool, optional, default=True): whether to install to the local/user
        directory or the PHOEBE installation directory.  If `local=False`, you
        must have the necessary permissions to write to the installation
        directory.
    """
    pbdir = _pbdir_local if local else _pbdir_global
    shutil.copy(fname, pbdir)
    _init_passband(os.path.join(pbdir, fname))

def uninstall_passband(passband, local=True):
    """
    For convenience, this function is available at the top-level as
    <phoebe.uninstall_passband> as well as
    <phoebe.atmospheres.passband.uninstall_passband>.

    Uninstall a given passband, either globally or locally (need to call twice to
    delete both).  This is done by deleting the file corresponding to the
    entry in
    <phoebe.atmospheres.passbands.list_installed_passbands>.  If there are multiple
    files with the same `passband` name (local vs global, for example), this
    may need to be called multiple times.

    The local and global installation directories can be listed by calling
    <phoebe.atmospheres.passbands.list_passband_directories>.  The local
    (`local=True`) directory is generally at
    `~/.phoebe/atmospheres/tables/passbands`, and the global (`local=False`)
    directory is in the PHOEBE installation directory.

    See also:
    * <phoebe.atmospheres.passbands.install_passband>
    * <phoebe.atmospheres.passbands.unininstall_all_passbands>

    Arguments
    ----------
    * `passband` (string): name of the passband.  Must be one of the installed
        passbands (see <phoebe.atmospheres.passbands.list_installed_passbands>).
    * `local` (bool, optional, default=True): whether to uninstall from the local/user
        directory or the PHOEBE installation directory.  If `local=False`, you
        must have the necessary permissions to write to the installation
        directory.

    Raises
    ----------
    * `ValueError`: if `passband` not found in <phoebe.atmospheres.passbands.list_installed_passbands>
    * `ValueError`: if the entry for `passband` in <phoebe.atmospheres.passbands.list_installed_passbands>
        is not in the correct directory according to `local`.
    """
    fname = list_installed_passbands(full_dict=True).get(passband, {}).get('fname', None)
    if fname is None:
        raise ValueError("could not find entry for '{}' in list_installed_passbands()".format(passband))

    allowed_dir = _pbdir_local if local else _pbdir_local
    if os.path.dirname(fname) != os.path.dirname(allowed_dir):
        raise ValueError("entry for '{}' was not found in {} (directory for local={})".format(passband, allowed_dir, local))

    logger.warning("deleting file: {}".format(fname))
    os.remove(fname)

    # need to update the local cache for list_installed_passbands:
    _init_passbands(refresh=True)

def uninstall_all_passbands(local=True):
    """
    For convenience, this function is available at the top-level as
    <phoebe.uninstall_all_passbands> as well as
    <phoebe.atmospheres.passband.uninstall_all_passbands>.

    Uninstall all passbands, either globally or locally (need to call twice to
    delete ALL passbands).  This is done by deleting all files in the respective
    directory.

    The local and global installation directories can be listed by calling
    <phoebe.atmospheres.passbands.list_passband_directories>.  The local
    (`local=True`) directory is generally at
    `~/.phoebe/atmospheres/tables/passbands`, and the global (`local=False`)
    directory is in the PHOEBE installation directory.

    See also:
    * <phoebe.atmospheres.passbands.install_passband>
    * <phoebe.atmospheres.passbands.uninstall_passband>

    Arguments
    ----------
    * `local` (bool, optional, default=True): whether to uninstall from the local/user
        directory or the PHOEBE installation directory.  If `local=False`, you
        must have the necessary permissions to write to the installation
        directory.
    """
    pbdir = _pbdir_local if local else _pbdir_global
    for f in os.listdir(pbdir):
        pbpath = os.path.join(pbdir, f)
        logger.warning("deleting file: {}".format(pbpath))
        os.remove(pbpath)

    # need to update the local cache for list_installed_passbands:
    _init_passbands(refresh=True)

def download_passband(passband, content=None, local=True, gzipped=None):
    """
    For convenience, this function is available at the top-level as
    <phoebe.download_passband> as well as
    <phoebe.atmospheres.passbands.download_passband>.

    Download and install a given passband from
    http://tables.phoebe-project.org.

    The local and global installation directories can be listed by calling
    <phoebe.atmospheres.passbands.list_passband_directories>.  The local
    (`local=True`) directory is generally at
    `~/.phoebe/atmospheres/tables/passbands`, and the global (`local=False`)
    directory is in the PHOEBE installation directory.

    Arguments
    ----------
    * `passband` (string): name of the passband.  Must be one of the available
        passbands in the repository (see
        <phoebe.atmospheres.passbands.list_online_passbands>).
    * `content` (string or list or None, optional, default=None): content to fetch
        from the server.  Options include: 'all' (to fetch all available)
        or any of the available contents for that passband, 'ck2004' to fetch
        all contents for the 'ck2004' atmosphere, or any specific list of
        available contents.  To see available options for a given passband, see
        the 'content' entry for a given passband in the dictionary exposed by
        <phoebe.atmospheres.passbands.list_online_passbands>
        with `full_dict=True`.  If None, will respect options in
        <phoebe.set_download_passband_defaults>.
    * `local` (bool, optional, default=True): whether to install to the local/user
        directory or the PHOEBE installation directory.  If `local=False`, you
        must have the necessary permissions to write to the installation
        directory.
    * `gzipped` (bool or None, optional, default=None): whether to download a
        compressed version of the passband.  Compressed files take up less
        disk-space and less time to download, but take approximately 1 second
        to load (which will happen once per-passband per-session).  If None,
        will respect options in <phoebe.set_download_passband_defaults>.

    Raises
    --------
    * ValueError: if the value of `passband` is not one of
        <phoebe.atmospheres.passbands.list_online_passbands>.
    * IOError: if internet connection fails.
    """
    if passband not in list_online_passbands(repeat_errors=False):
        raise ValueError("passband '{}' not available".format(passband))

    if content is None:
        content = conf.download_passband_defaults.get('content', 'all')
        logger.info("adopting content={} from phoebe.get_download_passband_defaults()".format(content))
    if gzipped is None:
        gzipped = conf.download_passband_defaults.get('gzipped', False)
        logger.info("adopting gzipped={} from phoebe.get_download_passband_defaults()".format(gzipped))

    pbdir = _pbdir_local if local else _pbdir_global

    if isinstance(content, str):
        content_str = content
    elif isinstance(content, list) or isinstance(content, tuple):
        content_str = ",".join(content)
    else:
        raise TypeError("content must be of type string or list")

    if list_installed_passbands(full_dict=True).get(passband, {}).get('local', None) == local:
        logger.warning("passband '{}' already exists with local={}... removing".format(passband, local))
        uninstall_passband(passband, local=local)

    passband_fname_local = os.path.join(pbdir, passband.lower().replace(':', '_')+".fits")
    if gzipped:
        passband_fname_local += '.gz'
    url = '{}/pbs/{}/{}?phoebe_version={}&gzipped={}'.format(_url_tables_server, passband, content_str, phoebe_version, gzipped)
    logger.info("downloading from {} and installing to {}...".format(url, passband_fname_local))
    try:
        urlretrieve(url, passband_fname_local)
    except IOError as e:
        raise IOError("unable to download {} passband - check connection.  Original error: {}".format(passband, e))
    else:
        _init_passband(passband_fname_local)

def list_passband_online_history(passband, since_installed=True):
    """
    For convenience, this function is available at the top-level as
    <phoebe.list_passband_online_history> as well as
    <phoebe.atmospheres.passbands.list_passband_online_history>.

    Access the full changelog for the online version of a passband.

    See also:
    * <phoebe.atmospheres.passbands.update_passband_available>
    * <phoebe.atmospheres.passbands.list_all_update_passbands_available>

    Arguments
    ------------
    * `passband` (string): name of the passband
    * `since_installed` (bool, optional, default=True): whether to filter
        the changelog entries to only those since the timestamp of the installed
        version.

    Returns
    ----------
    * (dict): dictionary with timestamps as keys and messages and values.
    """
    if passband not in list_online_passbands(repeat_errors=False):
        raise ValueError("'{}' passband not available online".format(passband))

    url = '{}/pbs/history/{}?phoebe_version={}'.format(_url_tables_server, passband, phoebe_version)

    try:
        resp = urlopen(url, timeout=3)
    except Exception as err:
        msg = "connection to online passbands at {} could not be established.  Check your internet connection or try again later.  If the problem persists and you're using a Mac, you may need to update openssl (see http://phoebe-project.org/help/faq).".format(_url_tables_server)
        msg += " Original error from urlopen: {} {}".format(err.__class__.__name__, str(err))

        logger.warning(msg)
        return {str(time.ctime()): "could not retrieve history entries"}
    else:
        try:
            all_history = json.loads(resp.read().decode('utf-8'), object_pairs_hook=parse_json).get('passband_history', {}).get(passband, {})
        except Exception as err:
            msg = "Parsing response from online passbands at {} failed.".format(_url_tables_server)
            msg += " Original error from json.loads: {} {}".format(err.__class__.__name__, str(err))

            logger.warning(msg)
            return {str(time.ctime()): "could not parse history entries"}

        if since_installed:
            installed_timestamp = _timestamp_to_dt(_pbtable.get(passband, {}).get('timestamp', None))
            return {k:v for k,v in all_history.items() if installed_timestamp < _timestamp_to_dt(k)} if installed_timestamp is not None else all_history
        else:
            return all_history

def update_passband_available(passband, history_dict=False):
    """
    For convenience, this function is available at the top-level as
    <phoebe.update_passband_available> as well as
    <phoebe.atmospheres.passbands.update_passband_available>.

    Check if a newer version of a given passband is available from the online repository.
    Note that this does not check to see if more atmosphere tables are available
    but were not fetched.  To see that, compare the output of
    <phoebe.atmospheres.passbands.list_installed_passbands> and
    <phoebe.atmospheres.passbands.list_online_passbands> with `full_dict=True`.

    If a new version is available, you can update by calling <phoebe.atmospheres.passbands.download_passband>.

    See also:
    * <phoebe.atmospheres.passbands.list_all_update_passbands_available>
    * <phoebe.atmospheres.passbands.list_passband_online_history>
    * <phoebe.atmospheres.passbands.download_passband>
    * <phoebe.atmospheres.passbands.update_all_passbands>

    Arguments
    -----------
    * `passband` (string): name of the passband
    * `history_dict` (boolean, optional, default=False): expose the changelog
        of the version online since the timestamp in the installed version.
        See also: <phoebe.atmospheres.passbands.list_passband_online_history>.

    Returns
    -----------
    * (bool or dict): whether a newer version is available.  Boolean if
        `history_dict=False`.  Dictionary of changelog entries since the current
        version with timestamps as keys and messages as values if `history_dict=True`
        (will be empty if no updates available).
    """
    def _return(passband, updates_available):
        if updates_available:
            if history_dict:
                return list_passband_online_history(passband, since_installed=True)
            else:
                return True
        else:
            if history_dict:
                return {}
            else:
                return False

    if passband not in list_online_passbands(repeat_errors=False):
        logger.warning("{} not available in online passbands".format(passband))
        return _return(passband, False)

    online_timestamp = _online_passbands.get(passband, {}).get('timestamp', None)
    installed_timestamp = _pbtable.get(passband, {}).get('timestamp', None)

    if online_timestamp is None:
        return _return(passband, False)

    elif installed_timestamp is None:
        if online_timestamp is not None:
            return _return(passband, True)

    elif online_timestamp is None:
        return _return(passband, False)

    else:
        try:
            installed_timestamp_dt = _timestamp_to_dt(installed_timestamp)
            online_timestamp_dt = _timestamp_to_dt(online_timestamp)
        except Exception as err:
            msg = "failed to convert passband timestamps, so cannot determine if updates are available.  To disable online passbands entirely, set the environment variable PHOEBE_ENABLE_ONLINE_PASSBANDS=FALSE.  Check tables.phoebe-project.org manually for updates.  Original error: {}".format(err)
            print("ERROR: {}".format(msg))
            logger.error(msg)
            return _return(passband, False)
        else:
            if installed_timestamp_dt < online_timestamp_dt:
                return _return(passband, True)

    return _return(passband, False)

def list_all_update_passbands_available(history_dict=False):
    """
    For convenience, this function is available at the top-level as
    <phoebe.list_all_update_passbands_available> as well as
    <phoebe.atmospheres.passbands.list_all_update_passbands_available>.

    See also:
    * <phoebe.atmospheres.passbands.update_passband_available>
    * <phoebe.atmospheres.passbands.list_passband_online_history>
    * <phoebe.atmospheres.passbands.download_passband>
    * <phoebe.atmospheres.passbands.update_all_passbands>

    Arguments
    -----------
    * `history_dict` (boolean, optional, default=False): for each item in
        the returned list, expose the changelog.  See also:
        <phoebe.atmospheres.passbands.list_passband_online_history>.

    Returns
    ----------
    * (list of strings or dict): list of passbands with newer versions available
        online.  If `history_dict=False`, this will be a list of strings,
        where each item is the passband name.  If `history_dict=True` this will
        be a dictionary where the keys are the passband names and the values
        are the changelog dictionary (see <phoebe.atmospheres.passbands.list_passband_online_history>).
    """
    if history_dict:
        return {p: update_passband_available(p, history_dict=True) for p in list_installed_passbands() if update_passband_available(p)}
    else:
        return [p for p in list_installed_passbands() if update_passband_available(p)]

def update_passband(passband, local=True, content=None, gzipped=None):
    """
    For convenience, this function is available at the top-level as
    <phoebe.update_passbands> as well as
    <phoebe.atmospheres.passbands.update_passband>.

    Download and install updates for a single passband from
    http://tables.phoebe-project.org, retrieving
    the same content as in the installed passband.

    This will install into the directory dictated by `local`, regardless of the
    location of the original file.  `local`=True passbands always override
    `local=False`.

    The local and global installation directories can be listed by calling
    <phoebe.atmospheres.passbands.list_passband_directories>.  The local
    (`local=True`) directory is generally at
    `~/.phoebe/atmospheres/tables/passbands`, and the global (`local=False`)
    directory is in the PHOEBE installation directory.

    See also:
    * <phoebe.atmospheres.passbands.download_passband>
    * <phoebe.atmospheres.passbands.update_passband_available>
    * <phoebe.atmospheres.passbands.list_all_update_passbands_available>
    * <phoebe.atmospheres.passbands.update_all_passbands>


    Arguments
    ----------
    * `passband` (string): passband to update
    * `local` (bool, optional, default=True): whether to install to the local/user
        directory or the PHOEBE installation directory.  If `local=False`, you
        must have the necessary permissions to write to the installation
        directory.
    * `content` (string or list, optional, default=None): content to request
        when downloading the passband, in addition to any content in the existing
        installed passband, if applicable.
        Options include: None (request the same contents as the installed version),
        'all' (to update with all available content),
        'ck2004' to require all contents for the 'ck2004' atmosphere, or any specific list of
        available contents.  To see available options for a given passband, see
        the 'content' entry for a given passband in the dictionary exposed by
        <phoebe.atmospheres.passbands.list_online_passbands>
        with `full_dict=True`.
    * `gzipped` (bool or None, optional, default=None): whether to download a
        compressed version of the passband.  Compressed files take up less
        disk-space and less time to download, but take approximately 1 second
        to load (which will happen once per-passband per-session).  If None,
        will respect options in <phoebe.set_download_passband_defaults>.

    Raises
    --------
    * IOError: if internet connection fails.
    """
    installed_content = list_installed_passbands(full_dict=True).get(passband, {}).get('content', [])
    if content is None:
        content = installed_content
    elif isinstance(content, str):
        if content != 'all':
            content = list(set(installed_content + [content]))
    elif isinstance(content, list):
        content = list(set(installed_content + content))
    else:
        raise TypeError("content must be of type list, string, or None")

    # TODO: if same timestamp online and local, only download new content and merge
    download_passband(passband, content=content, local=local, gzipped=gzipped)

def update_all_passbands(local=True, content=None):
    """
    For convenience, this function is available at the top-level as
    <phoebe.update_all_passbands> as well as
    <phoebe.atmospheres.passbands.update_all_passbands>.

    Download and install updates for all passbands from
    http://tables.phoebe-project.org, retrieving
    the same content as in the installed passbands.

    This will install into the directory dictated by `local`, regardless of the
    location of the original file.  `local`=True passbands always override
    `local=False`.

    The local and global installation directories can be listed by calling
    <phoebe.atmospheres.passbands.list_passband_directories>.  The local
    (`local=True`) directory is generally at
    `~/.phoebe/atmospheres/tables/passbands`, and the global (`local=False`)
    directory is in the PHOEBE installation directory.

    See also
    * <phoebe.atmospheres.passbands.list_all_update_passbands_available>
    * <phoebe.atmospheres.passbands.update_passband>
    * <phoebe.atmospheres.passbands.update_passband_available>


    Arguments
    ----------
    * `local` (bool, optional, default=True): whether to install to the local/user
        directory or the PHOEBE installation directory.  If `local=False`, you
        must have the necessary permissions to write to the installation
        directory.
    * `content` (string or list, optional, default=None): content to request
        when downloading the passband, in addition to any content in the existing
        installed passband, if applicable.
        Options include: None (request the same contents as the installed version),
        'all' (to update with all available content),
        'ck2004' to require all contents for the 'ck2004' atmosphere, or any specific list of
        available contents.  To see available options for a given passband, see
        the 'content' entry for a given passband in the dictionary exposed by
        <phoebe.atmospheres.passbands.list_online_passbands>
        with `full_dict=True`.

    Raises
    --------
    * IOError: if internet connection fails.
    """
    for passband in list_all_update_passbands_available():
        update_passband(passband, local=local, content=content)

def list_passband_directories():
    """
    For convenience, this function is available at the top-level as
    <phoebe.list_passband_directories> as well as
    <phoebe.atmospheres.passbands.list_passband_directories>.

    List the global and local passband installation directories (in that order).

    The local and global installation directories can be listed by calling
    <phoebe.atmospheres.passbands.list_passband_directories>.  The local
    (`local=True`) directory is generally at
    `~/.phoebe/atmospheres/tables/passbands`, and the global (`local=False`)
    directory is in the PHOEBE installation directory.

    Returns
    --------
    * (list of strings): global and local passband installation directories.
    """
    return [p for p in [_pbdir_global, _pbdir_local, _pbdir_env] if p is not None]

def list_passbands(refresh=False, full_dict=False, skip_keys=[]):
    """
    For convenience, this function is available at the top-level as
    <phoebe.list_passbands> as well as
    <phoebe.atmospheres.passbands.list_passbands>.

    List all available passbands, both installed and available online.

    This is just a combination of
    <phoebe.atmospheres.passbands.list_installed_passbands> and
    <phoebe.atmospheres.passbands.list_online_passbands>.

    Arguments
    ---------
    * `refresh` (bool, optional, default=False): whether to refresh the list
        of fallback on cached values.  Passing `refresh=True` should only
        be necessary if new passbands have been installed or added to the
        online repository since importing PHOEBE.
    * `full_dict` (bool, optional, default=False): whether to return the full
        dictionary of information about each passband or just the list
        of names.
    * `skip_keys` (list, optional, default=[]): keys to exclude from the returned
        dictionary.  Only applicable if `full_dict` is True.

    Returns
    --------
    * (list of strings or dictionary, depending on `full_dict`)
    """
    if full_dict:
        d = list_online_passbands(refresh, True, skip_keys=skip_keys, repeat_errors=False)
        for k in d.keys():
            if 'installed' not in skip_keys:
                d[k]['installed'] = False
        # installed passband always overrides online
        for k,v in list_installed_passbands(refresh, True, skip_keys=skip_keys).items():
            d[k] = v
            if 'installed' not in skip_keys:
                d[k]['installed'] = True
        return d
    else:
        return list(set(list_installed_passbands(refresh) + list_online_passbands(refresh, repeat_errors=False)))

def list_installed_passbands(refresh=False, full_dict=False, skip_keys=[]):
    """
    For convenience, this function is available at the top-level as
    <phoebe.list_installed_passbands> as well as
    <phoebe.atmospheres.passbands.list_installed_passbands>.

    List all installed passbands, both in the local and global directories.

    See also:
    * <phoebe.atmospheres.passbands.list_passband_directories>

    Arguments
    ---------
    * `refresh` (bool, optional, default=False): whether to refresh the list
        of fallback on cached values.  Passing `refresh=True` should only
        be necessary if new passbands have been installed or added to the
        online repository since importing PHOEBE.
    * `full_dict` (bool, optional, default=False): whether to return the full
        dictionary of information about each passband or just the list
        of names.
    * `skip_keys` (list, optional, default=[]): keys to exclude from the returned
        dictionary.  Only applicable if `full_dict` is True.

    Returns
    --------
    * (list of strings or dictionary, depending on `full_dict`)
    """

    if refresh:
        _init_passbands(True)

    if full_dict:
        return {k:_dict_without_keys(v, skip_keys) for k,v in _pbtable.items() if v['fname'] is not None}
    else:
        return [k for k,v in _pbtable.items() if v['fname'] is not None]

def list_online_passbands(refresh=False, full_dict=False, skip_keys=[], repeat_errors=True):
    """
    For convenience, this function is available at the top-level as
    <phoebe.list_online_passbands> as well as
    <phoebe.atmospheres.passbands.list_online_passbands>.

    List all passbands available for download from
    http://tables.phoebe-project.org.

    Arguments
    ---------
    * `refresh` (bool, optional, default=False): whether to refresh the list
        of fallback on cached values.  Passing `refresh=True` should only
        be necessary if new passbands have been installed or added to the
        online repository since importing PHOEBE.
    * `full_dict` (bool, optional, default=False): whether to return the full
        dictionary of information about each passband or just the list
        of names.
    * `skip_keys` (list, optional, default=[]): keys to exclude from the returned
        dictionary.  Only applicable if `full_dict` is True.
    * `repeat_errors` (bool, optional, default=True): whether to continue to show
        errors if online passbands are unavailable.  (Internally this is passed
        as False so that the error message does not spam the log, but defaults
        to True so if calling manually the error message is shown).

    Returns
    --------
    * (list of strings or dictionary, depending on `full_dict`)
    """
    global _online_passbands
    global _online_passband_failedtries
    if os.getenv('PHOEBE_ENABLE_ONLINE_PASSBANDS', 'TRUE').upper() == 'TRUE' and (len(_online_passbands.keys())==0 or refresh):
        if _online_passband_failedtries >= 3 and not refresh:
            if ((_online_passband_failedtries >= 3 and repeat_errors) or (_online_passband_failedtries==3)):
                msg = "Online passbands unavailable (reached max tries).  Pass refresh=True to force another attempt or repeat_errors=False to avoid showing this message."
                logger.warning(msg)
            _online_passband_failedtries += 1
        else:
            url = '{}/pbs/list?phoebe_version={}'.format(_url_tables_server, phoebe_version)

            try:
                resp = urlopen(url, timeout=3)
            except Exception as err:
                _online_passband_failedtries += 1
                msg = "Connection to online passbands at {} could not be established.  Check your internet connection or try again later (can manually call phoebe.list_online_passbands(refresh=True) to retry).  If the problem persists and you're using a Mac, you may need to update openssl (see http://phoebe-project.org/help/faq).".format(_url_tables_server, _online_passband_failedtries)
                msg += " Original error from urlopen: {} {}".format(err.__class__.__name__, str(err))

                logger.warning("(Attempt {} of 3): ".format(_online_passband_failedtries)+msg)
                # also print in case logger hasn't been initialized yet
                if _online_passband_failedtries == 1:
                    print(msg)

                if _online_passbands is not None:
                    if full_dict:
                        return {k:_dict_without_keys(v, skip_keys) for k,v in _online_passbands.items()}
                    else:
                        return list(_online_passbands.keys())
                else:
                    if full_dict:
                        return {}
                    else:
                        return []
            else:
                try:
                    _online_passbands = json.loads(resp.read().decode('utf-8'), object_pairs_hook=parse_json)['passbands_list']
                except Exception as err:
                    _online_passband_failedtries += 1
                    msg = "Parsing response from online passbands at {} failed.".format(_url_tables_server)
                    msg += " Original error from json.loads: {} {}".format(err.__class__.__name__, str(err))

                    logger.warning("(Attempt {} of 3): ".format(_online_passband_failedtries)+msg)
                    # also print in case logger hasn't been initialized yet
                    if _online_passband_failedtries == 1:
                        print(msg)

                    if _online_passbands is not None:
                        if full_dict:
                            return {k:_dict_without_keys(v, skip_keys) for k,v in _online_passbands.items()}
                        else:
                            return list(_online_passbands.keys())
                    else:
                        if full_dict:
                            return {}
                        else:
                            return []

    if full_dict:
        return {k:_dict_without_keys(v, skip_keys) for k,v in _online_passbands.items()}
    else:
        return list(_online_passbands.keys())

def get_passband(passband, content=None, reload=False, update_if_necessary=False,
                 download_local=True, download_gzipped=None):
    """
    For convenience, this function is available at the top-level as
    <phoebe.get_passband> as well as
    <phoebe.atmospheres.passbands.get_passband>.

    Access a passband object by name.  If the passband isn't installed, it
    will be downloaded and installed locally.  If the installed passband does
    not have the necessary tables to match `content` then an attempt will be
    made to download the necessary additional tables from
    http://tables.phoebe-project.org
    as long as the timestamps match the local version.  If the online version
    includes other version updates, then an error will be
    raised suggesting to call <phoebe.atmospheres.passbands.update_passband>
    unless `update_if_necessary` is passed as True, in which case the update
    will automatically be downloaded and installed.

    See also:
    * <phoebe.atmospheres.passbands.list_installed_passbands>
    * <phoebe.atmospheres.passbands.download_passband>
    * <phoebe.atmospheres.passbands.list_passband_directories>

    Arguments
    -----------
    * `passband` (string): name of the passband.  Must be one of the available
        passbands in the repository (see
        <phoebe.atmospheres.passbands.list_online_passbands>).
    * `content` (string or list, optional, default=None): content to require
        to retrieve from a local passband... otherwise will download and install
        the passband by passing `content` to
        <phoebe.atmospheres.passbands.download_passband>.
        Options include: None (to accept the content in the local version,
        but to respect options in <phoebe.set_download_passband_defaults>
        if no installed version exists), 'all' (to require and fetch all
        available content),
        'ck2004' to require and fetch
        all contents for the 'ck2004' atmosphere only (for example), or any specific list of
        available contents.  To see available options for a given passband, see
        the 'content' entry for a given passband in the dictionary exposed by
        <phoebe.atmospheres.passbands.list_online_passbands>
        with `full_dict=True`.
    * `reload` (bool, optional, default=False): force reloading from the
        local file even if a copy of the passband exists in memory.
    * `update_if_necessary` (bool, optional, default=False): if a local version
        exists, but does not contain the necessary requirements according to
        `content`, and the online version has a different timestamp than the
        installed version, then an error will be raised unless `update_if_necessary`
        is set to True.
    * `download_local` (bool, optional, default=True): Only applicable if the
        passband has to be downloaded from the server.  Whether to install to the local/user
        directory or the PHOEBE installation directory.  If `local=False`, you
        must have the necessary permissions to write to the installation
        directory.
    * `download_gzipped` (bool or None, optional, default=None): Only applicable if
        the passband has to be downloaded from the server.  Whether to download a
        compressed version of the passband.  Compressed files take up less
        disk-space and less time to download, but take approximately 1 second
        to load (which will happen once per-passband per-session).  If None,
        will respect options in <phoebe.set_download_passband_defaults>.

    Returns
    -----------
    * the passband object

    Raises
    --------
    * ValueError: if the passband cannot be found installed or online.
    * ValueError: if the passband cannot be found installed and online passbands
        are unavailable (due to server being down or online passbands disabled
        by environment variable).
    * IOError: if needing to download the passband but the connection fails.
    """
    global _pbtable

    if passband in list_installed_passbands():
        # then we need to make sure all the required content are met in the local version
        content_installed = _pbtable[passband]['content']
        timestamp_installed = _pbtable[passband]['timestamp']
        online_content = list_online_passbands(full_dict=True, repeat_errors=False).get(passband, {}).get('content', [])

        if content == 'all':
            content = online_content
        elif content is not None:
            if isinstance(content, str):
                content = [content]
            # need to account for mixed atm/table content = ['ck2004', 'blackbody:Inorm']
            content_expanded = []
            for c in content:
                if ':' in c:
                    content_expanded.append(c)
                else:
                    content_expanded += [oc for oc in online_content if oc.split(':')[0]==c]
            # and lastly remove any duplicated from expanding content = ['ck2004', 'ck2004:ld']
            content = list(set(content_expanded))

        if content is not None and not np.all([c in content_installed for c in content]):
            # then we can update without prompting if the timestamps match
            timestamp_online = list_online_passbands(full_dict=True, repeat_errors=False).get(passband, {}).get('timestamp', None)
            if timestamp_online is not None and (update_if_necessary or timestamp_installed == timestamp_online):
                download_passband(passband, content=content, local=download_local, gzipped=download_gzipped)
            else:
                # TODO: ValueError may not be the right choice here...
                raise ValueError("installed version of {} passband does not meet content={} requirements, but online version has a different timestamp.  Call get_passband with update_if_necessary=True or call update_passband to force updating to the newer version.")

        else:
            # then we will just retrieve the local version and return it
            pass
    elif os.getenv('PHOEBE_ENABLE_ONLINE_PASSBANDS', 'TRUE').upper() == 'TRUE':
        # then we need to download, if available online
        if passband in list_online_passbands(repeat_errors=False):
            download_passband(passband, content=content, local=download_local, gzipped=download_gzipped)
        else:
            raise ValueError("passband: {} not found. Try one of: {} (local) or {} (available for download)".format(passband, list_installed_passbands(), list_online_passbands(repeat_errors=False)))

    else:
        raise ValueError("passband {} not installed locally and online passbands is disabled.".format(passband))

    if reload or _pbtable.get(passband, {}).get('pb', None) is None:
        logger.info("loading {} passband from {} (including all tables)".format(passband, _pbtable[passband]['fname']))
        pb = Passband.load(_pbtable[passband]['fname'], load_content=True)
        _pbtable[passband]['pb'] = pb

    return _pbtable[passband]['pb']

def Inorm_bol_bb(Teff=5772., logg=4.43, abun=0.0, atm='blackbody', intens_weighting='photon'):
    """
    Computes normal bolometric intensity using the Stefan-Boltzmann law,
    Inorm_bol_bb = 1/\pi \sigma T^4. If photon-weighted intensity is
    requested, Inorm_bol_bb is multiplied by a conversion factor that
    comes from integrating lambda/hc P(lambda) over all lambda.

    Input parameters mimick the <phoebe.atmospheres.passbands.Passband.Inorm>
    method for calling convenience.

    Arguments
    ------------
    * `Teff` (float/array, optional, default=5772):  value or array of effective
        temperatures.
    * `logg` (float/array, optional, default=4.43): IGNORED, for class
        compatibility only.
    * `abun` (float/array, optional, default=0.0): IGNORED, for class
        compatibility only.
    * `atm` (string, optional, default='blackbody'): atmosphere model, must be
        `'blackbody'`, otherwise exception is raised.
    * `intens_weighting`

    Returns
    ---------
    * (float/array) float or array (depending on input types) of normal
        bolometric blackbody intensities.

    Raises
    --------
    * ValueError: if `atm` is anything other than `'blackbody'`.
    """

    if atm != 'blackbody':
        raise ValueError('atmosphere must be set to blackbody for Inorm_bol_bb.')

    if intens_weighting == 'photon':
        factor = 2.6814126821264836e22/Teff
    else:
        factor = 1.0

    # convert scalars to vectors if necessary:
    if not hasattr(Teff, '__iter__'):
        Teff = np.array((Teff,))

    return factor * sigma_sb.value * Teff**4 / np.pi

if __name__ == '__main__':
    # This will generate bolometric and Johnson V passband files. Note that
    # extinction for the bolometric band cannot be computed because it falls
    # off the extinction formula validity range in wavelength, and shouldn't
    # be computed anyway because it is only used for reflection purposes.

    pb = Passband(
        ptf='tables/ptf/bolometric.ptf',
        pbset='Bolometric',
        pbname='900-40000',
        effwl=1.955e-6,
        wlunits=u.m,
        calibrated=True,
        reference='Flat response to simulate bolometric throughput',
        version=2.0,
        comments=''
    )

    pb.compute_blackbody_intensities(include_extinction=False)

    pb.compute_intensities(atm='ck2004', path='tables/ck2004', impute=True, verbose=True)
    pb.compute_ldcoeffs(ldatm='ck2004')
    pb.compute_ldints(ldatm='ck2004')

    pb.compute_intensities(atm='phoenix', path='tables/phoenix', impute=True, verbose=True)
    pb.compute_ldcoeffs(ldatm='phoenix')
    pb.compute_ldints(ldatm='phoenix')

    pb.compute_intensities(atm='tmap', path='tables/tmap', impute=True, verbose=True)
    pb.compute_ldcoeffs(ldatm='tmap')
    pb.compute_ldints(ldatm='tmap')

    pb.save('bolometric.fits')

    pb = Passband(
        ptf='tables/ptf/johnson_v.ptf',
        pbset='Johnson',
        pbname='V',
        effwl=5500.,
        wlunits=u.AA,
        calibrated=True,
        reference='Maiz Apellaniz (2006), AJ 131, 1184',
        version=2.0,
        comments=''
    )

    pb.compute_blackbody_intensities(include_extinction=True)
    pb.compute_bb_reddening(verbose=True)

    pb.compute_intensities(atm='ck2004', path='tables/ck2004', impute=True, verbose=True)
    pb.compute_ldcoeffs(ldatm='ck2004')
    pb.compute_ldints(ldatm='ck2004')
    pb.compute_ck2004_reddening(path='tables/ck2004', verbose=True)

    pb.compute_intensities(atm='phoenix', path='tables/phoenix', impute=True, verbose=True)
    pb.compute_ldcoeffs(ldatm='phoenix')
    pb.compute_ldints(ldatm='phoenix')
    pb.compute_phoenix_reddening(path='tables/phoenix', verbose=True)

    pb.compute_intensities(atm='tmap', path='tables/tmap', impute=True, verbose=True)
    pb.compute_ldcoeffs(ldatm='tmap')
    pb.compute_ldints(ldatm='tmap')
    pb.compute_tmap_reddening(path='tables/tmap', verbose=True)

    pb.import_wd_atmcof('tables/wd/atmcofplanck.dat', 'tables/wd/atmcof.dat', 7)

    pb.save('johnson_v.fits')<|MERGE_RESOLUTION|>--- conflicted
+++ resolved
@@ -856,102 +856,11 @@
                 self.content.append('blackbody:ext')
 
             if verbose:
-<<<<<<< HEAD
-                sys.stdout.write('\r' + '%0.0f%% done.' % (100*float(i+1)/len(models)))
-                sys.stdout.flush()
-
-        if verbose:
-            print('')
-
-        # Store axes (Teff, logg, abun) and the full grid of Inorm, with
-        # nans where the grid isn't complete.
-        self._phoenix_axes = (np.unique(Teff), np.unique(logg), np.unique(abun))
-
-        self._phoenix_energy_grid = np.nan*np.ones((len(self._phoenix_axes[0]), len(self._phoenix_axes[1]), len(self._phoenix_axes[2]), 1))
-        self._phoenix_photon_grid = np.nan*np.ones((len(self._phoenix_axes[0]), len(self._phoenix_axes[1]), len(self._phoenix_axes[2]), 1))
-        for i, I0 in enumerate(InormE):
-            self._phoenix_energy_grid[Teff[i] == self._phoenix_axes[0], logg[i] == self._phoenix_axes[1], abun[i] == self._phoenix_axes[2], 0] = I0
-        for i, I0 in enumerate(InormP):
-            self._phoenix_photon_grid[Teff[i] == self._phoenix_axes[0], logg[i] == self._phoenix_axes[1], abun[i] == self._phoenix_axes[2], 0] = I0
-
-        # Tried radial basis functions but they were just terrible.
-        #~ self._log10_Inorm_ck2004 = interpolate.Rbf(self._ck2004_Teff, self._ck2004_logg, self._ck2004_met, self._ck2004_Inorm, function='linear')
-
-        if 'phoenix:Inorm' not in self.content:
-            self.content.append('phoenix:Inorm')
-
-    def _rescale_phoenix_intensities(self, mu_interp, mu_phoenix, intensity_phoenix):
-        '''
-        Rescales spherical PHOENIX intensities so that I(mu=0) = 0.
-
-        The PHOENIX intensities are recomputed past the inflection point using the
-        tangent in the inflection point. Mus are rescaled such that mu=0 where the
-        tangent in the inflection point intersects the x-axis.
-        '''
-
-        def mu_inflection(mu, g2):
-
-            argmax = np.argmin(g2)
-            argmin = np.argmax(g2[0:argmax])
-            g2_interp = interpolate.interp1d(g2[argmin:argmax+1], mu[argmin:argmax+1])
-
-            return g2_interp([0.])
-
-        def tangent(mu, s, g, mu_infl):
-            g1_interp = interpolate.interp1d(mu, g)
-            s_interp = interpolate.interp1d(mu, s)
-
-            g_infl = g1_interp(mu_infl)
-            s_infl = s_interp(mu_infl)
-
-            n_tan = s_infl - g_infl*mu_infl
-
-            return [g_infl, n_tan]
-
-        # compute the first and second gradient
-
-        g1 = np.gradient(intensity_phoenix, mu_phoenix)
-        g2 = np.gradient(g1, mu_phoenix)
-
-        # compute the inflection point and tangent
-        mu_infl = mu_inflection(mu_phoenix, g2)
-        k, n = tangent(mu_phoenix, intensity_phoenix, g1, mu_infl)
-
-        # compute mu where y-tangent = 0
-        mu0 = -n/k
-        # for passbands that don't trail off, mu0 is always < 0
-        # using that to catch them and cut off at the true end-point
-        if mu0 < mu_phoenix.min():
-            mu_infl = mu_phoenix.min()
-            mu0 = mu_phoenix.min()
-
-        # recompute intensities
-        intensity_phoenix[mu_phoenix<mu_infl] = k*mu_phoenix[mu_phoenix<mu_infl] + n
-        intensity_phoenix[mu_phoenix<mu0] = 0.
-
-        # renormalize mus on 0 to 1
-        mus_norm = np.cos(np.pi/2*np.arccos(mu_phoenix)/np.arccos(mu0))
-
-        # if there's no real cut-off, above computation returns lowest value approx. 1e-17
-        # additional rescaling to fix mus_norm on range [0.,1.]
-        if mus_norm.min() > 0:
-            mus_norm = (mus_norm - mus_norm.min())/(mus_norm-mus_norm.min()).max()
-
-        # interpolate intensities in user-provided mus
-        intensity_interp = interpolate.interp1d(mus_norm, intensity_phoenix)
-        return intensity_interp(mu_interp)
-
-    def compute_ck2004_intensities(self, path, particular=None, verbose=False):
-        """
-        Computes direction-dependent passband intensities using Castelli & Kurucz (2004)
-        model atmospheres.
-=======
                 print('')
 
     def parse_atm_datafiles(self, atm, path):
         """
         Provides rules for parsing atmosphere fits files containing data.
->>>>>>> 10db81f4
 
         Arguments
         ----------
@@ -1517,44 +1426,11 @@
         if f'{atm}:ext' not in self.content:
             raise  ValueError(f"extinction factors for atm={atm} not found for the {self.pbset}:{self.pbname} passband.")
 
-<<<<<<< HEAD
-            if photon_weighted:
-                table = self._phoenix_extinct_photon_grid
-            else:
-                table = self._phoenix_extinct_energy_grid
-
-            if not hasattr(Teff, '__iter__'):
-                req = np.array(((Teff, logg, abun, extinct, Rv),))
-                extinct_factor = libphoebe.interp(req, self._phoenix_extinct_axes, table)[0][0]
-            else:
-                extinct=extinct*np.ones_like(Teff)
-                Rv=Rv*np.ones_like(Teff)
-                req = np.vstack((Teff, logg, abun, extinct, Rv)).T
-                extinct_factor = libphoebe.interp(req, self._phoenix_extinct_axes, table).T[0]
-
-            nanmask = np.isnan(extinct_factor)
-            if np.any(nanmask):
-                raise ValueError('Atmosphere parameters out of bounds: atm=%s, extinct=%f, Rv=%f, Teff=%s, logg=%s, abun=%s' % (atm, extinct, Rv, Teff[nanmask], logg[nanmask], abun[nanmask]))
-
-            return extinct_factor
-
-        elif atm != 'blackbody':
-            raise  NotImplementedError("atm='{}' not currently supported".format(atm))
-        else :
-            if 'blackbody:ext' not in self.content:
-                raise ValueError('Extinction factors are not computed yet. Please compute those first.')
-
-            if photon_weighted:
-                table = self._bb_extinct_photon_grid
-            else:
-                table = self._bb_extinct_energy_grid
-=======
         axes = self.ext_axes[atm]
         if intens_weighting == 'photon':
             table = self.ext_photon_grid[atm]
         else:
             table = self.ext_energy_grid[atm]
->>>>>>> 10db81f4
 
         ndp = ndpolator.Ndpolator(axes, table)
 
@@ -1652,15 +1528,6 @@
         """
         Computes normal emergent passband intensities for model atmospheres.
 
-<<<<<<< HEAD
-    def _log10_Imu_ck2004(self, Teff, logg, abun, mu, photon_weighted=False):
-        if not hasattr(Teff, '__iter__'):
-            req = np.array(((Teff, logg, abun, mu),))
-            log10_Imu = libphoebe.interp(req, self._ck2004_intensity_axes, self._ck2004_Imu_photon_grid if photon_weighted else self._ck2004_Imu_energy_grid)[0][0]
-        else:
-            req = np.vstack((Teff, logg, abun, mu)).T
-            log10_Imu = libphoebe.interp(req, self._ck2004_intensity_axes, self._ck2004_Imu_photon_grid if photon_weighted else self._ck2004_Imu_energy_grid).T[0]
-=======
         Parameters
         ----------
         atm : string
@@ -1742,7 +1609,6 @@
                         continue
                     
                     alpha = blending_factor(distance)
->>>>>>> 10db81f4
 
                     blints_per_corner.append((1-alpha)*log10_Inorm_bb[si] + alpha*log10_Inorm[nanmask][si])
                     # print(f'distance={distance}, alpha={alpha}, bb={ints_bb[si]}, ck={ints_ck[nanmask][si]}, bl={blints_per_corner[-1]}')
@@ -1943,12 +1809,9 @@
             _description_
         """
 
-<<<<<<< HEAD
-=======
         # a temporary shortcut for testing purposes only:
         if atm == 'ck2004':
             ndp = self.ndp[f'imu@{intens_weighting}@{atm}']
->>>>>>> 10db81f4
         else:
             axes = self.atm_axes[atm]
             grid = self.atm_photon_grid[atm] if intens_weighting == 'photon' else self.atm_energy_grid[atm]
@@ -2175,7 +2038,7 @@
         * mean boosting index using blackbody atmosphere.
         """
 
-        if intens_weighing == 'photon':
+        if intens_weighting == 'photon':
             num   = lambda w: w*self._planck(w, Teff)*self.ptf(w)*self._planck_spi(w, Teff)
             denom = lambda w: w*self._planck(w, Teff)*self.ptf(w)
             return integrate.quad(num, self.wl[0], self.wl[-1], epsabs=1e10, epsrel=1e-8)[0]/integrate.quad(denom, self.wl[0], self.wl[-1], epsabs=1e10, epsrel=1e-6)[0]
