--- conflicted
+++ resolved
@@ -17,11 +17,7 @@
 
 """
 
-<<<<<<< HEAD
-__version__ = '2.4.7.dev+feature-blending'
-=======
-__version__ = '2.4.8.dev+release-2.5'
->>>>>>> 1c50d4c8
+__version__ = '2.4.8.dev+feature-blending'
 
 import os as _os
 import sys as _sys
