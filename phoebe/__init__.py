--- conflicted
+++ resolved
@@ -17,11 +17,7 @@
 
 """
 
-<<<<<<< HEAD
-__version__ = '2.4.8.dev+feature-pulsations'
-=======
-__version__ = '2.4.10.dev+release-2.5'
->>>>>>> 0cadc5d4
+__version__ = '2.4.10.dev+feature-pulsations'
 
 import os as _os
 import sys as _sys
