"""
>>> import phoebe

Available environment variables:
* PHOEBE_ENABLE_PLOTTING=TRUE/FALSE (whether to import plotting libraries with phoebe: defaults to True)
* PHOEBE_ENABLE_SYMPY=TRUE/FALSE (whether to attempt to import sympy for constraint algebra: defaults to True if sympy installed, otherwise False)
* PHOEBE_ENABLE_ONLINE_PASSBANDS=TRUE/FALSE (whether to query for online passbands and download on-the-fly: defaults to True)
* PHOEBE_PBDIR (directory to search for passbands, in addition to phoebe.list_passband_directories())
* PHOEBE_DOWNLOAD_PASSBAND_DEFAULTS_GZIPPED=TRUE/FALSE (whether to download gzipped version of passbands by default.  Defaults to False.  Note that gzipped files take longer to load and will increase time for import, but take significantly less disk-space.)
* PHOEBE_DOWNLOAD_PASSBAND_DEFAULTS_CONTENT (default content, comma separated for list.  Defaults to 'all')
* PHOEBE_ENABLE_MPI=TRUE/FALSE (whether to use internal parallelization: defaults to True if within mpirun, otherwise False, can override in python with phoebe.mpi.on() and phoebe.mpi.off())
* PHOEBE_MPI_NPROCS=INT (number of procs to spawn in mpi is enabled but not running within mpirun: defaults to 4, only applicable if not within mpirun and PHOEBE_ENABLE_MPI=TRUE or phoebe.mpi.on() called, can override in python by passing nprocs to phoebe.mpi.on() or by setting phoebe.mpi.nprocs)
<<<<<<< HEAD
* PHOEBE_PBDIR (directory to search for passbands, in addition to phoebe.list_passband_directories())
=======
>>>>>>> 492e1065
* PHOEBE_DEVEL=TRUE/FALSE enable developer mode by default

"""

<<<<<<< HEAD
__version__ = 'devel'
=======
__version__ = '2.2.0'
>>>>>>> 492e1065

import os as _os
import sys as _sys
import inspect as _inspect
import atexit

# People shouldn't import Phoebe from the installation directory (inspired upon
# pymc warning message).
if _os.getcwd().find(_os.path.abspath(_os.path.split(_os.path.split(__file__)[0])[0]))>-1:
    # We have a clash of package name with the standard library: we implement an
    # "io" module and also they do. This means that you can import Phoebe from its
    # main source tree; then there is no difference between io from here and io
    # from the standard library. Thus, if the user loads the package from here
    # it will never work. Instead of letting Python raise the io clash (which
    # is uniformative to the unexperienced user), we raise the importError here
    # with a helpful error message
    raise ImportError('\n\tYou cannot import Phoebe from inside its main source tree.\n')

# Python version checks (in both __init__.py and setup.py)
if _sys.version_info[0] == 3:
    if _sys.version_info[1] < 6:
        raise ImportError("PHOEBE supports python 2.7+ or 3.6+")
elif _sys.version_info[0] == 2:
    if _sys.version_info[1] < 7:
        raise ImportError("PHOEBE supports python 2.7+ or 3.6+")
else:
    raise ImportError("PHOEBE supports python 2.7+ or 3.6+")

<<<<<<< HEAD
=======
def _env_variable_string_or_list(key, default):
    value = _os.getenv(key, default)
    if "," in value:
        return value.split(",")
    else:
        return value

>>>>>>> 492e1065
def _env_variable_int(key, default):
    value = _os.getenv(key, default)
    return int(value)

def _env_variable_bool(key, default):
    value = _os.getenv(key, default)
    if isinstance(value, bool):
        return value
    elif value.upper()=='TRUE':
        return True
    else:
        return False

# If we try to load matplotlib.pyplot on a non-X system, it will fail
# unless 'Agg' is used before the import. All X-systems define the
# 'DISPLAY' environment variable, and all non-X-systems do not. We do make a
# distinction between windows and unix based system. Hence:
if _env_variable_bool('PHOEBE_ENABLE_PLOTTING', True):
    try:
        import matplotlib
    except ImportError:
        pass
        # we'll catch this later in plotting and throw warnings as necessary
    else:
        if 'DISPLAY' not in _os.environ.keys() and _sys.platform not in ['win32','cygwin']:
            matplotlib.use('Agg')
        elif hasattr(_sys, 'real_prefix'):
            # then we're likely in a virtualenv.  Our best bet is to use the 'TkAgg'
            # backend, but this will require python-tk to be installed on the system
            matplotlib.use('TkAgg')



import logging
_logger = logging.getLogger("PHOEBE")
_logger.addHandler(logging.NullHandler())

###############################################################################
#########################         BEGIN MPI          ##########################
###############################################################################

# detect if we're within mpirun and if so, place all non-zero-rank
# processors into a wait loop.  This must happen before we start importing from
# phoebe so that those can have access to the _mpi object.

class MPI(object):
    def __init__(self):
        # this is a bit of a hack and will only work with openmpi, but environment
        # variables seem to be the only way to detect whether the script was run
        # via mpirun or not
        evars = _os.environ.keys()
        if 'OMPI_COMM_WORLD_SIZE' in evars or 'MV2_COMM_WORLD_SIZE' in evars or 'PMI_SIZE' in evars:
            from mpi4py import MPI as mpi4py
            self._within_mpirun = True
            self._internal_mpi = True

            self._comm   = mpi4py.COMM_WORLD
            self._myrank = self.comm.Get_rank()
            self._nprocs = self.comm.Get_size()

            if self._nprocs==1:
                raise ImportError("need more than 1 processor to run with mpi")

            self._enabled = _env_variable_bool("PHOEBE_ENABLE_MPI", True)

        else:
            self._within_mpirun = False
            self._internal_mpi = False
            self._comm = None
            self._myrank = 0
            self._nprocs = _env_variable_int("PHOEBE_MPI_NPROCS", 4)

            self._enabled = _env_variable_bool("PHOEBE_ENABLE_MPI", False)


    def __repr__(self):
        return "<MPI mode={} myrank={} nprocs={}>".format(self.mode, self.myrank, self.nprocs)

    @property
    def mode(self):
        if self.within_mpirun:
            if self.enabled:
                return "internal handling of mpi within mpirun"
            else:
                return "external handling of mpi by the user within mpirun"
        else:
            if self.enabled:
                return "internal handling of mpi in spawned separate threads during run_compute"
            else:
                return "serial mode"

    @property
    def enabled(self):
        return self._enabled

    def on(self, nprocs=None):
        if self.within_mpirun and not self.enabled:
            raise ValueError("cannot enable mpi after disabling within mpirun.")

        self._enabled = True

        if nprocs is not None:
            self.nprocs = nprocs

    def off(self):
        if self.within_mpirun and self.myrank == 0:
            self.comm.bcast({'worker_command': 'release'}, root=0)

        self._enabled = False

    @property
    def myrank(self):
        return self._myrank

    @property
    def nprocs(self):
        if not self.enabled and not self.within_mpirun:
            return 1
        else:
            return self._nprocs

    @nprocs.setter
    def nprocs(self, nprocs):
        if self.within_mpirun:
            _logger.warning("ignoring setting nprocs while within mpirun, nprocs={}".format(self.nprocs))
        else:
            self._nprocs = nprocs

    @property
    def comm(self):
        return self._comm

    @property
    def within_mpirun(self):
        return self._within_mpirun

    @property
    def detach_cmd(self):
        if self.within_mpirun:
            raise ValueError("detach not available within mpirun")

        if _sys.version_info[0] == 3:
            python = 'python3'
        else:
            python = 'python'

        if self.enabled:
            return 'mpiexec -np %d %s {}' % (self.nprocs, python)
        else:
            return '%s {}' % python

    def shutdown_workers(self):
        if self.within_mpirun and self.myrank == 0:
            self.comm.bcast({'worker_command': 'shutdown'}, root=0)
            self._enabled = False
            # even though technically not true, we're now strictly serial and have no way of regaining the workers
            self._within_mpirun = False


mpi = MPI()

# NOTE: logic for worker waiting for tasks below after phoebe imports

###############################################################################
##########################         END MPI          ###########################
###############################################################################


###############################################################################
#########################        BEGIN SETTINGS        ########################
###############################################################################

class Settings(object):
    def __init__(self):
        # Check to see whether in interactive mode
        import __main__
        # hasattr(__main__, '__file__') will be True if running a python script, but
        # false if in a python or ipython interpreter.
        # _sys.flags.interactive will be 1 if the -i flag is sent to python

        # For now we'll set interactive_constraints to True by default, requiring it to
        # explicitly be disabled.
        # See #154 (https://github.com/phoebe-project/phoebe2/issues/154)
        self._interactive_constraints = True

        # We'll set interactive system checks to be on if running within a Python
        # console, but False if running from within a script
        # See #255 (https://github.com/phoebe-project/phoebe2/issues/255)
        self._interactive_checks = not hasattr(__main__, '__file__') or bool(_sys.flags.interactive)

        # we'll enable check_default and check_default by default (can still
        # be disabled by passing to filter)
        self._check_visible = True
        self._check_default = True

<<<<<<< HEAD
=======
        self._download_passband_defaults = {'content': _env_variable_string_or_list('PHOEBE_DOWNLOAD_PASSBAND_DEFAULTS_CONTENT', 'all'),
                                            'gzipped': _env_variable_bool('PHOEBE_DOWNLOAD_PASSBAND_DEFAULTS_GZIPPED', False)}

>>>>>>> 492e1065
        # And we'll require explicitly setting developer mode on
        self._devel = _env_variable_bool('PHOEBE_DEVEL', False)

    def __repr__(self):
        return "<Settings interactive_checks={} interactive_constraints={}>".format(self.interactive_checks, self.interactive_constraints)

    def reset(self):
        self.__init__()

    def interactive_on(self):
        self.interactive_checks_on()
        self.interactive_constraints_on()

    def interactive_off(self, suppress_warning=False):
        self.interactive_checks_off(suppress_warning=suppress_warning)
        self.interactive_constraints_off(suppress_warning=suppress_warning)

    def interactive_checks_on(self):
        self._interactive_checks = True

    def interactive_checks_off(self, suppress_warning=False):
        if not suppress_warning:
            _logger.warning("checks will not be run until 'run_checks' or 'run_compute' is called.")
        self._interactive_checks = False

    def interactive_constraints_on(self):
        self._interactive_constraints = True

    def interactive_constraints_off(self, suppress_warning=False):
        if not suppress_warning:
            _logger.warning("constraints will not be run until 'run_delayed_constraints' or 'run_compute' is called.  This may result in inconsistent parameters if printing values before calling either of these methods.")
        self._interactive_constraints = False

    @property
    def interactive_checks(self):
        return self._interactive_checks

    @property
    def interactive_constraints(self):
        return self._interactive_constraints

    def check_visible_on(self):
        self._check_visible = True

    def check_visible_off(self):
        self._check_visible = False

    @property
    def check_visible(self):
        return self._check_visible

    def check_default_on(self):
        self._check_default = True

    def check_default_off(self):
        self._check_default = False

    @property
    def check_default(self):
        return self._check_default

    def devel_on(self):
        self._devel = True

    def devel_off(self):
        self._devel = False

    @property
    def devel(self):
        return self._devel

    def set_download_passband_defaults(self, **kwargs):
        """
        """
        for k,v in kwargs.items():
            if k not in self._download_passband_defaults.keys():
                raise KeyError("{} must be one of {}".format(self._download_passband_defaults.keys()))
            if k=='content' and not (isinstance(v, str) or isinstance(v, list)):
                raise TypeError("content must be of type string or list")
            if k=='gzipped' and not (isinstance(v, bool)):
                raise TypeError("gzipped must be of type bool")
            self._download_passband_defaults[k] = v

    def get_download_passband_defaults(self):
        return self._download_passband_defaults

    @property
    def download_passband_defaults(self):
        return self._download_passband_defaults

conf = Settings()

###############################################################################
##########################        END SETTINGS        #########################
###############################################################################



# make packages available at top-level
from .dependencies.unitsiau2015 import u,c
from .dependencies.nparray import array, linspace, arange, logspace, geomspace
<<<<<<< HEAD
from .atmospheres.passbands import install_passband, uninstall_all_passbands, download_passband, update_passband_available, update_all_passbands, list_all_update_passbands_available, list_online_passbands, list_installed_passbands, list_passbands, list_passband_directories, get_passband
=======
from .atmospheres.passbands import install_passband, uninstall_passband, uninstall_all_passbands, download_passband, list_passband_online_history, update_passband_available, update_passband, update_all_passbands, list_all_update_passbands_available, list_online_passbands, list_installed_passbands, list_passbands, list_passband_directories, get_passband
>>>>>>> 492e1065
from .parameters import hierarchy, component, compute, constraint, dataset, feature, figure
from .frontend.bundle import Bundle
from .backend import backends as _backends
from . import utils as _utils

from . import dynamics as dynamics
from . import distortions as distortions
from . import algorithms as algorithms
import libphoebe

# Shortcut to building logger
def logger(*args, **kwargs):
    """
    Return a basic logger via a log file and/or terminal.

    Example 1: log only to the console, accepting levels "INFO" and above
    ```py
    logger = logger()
    ```

    Example 2: log only to the console, accepting levels "DEBUG" and above
    ```py
    logger(clevel='DEBUG')
    ```

    Example 3: log only to a file, accepting levels "DEBUG" and above
    ```py
    logger(clevel=None,filename='mylog.log')
    ```

    Example 4: log only to a file, accepting levels "INFO" and above
    ```py
    logger(clevel=None,flevel='INFO',filename='mylog.log')
    ```

    Example 5: log to the terminal (INFO and above) and file (DEBUG and above)
    ```py
    logger(filename='mylog.log')
    ```

    Arguments
    ----------
    * `clevel` (string, optional): level to be logged to the console.
        One of: "ERROR", "WARNING", "INFO", "DEBUG".
    * `flevel` (string, optional): level to be logged to the file.
        Must also provide `filename`.  One of: "ERROR", "WARNING", "INFO", "DEBUG".
    * `filename` (string, optional): path to the file to log at the `flevel` level.
    * `style` (string, optional, default='default'): style to use for logging.
        One of: "default", "minimal", "grandpa".
    """
    if mpi.within_mpirun and mpi.myrank == 0:
        # tell the workers to invoke the same logger
        mpi.comm.bcast({'worker_command': 'logger', 'args': args, 'kwargs': kwargs}, root=0)

    return _utils.get_basic_logger(*args, **kwargs)


if mpi.within_mpirun and mpi.enabled and mpi.myrank != 0:
    while True:
        packet = mpi.comm.bcast(None, root=0)

        if packet.get('worker_command', False) == 'shutdown':
            _logger.debug("rank:{}/{} message to shutdown".format(mpi.myrank, mpi.nprocs))
            exit()

        if packet.get('worker_command', False) == 'release':
            _logger.debug("rank:{}/{} message to release".format(mpi.myrank, mpi.nprocs))
            break

        elif packet.get('worker_command', False) == 'logger':
            _logger.debug("rank:{}/{} message to invoke logger".format(mpi.myrank, mpi.nprocs))
            logger(*packet['args'], **packet['kwargs'])

        elif hasattr(_backends, packet.get('backend', False)):
            backend = getattr(_backends, packet.pop('backend'))()
            backend._run_worker(packet)

        else:
            raise ValueError("could not recognize packet: {}".format(packet))





# Shortcuts to bundle classmethods
def open(*args, **kwargs):
    return Bundle.open(*args, **kwargs)

open.__doc__ = Bundle.open.__doc__

def load(*args, **kwargs):
    return Bundle.open(*args, **kwargs)

load.__doc__ = Bundle.open.__doc__

def from_legacy(*args, **kwargs):
    return Bundle.from_legacy(*args, **kwargs)

from_legacy.__doc__ = Bundle.from_legacy.__doc__

def from_server(*args, **kwargs):
    return Bundle.from_server(*args, **kwargs)

from_server.__doc__ = Bundle.from_server.__doc__

def default_star(*args, **kwargs):
    return Bundle.default_star(*args, **kwargs)

default_star.__doc__ = Bundle.default_star.__doc__

def default_binary(*args, **kwargs):
    return Bundle.default_binary(*args, **kwargs)

default_binary.__doc__ = Bundle.default_binary.__doc__

def default_contact_binary(*args, **kwargs):
    return Bundle.default_contact_binary(*args, **kwargs)

default_contact_binary.__doc__ = Bundle.default_contact_binary.__doc__

def default_triple(*args, **kwargs):
    return Bundle.default_triple(*args, **kwargs)

default_triple.__doc__ = Bundle.default_triple.__doc__

# Shortcuts to settings
def reset_settings():
    """
    Reset all configuration settings (interactivity, etc) but NOT MPI settings.

    See also:
    * <phoebe.interactive_on>
    * <phoebe.interactive_off>
    * <phoebe.interactive_constraints_on>
    * <phoebe.interactive_constraints_off>
    * <phoebe.interactive_checks_on>
    * <phoebe.interactive_checks_off>
    """
    conf.reset()

def interactive_on():
    """
    Turn on both interactive constraints and interactive checks

    See also:
    * <phoebe.interactive_off>
    * <phoebe.interactive_constraints_on>
    * <phoebe.interactive_checks_on>
    """
    conf.interactive_on()

def interactive_off():
    """
    **USE WITH CAUTION**

    Turn off both interactive constraints and interactive checks

    See also:
    * <phoebe.interactive_on>
    * <phoebe.interactive_constraints_off>
    * <phoebe.interactive_checks_off>
    """
    conf.interactive_off()

def interactive_constraints_on():
    """
    Turn interactive constraints on.  When enabled, PHOEBE will update all
    constraints whenever a <phoebe.parameters.Parameter> value is changed.
    Although this adds to the run-time, it ensures that all values are updated
    when accessed.

    By default, interactive constraints are always on unless disabled.

    See also:
    * <phoebe.interactive_constraints_off>
    """
    conf.interactive_constraints_on()

def interactive_constraints_off():
    """
    **USE WITH CAUTION**

    Turn interactive constraints off.  When disabled, PHOEBE will **NOT** update
    constraints whenever a <phoebe.parameters.Parameter> value is changed, but
    will instead wait until needed (for example, by
    <phoebe.frontend.bundle.Bundle.run_compute>).  Accessing/printing the value
    of a constrained Parameter, may be out-of-date when interactive constraints
    is off.

    By default, interactive constraints are always on unless disabled.

    To update constraints manually, you can call
    <phoebe.frontend.bundle.Bundle.run_delayed_constraints>.

    See also:
    * <phoebe.interactive_constraints_on>
    """
    conf.interactive_constraints_off()

def interactive_checks_on():
    """
    Turn interactive checks on.  When enabled, PHOEBE will run system checks
    (<phoebe.frontend.bundle.Bundle.run_checks>) after any
    <phoebe.parameters.Parameter> value is changed and will log any issues
    to the logger as a warning.  In order to see these messages, you must
    have a logger enabled with at least the "WARNING" level (see <phoebe.logger>).

    Whether interactive checks is on or off, system checks will be run when
    calling <phoebe.frontend.bundle.Bundle.run_compute> and will raise
    an error if failing.

    By default, interactive checks is ON if running PHOEBE in an interactive
    console (or Jupyter notebook), but OFF if running in a script (to save
    time but also save confusing logger messages).

    See also:
    * <phoebe.interactive_checks_off>
    """
    conf.interactive_checks_on()

def interactive_checks_off():
    """
    Turn interactive checks off.  When disabled, PHOEBE will **NOT** run system checks
    (<phoebe.frontend.bundle.Bundle.run_checks>) after any
    <phoebe.parameters.Parameter> value is changed and will **NOT** log any issues
    to the logger as a warning.

    Whether interactive checks is on or off, system checks will be run when
    calling <phoebe.frontend.bundle.Bundle.run_compute> and will raise
    an error if failing.

    To manually run system checks at any time, you can call
    <phoebe.frontend.bundle.Bundle.run_checks>.

    By default, interactive checks is ON if running PHOEBE in an interactive
    console (or Jupyter notebook), but OFF if running in a script (to save
    time but also save confusing logger messages).

    See also:
    * <phoebe.interactive_checks_on>
    """
    conf.interactive_checks_off()

def check_visible_on():
    """
    Enable checking for visibility of parameters by default.  Passing
    `check_visible=False` to <phoebe.parameters.ParameterSet.filter> (or many
    other methods that involve filtering) can still be used to temporarily
    skip checking visiblity.

    See also:
    * <phoebe.check_visible_off>
    * <phoebe.parameters.Parameter.is_visible>
    """
    conf.check_visible_on()

def check_visible_off():
    """
    Disable checking for visibility of parameters by default.  Passing
    `check_visible=True` to <phoebe.parameters.ParameterSet.filter> (or many
    other methods that involve filtering) will be ignored.

    See also:
    * <phoebe.check_visible_on>
    * <phoebe.parameters.Parameter.is_visible>
    """
    conf.check_visible_off()

def check_default_on():
    """
    Enable ignoring parameters tagged with component or dataset of '_default'
    by default.  Passing `check_default=False` to
     <phoebe.parameters.ParameterSet.filter> (or many other methods that involve
     filtering) can still be used to temporarily skip ignoring '_default'
     parameters.

    See also:
    * <phoebe.check_default_off>
    """
    conf.check_default_on()

def check_default_off():
    """
    Distable ignoring parameters tagged with component or dataset of '_default'
    by default.  Passing `check_default=True` to
    <phoebe.parameters.ParameterSet.filter> (or many other methods that involve
    filtering) will be ignored.

    See also:
    * <phoebe.check_default_off>
    """
    conf.check_default_off()

def devel_on():
    conf.devel_on()

def devel_off():
    conf.devel_off()

def set_download_passband_defaults(**kwargs):
    """
    Set default options to use for <phoebe.atmospheres.passbands.download_passband>.

    These can also be set at import time via the following environment variables:
    * PHOEBE_DOWNLOAD_PASSBAND_DEFAULTS_CONTENT (defaults to 'all')
    * PHOEBE_DOWNLOAD_PASSBAND_DEFAULTS_GZIPPED (defaults to FALSE)

    See also:
    * <phoebe.get_download_passband_defaults>
    * <phoebe.atmospheres.passbands.download_passband>
    * <phoebe.atmospheres.passbands.update_passband>
    * <phoebe.atmospheres.passbands.get_passband>

    Arguments
    ------------
    * `content` (string or list, optional): override the current value for
        `content` in <phoebe.get_download_passband_defaults>.
    * `gzipped` (bool, optional): override the current value for `gzipped`
        in <phoebe.get_download_passband_defaults>.

    """
    conf.set_download_passband_defaults(**kwargs)

def get_download_passband_defaults():
    """
    Access default options to use for <phoebe.atmospheres.passbands.download_passband>.

    See also:
    * <phoebe.set_download_passband_defaults>
    * <phoebe.atmospheres.passbands.download_passband>
    * <phoebe.atmospheres.passbands.update_passband>
    * <phoebe.atmospheres.passbands.get_passband>

    Returns
    ---------
    * dictionary of defaults, including `content` and `gzipped`.
    """
    return conf.get_download_passband_defaults()

# Shortcuts to MPI options
def mpi_on(nprocs=None):
    """
    ENABLE PHOEBE to use MPI (parallelization).

    Default case:
    * If PHOEBE is run within an mpirun environment, MPI is ENABLED by default.
    * If PHOEBE is not run within an mpirun environment, MPI is DISABLED by default.

    When MPI is enabled, PHOEBE will do the following:
    * if within mpirun: uses PHOEBE's built-in per-dataset or per-time
        parallelization
    * if not within mpirun (ie. in a serial python environment): will spawn a
        separate thread at <phoebe.frontend.bundle.Bundle.run_compute>,
        using `nprocs` processors.  This separate thread will be detached
        from the main thread if sending `detach=True` to
        <phoebe.frontend.bundle.Bundle.run_compute>.

    See also:
    * <phoebe.mpi_off>

    Arguments
    ----------
    * `nprocs` (int, optional): number of processors.  Only applicable if **NOT**
        within mpirun (see above).
    """
    mpi.on(nprocs=nprocs)

def mpi_off():
    """
    Run PHOEBE in Serial Mode.

    Default case:
    * If PHOEBE is run within an mpirun environment, MPI is ENABLED by default.
    * If PHOEBE is not run within an mpirun environment, MPI is DISABLED by default.

    When MPI is disabled, PHOEBE will do the following:
    * if within mpirun: PHOEBE will run equally on all processors.  The user can
        customize parallelization with access to `phoebe.mpi.nprocs`,
        `phoebe.mpi.myrank`.
    * if not within mpirun (ie. in a serial python environment): PHOEBE will
        run on a single processor in serial-mode.  Compute jobs can still
        be detached from the main thread by sending `detach=True` to
        <phoebe.frontend.bundle.Bundle.run_compute> but will stll run
        on a single processor.

    See also:
    * <phoebe.mpi_on>
    """
    mpi.off()

# let's use magic to shutdown the workers when the user-script is complete
atexit.register(mpi.shutdown_workers)

# edit API docs for imported functions
array, linspace, arange, logspace, geomspace

def add_nparray_docstring(obj):

<<<<<<< HEAD
    nparraydocsprefix = """This is an included dependency from [nparray](https://nparray.readthedocs.io).\n\n===============================================================\n\n"""
=======
    nparraydocsprefix = """This is an included dependency from [nparray 1.1.0](https://nparray.readthedocs.io/en/1.1.0/).\n\n===============================================================\n\n"""
>>>>>>> 492e1065

    obj.__doc__ = nparraydocsprefix + "\n".join([l.lstrip() for l in obj.__doc__.split("\n")])

add_nparray_docstring(array)
add_nparray_docstring(linspace)
add_nparray_docstring(arange)
add_nparray_docstring(logspace)
add_nparray_docstring(geomspace)


# expose available "kinds" per-context
def _get_phoebe_funcs(module, devel=False):
    ignore = ['_empty_array', 'deepcopy', 'fnmatch',
              'download_passband', 'list_installed_passbands', 'list_online_passbands', 'list_passbands', 'parameter_from_json', 'parse_json',
              'send_if_client', 'update_if_client',
              '_add_component', '_add_dataset', '_label_units_lims', '_run_compute']

    if not devel:
        ignore += ['pulsation']
        ignore += ['ellc', 'jktebop', 'photodynam']


    return [o[0] for o in _inspect.getmembers(module) if _inspect.isfunction(o[1]) and o[0] not in ignore and o[0][0] != '_']


def list_available_components(devel=False):
    """
    List all available 'kinds' for component from <phoebe.parameters.component>.

    See also:
    * <phoebe.list_available_features>
    * <phoebe.list_available_datasets>
    * <phoebe.list_available_computes>

    Arguments
    -----------
    * `devel` (bool, default, optional=False): whether to include development-only
        kinds.  See <phoebe.devel_on>.

    Returns
    ---------
    * (list of strings)
    """
    return _get_phoebe_funcs(component, devel=devel)

def list_available_features(devel=False):
    """
    List all available 'kinds' for feature from <phoebe.parameters.feature>.

    See also:
    * <phoebe.list_available_components>
    * <phoebe.list_available_datasets>
    * <phoebe.list_available_computes>

    Arguments
    -----------
    * `devel` (bool, default, optional=False): whether to include development-only
        kinds.  See <phoebe.devel_on>.

    Returns
    ---------
    * (list of strings)
    """
    return _get_phoebe_funcs(feature, devel=devel)

def list_available_datasets(devel=False):
    """
    List all available 'kinds' for dataset from <phoebe.parameters.dataset>.

    See also:
    * <phoebe.list_available_components>
    * <phoebe.list_available_features>
    * <phoebe.list_available_computes>

    Arguments
    -----------
    * `devel` (bool, default, optional=False): whether to include development-only
        kinds.  See <phoebe.devel_on>.

    Returns
    ---------
    * (list of strings)
    """
    return  _get_phoebe_funcs(dataset, devel=devel)

def list_available_figures(devel=False):
    """
    List all available 'kinds' for figure from <phoebe.parameters.figure>.

    See also:
    * <phoebe.list_available_components>
    * <phoebe.list_available_features>
    * <phoebe.list_available_computes>

    Arguments
    -----------
    * `devel` (bool, default, optional=False): whether to include development-only
        kinds.  See <phoebe.devel_on>.

    Returns
    ---------
    * (list of strings)
    """
    return  _get_phoebe_funcs(figure, devel=devel)

def list_available_computes(devel=False):
    """
    List all available 'kinds' for compute from <phoebe.parameters.compute>.

    See also:
    * <phoebe.list_available_components>
    * <phoebe.list_available_features>
    * <phoebe.list_available_datasets>

    Arguments
    -----------
    * `devel` (bool, default, optional=False): whether to include development-only
        kinds.  See <phoebe.devel_on>.

    Returns
    ---------
    * (list of strings)
    """
    return _get_phoebe_funcs(compute, devel=devel)

<<<<<<< HEAD

=======
for pb in list_all_update_passbands_available():
    msg = 'passband "{}" has a newer version available.  Run phoebe.list_passband_online_history("{}") to get a list of available changes and phoebe.update_passband("{}") or phoebe.update_all_passbands() to update.'.format(pb, pb, pb)
    # NOTE: we'll print since the logger hasn't been initialized yet.
    print('PHOEBE: {}'.format(msg))
>>>>>>> 492e1065

# delete things we don't want exposed to the user at the top-level
# NOTE: we need _sys for reset_settings, that's why its __sys
del atexit
try:
    del matplotlib
except:
    pass
try:
    del mpi4py
except:
    pass

del logging
del Settings
del MPI

del add_nparray_docstring<|MERGE_RESOLUTION|>--- conflicted
+++ resolved
@@ -10,19 +10,12 @@
 * PHOEBE_DOWNLOAD_PASSBAND_DEFAULTS_CONTENT (default content, comma separated for list.  Defaults to 'all')
 * PHOEBE_ENABLE_MPI=TRUE/FALSE (whether to use internal parallelization: defaults to True if within mpirun, otherwise False, can override in python with phoebe.mpi.on() and phoebe.mpi.off())
 * PHOEBE_MPI_NPROCS=INT (number of procs to spawn in mpi is enabled but not running within mpirun: defaults to 4, only applicable if not within mpirun and PHOEBE_ENABLE_MPI=TRUE or phoebe.mpi.on() called, can override in python by passing nprocs to phoebe.mpi.on() or by setting phoebe.mpi.nprocs)
-<<<<<<< HEAD
 * PHOEBE_PBDIR (directory to search for passbands, in addition to phoebe.list_passband_directories())
-=======
->>>>>>> 492e1065
 * PHOEBE_DEVEL=TRUE/FALSE enable developer mode by default
 
 """
 
-<<<<<<< HEAD
 __version__ = 'devel'
-=======
-__version__ = '2.2.0'
->>>>>>> 492e1065
 
 import os as _os
 import sys as _sys
@@ -51,8 +44,6 @@
 else:
     raise ImportError("PHOEBE supports python 2.7+ or 3.6+")
 
-<<<<<<< HEAD
-=======
 def _env_variable_string_or_list(key, default):
     value = _os.getenv(key, default)
     if "," in value:
@@ -60,7 +51,6 @@
     else:
         return value
 
->>>>>>> 492e1065
 def _env_variable_int(key, default):
     value = _os.getenv(key, default)
     return int(value)
@@ -256,12 +246,9 @@
         self._check_visible = True
         self._check_default = True
 
-<<<<<<< HEAD
-=======
         self._download_passband_defaults = {'content': _env_variable_string_or_list('PHOEBE_DOWNLOAD_PASSBAND_DEFAULTS_CONTENT', 'all'),
                                             'gzipped': _env_variable_bool('PHOEBE_DOWNLOAD_PASSBAND_DEFAULTS_GZIPPED', False)}
 
->>>>>>> 492e1065
         # And we'll require explicitly setting developer mode on
         self._devel = _env_variable_bool('PHOEBE_DEVEL', False)
 
@@ -363,11 +350,7 @@
 # make packages available at top-level
 from .dependencies.unitsiau2015 import u,c
 from .dependencies.nparray import array, linspace, arange, logspace, geomspace
-<<<<<<< HEAD
-from .atmospheres.passbands import install_passband, uninstall_all_passbands, download_passband, update_passband_available, update_all_passbands, list_all_update_passbands_available, list_online_passbands, list_installed_passbands, list_passbands, list_passband_directories, get_passband
-=======
 from .atmospheres.passbands import install_passband, uninstall_passband, uninstall_all_passbands, download_passband, list_passband_online_history, update_passband_available, update_passband, update_all_passbands, list_all_update_passbands_available, list_online_passbands, list_installed_passbands, list_passbands, list_passband_directories, get_passband
->>>>>>> 492e1065
 from .parameters import hierarchy, component, compute, constraint, dataset, feature, figure
 from .frontend.bundle import Bundle
 from .backend import backends as _backends
@@ -766,11 +749,7 @@
 
 def add_nparray_docstring(obj):
 
-<<<<<<< HEAD
-    nparraydocsprefix = """This is an included dependency from [nparray](https://nparray.readthedocs.io).\n\n===============================================================\n\n"""
-=======
     nparraydocsprefix = """This is an included dependency from [nparray 1.1.0](https://nparray.readthedocs.io/en/1.1.0/).\n\n===============================================================\n\n"""
->>>>>>> 492e1065
 
     obj.__doc__ = nparraydocsprefix + "\n".join([l.lstrip() for l in obj.__doc__.split("\n")])
 
@@ -896,14 +875,10 @@
     """
     return _get_phoebe_funcs(compute, devel=devel)
 
-<<<<<<< HEAD
-
-=======
 for pb in list_all_update_passbands_available():
     msg = 'passband "{}" has a newer version available.  Run phoebe.list_passband_online_history("{}") to get a list of available changes and phoebe.update_passband("{}") or phoebe.update_all_passbands() to update.'.format(pb, pb, pb)
     # NOTE: we'll print since the logger hasn't been initialized yet.
     print('PHOEBE: {}'.format(msg))
->>>>>>> 492e1065
 
 # delete things we don't want exposed to the user at the top-level
 # NOTE: we need _sys for reset_settings, that's why its __sys
