"""
>>> import phoebe

Available environment variables:
* PHOEBE_ENABLE_PLOTTING=TRUE/FALSE (whether to import plotting libraries with phoebe: defaults to True)
* PHOEBE_ENABLE_SYMPY=TRUE/FALSE (whether to attempt to import sympy for constraint algebra: defaults to True if sympy installed, otherwise False)
* PHOEBE_ENABLE_ONLINE_PASSBANDS=TRUE/FALSE (whether to query for online passbands and download on-the-fly: defaults to True)
* PHOEBE_ENABLE_MPI=TRUE/FALSE (whether to use internal parallelization: defaults to True if within mpirun, otherwise False, can override in python with phoebe.mpi.on() and phoebe.mpi.off())
* PHOEBE_MPI_NPROCS=INT (number of procs to spawn in mpi is enabled but not running within mpirun: defaults to 4, only applicable if not within mpirun and PHOEBE_ENABLE_MPI=TRUE or phoebe.mpi.on() called, can override in python by passing nprocs to phoebe.mpi.on() or by setting phoebe.mpi.nprocs)
* PHOEBE_PBDIR (directory to search for passbands, in addition to phoebe.list_passband_directories())


"""

__version__ = 'devel'

import os
import sys as _sys
import atexit

# People shouldn't import Phoebe from the installation directory (inspired upon
# pymc warning message).
if os.getcwd().find(os.path.abspath(os.path.split(os.path.split(__file__)[0])[0]))>-1:
    # We have a clash of package name with the standard library: we implement an
    # "io" module and also they do. This means that you can import Phoebe from its
    # main source tree; then there is no difference between io from here and io
    # from the standard library. Thus, if the user loads the package from here
    # it will never work. Instead of letting Python raise the io clash (which
    # is uniformative to the unexperienced user), we raise the importError here
    # with a helpful error message
    raise ImportError('\n\tYou cannot import Phoebe from inside its main source tree.\n')

def _env_variable_int(key, default):
    value = os.getenv(key, default)
    return int(value)

def _env_variable_bool(key, default):
    value = os.getenv(key, default)
    if isinstance(value, bool):
        return value
    elif value.upper()=='TRUE':
        return True
    else:
        return False

# If we try to load matplotlib.pyplot on a non-X system, it will fail
# unless 'Agg' is used before the import. All X-systems define the
# 'DISPLAY' environment variable, and all non-X-systems do not. We do make a
# distinction between windows and unix based system. Hence:
if _env_variable_bool('PHOEBE_ENABLE_PLOTTING', True):
    try:
        import matplotlib
    except ImportError:
        pass
        # we'll catch this later in plotting and throw warnings as necessary
    else:
        if 'DISPLAY' not in os.environ.keys() and _sys.platform not in ['win32','cygwin']:
            matplotlib.use('Agg')
        elif hasattr(_sys, 'real_prefix'):
            # then we're likely in a virtualenv.  Our best bet is to use the 'TkAgg'
            # backend, but this will require python-tk to be installed on the system
            matplotlib.use('TkAgg')



import logging
_logger = logging.getLogger("PHOEBE")
_logger.addHandler(logging.NullHandler())

###############################################################################
#########################         BEGIN MPI          ##########################
###############################################################################

# detect if we're within mpirun and if so, place all non-zero-rank
# processors into a wait loop.  This must happen before we start importing from
# phoebe so that those can have access to the _mpi object.

class MPI(object):
    def __init__(self):
        # this is a bit of a hack and will only work with openmpi, but environment
        # variables seem to be the only way to detect whether the script was run
        # via mpirun or not
        evars = os.environ.keys()
        if 'OMPI_COMM_WORLD_SIZE' in evars or 'MV2_COMM_WORLD_SIZE' in evars or 'PMI_SIZE' in evars:
            from mpi4py import MPI as mpi4py
            self._within_mpirun = True
            self._internal_mpi = True

            self._comm   = mpi4py.COMM_WORLD
            self._myrank = self.comm.Get_rank()
            self._nprocs = self.comm.Get_size()

            if self._nprocs==1:
                raise ImportError("need more than 1 processor to run with mpi")

            self._enabled = _env_variable_bool("PHOEBE_ENABLE_MPI", True)

        else:
            self._within_mpirun = False
            self._internal_mpi = False
            self._comm = None
            self._myrank = 0
            self._nprocs = _env_variable_int("PHOEBE_MPI_NPROCS", 4)

            self._enabled = _env_variable_bool("PHOEBE_ENABLE_MPI", False)


    def __repr__(self):
        return "<MPI mode={} myrank={} nprocs={}>".format(self.mode, self.myrank, self.nprocs)

    @property
    def mode(self):
        if self.within_mpirun:
            if self.enabled:
                return "internal handling of mpi within mpirun"
            else:
                return "external handling of mpi by the user within mpirun"
        else:
            if self.enabled:
                return "internal handling of mpi in spawned separate threads during run_compute"
            else:
                return "serial mode"

    @property
    def enabled(self):
        return self._enabled

    def on(self, nprocs=None):
        if self.within_mpirun and not self.enabled:
            raise ValueError("cannot enable mpi after disabling within mpirun.")

        self._enabled = True

        if nprocs is not None:
            self.nprocs = nprocs

    def off(self):
        if self.within_mpirun and self.myrank == 0:
            self.comm.bcast({'worker_command': 'release'}, root=0)

        self._enabled = False

    @property
    def myrank(self):
        return self._myrank

    @property
    def nprocs(self):
        if not self.enabled and not self.within_mpirun:
            return 1
        else:
            return self._nprocs

    @nprocs.setter
    def nprocs(self, nprocs):
        if self.within_mpirun:
            _logger.warning("ignoring setting nprocs while within mpirun, nprocs={}".format(self.nprocs))
        else:
            self._nprocs = nprocs

    @property
    def comm(self):
        return self._comm

    @property
    def within_mpirun(self):
        return self._within_mpirun

    @property
    def detach_cmd(self):
        if self.within_mpirun:
            raise ValueError("detach not available within mpirun")

        if self.enabled:
            return 'mpiexec -np %d python {}' % self.nprocs
        else:
            return 'python {}'

    def shutdown_workers(self):
        if self.within_mpirun and self.myrank == 0:
            self.comm.bcast({'worker_command': 'shutdown'}, root=0)
            self._enabled = False
            # even though technically not true, we're now strictly serial and have no way of regaining the workers
            self._within_mpirun = False


mpi = MPI()

# NOTE: logic for worker waiting for tasks below after phoebe imports

###############################################################################
##########################         END MPI          ###########################
###############################################################################


###############################################################################
#########################        BEGIN SETTINGS        ########################
###############################################################################

class Settings(object):
    def __init__(self):
        # Check to see whether in interactive mode
        import __main__
        # hasattr(__main__, '__file__') will be True if running a python script, but
        # false if in a python or ipython interpreter.
        # sys.flags.interactive will be 1 if the -i flag is sent to python

        # For now we'll set interactive_constraints to True by default, requiring it to
        # explicitly be disabled.
        # See #154 (https://github.com/phoebe-project/phoebe2/issues/154)
        self._interactive_constraints = True

        # We'll set interactive system checks to be on if running within a Python
        # console, but False if running from within a script
        # See #255 (https://github.com/phoebe-project/phoebe2/issues/255)
        self._interactive_checks = not hasattr(__main__, '__file__') or bool(_sys.flags.interactive)

        # And we'll require explicitly setting developer mode on
        self._devel = False

    def __repr__(self):
        return "<Settings interactive_checks={} interactive_constraints={}>".format(self.interactive_checks, self.interactive_constraints)

    def reset(self):
        self.__init__()

    def interactive_on(self):
        self.interactive_checks_on()
        self.interactive_constraints_on()

    def interactive_off(self, suppress_warning=False):
        self.interactive_checks_off(suppress_warning=suppress_warning)
        self.interactive_constraints_off(suppress_warning=suppress_warning)

    def interactive_checks_on(self):
        self._interactive_checks = True

    def interactive_checks_off(self, suppress_warning=False):
        if not suppress_warning:
            _logger.warning("checks will not be run until 'run_checks' or 'run_compute' is called.")
        self._interactive_checks = False

    def interactive_constraints_on(self):
        self._interactive_constraints = True

    def interactive_constraints_off(self, suppress_warning=False):
        if not suppress_warning:
            _logger.warning("constraints will not be run until 'run_delayed_constraints' or 'run_compute' is called.  This may result in inconsistent parameters if printing values before calling either of these methods.")
        self._interactive_constraints = False

    @property
    def interactive_checks(self):
        return self._interactive_checks

    @property
    def interactive_constraints(self):
        return self._interactive_constraints

    def devel_on(self):
        self._devel = True

    def devel_off(self):
        self._devel = False

    @property
    def devel(self):
        return self._devel

conf = Settings()

###############################################################################
##########################        END SETTINGS        #########################
###############################################################################



# make packages available at top-level
from .dependencies.unitsiau2015 import u,c
from .dependencies.nparray import array, linspace, arange, logspace, geomspace
from .atmospheres.passbands import install_passband, uninstall_all_passbands, download_passband, update_passband_available, update_all_passbands, list_all_update_passbands_available, list_online_passbands, list_installed_passbands, list_passbands, list_passband_directories, get_passband
from .parameters import hierarchy, component, compute, constraint, dataset, figure
from .frontend.bundle import Bundle
from .backend import backends as _backends
from . import utils as _utils

from . import dynamics as dynamics
from . import distortions as distortions
from . import algorithms as algorithms
import libphoebe

# Shortcut to building logger
def logger(*args, **kwargs):
    """
    Return a basic logger via a log file and/or terminal.

    Example 1: log only to the console, accepting levels "INFO" and above
    ```py
    logger = logger()
    ```

    Example 2: log only to the console, accepting levels "DEBUG" and above
    ```py
    logger(clevel='DEBUG')
    ```

    Example 3: log only to a file, accepting levels "DEBUG" and above
    ```py
    logger(clevel=None,filename='mylog.log')
    ```

    Example 4: log only to a file, accepting levels "INFO" and above
    ```py
    logger(clevel=None,flevel='INFO',filename='mylog.log')
    ```

    Example 5: log to the terminal (INFO and above) and file (DEBUG and above)
    ```py
    logger(filename='mylog.log')
    ```

    Arguments
    ----------
    * `clevel` (string, optional): level to be logged to the console.
        One of: "ERROR", "WARNING", "INFO", "DEBUG".
    * `flevel` (string, optional): level to be logged to the file.
        Must also provide `filename`.  One of: "ERROR", "WARNING", "INFO", "DEBUG".
    * `filename` (string, optional): path to the file to log at the `flevel` level.
    * `style` (string, optional, default='default'): style to use for logging.
        One of: "default", "minimal", "grandpa".
    """
    if mpi.within_mpirun and mpi.myrank == 0:
        # tell the workers to invoke the same logger
        mpi.comm.bcast({'worker_command': 'logger', 'args': args, 'kwargs': kwargs}, root=0)

    return _utils.get_basic_logger(*args, **kwargs)


if mpi.within_mpirun and mpi.enabled and mpi.myrank != 0:
    while True:
        packet = mpi.comm.bcast(None, root=0)

        if packet.get('worker_command', False) == 'shutdown':
            _logger.debug("rank:{}/{} message to shutdown".format(mpi.myrank, mpi.nprocs))
            exit()

        if packet.get('worker_command', False) == 'release':
            _logger.debug("rank:{}/{} message to release".format(mpi.myrank, mpi.nprocs))
            break

        elif packet.get('worker_command', False) == 'logger':
            _logger.debug("rank:{}/{} message to invoke logger".format(mpi.myrank, mpi.nprocs))
            logger(*packet['args'], **packet['kwargs'])

        elif hasattr(_backends, packet.get('backend', False)):
            backend = getattr(_backends, packet.pop('backend'))()
            backend._run_worker(packet)

        else:
            raise ValueError("could not recognize packet: {}".format(packet))





# Shortcuts to bundle classmethods
def open(*args, **kwargs):
    return Bundle.open(*args, **kwargs)

open.__doc__ = Bundle.open.__doc__

def load(*args, **kwargs):
    return Bundle.open(*args, **kwargs)

load.__doc__ = Bundle.open.__doc__

def from_legacy(*args, **kwargs):
    return Bundle.from_legacy(*args, **kwargs)

<<<<<<< HEAD
def from_server(*args, **kwargs):
    return Bundle.from_server(*args, **kwargs)
=======
from_legacy.__doc__ = Bundle.from_legacy.__doc__
>>>>>>> 28d71cd5

def default_star(*args, **kwargs):
    return Bundle.default_star(*args, **kwargs)

default_star.__doc__ = Bundle.default_star.__doc__

def default_binary(*args, **kwargs):
    return Bundle.default_binary(*args, **kwargs)

<<<<<<< HEAD
def default_contact_binary(*args, **kwargs):
    return Bundle.default_binary(contact_binary=True, *args, **kwargs)
=======
default_binary.__doc__ = Bundle.default_binary.__doc__
>>>>>>> 28d71cd5

def default_triple(*args, **kwargs):
    return Bundle.default_triple(*args, **kwargs)

default_triple.__doc__ = Bundle.default_triple.__doc__

# Shortcuts to settings
def reset_settings():
    """
    Reset all configuration settings (interactivity, etc) but NOT MPI settings.

    See also:
    * <phoebe.interactive_on>
    * <phoebe.interactive_off>
    * <phoebe.interactive_constraints_on>
    * <phoebe.interactive_constraints_off>
    * <phoebe.interactive_checks_on>
    * <phoebe.interactive_checks_off>
    """
    conf.reset()

def interactive_on():
    """
    Turn on both interactive constraints and interactive checks

    See also:
    * <phoebe.interactive_off>
    * <phoebe.interactive_constraints_on>
    * <phoebe.interactive_checks_on>
    """
    conf.interactive_on()

def interactive_off():
    """
    **USE WITH CAUTION**

    Turn off both interactive constraints and interactive checks

    See also:
    * <phoebe.interactive_on>
    * <phoebe.interactive_constraints_off>
    * <phoebe.interactive_checks_off>
    """
    conf.interactive_off()

def interactive_constraints_on():
    """
    Turn interactive constraints on.  When enabled, PHOEBE will update all
    constraints whenever a <phoebe.parameters.Parameter> value is changed.
    Although this adds to the run-time, it ensures that all values are updated
    when accessed.

    By default, interactive constraints are always on unless disabled.

    See also:
    * <phoebe.interactive_constraints_off>
    """
    conf.interactive_constraints_on()

def interactive_constraints_off():
    """
    **USE WITH CAUTION**

    Turn interactive constraints off.  When disabled, PHOEBE will **NOT** update
    constraints whenever a <phoebe.parameters.Parameter> value is changed, but
    will instead wait until needed (for example, by
    <phoebe.frontend.bundle.Bundle.run_compute>).  Accessing/printing the value
    of a constrained Parameter, may be out-of-date when interactive constraints
    is off.

    By default, interactive constraints are always on unless disabled.

    To update constraints manually, you can call
    <phoebe.frontend.bundle.Bundle.run_delayed_constraints>.

    See also:
    * <phoebe.interactive_constraints_on>
    """
    conf.interactive_constraints_off()

def interactive_checks_on():
    """
    Turn interactive checks on.  When enabled, PHOEBE will run system checks
    (<phoebe.frontend.bundle.Bundle.run_checks>) after any
    <phoebe.parameters.Parameter> value is changed and will log any issues
    to the logger as a warning.  In order to see these messages, you must
    have a logger enabled with at least the "WARNING" level (see <phoebe.logger>).

    Whether interactive checks is on or off, system checks will be run when
    calling <phoebe.frontend.bundle.Bundle.run_compute> and will raise
    an error if failing.

    By default, interactive checks is ON if running PHOEBE in an interactive
    console (or Jupyter notebook), but OFF if running in a script (to save
    time but also save confusing logger messages).

    See also:
    * <phoebe.interactive_checks_off>
    """
    conf.interactive_checks_on()

def interactive_checks_off():
    """
    Turn interactive checks off.  When disabled, PHOEBE will **NOT** run system checks
    (<phoebe.frontend.bundle.Bundle.run_checks>) after any
    <phoebe.parameters.Parameter> value is changed and will **NOT** log any issues
    to the logger as a warning.

    Whether interactive checks is on or off, system checks will be run when
    calling <phoebe.frontend.bundle.Bundle.run_compute> and will raise
    an error if failing.

    To manually run system checks at any time, you can call
    <phoebe.frontend.bundle.Bundle.run_checks>.

    By default, interactive checks is ON if running PHOEBE in an interactive
    console (or Jupyter notebook), but OFF if running in a script (to save
    time but also save confusing logger messages).

    See also:
    * <phoebe.interactive_checks_on>
    """
    conf.interactive_checks_off()

def devel_on():
    conf.devel_on()

def devel_off():
    conf.devel_off()

# Shortcuts to MPI options
def mpi_on(nprocs=None):
    """
    ENABLE PHOEBE to use MPI (parallelization).

    Default case:
    * If PHOEBE is run within an mpirun environment, MPI is ENABLED by default.
    * If PHOEBE is not run within an mpirun environment, MPI is DISABLED by default.

    When MPI is enabled, PHOEBE will do the following:
    * if within mpirun: uses PHOEBE's built-in per-dataset or per-time
        parallelization
    * if not within mpirun (ie. in a serial python environment): will spawn a
        separate thread at <phoebe.frontend.bundle.Bundle.run_compute>,
        using `nprocs` processors.  This separate thread will be detached
        from the main thread if sending `detach=True` to
        <phoebe.frontend.bundle.Bundle.run_compute>.

    See also:
    * <phoebe.mpi_off>

    Arguments
    ----------
    * `nprocs` (int, optional): number of processors.  Only applicable if **NOT**
        within mpirun (see above).
    """
    mpi.on(nprocs=nprocs)

def mpi_off():
    """
    Run PHOEBE in Serial Mode.

    Default case:
    * If PHOEBE is run within an mpirun environment, MPI is ENABLED by default.
    * If PHOEBE is not run within an mpirun environment, MPI is DISABLED by default.

    When MPI is disabled, PHOEBE will do the following:
    * if within mpirun: PHOEBE will run equally on all processors.  The user can
        customize parallelization with access to `phoebe.mpi.nprocs`,
        `phoebe.mpi.myrank`.
    * if not within mpirun (ie. in a serial python environment): PHOEBE will
        run on a single processor in serial-mode.  Compute jobs can still
        be detached from the main thread by sending `detach=True` to
        <phoebe.frontend.bundle.Bundle.run_compute> but will stll run
        on a single processor.

    See also:
    * <phoebe.mpi_on>
    """
    mpi.off()

# let's use magic to shutdown the workers when the user-script is complete
atexit.register(mpi.shutdown_workers)

# delete things we don't want exposed to the user at the top-level
# NOTE: we need _sys for reset_settings
del os
del atexit
try:
    del matplotlib
except:
    pass
try:
    del mpi4py
except:
    pass

del logging
del Settings
del MPI<|MERGE_RESOLUTION|>--- conflicted
+++ resolved
@@ -376,12 +376,12 @@
 def from_legacy(*args, **kwargs):
     return Bundle.from_legacy(*args, **kwargs)
 
-<<<<<<< HEAD
+from_legacy.__doc__ = Bundle.from_legacy.__doc__
+
 def from_server(*args, **kwargs):
     return Bundle.from_server(*args, **kwargs)
-=======
-from_legacy.__doc__ = Bundle.from_legacy.__doc__
->>>>>>> 28d71cd5
+
+from_server.__doc__ = Bundle.from_server.__doc__
 
 def default_star(*args, **kwargs):
     return Bundle.default_star(*args, **kwargs)
@@ -391,12 +391,10 @@
 def default_binary(*args, **kwargs):
     return Bundle.default_binary(*args, **kwargs)
 
-<<<<<<< HEAD
+default_binary.__doc__ = Bundle.default_binary.__doc__
+
 def default_contact_binary(*args, **kwargs):
     return Bundle.default_binary(contact_binary=True, *args, **kwargs)
-=======
-default_binary.__doc__ = Bundle.default_binary.__doc__
->>>>>>> 28d71cd5
 
 def default_triple(*args, **kwargs):
     return Bundle.default_triple(*args, **kwargs)
