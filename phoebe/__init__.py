"""
>>> import phoebe

Available environment variables:
* PHOEBE_ENABLE_PLOTTING=TRUE/FALSE (whether to import plotting libraries with phoebe: defaults to True)
* PHOEBE_ENABLE_SYMPY=TRUE/FALSE (whether to attempt to import sympy for constraint algebra: defaults to True if sympy installed, otherwise False)
* PHOEBE_ENABLE_ONLINE_PASSBANDS=TRUE/FALSE (whether to query for online passbands and download on-the-fly: defaults to True)
* PHOEBE_PBDIR (directory to search for passbands, in addition to phoebe.list_passband_directories())
* PHOEBE_DOWNLOAD_PASSBAND_DEFAULTS_GZIPPED=TRUE/FALSE (whether to download gzipped version of passbands by default.  Defaults to False.  Note that gzipped files take longer to load and will increase time for import, but take significantly less disk-space.)
* PHOEBE_DOWNLOAD_PASSBAND_DEFAULTS_CONTENT (default content, comma separated for list.  Defaults to 'all')
* PHOEBE_UPDATE_PASSBAND_IGNORE_VERSION=TRUE/FALSE (update passbands that need new content even if the online version is newer than the installed version.  Defaults to False.)
* PHOEBE_ENABLE_MPI=TRUE/FALSE (whether to use internal parallelization: defaults to True if within mpirun, otherwise False, can override in python with phoebe.mpi.on() and phoebe.mpi.off())
* PHOEBE_MPI_NPROCS=INT (number of procs to spawn in mpi is enabled but not running within mpirun: defaults to 4, only applicable if not within mpirun and PHOEBE_ENABLE_MPI=TRUE or phoebe.mpi.on() called, can override in python by passing nprocs to phoebe.mpi.on() or by setting phoebe.mpi.nprocs)
* PHOEBE_MULTIPROC_NPROCS=INT (number of proces to use within multiprocessing.  Multiprocessing is used for solver that support it and when sampling over a distribution in run_compute if MPI is not in use.  Set to 0 to disable multiprocessing and force serial.  Defaults to number of CPUs available.)
* PHOEBE_PBDIR (directory to search for passbands, in addition to phoebe.list_passband_directories())
* PHOEBE_DEVEL=TRUE/FALSE enable developer mode by default

"""

<<<<<<< HEAD
__version__ = '2.4.13.dev+feature-pulsations'
=======
__version__ = '2.4.14.dev+release-2.5'
>>>>>>> d1d6ac4b

import os as _os
import sys as _sys
import inspect as _inspect
import multiprocessing as _multiprocessing
import atexit
import re

# People shouldn't import phoebe from the root directory or from root/phoebe:
_root_dir = _os.path.abspath(_os.path.split(_os.path.split(__file__)[0])[0])
if _os.getcwd() == _root_dir or _os.path.join(_root_dir, 'phoebe') in _os.getcwd():
    # We have a clash of package name with the standard library: we implement an
    # "io" module and also they do. This means that you can import Phoebe from its
    # main source tree; then there is no difference between io from here and io
    # from the standard library. Thus, if the user loads the package from here
    # it will never work. Instead of letting Python raise the io clash (which
    # is uniformative to the unexperienced user), we raise the importError here
    # with a helpful error message
    raise ImportError('\n\tYou cannot import Phoebe from inside its main source tree.\n')

def _env_variable_string_or_list(key, default):
    value = _os.getenv(key, default)
    if "," in value:
        return value.split(",")
    else:
        return value

def _env_variable_int(key, default):
    value = _os.getenv(key, default)

    return int(value)

def _env_variable_int_or_none(key, default):
    value = _os.getenv(key, default)
    if value is None or isinstance(value, str) and value.lower()=='none':
        return None
    if isinstance(value, str):
        value = float(value)
    return int(value)

def _env_variable_bool(key, default):
    value = _os.getenv(key, default)
    if isinstance(value, bool):
        return value
    elif value.upper()=='TRUE':
        return True
    else:
        return False

# If we try to load matplotlib.pyplot on a non-X system, it will fail
# unless 'Agg' is used before the import. All X-systems define the
# 'DISPLAY' environment variable, and all non-X-systems do not. We do make a
# distinction between windows and unix based system. Hence:
if _env_variable_bool('PHOEBE_ENABLE_PLOTTING', True):
    try:
        import matplotlib
    except ImportError:
        pass
        # we'll catch this later in plotting and throw warnings as necessary
    else:
        if 'DISPLAY' not in _os.environ.keys() and _sys.platform not in ['win32','cygwin']:
            matplotlib.use('Agg')
        elif hasattr(_sys, 'real_prefix'):
            # then we're likely in a virtualenv.  Our best bet is to use the 'TkAgg'
            # backend, but this will require python-tk to be installed on the system
            try:
                matplotlib.use('Agg')
            except:
                matplotlib.use('TkAgg')



import logging
_logger = logging.getLogger("PHOEBE")
_logger.addHandler(logging.NullHandler())

###############################################################################
#########################         BEGIN MPI          ##########################
###############################################################################

# detect if we're within mpirun and if so, place all non-zero-rank
# processors into a wait loop.  This must happen before we start importing from
# phoebe so that those can have access to the _mpi object.

class MPI(object):
    def __init__(self):
        # this is a bit of a hack and will only work with openmpi, but environment
        # variables seem to be the only way to detect whether the script was run
        # via mpirun or not
        evars = _os.environ.keys()
        if 'OMPI_COMM_WORLD_SIZE' in evars or 'MV2_COMM_WORLD_SIZE' in evars or 'PMI_SIZE' in evars:
            from mpi4py import MPI as mpi4py
            self._within_mpirun = True
            self._internal_mpi = True

            self._comm   = mpi4py.COMM_WORLD
            self._myrank = self.comm.Get_rank()
            self._nprocs = self.comm.Get_size()

            if self._nprocs==1:
                raise ImportError("need more than 1 processor to run with mpi")

            self._enabled = _env_variable_bool("PHOEBE_ENABLE_MPI", True)

        else:
            self._within_mpirun = False
            self._internal_mpi = False
            self._comm = None
            self._myrank = 0
            self._nprocs = _env_variable_int("PHOEBE_MPI_NPROCS", 4)

            self._enabled = _env_variable_bool("PHOEBE_ENABLE_MPI", False)


    def __repr__(self):
        return "<MPI mode={} myrank={} nprocs={}>".format(self.mode, self.myrank, self.nprocs)

    @property
    def mode(self):
        if self.within_mpirun:
            if self.enabled:
                return "internal handling of mpi within mpirun"
            else:
                return "external handling of mpi by the user within mpirun"
        else:
            if self.enabled:
                return "internal handling of mpi in spawned separate threads during run_compute"
            else:
                return "serial mode"

    @property
    def enabled(self):
        return self._enabled

    def on(self, nprocs=None):
        if self.within_mpirun and not self.enabled:
            raise ValueError("cannot enable mpi after disabling within mpirun.")

        self._enabled = True

        if nprocs is not None:
            self.nprocs = nprocs

    def off(self):
        if self.within_mpirun and self.enabled and self.myrank == 0:
            self.comm.bcast({'worker_command': 'release'}, root=0)

        self._enabled = False

    @property
    def myrank(self):
        return self._myrank

    @property
    def nprocs(self):
        if not self.enabled and not self.within_mpirun:
            return 1
        else:
            return self._nprocs

    @nprocs.setter
    def nprocs(self, nprocs):
        if self.within_mpirun:
            _logger.warning("ignoring setting nprocs while within mpirun, nprocs={}".format(self.nprocs))
        else:
            self._nprocs = nprocs

    @property
    def comm(self):
        return self._comm

    @property
    def within_mpirun(self):
        return self._within_mpirun

    @property
    def detach_cmd(self):
        if self.within_mpirun:
            raise ValueError("detach not available within mpirun")

        # TODO: allow this as an option in the settings?
        python = 'python3'

        if self.enabled:
            return 'mpiexec -np %d %s {}' % (self.nprocs, python)
        else:
            return '%s {}' % python

    def shutdown_workers(self):
        if self.within_mpirun and self.myrank == 0:
            self.comm.bcast({'worker_command': 'shutdown'}, root=0)
            self._enabled = False
            # even though technically not true, we're now strictly serial and have no way of regaining the workers
            self._within_mpirun = False


mpi = MPI()

# NOTE: logic for worker waiting for tasks below after phoebe imports

###############################################################################
##########################         END MPI          ###########################
###############################################################################


###############################################################################
#########################        BEGIN SETTINGS        ########################
###############################################################################

class Settings(object):
    def __init__(self):
        # Check to see whether in interactive mode
        import __main__
        # hasattr(__main__, '__file__') will be True if running a python script, but
        # false if in a python or ipython interpreter.
        # _sys.flags.interactive will be 1 if the -i flag is sent to python

        # For now we'll set interactive_constraints to True by default, requiring it to
        # explicitly be disabled.
        # See #154 (https://github.com/phoebe-project/phoebe2/issues/154)
        self._interactive_constraints = True

        # We'll set interactive system checks to be off by default (new in 2.4)
        self._interactive_checks = False

        self._download_passband_defaults = {'content': _env_variable_string_or_list('PHOEBE_DOWNLOAD_PASSBAND_DEFAULTS_CONTENT', 'all'),
                                            'gzipped': _env_variable_bool('PHOEBE_DOWNLOAD_PASSBAND_DEFAULTS_GZIPPED', False)}

        self._update_passband_ignore_version = _env_variable_bool('PHOEBE_UPDATE_PASSBAND_IGNORE_VERSION', False)

        self._multiprocessing_nprocs = _env_variable_int_or_none('PHOEBE_MULTIPROC_NPROCS', None)
        self._progressbars = True

        # And we'll require explicitly setting developer mode on
        self._devel = _env_variable_bool('PHOEBE_DEVEL', False)

    def __repr__(self):
        return "<Settings interactive_checks={} interactive_constraints={}>".format(self.interactive_checks, self.interactive_constraints)

    def reset(self):
        self.__init__()

    def interactive_on(self):
        self.interactive_checks_on()
        self.interactive_constraints_on()

    def interactive_off(self, suppress_warning=False):
        self.interactive_checks_off(suppress_warning=suppress_warning)
        self.interactive_constraints_off(suppress_warning=suppress_warning)

    def interactive_checks_on(self):
        self._interactive_checks = True

    def interactive_checks_off(self, suppress_warning=False):
        if not suppress_warning:
            _logger.warning("checks will not be run until 'run_checks' or 'run_compute' is called.")
        self._interactive_checks = False

    def interactive_constraints_on(self):
        self._interactive_constraints = True

    def interactive_constraints_off(self, suppress_warning=False):
        if not suppress_warning:
            _logger.warning("constraints will not be run until 'run_delayed_constraints' or 'run_compute' is called.  This may result in inconsistent parameters if printing values before calling either of these methods.")
        self._interactive_constraints = False

    @property
    def interactive_checks(self):
        return self._interactive_checks

    @property
    def interactive_constraints(self):
        return self._interactive_constraints

    def devel_on(self):
        self._devel = True

    def devel_off(self):
        self._devel = False

    @property
    def devel(self):
        return self._devel

    def set_download_passband_defaults(self, **kwargs):
        """
        """
        for k,v in kwargs.items():
            if k not in self._download_passband_defaults.keys():
                raise KeyError("{} must be one of {}".format(self._download_passband_defaults.keys()))
            if k=='content' and not (isinstance(v, str) or isinstance(v, list)):
                raise TypeError("content must be of type string or list")
            if k=='gzipped' and not (isinstance(v, bool)):
                raise TypeError("gzipped must be of type bool")
            self._download_passband_defaults[k] = v

    def get_download_passband_defaults(self):
        return self._download_passband_defaults

    @property
    def download_passband_defaults(self):
        return self._download_passband_defaults

    @property
    def update_passband_ignore_version(self):
        return self._update_passband_ignore_version

    def update_passband_ignore_version_on(self):
        self._update_passband_ignore_version = True

    def update_passband_ignore_version_on(self):
        self._update_passband_ignore_version = False

    def multiprocessing_off(self):
        self._multiprocessing_nprocs = 0

    def multiprocessing_on(self):
        self._multiprocessing_nprocs = None

    def multiprocessing_set_nprocs(self, value):
        if not isinstance(value, int):
            return TypeError("must be integer")
        if value > _multiprocessing.cpu_count():
            return ValueError("only {} CPUs available".format(value))
        elif value < 0:
            return ValueError("nprocs must be >= 0")
        self._multiprocessing_nprocs = value

    @property
    def multiprocessing_nprocs(self):
        if self._multiprocessing_nprocs is None:
            return _multiprocessing.cpu_count()
        return self._multiprocessing_nprocs

    def progressbars_on(self):
        self._progressbars = True

    def progressbars_off(self):
        self._progressbars = False

    @property
    def progressbars(self):
        return self._progressbars

conf = Settings()

###############################################################################
##########################        END SETTINGS        #########################
###############################################################################



# make packages available at top-level
from .dependencies.unitsiau2015 import u,c
from .dependencies.nparray import array, linspace, arange, logspace, geomspace, invspace
from .dependencies.distl import gaussian, gaussian_around, normal, boxcar, uniform, uniform_around, histogram_from_bins, histogram_from_data, mvgaussian, mvhistogram_from_data
from .atmospheres.passbands import install_passband, uninstall_passband, uninstall_all_passbands, download_passband, list_passband_online_history, update_passband_available, update_passband, update_all_passbands, list_all_update_passbands_available, list_online_passbands, list_installed_passbands, list_passbands, list_passband_directories, get_passband
from .parameters import hierarchy, component, compute, constraint, dataset, feature, figure, solver, server
from .frontend.bundle import Bundle
from .backend import backends as _backends
from .solverbackends import solverbackends as _solverbackends
from . import utils as _utils

from . import dynamics as dynamics
from . import distortions as distortions
from . import algorithms as algorithms
import libphoebe

# Shortcut to building logger
def logger(*args, **kwargs):
    """
    Return a basic logger via a log file and/or terminal.

    Example 1: log only to the console, accepting levels "INFO" and above
    ```py
    logger = logger()
    ```

    Example 2: log only to the console, accepting levels "DEBUG" and above
    ```py
    logger(clevel='DEBUG')
    ```

    Example 3: log only to a file, accepting levels "DEBUG" and above
    ```py
    logger(clevel=None,filename='mylog.log')
    ```

    Example 4: log only to a file, accepting levels "INFO" and above
    ```py
    logger(clevel=None,flevel='INFO',filename='mylog.log')
    ```

    Example 5: log to the terminal (INFO and above) and file (DEBUG and above)
    ```py
    logger(filename='mylog.log')
    ```

    Arguments
    ----------
    * `clevel` (string, optional): level to be logged to the console.
        One of: "ERROR", "WARNING", "INFO", "DEBUG".
    * `flevel` (string, optional): level to be logged to the file.
        Must also provide `filename`.  One of: "ERROR", "WARNING", "INFO", "DEBUG".
    * `filename` (string, optional): path to the file to log at the `flevel` level.
    * `style` (string, optional, default='default'): style to use for logging.
        One of: "default", "minimal", "grandpa".
    """
    if mpi.within_mpirun and mpi.myrank == 0:
        # tell the workers to invoke the same logger
        mpi.comm.bcast({'worker_command': 'logger', 'args': args, 'kwargs': kwargs}, root=0)

    return _utils.get_basic_logger(*args, **kwargs)


if mpi.within_mpirun and mpi.enabled and mpi.myrank != 0:
    while True:
        packet = mpi.comm.bcast(None, root=0)

        if packet.get('worker_command', False) == 'shutdown':
            _logger.debug("rank:{}/{} message to shutdown".format(mpi.myrank, mpi.nprocs))
            exit()

        if packet.get('worker_command', False) == 'release':
            _logger.debug("rank:{}/{} message to release".format(mpi.myrank, mpi.nprocs))
            break

        elif packet.get('worker_command', False) == 'logger':
            _logger.debug("rank:{}/{} message to invoke logger".format(mpi.myrank, mpi.nprocs))
            logger(*packet['args'], **packet['kwargs'])

        elif hasattr(_backends, packet.get('backend', False)):
            backend = getattr(_backends, packet.pop('backend'))()
            backend._run_worker(packet)

        elif hasattr(_solverbackends, packet.get('backend', False)):
            backend = getattr(_solverbackends, packet.pop('backend'))()
            backend._run_worker(packet)

        else:
            raise ValueError("could not recognize packet: {}".format(packet))





# Shortcuts to bundle classmethods
def open(*args, **kwargs):
    return Bundle.open(*args, **kwargs)

open.__doc__ = Bundle.open.__doc__

def load(*args, **kwargs):
    return Bundle.open(*args, **kwargs)

load.__doc__ = Bundle.open.__doc__

def from_legacy(*args, **kwargs):
    return Bundle.from_legacy(*args, **kwargs)

from_legacy.__doc__ = Bundle.from_legacy.__doc__

def from_server(*args, **kwargs):
    return Bundle.from_server(*args, **kwargs)

from_server.__doc__ = Bundle.from_server.__doc__

def default_star(*args, **kwargs):
    return Bundle.default_star(*args, **kwargs)

default_star.__doc__ = Bundle.default_star.__doc__

def default_binary(*args, **kwargs):
    return Bundle.default_binary(*args, **kwargs)

default_binary.__doc__ = Bundle.default_binary.__doc__

def default_contact_binary(*args, **kwargs):
    return Bundle.default_contact_binary(*args, **kwargs)

default_contact_binary.__doc__ = Bundle.default_contact_binary.__doc__

def default_triple(*args, **kwargs):
    return Bundle.default_triple(*args, **kwargs)

default_triple.__doc__ = Bundle.default_triple.__doc__

# Shortcuts to settings
def reset_settings():
    """
    Reset all configuration settings (interactivity, etc) but NOT MPI settings.

    See also:
    * <phoebe.interactive_on>
    * <phoebe.interactive_off>
    * <phoebe.interactive_constraints_on>
    * <phoebe.interactive_constraints_off>
    * <phoebe.interactive_checks_on>
    * <phoebe.interactive_checks_off>
    """
    conf.reset()

def interactive_on():
    """
    Turn on both interactive constraints and interactive checks

    See also:
    * <phoebe.interactive_off>
    * <phoebe.interactive_constraints_on>
    * <phoebe.interactive_checks_on>
    """
    conf.interactive_on()

def interactive_off():
    """
    **USE WITH CAUTION**

    Turn off both interactive constraints and interactive checks

    See also:
    * <phoebe.interactive_on>
    * <phoebe.interactive_constraints_off>
    * <phoebe.interactive_checks_off>
    """
    conf.interactive_off()

def interactive_constraints_on():
    """
    Turn interactive constraints on.  When enabled, PHOEBE will update all
    constraints whenever a <phoebe.parameters.Parameter> value is changed.
    Although this adds to the run-time, it ensures that all values are updated
    when accessed.

    By default, interactive constraints are always on unless disabled.

    See also:
    * <phoebe.interactive_constraints_off>
    """
    conf.interactive_constraints_on()

def interactive_constraints_off():
    """
    **USE WITH CAUTION**

    Turn interactive constraints off.  When disabled, PHOEBE will **NOT** update
    constraints whenever a <phoebe.parameters.Parameter> value is changed, but
    will instead wait until needed (for example, by
    <phoebe.frontend.bundle.Bundle.run_compute>).  Accessing/printing the value
    of a constrained Parameter, may be out-of-date when interactive constraints
    is off.

    By default, interactive constraints are always on unless disabled.

    To update constraints manually, you can call
    <phoebe.frontend.bundle.Bundle.run_delayed_constraints>.

    See also:
    * <phoebe.interactive_constraints_on>
    """
    conf.interactive_constraints_off()

def interactive_checks_on():
    """
    Turn interactive checks on.  When enabled, PHOEBE will run system checks
    (<phoebe.frontend.bundle.Bundle.run_checks>) after any
    <phoebe.parameters.Parameter> value is changed and will log any issues
    to the logger as a warning.  In order to see these messages, you must
    have a logger enabled with at least the "WARNING" level (see <phoebe.logger>).

    Whether interactive checks is on or off, system checks will be run when
    calling <phoebe.frontend.bundle.Bundle.run_compute> and will raise
    an error if failing.

    By default, interactive checks is OFF (in 2.4).

    See also:
    * <phoebe.interactive_checks_off>
    """
    conf.interactive_checks_on()

def interactive_checks_off():
    """
    Turn interactive checks off.  When disabled, PHOEBE will **NOT** run system checks
    (<phoebe.frontend.bundle.Bundle.run_checks>) after any
    <phoebe.parameters.Parameter> value is changed and will **NOT** log any issues
    to the logger as a warning.

    Whether interactive checks is on or off, system checks will be run when
    calling <phoebe.frontend.bundle.Bundle.run_compute> and will raise
    an error if failing.

    To manually run system checks at any time, you can call
    <phoebe.frontend.bundle.Bundle.run_checks>.

    By default, interactive checks is OFF (new in 2.4).

    See also:
    * <phoebe.interactive_checks_on>
    """
    conf.interactive_checks_off()

def devel_on():
    conf.devel_on()

def devel_off():
    conf.devel_off()

def set_download_passband_defaults(**kwargs):
    """
    Set default options to use for <phoebe.atmospheres.passbands.download_passband>.

    These can also be set at import time via the following environment variables:
    * PHOEBE_DOWNLOAD_PASSBAND_DEFAULTS_CONTENT (defaults to 'all')
    * PHOEBE_DOWNLOAD_PASSBAND_DEFAULTS_GZIPPED (defaults to FALSE)

    See also:
    * <phoebe.get_download_passband_defaults>
    * <phoebe.atmospheres.passbands.download_passband>
    * <phoebe.atmospheres.passbands.update_passband>
    * <phoebe.atmospheres.passbands.get_passband>

    Arguments
    ------------
    * `content` (string or list, optional): override the current value for
        `content` in <phoebe.get_download_passband_defaults>.
    * `gzipped` (bool, optional): override the current value for `gzipped`
        in <phoebe.get_download_passband_defaults>.

    """
    conf.set_download_passband_defaults(**kwargs)

def get_download_passband_defaults():
    """
    Access default options to use for <phoebe.atmospheres.passbands.download_passband>.

    See also:
    * <phoebe.set_download_passband_defaults>
    * <phoebe.atmospheres.passbands.download_passband>
    * <phoebe.atmospheres.passbands.update_passband>
    * <phoebe.atmospheres.passbands.get_passband>

    Returns
    ---------
    * dictionary of defaults, including `content` and `gzipped`.
    """
    return conf.get_download_passband_defaults()

def update_passband_ignore_version_on():
    """
    Turn ingoring passband versions when checking for necessary updates on.
    <phoebe.frontend.bundle.Bundle.run_checks_compute> checks to see if any
    additional content is required from the used passbands.  If so, these will
    be queried from the online tables if the timestamps match.  Otherwise, an
    error will be raised requiring manually calling <phoebe.atmospheres.passbands.update_passband>.
    By enabling this, this version conflict will be ignored, preventing the need
    to manually update the passbands.

    This can also be set at import time via the following environment variables:
    * PHOEBE_UPDATE_PASSBAND_IGNORE_VERSION (defaults to FALSE)

    See also:
    * <phoebe.update_passband_ignore_version_off>

    """
    conf.update_passband_ignore_version_on()

def update_passband_ignore_version_off():
    """
    Turn ingoring passband versions when checking for necessary updates off.
    <phoebe.frontend.bundle.Bundle.run_checks_compute> checks to see if any
    additional content is required from the used passbands.  If so, these will
    be queried from the online tables if the timestamps match.  Otherwise, an
    error will be raised requiring manually calling <phoebe.atmospheres.passbands.update_passband>.

    This can also be set at import time via the following environment variables:
    * PHOEBE_UPDATE_PASSBAND_IGNORE_VERSION (defaults to FALSE)

    See also:
    * <phoebe.update_passband_ignore_version_on>
    """
    conf.update_passband_ignore_version_on()

# Shortcuts to MPI options
def mpi_on(nprocs=None):
    """
    ENABLE PHOEBE to use MPI (parallelization).

    Default case:
    * If PHOEBE is run within an mpirun environment, MPI is ENABLED by default.
    * If PHOEBE is not run within an mpirun environment, MPI is DISABLED by default.

    When MPI is enabled, PHOEBE will do the following:
    * if within mpirun: uses PHOEBE's built-in per-dataset or per-time
        parallelization for <phoebe.frontend.bundle.Bundle.run_compute>
        and per-model parallelization when possible for
        <phoebe.frontend.bundle.Bundle.run_solver>.
    * if not within mpirun (ie. in a serial python environment): will spawn a
        separate thread at <phoebe.frontend.bundle.Bundle.run_compute>
        and <phoebe.frontend.bundle.Bundle.run_solver>,
        using `nprocs` processors.  This separate thread will be detached
        from the main thread if sending `detach=True` to
        <phoebe.frontend.bundle.Bundle.run_compute> or
        <phoebe.frontend.bundle.Bundle.run_solver>.

    See also:
    * <phoebe.mpi_off>

    Arguments
    ----------
    * `nprocs` (int, optional): number of processors.  Only applicable if **NOT**
        within mpirun (see above).
    """
    mpi.on(nprocs=nprocs)

def mpi_off():
    """
    Run PHOEBE in Serial Mode.

    Default case:
    * If PHOEBE is run within an mpirun environment, MPI is ENABLED by default.
    * If PHOEBE is not run within an mpirun environment, MPI is DISABLED by default.

    When MPI is disabled, PHOEBE will do the following:
    * if within mpirun: PHOEBE will run equally on all processors.  The user can
        customize parallelization with access to `phoebe.mpi.nprocs`,
        `phoebe.mpi.myrank`.
    * if not within mpirun (ie. in a serial python environment): PHOEBE will
        run on a single processor in serial-mode.  Compute jobs can still
        be detached from the main thread by sending `detach=True` to
        <phoebe.frontend.bundle.Bundle.run_compute> or
        <phoebe.frontend.bundle.Bundle.run_solver> but will still run
        on a single processor.

    See also:
    * <phoebe.mpi_on>
    """
    mpi.off()

def multiprocessing_on():
    """
    Enable multiprocessing to use all CPUs available (this is the state by default).
    MPI will always take preference over multiprocessing.  See <phoebe.mpi_on>
    and <phoebe.mpi_off>.

    Multiprocessing is used by
    <phoebe.frontend.bundle.Bundle.run_solver> (for some solvers) and
    <phoebe.frontend.bundle.Bundle.run_compute> when `sample_from` is used.

    See also:
    * <phoebe.multiprocessing_off>
    * <phoebe.multiprocessing_get_nprocs>
    * <phoebe.multiprocessing_set_nprocs>
    """
    conf.multiprocessing_on()

def multiprocessing_off():
    """
    Disable multiprocessing and force serial mode (if MPI is also off: see
    <phoebe.mpi_on> and <phoebe.mpi_off>).

    See also:
    * <phoebe.multiprocessing_on>
    * <phoebe.multiprocessing_get_nprocs>
    * <phoebe.multiprocessing_set_nprocs>
    """
    conf.multiprocessing_off()

def multiprocessing_get_nprocs():
    """
    Get the number of processors used within multiprocessing.

    MPI will always take preference over multiprocessing.  See <phoebe.mpi_on>
    and <phoebe.mpi_off>.

    Multiprocessing is used by
    <phoebe.frontend.bundle.Bundle.run_solver> (for some solvers) and
    <phoebe.frontend.bundle.Bundle.run_compute> when `sample_from` is used.

    See also:
    * <phoebe.multiprocessing_on>
    * <phoebe.multiprocessing_off>
    * <phoebe.multiprocessing_set_nprocs>
    """
    return conf.multiprocessing_nprocs

def multiprocessing_set_nprocs(nprocs):
    """
    Set a custom number of processors to use within multiprocessing.
    MPI will always take preference over multiprocessing.  See <phoebe.mpi_on>
    and <phoebe.mpi_off>.

    Multiprocessing is used by
    <phoebe.frontend.bundle.Bundle.run_solver> (for some solvers) and
    <phoebe.frontend.bundle.Bundle.run_compute> when `sample_from` is used.

    See also:
    * <phoebe.multiprocessing_on>
    * <phoebe.multiprocessing_off>
    * <phoebe.multiprocessing_get_nprocs>
    """
    conf.multiprocessing_set_nprocs(nprocs)

def progressbars_on():
    """
    Enable progressbars. Progressbars require `tqdm` to be installed
    (will silently ignore if not installed).

    See also:
    * <phoebe.progressbars_off>
    """
    conf.progressbars_on()

def progressbars_off():
    """
    Disable progressbars. Progressbars require `tqdm` to be installed
    (will silently ignore if not installed).

    See also:
    * <phoebe.progressbars_on>
    """
    conf.progressbars_off()

# let's use magic to shutdown the workers when the user-script is complete
atexit.register(mpi.shutdown_workers)

# edit API docs for imported functions

def strip_docstring_refs(matchobj):
    text = matchobj.group(0)
    path = text[1:-1]
    return path

def add_nparray_docstring(obj):

    docsprefix = """This is an included dependency from [nparray 1.2.0](https://nparray.readthedocs.io/en/1.2.0/).\n\n===============================================================\n\n"""

    docstring = docsprefix + "\n".join([l.lstrip() for l in obj.__doc__.split("\n")])
    docstring = re.sub(r"(?P<name>\<[0-9a-zA-Z_\.]*\>)", strip_docstring_refs, docstring)

    obj.__doc__ = docstring

add_nparray_docstring(array)
add_nparray_docstring(linspace)
add_nparray_docstring(arange)
add_nparray_docstring(logspace)
add_nparray_docstring(geomspace)
add_nparray_docstring(invspace)


def add_distl_docstring(obj):
    docsprefix = """This is an included dependency from [distl](https://distl.readthedocs.io).\n\n===============================================================\n\n"""

    docstring = docsprefix + "\n".join([l.lstrip() for l in obj.__doc__.split("\n")])
    docstring = re.sub(r"(?P<name>\<[0-9a-zA-Z_\.]*\>)", strip_docstring_refs, docstring)

    obj.__doc__ = docstring

add_distl_docstring(uniform)
add_distl_docstring(boxcar)
# add_distl_docstring(delta)
add_distl_docstring(gaussian)
add_distl_docstring(normal)
add_distl_docstring(histogram_from_bins)
add_distl_docstring(histogram_from_data)
add_distl_docstring(mvgaussian)
add_distl_docstring(mvhistogram_from_data)
add_distl_docstring(uniform_around)
add_distl_docstring(gaussian_around)


# expose available "kinds" per-context
def _get_phoebe_funcs(module, devel=False):
    ignore = ['_empty_array', 'deepcopy', 'fnmatch',
              'download_passband', 'list_installed_passbands', 'list_online_passbands', 'list_passbands', 'parameter_from_json', 'parse_json',
              'send_if_client', 'update_if_client',
              '_add_component', '_add_dataset', '_label_units_lims', '_run_compute',
              'phase_mask_inds']

    if not devel:
        ignore += ['pulsation']
        ignore += ['photodynam']

    mod_split = module.__name__.split('.')
    if mod_split[-1] in ['figure'] or (mod_split[-1] in ['solver'] and 'figure' not in mod_split):
        ret = []
        for sub_module in _inspect.getmembers(module):
            if _inspect.ismodule(sub_module[1]):
                ret += [sub_module[0]+"."+o for o in _get_phoebe_funcs(sub_module[1], devel=devel)]
        return ret

    return [o[0] for o in _inspect.getmembers(module) if _inspect.isfunction(o[1]) and o[0] not in ignore and o[0][0] != '_']


def list_available_components(devel=False):
    """
    List all available 'kinds' for component from <phoebe.parameters.component>.

    See also:
    * <phoebe.list_available_features>
    * <phoebe.list_available_datasets>
    * <phoebe.list_available_computes>
    * <phoebe.list_available_solvers>
    * <phoebe.list_available_servers>
    * <phoebe.list_available_figures>

    Arguments
    -----------
    * `devel` (bool, default, optional=False): whether to include development-only
        kinds.  See <phoebe.devel_on>.

    Returns
    ---------
    * (list of strings)
    """
    return _get_phoebe_funcs(component, devel=devel)

def list_available_features(devel=False):
    """
    List all available 'kinds' for feature from <phoebe.parameters.feature>.

    See also:
    * <phoebe.list_available_components>
    * <phoebe.list_available_datasets>
    * <phoebe.list_available_computes>
    * <phoebe.list_available_solvers>
    * <phoebe.list_available_servers>
    * <phoebe.list_available_figures>

    Arguments
    -----------
    * `devel` (bool, default, optional=False): whether to include development-only
        kinds.  See <phoebe.devel_on>.

    Returns
    ---------
    * (list of strings)
    """
    return _get_phoebe_funcs(feature, devel=devel)

def list_available_datasets(devel=False):
    """
    List all available 'kinds' for dataset from <phoebe.parameters.dataset>.

    See also:
    * <phoebe.list_available_components>
    * <phoebe.list_available_features>
    * <phoebe.list_available_computes>
    * <phoebe.list_available_solvers>
    * <phoebe.list_available_servers>
    * <phoebe.list_available_figures>

    Arguments
    -----------
    * `devel` (bool, default, optional=False): whether to include development-only
        kinds.  See <phoebe.devel_on>.

    Returns
    ---------
    * (list of strings)
    """
    return  _get_phoebe_funcs(dataset, devel=devel)

def list_available_figures(devel=False):
    """
    List all available 'kinds' for figure from <phoebe.parameters.figure>.

    See also:
    * <phoebe.list_available_components>
    * <phoebe.list_available_features>
    * <phoebe.list_available_computes>
    * <phoebe.list_available_solvers>
    * <phoebe.list_available_servers>

    Arguments
    -----------
    * `devel` (bool, default, optional=False): whether to include development-only
        kinds.  See <phoebe.devel_on>.

    Returns
    ---------
    * (list of strings)
    """
    return  _get_phoebe_funcs(figure, devel=devel)

def list_available_servers(devel=False):
    """
    List all available 'kinds' for server from <phoebe.parameters.server>.

    See also:
    * <phoebe.list_available_components>
    * <phoebe.list_available_features>
    * <phoebe.list_available_computes>
    * <phoebe.list_available_solvers>
    * <phoebe.list_available_figures>

    Arguments
    -----------
    * `devel` (bool, default, optional=False): whether to include development-only
        kinds.  See <phoebe.devel_on>.

    Returns
    ---------
    * (list of strings)
    """
    return  _get_phoebe_funcs(server, devel=devel)

def list_available_computes(devel=False):
    """
    List all available 'kinds' for compute from <phoebe.parameters.compute>.

    See also:
    * <phoebe.list_available_components>
    * <phoebe.list_available_features>
    * <phoebe.list_available_datasets>
    * <phoebe.list_available_solvers>
    * <phoebe.list_available_servers>
    * <phoebe.list_available_figures>

    Arguments
    -----------
    * `devel` (bool, default, optional=False): whether to include development-only
        kinds.  See <phoebe.devel_on>.

    Returns
    ---------
    * (list of strings)
    """
    return _get_phoebe_funcs(compute, devel=devel)

def list_available_solvers(devel=False):
    """
    List all available 'kinds' for solver from <phoebe.parameters.solver>.

    See also:
    * <phoebe.list_available_components>
    * <phoebe.list_available_features>
    * <phoebe.list_available_datasets>
    * <phoebe.list_available_computes>
    * <phoebe.list_available_servers>
    * <phoebe.list_available_figures>

    Arguments
    -----------
    * `devel` (bool, default, optional=False): whether to include development-only
        kinds.  See <phoebe.devel_on>.

    Returns
    ---------
    * (list of strings)
    """
    return _get_phoebe_funcs(solver, devel=devel)

if _env_variable_bool('PHOEBE_ENABLE_ONLINE_PASSBANDS', 'TRUE'):
    for pb in list_all_update_passbands_available():
        msg = 'passband "{}" has a newer version available.  Run phoebe.list_passband_online_history("{}") to get a list of available changes and phoebe.update_passband("{}") or phoebe.update_all_passbands() to update.'.format(pb, pb, pb)
        # NOTE: we'll print since the logger hasn't been initialized yet.
        print('PHOEBE: {}'.format(msg))

# delete things we don't want exposed to the user at the top-level
# NOTE: we need _sys for reset_settings, that's why its __sys
del atexit
try:
    del matplotlib
except:
    pass
try:
    del mpi4py
except:
    pass

del logging
del Settings
del MPI

del re
del strip_docstring_refs
del add_nparray_docstring
del add_distl_docstring<|MERGE_RESOLUTION|>--- conflicted
+++ resolved
@@ -17,11 +17,7 @@
 
 """
 
-<<<<<<< HEAD
-__version__ = '2.4.13.dev+feature-pulsations'
-=======
-__version__ = '2.4.14.dev+release-2.5'
->>>>>>> d1d6ac4b
+__version__ = '2.4.14.dev+feature-pulsations'
 
 import os as _os
 import sys as _sys
