"""
>>> import phoebe

Available environment variables:
* PHOEBE_ENABLE_PLOTTING=TRUE/FALSE (whether to import plotting libraries with phoebe: defaults to True)
* PHOEBE_ENABLE_SYMPY=TRUE/FALSE (whether to attempt to import sympy for constraint algebra: defaults to True if sympy installed, otherwise False)
* PHOEBE_ENABLE_ONLINE_PASSBANDS=TRUE/FALSE (whether to query for online passbands and download on-the-fly: defaults to True)
* PHOEBE_PBDIR (directory to search for passbands, in addition to phoebe.list_passband_directories())
* PHOEBE_DOWNLOAD_PASSBAND_DEFAULTS_GZIPPED=TRUE/FALSE (whether to download gzipped version of passbands by default.  Defaults to False.  Note that gzipped files take longer to load and will increase time for import, but take significantly less disk-space.)
* PHOEBE_DOWNLOAD_PASSBAND_DEFAULTS_CONTENT (default content, comma separated for list.  Defaults to 'all')
* PHOEBE_UPDATE_PASSBAND_IGNORE_VERSION=TRUE/FALSE (update passbands that need new content even if the online version is newer than the installed version.  Defaults to False.)
* PHOEBE_ENABLE_MPI=TRUE/FALSE (whether to use internal parallelization: defaults to True if within mpirun, otherwise False, can override in python with phoebe.mpi.on() and phoebe.mpi.off())
* PHOEBE_MPI_NPROCS=INT (number of procs to spawn in mpi is enabled but not running within mpirun: defaults to 4, only applicable if not within mpirun and PHOEBE_ENABLE_MPI=TRUE or phoebe.mpi.on() called, can override in python by passing nprocs to phoebe.mpi.on() or by setting phoebe.mpi.nprocs)
* PHOEBE_MULTIPROC_NPROCS=INT (number of proces to use within multiprocessing.  Multiprocessing is used for solver that support it and when sampling over a distribution in run_compute if MPI is not in use.  Set to 0 to disable multiprocessing and force serial.  Defaults to number of CPUs available.)
* PHOEBE_PBDIR (directory to search for passbands, in addition to phoebe.list_passband_directories())
* PHOEBE_DEVEL=TRUE/FALSE enable developer mode by default

"""

<<<<<<< HEAD
__version__ = '2.4.12.dev+feature-interferometry'
=======
__version__ = '2.4.13.dev+release-2.5'
>>>>>>> 29e27b9c

import os as _os
import sys as _sys
import inspect as _inspect
import multiprocessing as _multiprocessing
import atexit
import re

# People shouldn't import phoebe from the root directory or from root/phoebe:
_root_dir = _os.path.abspath(_os.path.split(_os.path.split(__file__)[0])[0])
if _os.getcwd() == _root_dir or _os.path.join(_root_dir, 'phoebe') in _os.getcwd():
    # We have a clash of package name with the standard library: we implement an
    # "io" module and also they do. This means that you can import Phoebe from its
    # main source tree; then there is no difference between io from here and io
    # from the standard library. Thus, if the user loads the package from here
    # it will never work. Instead of letting Python raise the io clash (which
    # is uniformative to the unexperienced user), we raise the importError here
    # with a helpful error message
    raise ImportError('\n\tYou cannot import Phoebe from inside its main source tree.\n')

def _env_variable_string_or_list(key, default):
    value = _os.getenv(key, default)
    if "," in value:
        return value.split(",")
    else:
        return value

def _env_variable_int(key, default):
    value = _os.getenv(key, default)

    return int(value)

def _env_variable_int_or_none(key, default):
    value = _os.getenv(key, default)
    if value is None or isinstance(value, str) and value.lower()=='none':
        return None
    if isinstance(value, str):
        value = float(value)
    return int(value)

def _env_variable_bool(key, default):
    value = _os.getenv(key, default)
    if isinstance(value, bool):
        return value
    elif value.upper()=='TRUE':
        return True
    else:
        return False

# If we try to load matplotlib.pyplot on a non-X system, it will fail
# unless 'Agg' is used before the import. All X-systems define the
# 'DISPLAY' environment variable, and all non-X-systems do not. We do make a
# distinction between windows and unix based system. Hence:
if _env_variable_bool('PHOEBE_ENABLE_PLOTTING', True):
    try:
        import matplotlib
    except ImportError:
        pass
        # we'll catch this later in plotting and throw warnings as necessary
    else:
        if 'DISPLAY' not in _os.environ.keys() and _sys.platform not in ['win32','cygwin']:
            matplotlib.use('Agg')
        elif hasattr(_sys, 'real_prefix'):
            # then we're likely in a virtualenv.  Our best bet is to use the 'TkAgg'
            # backend, but this will require python-tk to be installed on the system
            try:
                matplotlib.use('Agg')
            except:
                matplotlib.use('TkAgg')



import logging
_logger = logging.getLogger("PHOEBE")
_logger.addHandler(logging.NullHandler())

###############################################################################
#########################         BEGIN MPI          ##########################
###############################################################################

# detect if we're within mpirun and if so, place all non-zero-rank
# processors into a wait loop.  This must happen before we start importing from
# phoebe so that those can have access to the _mpi object.

class MPI(object):
    def __init__(self):
        # this is a bit of a hack and will only work with openmpi, but environment
        # variables seem to be the only way to detect whether the script was run
        # via mpirun or not
        evars = _os.environ.keys()
        if 'OMPI_COMM_WORLD_SIZE' in evars or 'MV2_COMM_WORLD_SIZE' in evars or 'PMI_SIZE' in evars:
            from mpi4py import MPI as mpi4py
            self._within_mpirun = True
            self._internal_mpi = True

            self._comm   = mpi4py.COMM_WORLD
            self._myrank = self.comm.Get_rank()
            self._nprocs = self.comm.Get_size()

            if self._nprocs==1:
                raise ImportError("need more than 1 processor to run with mpi")

            self._enabled = _env_variable_bool("PHOEBE_ENABLE_MPI", True)

        else:
            self._within_mpirun = False
            self._internal_mpi = False
            self._comm = None
            self._myrank = 0
            self._nprocs = _env_variable_int("PHOEBE_MPI_NPROCS", 4)

            self._enabled = _env_variable_bool("PHOEBE_ENABLE_MPI", False)


    def __repr__(self):
        return "<MPI mode={} myrank={} nprocs={}>".format(self.mode, self.myrank, self.nprocs)

    @property
    def mode(self):
        if self.within_mpirun:
            if self.enabled:
                return "internal handling of mpi within mpirun"
            else:
                return "external handling of mpi by the user within mpirun"
        else:
            if self.enabled:
                return "internal handling of mpi in spawned separate threads during run_compute"
            else:
                return "serial mode"

    @property
    def enabled(self):
        return self._enabled

    def on(self, nprocs=None):
        if self.within_mpirun and not self.enabled:
            raise ValueError("cannot enable mpi after disabling within mpirun.")

        self._enabled = True

        if nprocs is not None:
            self.nprocs = nprocs

    def off(self):
        if self.within_mpirun and self.myrank == 0:
            self.comm.bcast({'worker_command': 'release'}, root=0)

        self._enabled = False

    @property
    def myrank(self):
        return self._myrank

    @property
    def nprocs(self):
        if not self.enabled and not self.within_mpirun:
            return 1
        else:
            return self._nprocs

    @nprocs.setter
    def nprocs(self, nprocs):
        if self.within_mpirun:
            _logger.warning("ignoring setting nprocs while within mpirun, nprocs={}".format(self.nprocs))
        else:
            self._nprocs = nprocs

    @property
    def comm(self):
        return self._comm

    @property
    def within_mpirun(self):
        return self._within_mpirun

    @property
    def detach_cmd(self):
        if self.within_mpirun:
            raise ValueError("detach not available within mpirun")

        # TODO: allow this as an option in the settings?
        python = 'python3'

        if self.enabled:
            return 'mpiexec -np %d %s {}' % (self.nprocs, python)
        else:
            return '%s {}' % python

    def shutdown_workers(self):
        if self.within_mpirun and self.myrank == 0:
            self.comm.bcast({'worker_command': 'shutdown'}, root=0)
            self._enabled = False
            # even though technically not true, we're now strictly serial and have no way of regaining the workers
            self._within_mpirun = False


mpi = MPI()

# NOTE: logic for worker waiting for tasks below after phoebe imports

###############################################################################
##########################         END MPI          ###########################
###############################################################################


###############################################################################
#########################        BEGIN SETTINGS        ########################
###############################################################################

class Settings(object):
    def __init__(self):
        # Check to see whether in interactive mode
        import __main__
        # hasattr(__main__, '__file__') will be True if running a python script, but
        # false if in a python or ipython interpreter.
        # _sys.flags.interactive will be 1 if the -i flag is sent to python

        # For now we'll set interactive_constraints to True by default, requiring it to
        # explicitly be disabled.
        # See #154 (https://github.com/phoebe-project/phoebe2/issues/154)
        self._interactive_constraints = True

        # We'll set interactive system checks to be off by default (new in 2.4)
        self._interactive_checks = False

        self._download_passband_defaults = {'content': _env_variable_string_or_list('PHOEBE_DOWNLOAD_PASSBAND_DEFAULTS_CONTENT', 'all'),
                                            'gzipped': _env_variable_bool('PHOEBE_DOWNLOAD_PASSBAND_DEFAULTS_GZIPPED', False)}

        self._update_passband_ignore_version = _env_variable_bool('PHOEBE_UPDATE_PASSBAND_IGNORE_VERSION', False)

        self._multiprocessing_nprocs = _env_variable_int_or_none('PHOEBE_MULTIPROC_NPROCS', None)
        self._progressbars = True

        # And we'll require explicitly setting developer mode on
        self._devel = _env_variable_bool('PHOEBE_DEVEL', False)

    def __repr__(self):
        return "<Settings interactive_checks={} interactive_constraints={}>".format(self.interactive_checks, self.interactive_constraints)

    def reset(self):
        self.__init__()

    def interactive_on(self):
        self.interactive_checks_on()
        self.interactive_constraints_on()

    def interactive_off(self, suppress_warning=False):
        self.interactive_checks_off(suppress_warning=suppress_warning)
        self.interactive_constraints_off(suppress_warning=suppress_warning)

    def interactive_checks_on(self):
        self._interactive_checks = True

    def interactive_checks_off(self, suppress_warning=False):
        if not suppress_warning:
            _logger.warning("checks will not be run until 'run_checks' or 'run_compute' is called.")
        self._interactive_checks = False

    def interactive_constraints_on(self):
        self._interactive_constraints = True

    def interactive_constraints_off(self, suppress_warning=False):
        if not suppress_warning:
            _logger.warning("constraints will not be run until 'run_delayed_constraints' or 'run_compute' is called.  This may result in inconsistent parameters if printing values before calling either of these methods.")
        self._interactive_constraints = False

    @property
    def interactive_checks(self):
        return self._interactive_checks

    @property
    def interactive_constraints(self):
        return self._interactive_constraints

    def devel_on(self):
        self._devel = True

    def devel_off(self):
        self._devel = False

    @property
    def devel(self):
        return self._devel

    def set_download_passband_defaults(self, **kwargs):
        """
        """
        for k,v in kwargs.items():
            if k not in self._download_passband_defaults.keys():
                raise KeyError("{} must be one of {}".format(self._download_passband_defaults.keys()))
            if k=='content' and not (isinstance(v, str) or isinstance(v, list)):
                raise TypeError("content must be of type string or list")
            if k=='gzipped' and not (isinstance(v, bool)):
                raise TypeError("gzipped must be of type bool")
            self._download_passband_defaults[k] = v

    def get_download_passband_defaults(self):
        return self._download_passband_defaults

    @property
    def download_passband_defaults(self):
        return self._download_passband_defaults

    @property
    def update_passband_ignore_version(self):
        return self._update_passband_ignore_version

    def update_passband_ignore_version_on(self):
        self._update_passband_ignore_version = True

    def update_passband_ignore_version_on(self):
        self._update_passband_ignore_version = False

    def multiprocessing_off(self):
        self._multiprocessing_nprocs = 0

    def multiprocessing_on(self):
        self._multiprocessing_nprocs = None

    def multiprocessing_set_nprocs(self, value):
        if not isinstance(value, int):
            return TypeError("must be integer")
        if value > _multiprocessing.cpu_count():
            return ValueError("only {} CPUs available".format(value))
        elif value < 0:
            return ValueError("nprocs must be >= 0")
        self._multiprocessing_nprocs = value

    @property
    def multiprocessing_nprocs(self):
        if self._multiprocessing_nprocs is None:
            return _multiprocessing.cpu_count()
        return self._multiprocessing_nprocs

    def progressbars_on(self):
        self._progressbars = True

    def progressbars_off(self):
        self._progressbars = False

    @property
    def progressbars(self):
        return self._progressbars

conf = Settings()

###############################################################################
##########################        END SETTINGS        #########################
###############################################################################



# make packages available at top-level
from .dependencies.unitsiau2015 import u,c
from .dependencies.nparray import array, linspace, arange, logspace, geomspace, invspace
from .dependencies.distl import gaussian, gaussian_around, normal, boxcar, uniform, uniform_around, histogram_from_bins, histogram_from_data, mvgaussian, mvhistogram_from_data
from .atmospheres.passbands import install_passband, uninstall_passband, uninstall_all_passbands, download_passband, list_passband_online_history, update_passband_available, update_passband, update_all_passbands, list_all_update_passbands_available, list_online_passbands, list_installed_passbands, list_passbands, list_passband_directories, get_passband
from .parameters import hierarchy, component, compute, constraint, dataset, feature, figure, solver, server
from .frontend.bundle import Bundle
from .backend import backends as _backends
from .solverbackends import solverbackends as _solverbackends
from . import utils as _utils

from . import dynamics as dynamics
from . import distortions as distortions
from . import algorithms as algorithms
import libphoebe

# Shortcut to building logger
def logger(*args, **kwargs):
    """
    Return a basic logger via a log file and/or terminal.

    Example 1: log only to the console, accepting levels "INFO" and above
    ```py
    logger = logger()
    ```

    Example 2: log only to the console, accepting levels "DEBUG" and above
    ```py
    logger(clevel='DEBUG')
    ```

    Example 3: log only to a file, accepting levels "DEBUG" and above
    ```py
    logger(clevel=None,filename='mylog.log')
    ```

    Example 4: log only to a file, accepting levels "INFO" and above
    ```py
    logger(clevel=None,flevel='INFO',filename='mylog.log')
    ```

    Example 5: log to the terminal (INFO and above) and file (DEBUG and above)
    ```py
    logger(filename='mylog.log')
    ```

    Arguments
    ----------
    * `clevel` (string, optional): level to be logged to the console.
        One of: "ERROR", "WARNING", "INFO", "DEBUG".
    * `flevel` (string, optional): level to be logged to the file.
        Must also provide `filename`.  One of: "ERROR", "WARNING", "INFO", "DEBUG".
    * `filename` (string, optional): path to the file to log at the `flevel` level.
    * `style` (string, optional, default='default'): style to use for logging.
        One of: "default", "minimal", "grandpa".
    """
    if mpi.within_mpirun and mpi.myrank == 0:
        # tell the workers to invoke the same logger
        mpi.comm.bcast({'worker_command': 'logger', 'args': args, 'kwargs': kwargs}, root=0)

    return _utils.get_basic_logger(*args, **kwargs)


if mpi.within_mpirun and mpi.enabled and mpi.myrank != 0:
    while True:
        packet = mpi.comm.bcast(None, root=0)

        if packet.get('worker_command', False) == 'shutdown':
            _logger.debug("rank:{}/{} message to shutdown".format(mpi.myrank, mpi.nprocs))
            exit()

        if packet.get('worker_command', False) == 'release':
            _logger.debug("rank:{}/{} message to release".format(mpi.myrank, mpi.nprocs))
            break

        elif packet.get('worker_command', False) == 'logger':
            _logger.debug("rank:{}/{} message to invoke logger".format(mpi.myrank, mpi.nprocs))
            logger(*packet['args'], **packet['kwargs'])

        elif hasattr(_backends, packet.get('backend', False)):
            backend = getattr(_backends, packet.pop('backend'))()
            backend._run_worker(packet)

        elif hasattr(_solverbackends, packet.get('backend', False)):
            backend = getattr(_solverbackends, packet.pop('backend'))()
            backend._run_worker(packet)

        else:
            raise ValueError("could not recognize packet: {}".format(packet))





# Shortcuts to bundle classmethods
def open(*args, **kwargs):
    return Bundle.open(*args, **kwargs)

open.__doc__ = Bundle.open.__doc__

def load(*args, **kwargs):
    return Bundle.open(*args, **kwargs)

load.__doc__ = Bundle.open.__doc__

def from_legacy(*args, **kwargs):
    return Bundle.from_legacy(*args, **kwargs)

from_legacy.__doc__ = Bundle.from_legacy.__doc__

def from_server(*args, **kwargs):
    return Bundle.from_server(*args, **kwargs)

from_server.__doc__ = Bundle.from_server.__doc__

def default_star(*args, **kwargs):
    return Bundle.default_star(*args, **kwargs)

default_star.__doc__ = Bundle.default_star.__doc__

def default_binary(*args, **kwargs):
    return Bundle.default_binary(*args, **kwargs)

default_binary.__doc__ = Bundle.default_binary.__doc__

def default_contact_binary(*args, **kwargs):
    return Bundle.default_contact_binary(*args, **kwargs)

default_contact_binary.__doc__ = Bundle.default_contact_binary.__doc__

def default_triple(*args, **kwargs):
    return Bundle.default_triple(*args, **kwargs)

default_triple.__doc__ = Bundle.default_triple.__doc__

# Shortcuts to settings
def reset_settings():
    """
    Reset all configuration settings (interactivity, etc) but NOT MPI settings.

    See also:
    * <phoebe.interactive_on>
    * <phoebe.interactive_off>
    * <phoebe.interactive_constraints_on>
    * <phoebe.interactive_constraints_off>
    * <phoebe.interactive_checks_on>
    * <phoebe.interactive_checks_off>
    """
    conf.reset()

def interactive_on():
    """
    Turn on both interactive constraints and interactive checks

    See also:
    * <phoebe.interactive_off>
    * <phoebe.interactive_constraints_on>
    * <phoebe.interactive_checks_on>
    """
    conf.interactive_on()

def interactive_off():
    """
    **USE WITH CAUTION**

    Turn off both interactive constraints and interactive checks

    See also:
    * <phoebe.interactive_on>
    * <phoebe.interactive_constraints_off>
    * <phoebe.interactive_checks_off>
    """
    conf.interactive_off()

def interactive_constraints_on():
    """
    Turn interactive constraints on.  When enabled, PHOEBE will update all
    constraints whenever a <phoebe.parameters.Parameter> value is changed.
    Although this adds to the run-time, it ensures that all values are updated
    when accessed.

    By default, interactive constraints are always on unless disabled.

    See also:
    * <phoebe.interactive_constraints_off>
    """
    conf.interactive_constraints_on()

def interactive_constraints_off():
    """
    **USE WITH CAUTION**

    Turn interactive constraints off.  When disabled, PHOEBE will **NOT** update
    constraints whenever a <phoebe.parameters.Parameter> value is changed, but
    will instead wait until needed (for example, by
    <phoebe.frontend.bundle.Bundle.run_compute>).  Accessing/printing the value
    of a constrained Parameter, may be out-of-date when interactive constraints
    is off.

    By default, interactive constraints are always on unless disabled.

    To update constraints manually, you can call
    <phoebe.frontend.bundle.Bundle.run_delayed_constraints>.

    See also:
    * <phoebe.interactive_constraints_on>
    """
    conf.interactive_constraints_off()

def interactive_checks_on():
    """
    Turn interactive checks on.  When enabled, PHOEBE will run system checks
    (<phoebe.frontend.bundle.Bundle.run_checks>) after any
    <phoebe.parameters.Parameter> value is changed and will log any issues
    to the logger as a warning.  In order to see these messages, you must
    have a logger enabled with at least the "WARNING" level (see <phoebe.logger>).

    Whether interactive checks is on or off, system checks will be run when
    calling <phoebe.frontend.bundle.Bundle.run_compute> and will raise
    an error if failing.

    By default, interactive checks is OFF (in 2.4).

    See also:
    * <phoebe.interactive_checks_off>
    """
    conf.interactive_checks_on()

def interactive_checks_off():
    """
    Turn interactive checks off.  When disabled, PHOEBE will **NOT** run system checks
    (<phoebe.frontend.bundle.Bundle.run_checks>) after any
    <phoebe.parameters.Parameter> value is changed and will **NOT** log any issues
    to the logger as a warning.

    Whether interactive checks is on or off, system checks will be run when
    calling <phoebe.frontend.bundle.Bundle.run_compute> and will raise
    an error if failing.

    To manually run system checks at any time, you can call
    <phoebe.frontend.bundle.Bundle.run_checks>.

    By default, interactive checks is OFF (new in 2.4).

    See also:
    * <phoebe.interactive_checks_on>
    """
    conf.interactive_checks_off()

def devel_on():
    conf.devel_on()

def devel_off():
    conf.devel_off()

def set_download_passband_defaults(**kwargs):
    """
    Set default options to use for <phoebe.atmospheres.passbands.download_passband>.

    These can also be set at import time via the following environment variables:
    * PHOEBE_DOWNLOAD_PASSBAND_DEFAULTS_CONTENT (defaults to 'all')
    * PHOEBE_DOWNLOAD_PASSBAND_DEFAULTS_GZIPPED (defaults to FALSE)

    See also:
    * <phoebe.get_download_passband_defaults>
    * <phoebe.atmospheres.passbands.download_passband>
    * <phoebe.atmospheres.passbands.update_passband>
    * <phoebe.atmospheres.passbands.get_passband>

    Arguments
    ------------
    * `content` (string or list, optional): override the current value for
        `content` in <phoebe.get_download_passband_defaults>.
    * `gzipped` (bool, optional): override the current value for `gzipped`
        in <phoebe.get_download_passband_defaults>.

    """
    conf.set_download_passband_defaults(**kwargs)

def get_download_passband_defaults():
    """
    Access default options to use for <phoebe.atmospheres.passbands.download_passband>.

    See also:
    * <phoebe.set_download_passband_defaults>
    * <phoebe.atmospheres.passbands.download_passband>
    * <phoebe.atmospheres.passbands.update_passband>
    * <phoebe.atmospheres.passbands.get_passband>

    Returns
    ---------
    * dictionary of defaults, including `content` and `gzipped`.
    """
    return conf.get_download_passband_defaults()

def update_passband_ignore_version_on():
    """
    Turn ingoring passband versions when checking for necessary updates on.
    <phoebe.frontend.bundle.Bundle.run_checks_compute> checks to see if any
    additional content is required from the used passbands.  If so, these will
    be queried from the online tables if the timestamps match.  Otherwise, an
    error will be raised requiring manually calling <phoebe.atmospheres.passbands.update_passband>.
    By enabling this, this version conflict will be ignored, preventing the need
    to manually update the passbands.

    This can also be set at import time via the following environment variables:
    * PHOEBE_UPDATE_PASSBAND_IGNORE_VERSION (defaults to FALSE)

    See also:
    * <phoebe.update_passband_ignore_version_off>

    """
    conf.update_passband_ignore_version_on()

def update_passband_ignore_version_off():
    """
    Turn ingoring passband versions when checking for necessary updates off.
    <phoebe.frontend.bundle.Bundle.run_checks_compute> checks to see if any
    additional content is required from the used passbands.  If so, these will
    be queried from the online tables if the timestamps match.  Otherwise, an
    error will be raised requiring manually calling <phoebe.atmospheres.passbands.update_passband>.

    This can also be set at import time via the following environment variables:
    * PHOEBE_UPDATE_PASSBAND_IGNORE_VERSION (defaults to FALSE)

    See also:
    * <phoebe.update_passband_ignore_version_on>
    """
    conf.update_passband_ignore_version_on()

# Shortcuts to MPI options
def mpi_on(nprocs=None):
    """
    ENABLE PHOEBE to use MPI (parallelization).

    Default case:
    * If PHOEBE is run within an mpirun environment, MPI is ENABLED by default.
    * If PHOEBE is not run within an mpirun environment, MPI is DISABLED by default.

    When MPI is enabled, PHOEBE will do the following:
    * if within mpirun: uses PHOEBE's built-in per-dataset or per-time
        parallelization for <phoebe.frontend.bundle.Bundle.run_compute>
        and per-model parallelization when possible for
        <phoebe.frontend.bundle.Bundle.run_solver>.
    * if not within mpirun (ie. in a serial python environment): will spawn a
        separate thread at <phoebe.frontend.bundle.Bundle.run_compute>
        and <phoebe.frontend.bundle.Bundle.run_solver>,
        using `nprocs` processors.  This separate thread will be detached
        from the main thread if sending `detach=True` to
        <phoebe.frontend.bundle.Bundle.run_compute> or
        <phoebe.frontend.bundle.Bundle.run_solver>.

    See also:
    * <phoebe.mpi_off>

    Arguments
    ----------
    * `nprocs` (int, optional): number of processors.  Only applicable if **NOT**
        within mpirun (see above).
    """
    mpi.on(nprocs=nprocs)

def mpi_off():
    """
    Run PHOEBE in Serial Mode.

    Default case:
    * If PHOEBE is run within an mpirun environment, MPI is ENABLED by default.
    * If PHOEBE is not run within an mpirun environment, MPI is DISABLED by default.

    When MPI is disabled, PHOEBE will do the following:
    * if within mpirun: PHOEBE will run equally on all processors.  The user can
        customize parallelization with access to `phoebe.mpi.nprocs`,
        `phoebe.mpi.myrank`.
    * if not within mpirun (ie. in a serial python environment): PHOEBE will
        run on a single processor in serial-mode.  Compute jobs can still
        be detached from the main thread by sending `detach=True` to
        <phoebe.frontend.bundle.Bundle.run_compute> or
        <phoebe.frontend.bundle.Bundle.run_solver> but will still run
        on a single processor.

    See also:
    * <phoebe.mpi_on>
    """
    mpi.off()

def multiprocessing_on():
    """
    Enable multiprocessing to use all CPUs available (this is the state by default).
    MPI will always take preference over multiprocessing.  See <phoebe.mpi_on>
    and <phoebe.mpi_off>.

    Multiprocessing is used by
    <phoebe.frontend.bundle.Bundle.run_solver> (for some solvers) and
    <phoebe.frontend.bundle.Bundle.run_compute> when `sample_from` is used.

    See also:
    * <phoebe.multiprocessing_off>
    * <phoebe.multiprocessing_get_nprocs>
    * <phoebe.multiprocessing_set_nprocs>
    """
    conf.multiprocessing_on()

def multiprocessing_off():
    """
    Disable multiprocessing and force serial mode (if MPI is also off: see
    <phoebe.mpi_on> and <phoebe.mpi_off>).

    See also:
    * <phoebe.multiprocessing_on>
    * <phoebe.multiprocessing_get_nprocs>
    * <phoebe.multiprocessing_set_nprocs>
    """
    conf.multiprocessing_off()

def multiprocessing_get_nprocs():
    """
    Get the number of processors used within multiprocessing.

    MPI will always take preference over multiprocessing.  See <phoebe.mpi_on>
    and <phoebe.mpi_off>.

    Multiprocessing is used by
    <phoebe.frontend.bundle.Bundle.run_solver> (for some solvers) and
    <phoebe.frontend.bundle.Bundle.run_compute> when `sample_from` is used.

    See also:
    * <phoebe.multiprocessing_on>
    * <phoebe.multiprocessing_off>
    * <phoebe.multiprocessing_set_nprocs>
    """
    return conf.multiprocessing_nprocs

def multiprocessing_set_nprocs(nprocs):
    """
    Set a custom number of processors to use within multiprocessing.
    MPI will always take preference over multiprocessing.  See <phoebe.mpi_on>
    and <phoebe.mpi_off>.

    Multiprocessing is used by
    <phoebe.frontend.bundle.Bundle.run_solver> (for some solvers) and
    <phoebe.frontend.bundle.Bundle.run_compute> when `sample_from` is used.

    See also:
    * <phoebe.multiprocessing_on>
    * <phoebe.multiprocessing_off>
    * <phoebe.multiprocessing_get_nprocs>
    """
    conf.multiprocessing_set_nprocs(nprocs)

def progressbars_on():
    """
    Enable progressbars. Progressbars require `tqdm` to be installed
    (will silently ignore if not installed).

    See also:
    * <phoebe.progressbars_off>
    """
    conf.progressbars_on()

def progressbars_off():
    """
    Disable progressbars. Progressbars require `tqdm` to be installed
    (will silently ignore if not installed).

    See also:
    * <phoebe.progressbars_on>
    """
    conf.progressbars_off()

# let's use magic to shutdown the workers when the user-script is complete
atexit.register(mpi.shutdown_workers)

# edit API docs for imported functions

def strip_docstring_refs(matchobj):
    text = matchobj.group(0)
    path = text[1:-1]
    return path

def add_nparray_docstring(obj):

    docsprefix = """This is an included dependency from [nparray 1.2.0](https://nparray.readthedocs.io/en/1.2.0/).\n\n===============================================================\n\n"""

    docstring = docsprefix + "\n".join([l.lstrip() for l in obj.__doc__.split("\n")])
    docstring = re.sub(r"(?P<name>\<[0-9a-zA-Z_\.]*\>)", strip_docstring_refs, docstring)

    obj.__doc__ = docstring

add_nparray_docstring(array)
add_nparray_docstring(linspace)
add_nparray_docstring(arange)
add_nparray_docstring(logspace)
add_nparray_docstring(geomspace)
add_nparray_docstring(invspace)


def add_distl_docstring(obj):
    docsprefix = """This is an included dependency from [distl](https://distl.readthedocs.io).\n\n===============================================================\n\n"""

    docstring = docsprefix + "\n".join([l.lstrip() for l in obj.__doc__.split("\n")])
    docstring = re.sub(r"(?P<name>\<[0-9a-zA-Z_\.]*\>)", strip_docstring_refs, docstring)

    obj.__doc__ = docstring

add_distl_docstring(uniform)
add_distl_docstring(boxcar)
# add_distl_docstring(delta)
add_distl_docstring(gaussian)
add_distl_docstring(normal)
add_distl_docstring(histogram_from_bins)
add_distl_docstring(histogram_from_data)
add_distl_docstring(mvgaussian)
add_distl_docstring(mvhistogram_from_data)
add_distl_docstring(uniform_around)
add_distl_docstring(gaussian_around)


# expose available "kinds" per-context
def _get_phoebe_funcs(module, devel=False):
    ignore = ['_empty_array', 'deepcopy', 'fnmatch',
              'download_passband', 'list_installed_passbands', 'list_online_passbands', 'list_passbands', 'parameter_from_json', 'parse_json',
              'send_if_client', 'update_if_client',
              '_add_component', '_add_dataset', '_label_units_lims', '_run_compute',
              'phase_mask_inds']

    if not devel:
        ignore += ['pulsation']
        ignore += ['photodynam']

    mod_split = module.__name__.split('.')
    if mod_split[-1] in ['figure'] or (mod_split[-1] in ['solver'] and 'figure' not in mod_split):
        ret = []
        for sub_module in _inspect.getmembers(module):
            if _inspect.ismodule(sub_module[1]):
                ret += [sub_module[0]+"."+o for o in _get_phoebe_funcs(sub_module[1], devel=devel)]
        return ret

    return [o[0] for o in _inspect.getmembers(module) if _inspect.isfunction(o[1]) and o[0] not in ignore and o[0][0] != '_']


def list_available_components(devel=False):
    """
    List all available 'kinds' for component from <phoebe.parameters.component>.

    See also:
    * <phoebe.list_available_features>
    * <phoebe.list_available_datasets>
    * <phoebe.list_available_computes>
    * <phoebe.list_available_solvers>
    * <phoebe.list_available_servers>
    * <phoebe.list_available_figures>

    Arguments
    -----------
    * `devel` (bool, default, optional=False): whether to include development-only
        kinds.  See <phoebe.devel_on>.

    Returns
    ---------
    * (list of strings)
    """
    return _get_phoebe_funcs(component, devel=devel)

def list_available_features(devel=False):
    """
    List all available 'kinds' for feature from <phoebe.parameters.feature>.

    See also:
    * <phoebe.list_available_components>
    * <phoebe.list_available_datasets>
    * <phoebe.list_available_computes>
    * <phoebe.list_available_solvers>
    * <phoebe.list_available_servers>
    * <phoebe.list_available_figures>

    Arguments
    -----------
    * `devel` (bool, default, optional=False): whether to include development-only
        kinds.  See <phoebe.devel_on>.

    Returns
    ---------
    * (list of strings)
    """
    return _get_phoebe_funcs(feature, devel=devel)

def list_available_datasets(devel=False):
    """
    List all available 'kinds' for dataset from <phoebe.parameters.dataset>.

    See also:
    * <phoebe.list_available_components>
    * <phoebe.list_available_features>
    * <phoebe.list_available_computes>
    * <phoebe.list_available_solvers>
    * <phoebe.list_available_servers>
    * <phoebe.list_available_figures>

    Arguments
    -----------
    * `devel` (bool, default, optional=False): whether to include development-only
        kinds.  See <phoebe.devel_on>.

    Returns
    ---------
    * (list of strings)
    """
    return  _get_phoebe_funcs(dataset, devel=devel)

def list_available_figures(devel=False):
    """
    List all available 'kinds' for figure from <phoebe.parameters.figure>.

    See also:
    * <phoebe.list_available_components>
    * <phoebe.list_available_features>
    * <phoebe.list_available_computes>
    * <phoebe.list_available_solvers>
    * <phoebe.list_available_servers>

    Arguments
    -----------
    * `devel` (bool, default, optional=False): whether to include development-only
        kinds.  See <phoebe.devel_on>.

    Returns
    ---------
    * (list of strings)
    """
    return  _get_phoebe_funcs(figure, devel=devel)

def list_available_servers(devel=False):
    """
    List all available 'kinds' for server from <phoebe.parameters.server>.

    See also:
    * <phoebe.list_available_components>
    * <phoebe.list_available_features>
    * <phoebe.list_available_computes>
    * <phoebe.list_available_solvers>
    * <phoebe.list_available_figures>

    Arguments
    -----------
    * `devel` (bool, default, optional=False): whether to include development-only
        kinds.  See <phoebe.devel_on>.

    Returns
    ---------
    * (list of strings)
    """
    return  _get_phoebe_funcs(server, devel=devel)

def list_available_computes(devel=False):
    """
    List all available 'kinds' for compute from <phoebe.parameters.compute>.

    See also:
    * <phoebe.list_available_components>
    * <phoebe.list_available_features>
    * <phoebe.list_available_datasets>
    * <phoebe.list_available_solvers>
    * <phoebe.list_available_servers>
    * <phoebe.list_available_figures>

    Arguments
    -----------
    * `devel` (bool, default, optional=False): whether to include development-only
        kinds.  See <phoebe.devel_on>.

    Returns
    ---------
    * (list of strings)
    """
    return _get_phoebe_funcs(compute, devel=devel)

def list_available_solvers(devel=False):
    """
    List all available 'kinds' for solver from <phoebe.parameters.solver>.

    See also:
    * <phoebe.list_available_components>
    * <phoebe.list_available_features>
    * <phoebe.list_available_datasets>
    * <phoebe.list_available_computes>
    * <phoebe.list_available_servers>
    * <phoebe.list_available_figures>

    Arguments
    -----------
    * `devel` (bool, default, optional=False): whether to include development-only
        kinds.  See <phoebe.devel_on>.

    Returns
    ---------
    * (list of strings)
    """
    return _get_phoebe_funcs(solver, devel=devel)

if _env_variable_bool('PHOEBE_ENABLE_ONLINE_PASSBANDS', 'TRUE'):
    for pb in list_all_update_passbands_available():
        msg = 'passband "{}" has a newer version available.  Run phoebe.list_passband_online_history("{}") to get a list of available changes and phoebe.update_passband("{}") or phoebe.update_all_passbands() to update.'.format(pb, pb, pb)
        # NOTE: we'll print since the logger hasn't been initialized yet.
        print('PHOEBE: {}'.format(msg))

# delete things we don't want exposed to the user at the top-level
# NOTE: we need _sys for reset_settings, that's why its __sys
del atexit
try:
    del matplotlib
except:
    pass
try:
    del mpi4py
except:
    pass

del logging
del Settings
del MPI

del re
del strip_docstring_refs
del add_nparray_docstring
del add_distl_docstring<|MERGE_RESOLUTION|>--- conflicted
+++ resolved
@@ -17,11 +17,7 @@
 
 """
 
-<<<<<<< HEAD
-__version__ = '2.4.12.dev+feature-interferometry'
-=======
-__version__ = '2.4.13.dev+release-2.5'
->>>>>>> 29e27b9c
+__version__ = '2.4.13.dev+feature-interferometry'
 
 import os as _os
 import sys as _sys
