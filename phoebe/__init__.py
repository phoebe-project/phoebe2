--- conflicted
+++ resolved
@@ -175,8 +175,6 @@
 def devel_off():
     conf.devel_off()
 
-<<<<<<< HEAD
-=======
 def mpi_on(np=None):
     conf._do_mpirun = True
     if np is not None:
@@ -188,7 +186,6 @@
 def set_np(np):
     conf._mpi_np = np
 
->>>>>>> 3eabb4f0
 # functional shortcuts to numpy helpers
 def arange(start, stop, step):
     return nphelpers.Arange(start, stop, step)
