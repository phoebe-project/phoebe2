--- conflicted
+++ resolved
@@ -17,11 +17,7 @@
 
 """
 
-<<<<<<< HEAD
-__version__ = '2.4.2.dev+feature-blending'
-=======
-__version__ = '2.4.3.dev+release-2.5'
->>>>>>> 1cd4ed2b
+__version__ = '2.4.3.dev+feature-blending'
 
 import os as _os
 import sys as _sys
