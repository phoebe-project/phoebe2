--- conflicted
+++ resolved
@@ -10862,341 +10862,6 @@
 }
 
 /*
-  Computes monochromatic blackbody intensity in W/m^3 using the
-  Planck function:
-  
-    intensity = planck_function (lam, Teff)
-    
-    B_\lambda (\lambda ,T)= \frac {2hc^2}{\lambda^5}\frac {1}{e^{\frac {hc}{\lambda k_{\mathrm {B} }T}}-1}
-  
-  Input:
-    lam : wavelength in m
-      float
-    or
-      1- rank numpy array
-    
-    Teff: effective temperature in K
-      float
-    or
-      1- rank numpy array
-    
-  Returns: monochromatic blackbody intensity:
-      float : if lam and Teff are float  
-    or   
-      1-rank numpy array : if lam or Teff are 1-rank numpy arrays 
-    or 
-      2-rank numpy array : if lam and Teff are 1-rank numpy arrays
-*/ 
-static PyObject *planck_function(PyObject *self, PyObject *args) {
-  
-  const double A = 1.1910429526245747e-16; // = 2 h c^2 [m4 kg / s3];
-  const double B = 0.014387773538277205;   // = hc/k [mK];
-  
-  const char *fname = "planck_function";
-    
-  //
-  // Reading arguments
-  //
-
-  PyObject *o_lam, *o_Teff;
- 
-  if (!PyArg_ParseTuple(args, "OO", &o_lam, &o_Teff)) {
-    std::cerr << fname << "::Problem reading arguments\n";
-    return NULL;
-  }
-  
-  //
-  // Read lambdas
-  //
-  int n_lam = -1;
-  double *p_lam, lam;
-  
-  if (PyFloat_Check(o_lam)) {
-    lam =  PyFloat_AS_DOUBLE(o_lam);
-    p_lam = &lam;
-  } else if (PyArray_Check(o_lam)) {
-    n_lam = PyArray_DIM((PyArrayObject *)o_lam, 0);
-    p_lam = (double*)PyArray_DATA((PyArrayObject *)o_lam);
-  } else {
-    std::cerr << fname << ":: This type of input of lambdas is not supported\n";
-    return NULL;
-  }
-
-  //
-  // Read tempeatures
-  //
-
-  int n_Teff = -1;
-  double *p_Teff, Teff;
-  
-  if (PyFloat_Check(o_Teff)) {
-    Teff = PyFloat_AS_DOUBLE(o_Teff);
-    p_Teff = &Teff;
-  } else if (PyArray_Check(o_Teff)) {
-    n_Teff = PyArray_DIM((PyArrayObject*)o_Teff, 0);
-    p_Teff = (double*)PyArray_DATA((PyArrayObject *)o_Teff);
-  } else {
-    std::cerr << fname << ":: This type of input of Teff is not supported\n";
-    return NULL;
-  }
-  
-  //
-  // if both arguments are float the result if float
-  //
-  if (n_lam < 0 && n_Teff < 0)
-    return (lam == 0 ? 0 : PyFloat_FromDouble(A/std::pow(lam,5)/(std::exp(B/(lam*Teff)) - 1)));
-  
-  //
-  // At least one of the arguments is numpy array and 
-  // the result is numpy array
-  //
-  npy_intp dims[2];
-  PyObject *o_r;
-  
-  if (n_lam < 0 && n_Teff > 0) {        // Teff is array => result is array 
-    n_lam = 1;
-    dims[0] = n_Teff;
-    o_r = PyArray_SimpleNew(1, dims, NPY_DOUBLE);
-    
-  } else if (n_lam > 0 && n_Teff < 0) { // lam is array => result is array
-    n_Teff = 1;
-    dims[0] = n_lam;
-    o_r = PyArray_SimpleNew(1, dims, NPY_DOUBLE);
-    
-  } else { // both are arrays => => result is a matrix 
-    dims[0] = n_lam;
-    dims[1] = n_Teff;
-    o_r = PyArray_SimpleNew(2, dims, NPY_DOUBLE);
-  }
-  
-  double 
-    tmp, tmp2, 
-    *r = (double *)PyArray_DATA((PyArrayObject *)o_r);
-  
-  for (int i = 0; i < n_lam; ++i) {
-    lam = p_lam[i];
-    if (lam != 0) {
-      tmp = A/std::pow(lam, 5);
-      tmp2 = B/lam;
-      for (int j = 0; j < n_Teff; ++j)
-        *(r++) = tmp/(std::exp(tmp2/p_Teff[j]) - 1);
-    } else for (int j = 0; j < n_Teff; ++j) *(r++) = 0;
-  }
-  
-  return o_r;
-}
-
-/*
-  Computing CCM89 extinction value as a value of wavelength
-  
-  Input:
-    lam: wavelength in m
-      float
-    or
-      1- rank numpy array
-    
-  Returns: extinction coefficients:
-      1-rank numpy array: two values
-    or
-      2-rank numpy array: array of two values
-*/ 
-static PyObject *CCM89_extinction(PyObject *self, PyObject *args) {
-  
-  const char *fname = "CCM89_extinction";
-    
-  //
-  // Reading arguments
-  //
-         
-  PyObject *o_lam;
- 
-  if (!PyArg_ParseTuple(args, "O", &o_lam)) {
-    std::cerr << fname << "::Problem reading arguments\n";
-    return NULL;
-  }
-
-  //
-  // Reading variables and reserving space for results
-  //
-  
-  int n;
-  npy_intp dims[2];
-  PyObject *o_r;
-  double *l, lam;
-  
-  if (PyFloat_Check(o_lam)) {
-    n = 1;
-    lam = PyFloat_AS_DOUBLE(o_lam);
-    l = &lam;
-    
-    dims[0] = 2;
-    o_r = PyArray_SimpleNew(1, dims, NPY_DOUBLE);
-
-  } else if (PyArray_Check(o_lam)) {
-    n = PyArray_DIM((PyArrayObject*)o_lam, 0);
-    l = (double*)PyArray_DATA((PyArrayObject *)o_lam);
-    
-    dims[0] = n;
-    dims[1] = 2;
-    o_r = PyArray_SimpleNew(2, dims, NPY_DOUBLE);
-   
-  } else {
-    std::cerr << fname << ":: This type of input of lambdas is not supported\n";
-    return NULL;
-  }
-
-  
-  //
-  // Calculating results
-  //
-
-      
-  double 
-    x, y, y2, 
-    *r = (double *)PyArray_DATA((PyArrayObject *)o_r);
-  
-  do {
-    
-    x = 1e-6/(*(l++));
-
-    if (0.3 <= x && x <= 1.1) {
-      y = std::pow(x, 1.61);
-      *(r++) = 0.574*y;
-      *(r++) = -0.527*y;
-    } else if (x <= 3.3) {
-      y = x - 1.82;
-      //ax = 1 + 0.17699*y - 0.50447*y**2 - 0.02427*y**3 + 0.72085*y**4 + 0.01979*y**5 - 0.77530*y**6 + 0.32999*y**7
-      *(r++) = 1 + y*(0.17699 + y*(-0.50447 + y*(-0.02427 + y*(0.72085 + y*(0.01979 + (-0.7753 + 0.32999*y)*y)))));
-      //bx = 1.141338*y + 2.28305*y**2 + 1.07233*y**3 - 5.38434*y**4 - 0.62251*y**5 + 5.30260*y**6 - 2.09002*y**7
-      *(r++) = y*(1.41338 + y*(2.28305 + y*(1.07233 + y*(-5.38434 + y*(-0.62251 + (5.3026 - 2.09002*y)*y)))));
-    } else if (x <= 5.9) {
-      *(r++) = 1.752 - 0.316*x - 0.104/(utils::sqr(x - 4.67) + 0.341);
-      *(r++) = -3.090 + 1.825*x + 1.206/(utils::sqr(x - 4.62) + 0.263);
-    } else if (x <= 8.0) {
-      y = x - 5.9;
-      y2 = y*y;
-      *(r++) = 1.752 - 0.316*x - 0.104/(utils::sqr(x - 4.67) + 0.341) - (0.04473 + 0.009779*y)*y2;
-      *(r++) =- 3.090 + 1.825*x + 1.206/(utils::sqr(x - 4.62) + 0.263) + (0.2130 + 0.1207*y)*y2;
-    } else if (x <= 10) {
-      y = x - 8;
-      //ax = -1.073 - 0.628*y + 0.137*y**2 - 0.070*y**3;
-      *(r++) = -1.073 + y*(-0.628 + (0.137 - 0.07*y)*y);
-      //bx = 13.670 + 4.257*y + 0.420*y**2 + 0.374*y**3
-      *(r++) = 13.67 + y*(4.257 + (0.42 + 0.374*y)*y);
-    } else {
-      std::cerr 
-        << fname 
-        << "Passband wavelength outside the range defined for CCM89 extinction (0.1-3.3 micron)\n";
-      return NULL;
-    }
-  } while (--n);
-  
-  return o_r;
-}
-
-
-/*
-  Computing Gordon et al. (2009) extinction value as a value of wavelength
-  
-  Input:
-    lam: wavelength in m
-      float
-    or
-      1- rank numpy array
-    
-  Returns: extinction coefficients:
-      1-rank numpy array: two values
-    or
-      2-rank numpy array: array of two values
-*/ 
-static PyObject *gordon_extinction(PyObject *self, PyObject *args) {
-  
-  const char *fname = "gordon_extinction";
-    
-  //
-  // Reading arguments
-  //
-         
-  PyObject *o_lam;
- 
-  if (!PyArg_ParseTuple(args, "O", &o_lam)) {
-    std::cerr << fname << "::Problem reading arguments\n";
-    return NULL;
-  }
-
-  //
-  // Reading variables and reserving space for results
-  //
-  
-  int n;
-  npy_intp dims[2];
-  PyObject *o_r;
-  double *l, lam;
-  
-  if (PyFloat_Check(o_lam)) {
-    n = 1;
-    lam = PyFloat_AS_DOUBLE(o_lam);
-    l = &lam;
-    
-    dims[0] = 2;
-    o_r = PyArray_SimpleNew(1, dims, NPY_DOUBLE);
-
-  } else if (PyArray_Check(o_lam)) {
-    n = PyArray_DIM((PyArrayObject*)o_lam, 0);
-    l = (double*)PyArray_DATA((PyArrayObject *)o_lam);
-    
-    dims[0] = n;
-    dims[1] = 2;
-    o_r = PyArray_SimpleNew(2, dims, NPY_DOUBLE);
-   
-  } else {
-    std::cerr << fname << ":: This type of input of lambdas is not supported\n";
-    return NULL;
-  }
-
-  
-  //
-  // Calculating results
-  //
-
-      
-  double 
-    x, y, x59square, 
-    *r = (double *)PyArray_DATA((PyArrayObject *)o_r);
-  
-  do {
-    
-    x = 1e-6/(*(l++));
-
-    if (0.3 <= x && x <= 1.1) {
-      y = std::pow(x, 1.61);
-      *(r++) = 0.574*y;
-      *(r++) = -0.527*y;
-    } else if (x <= 3.3) {
-      y = x - 1.82;
-      //ax = 1 + 0.17699*y - 0.50447*y**2 - 0.02427*y**3 + 0.72085*y**4 + 0.01979*y**5 - 0.77530*y**6 + 0.32999*y**7
-      *(r++) = 1 + y*(0.17699 + y*(-0.50447 + y*(-0.02427 + y*(0.72085 + y*(0.01979 + (-0.7753 + 0.32999*y)*y)))));
-      //bx = 1.141338*y + 2.28305*y**2 + 1.07233*y**3 - 5.38434*y**4 - 0.62251*y**5 + 5.30260*y**6 - 2.09002*y**7
-      *(r++) = y*(1.41338 + y*(2.28305 + y*(1.07233 + y*(-5.38434 + y*(-0.62251 + (5.3026 - 2.09002*y)*y)))));
-    } else if (x <= 5.9) {
-      *(r++) = 1.896 - 0.372*x - 0.0108/((x - 4.57)*(x - 4.57) + 0.0422);
-      *(r++) = -3.503 + 2.057*x + 0.718/((x - 4.59)*(x - 4.59) + 0.0530);
-    } else if (x <= 11.0) {
-      x59square=(x - 5.9)*(x - 5.9);
-      *(r++) = 1.896 - 0.372*x - 0.0108/((x - 4.57)*(x - 4.57) + 0.0422) - 0.110*x59square - 0.0099*x59square*(x - 5.9);
-      *(r++) = -3.503 + 2.057*x + 0.718/((x - 4.59)*(x - 4.59) + 0.0530) + 0.537*x59square + 0.0530*x59square*(x - 5.9);
-    } else {
-      std::cerr 
-        << fname 
-        << "Passband wavelength outside the range defined for CCM89 and Gordon et al. (2009) extinction (0.1-3.3 micron)\n";
-      return NULL;
-    }
-  } while (--n);
-  
-  return o_r;
-}
-
-/*
   Define functions in module
 
   Some modification in declarations due to use of keywords
@@ -11673,34 +11338,6 @@
 
 // --------------------------------------------------------------------
 
-<<<<<<< HEAD
- {"scalproj_cosangle", 
-  scalproj_cosangle,
-  METH_VARARGS, 
-  "Calculate normalized projections of vectors."},  
-
-// --------------------------------------------------------------------
-
- {"planck_function", 
-  planck_function,
-  METH_VARARGS, 
-  "Calculate monochromatic blackbody intensity at a given wavelength and "
-  "temperature."},  
-  
-   {"CCM89_extinction", 
-  CCM89_extinction,
-  METH_VARARGS, 
-  "Calculate CCM89 extinction coefficients for a given wavelength"},  
-  
-  {"gordon_extinction", 
-  gordon_extinction,
-  METH_VARARGS, 
-  "Calculate Gordon et al. (2009, UV) and CCM89 (OPT-IR) extinction coefficients for a given wavelength"},  
-
-  
-// --------------------------------------------------------------------
-  
-=======
   {"scalproj_cosangle",
     scalproj_cosangle,
     METH_VARARGS,
@@ -11733,7 +11370,6 @@
     METH_VARARGS|METH_KEYWORDS,
     "Setting the verbosity of libphoebe"},
 
->>>>>>> f0d98a57
   {NULL,  NULL, 0, NULL} // terminator record
 };
 
