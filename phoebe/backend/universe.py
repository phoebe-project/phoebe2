import numpy as np
from scipy.optimize import newton
from scipy.special import sph_harm as Y
from math import sqrt, sin, cos, acos, atan2, trunc, pi
import os
import copy

from phoebe.atmospheres import passbands
from phoebe.distortions import roche, rotstar
from phoebe.backend import eclipse, oc_geometry, mesh, mesh_wd
import libphoebe

from phoebe import u
from phoebe import c
from phoebe import conf

import logging
logger = logging.getLogger("UNIVERSE")
logger.addHandler(logging.NullHandler())

_basedir = os.path.dirname(os.path.abspath(__file__))
_pbdir = os.path.abspath(os.path.join(_basedir, '..', 'atmospheres', 'tables', 'passbands'))

"""
Class/SubClass Structure of Universe.py:

System - container for all Bodies

Body - general Class for all Bodies
    any new type of object needs to subclass Body and override the following:
        * is_convex
        * needs_remesh
        * needs_recompute_instantaneous
        * _build_mesh
        * _populate_lc
        * _populate_rv
+ Star(Body) - subclass of Body that acts as a general class for any type of deformed star defined by requiv
    any new type of Star needs to subclass Star and override the following:
        * _rpole_func
        * _gradOmega_func
        * instantaneous_mesh_args
        * _build_mesh
  + Star_roche(Star) [not allowed as single star]
  + Star_roche_envelope_half(Star)
  + Star_rotstar(Star)
  + Star_sphere(Star)
+ Envelope(Body) - subclass of Body that contains two Star_roche_envelope_half instances

If creating a new subclass of Body, make sure to add it to top-level
_get_classname function if the class is not simply the title-case of the
component kind in the Bundle

Feature - general Class of all features: any new type of feature needs to subclass Feature
+ Spot(Feature)
+ Pulsation(Feature)

"""

def g_rel_to_abs(mass, sma):
    return c.G.si.value*c.M_sun.si.value*mass/(sma*c.R_sun.si.value)**2*100. # 100 for m/s**2 -> cm/s**2

def _get_classname(kind, distortion_method):
    kind = kind.title()
    if kind == 'Envelope':
        return 'Envelope'
    elif kind == 'Star':
        # Star_roche, Star_rotstar, Star_sphere
        # NOTE: Star_roche_envelope_half should never be called directly, but
        # rather through the Envelope class above.
        return 'Star_{}'.format(distortion_method)
    else:
        return kind

def _value(obj):
    """
    make sure to get a float
    """
    # TODO: this is ugly and makes everything ugly
    # can we handle this with a clean decorator or just requiring that only floats be passed??
    if hasattr(obj, 'value'):
        return obj.value
    elif isinstance(obj, np.ndarray):
        return np.array([o.value for o in obj])
    elif hasattr(obj, '__iter__'):
        return [_value(o) for o in obj]
    return obj

def _estimate_delta(ntriangles, area):
    """
    estimate the value for delta to send to marching based on the number of
    requested triangles and the expected surface area of mesh
    """
    return np.sqrt(4./np.sqrt(3) * area / ntriangles)


class System(object):
    def __init__(self, bodies_dict, eclipse_method='graham',
                 horizon_method='boolean',
                 dynamics_method='keplerian',
                 irrad_method='none',
                 boosting_method='none',
                 parent_envelope_of={}):
        """
        :parameter dict bodies_dict: dictionary of component names and Bodies (or subclass of Body)
        """
        self._bodies = bodies_dict
        self._parent_envelope_of = parent_envelope_of
        self.eclipse_method = eclipse_method
        self.horizon_method = horizon_method
        self.dynamics_method = dynamics_method
        self.irrad_method = irrad_method
        for body in self._bodies.values():
            body.system = self
            body.dynamics_method = dynamics_method
            body.boosting_method = boosting_method

        return

    def copy(self):
        """
        Make a deepcopy of this Mesh object
        """
        return copy.deepcopy(self)

    @classmethod
    def from_bundle(cls, b, compute=None, datasets=[], **kwargs):
        """
        Build a system from the :class:`phoebe.frontend.bundle.Bundle` and its
        hierarchy.

        :parameter b: the :class:`phoebe.frontend.bundle.Bundle`
        :parameter str compute: name of the computeoptions in the bundle
        :parameter list datasets: list of names of datasets
        :parameter **kwargs: temporary overrides for computeoptions
        :return: an instantiated :class:`System` object, including its children
            :class:`Body`s
        """

        hier = b.hierarchy

        if not len(hier.get_value()):
            raise NotImplementedError("Meshing requires a hierarchy to exist")


        # now pull general compute options
        if compute is not None:
            if isinstance(compute, str):
                compute_ps = b.get_compute(compute, check_visible=False)
            else:
                # then hopefully compute is the parameterset
                compute_ps = compute
            eclipse_method = compute_ps.get_value(qualifier='eclipse_method', **kwargs)
            horizon_method = compute_ps.get_value(qualifier='horizon_method', check_visible=False, **kwargs)
            dynamics_method = compute_ps.get_value(qualifier='dynamics_method', **kwargs)
            irrad_method = compute_ps.get_value(qualifier='irrad_method', **kwargs)
            boosting_method = compute_ps.get_value(qualifier='boosting_method', **kwargs)
            if conf.devel:
                mesh_init_phi = compute_ps.get_value(qualifier='mesh_init_phi', unit=u.rad, **kwargs)
            else:
                mesh_init_phi = 0.0
        else:
            eclipse_method = 'native'
            horizon_method = 'boolean'
            dynamics_method = 'keplerian'
            irrad_method = 'none'
            boosting_method = 'none'
            mesh_init_phi = 0.0

        # NOTE: here we use globals()[Classname] because getattr doesn't work in
        # the current module - now this doesn't really make sense since we only
        # support stars, but eventually the classname could be Disk, Spot, etc
        if 'dynamics_method' in kwargs.keys():
            # already set as default above
            _dump = kwargs.pop('dynamics_method')

        meshables = hier.get_meshables()
        def get_distortion_method(hier, compute_ps, component, **kwargs):
            if hier.get_kind_of(component) in ['envelope']:
                return 'roche'

            if compute_ps.get_value('mesh_method', component=component, **kwargs)=='wd':
                return 'roche'

            return compute_ps.get_value('distortion_method', component=component, **kwargs)

        bodies_dict = {comp: globals()[_get_classname(hier.get_kind_of(comp), get_distortion_method(hier, compute_ps, comp, **kwargs))].from_bundle(b, comp, compute, dynamics_method=dynamics_method, mesh_init_phi=mesh_init_phi, datasets=datasets, **kwargs) for comp in meshables}

        # envelopes need to know their relationships with the underlying stars
        parent_envelope_of = {}
        for meshable in meshables:
            if hier.get_kind_of(meshable) == 'envelope':
                for starref in hier.get_siblings_of(meshable):
                    parent_envelope_of[starref] = meshable

        return cls(bodies_dict, eclipse_method=eclipse_method,
                   horizon_method=horizon_method,
                   dynamics_method=dynamics_method,
                   irrad_method=irrad_method,
                   boosting_method=boosting_method,
                   parent_envelope_of=parent_envelope_of)

    def items(self):
        """
        TODO: add documentation
        """
        return self._bodies.items()

    def keys(self):
        """
        TODO: add documentation
        """
        return self._bodies.keys()

    def values(self):
        """
        TODO: add documentation
        """
        return self._bodies.values()

    @property
    def bodies(self):
        """
        TODO: add documentation
        """
        return self.values()

    def get_body(self, component):
        """
        TODO: add documentation
        """
        if component in self._bodies.keys():
            return self._bodies[component]
        else:
            # then hopefully we're a child star of an contact_binary envelope
            parent_component = self._parent_envelope_of[component]
            return self._bodies[parent_component].get_half(component)

    @property
    def mesh_bodies(self):
        """
        """
        bodies = []
        for body in self.bodies:
            if isinstance(body, Envelope):
                bodies += body._halves
            else:
                bodies += [body]

        return bodies

    @property
    def meshes(self):
        """
        TODO: add documentation
        """
        # this gives access to all methods of the Meshes class, but since everything
        # is accessed in memory (soft-copy), it will be quicker to only instantiate
        # this once.
        #
        # ie do something like this:
        #
        # meshes = self.meshes
        # meshes.update_column(visibilities=visibilities)
        # meshes.update_column(somethingelse=somethingelse)
        #
        # rather than calling self.meshes repeatedly

        return mesh.Meshes(self._bodies, self._parent_envelope_of)


    def update_positions(self, time, xs, ys, zs, vxs, vys, vzs,
                         ethetas, elongans, eincls,
                         ds=None, Fs=None, ignore_effects=False):
        """
        TODO: add documentation

        all arrays should be for the current time, but iterable over all bodies
        """
        self.xs = np.array(_value(xs))
        self.ys = np.array(_value(ys))
        self.zs = np.array(_value(zs))

        for starref,body in self.items():
            body.update_position(time, xs, ys, zs, vxs, vys, vzs,
                                 ethetas, elongans, eincls,
                                 ds=ds, Fs=Fs, ignore_effects=ignore_effects)


    def populate_observables(self, time, kinds, datasets, ignore_effects=False):
        """
        TODO: add documentation

        ignore_effects: whether to ignore reflection and features (useful for computing luminosities)
        """


        if self.irrad_method is not 'none' and not ignore_effects:
            # TODO: only for kinds that require intensities (i.e. not orbit or
            # dynamical RVs, etc)
            self.handle_reflection()

        for kind, dataset in zip(kinds, datasets):
            for starref, body in self.items():
                body.populate_observable(time, kind, dataset)

    def compute_pblum_scalings(self, b, datasets, t0,
                               x0, y0, z0, vx0, vy0, vz0,
                               etheta0, elongan0, eincl0,
                               ignore_effects=True):

        self.update_positions(t0, x0, y0, z0, vx0, vy0, vz0, etheta0, elongan0, eincl0, ignore_effects=True)

        for dataset in datasets:
            ds = b.get_dataset(dataset=dataset)
            kind = ds.exclude(kind='*_dep').kind
            if kind not in ['lc']:
                # only LCs need pblum scaling
                continue

            self.populate_observables(t0, [kind], [dataset],
                                        ignore_effects=True)

            # now for each component we need to store the scaling factor between
            # absolute and relative intensities
            pblum_copy = {}
            for component in ds.filter(qualifier='pblum_ref').components:
                # print "**** pblum scaling component:", component
                if component=='_default':
                    continue
                pblum_ref = ds.get_value(qualifier='pblum_ref', component=component)
                if pblum_ref=='self':
                    pblum = ds.get_value(qualifier='pblum', component=component)
                    ld_func = ds.get_value(qualifier='ld_func', component=component)
                    ld_coeffs = b.get_value(qualifier='ld_coeffs', component=component, dataset=dataset, context='dataset', check_visible=False)

                    # TODO: system.get_body(component) needs to be smart enough to handle primary/secondary within contact_envelope... and then smart enough to handle the pblum_scale
                    self.get_body(component).compute_pblum_scale(dataset, pblum, ld_func=ld_func, ld_coeffs=ld_coeffs, component=component)
                else:
                    # then this component wants to copy the scale from another component
                    # in the system.  We'll just store this now so that we make sure the
                    # component we're copying from has a chance to compute its scale
                    # first.
                    pblum_copy[component] = pblum_ref

            # now let's copy all the scales for those that are just referencing another component
            for comp, comp_copy in pblum_copy.items():
                pblum_scale = self.get_body(comp_copy).get_pblum_scale(dataset, component=comp_copy)
                self.get_body(comp).set_pblum_scale(dataset, component=comp, pblum_scale=pblum_scale)


    def handle_reflection(self,  **kwargs):
        """
        """
        if self.irrad_method == 'none':
            return

        if 'wd' in [body.mesh_method for body in self.bodies]:
            raise NotImplementedError("reflection not supported for WD-style meshing")

        # meshes is an object which allows us to easily access and update columns
        # in the meshes *in memory*.  That is meshes.update_columns will propagate
        # back to the current mesh for each body.
        meshes = self.meshes

        # reflection needs bolometric, energy weighted, normal intensities.
        logger.debug("reflection: computing bolometric intensities")
        fluxes_intrins_per_body = []
        for starref, body in self.items():
            abs_normal_intensities = passbands.Inorm_bol_bb(Teff=body.mesh.teffs.for_computations,
                                                            atm='blackbody',
                                                            photon_weighted=False)

            fluxes_intrins_per_body.append(abs_normal_intensities * np.pi)

        fluxes_intrins_flat = meshes.pack_column_flat(fluxes_intrins_per_body)

        if np.all([body.is_convex for body in self.bodies]):
            logger.info("handling reflection (convex case), method='{}'".format(self.irrad_method))

            vertices_per_body = meshes.get_column('vertices').values()
            triangles_per_body = meshes.get_column('triangles').values()
            normals_per_body = meshes.get_column('vnormals').values()
            areas_per_body = meshes.get_column('areas').values()
            irrad_frac_refls_per_body = meshes.get_column('irrad_frac_refl', computed_type='for_computations').values()
            teffs_intrins_per_body = meshes.get_column('teffs', computed_type='for_computations').values()

            ld_func_and_coeffs = [tuple([body.ld_func['bol']] + [np.asarray(body.ld_coeffs['bol'])]) for body in self.bodies]

            fluxes_intrins_and_refl_per_body = libphoebe.mesh_radiosity_problem_nbody_convex(vertices_per_body,
                                                                                       triangles_per_body,
                                                                                       normals_per_body,
                                                                                       areas_per_body,
                                                                                       irrad_frac_refls_per_body,
                                                                                       fluxes_intrins_per_body,
                                                                                       ld_func_and_coeffs,
                                                                                       self.irrad_method.title(),
                                                                                       support=b'vertices'
                                                                                       )

            fluxes_intrins_and_refl_flat = meshes.pack_column_flat(fluxes_intrins_and_refl_per_body)

        else:
            logger.info("handling reflection (general case), method='{}'".format(self.irrad_method))

            vertices_flat = meshes.get_column_flat('vertices')
            triangles_flat = meshes.get_column_flat('triangles')
            normals_flat = meshes.get_column_flat('vnormals')
            areas_flat = meshes.get_column_flat('areas')
            irrad_frac_refls_flat = meshes.get_column_flat('irrad_frac_refl', computed_type='for_computations')

            ld_func_and_coeffs = [tuple([body.ld_func['bol']] + [np.asarray(body.ld_coeffs['bol'])]) for body in self.mesh_bodies]
            ld_inds_flat = meshes.pack_column_flat({body.comp_no: np.full(fluxes.shape, body.comp_no-1) for body, fluxes in zip(self.mesh_bodies, fluxes_intrins_per_body)})

            fluxes_intrins_and_refl_flat = libphoebe.mesh_radiosity_problem(vertices_flat,
                                                                            triangles_flat,
                                                                            normals_flat,
                                                                            areas_flat,
                                                                            irrad_frac_refls_flat,
                                                                            fluxes_intrins_flat,
                                                                            ld_func_and_coeffs,
                                                                            ld_inds_flat,
                                                                            self.irrad_method.title(),
                                                                            support=b'vertices'
                                                                            )



        teffs_intrins_flat = meshes.get_column_flat('teffs', computed_type='for_computations')

        # update the effective temperatures to give this same bolometric
        # flux under stefan-boltzmann. These effective temperatures will
        # then be used for all passband intensities.
        teffs_intrins_and_refl_flat = teffs_intrins_flat * (fluxes_intrins_and_refl_flat / fluxes_intrins_flat) ** (1./4)

        meshes.set_column_flat('teffs', teffs_intrins_and_refl_flat)

    def handle_eclipses(self, expose_horizon=True, **kwargs):
        """
        Detect the triangles at the horizon and the eclipsed triangles, handling
        any necessary subdivision.

        :parameter str eclipse_method: name of the algorithm to use to detect
            the horizon or eclipses (defaults to the value set by computeoptions)
        :parameter str subdiv_alg: name of the algorithm to use for subdivision
            (defaults to the value set by computeoptions)
        :parameter int subdiv_num: number of subdivision iterations (defaults
            the value set by computeoptions)
        """

        eclipse_method = kwargs.get('eclipse_method', self.eclipse_method)
        horizon_method = kwargs.get('horizon_method', self.horizon_method)

        # Let's first check to see if eclipses are even possible at these
        # positions.  If they are not, then we only have to do horizon
        #
        # To do that, we'll take the conservative max_r for each object
        # and their current positions, and see if the separations are larger
        # than sum of max_rs
        possible_eclipse = False
        if len(self.bodies) == 1:
            if self.bodies[0].__class__.__name__ == 'Envelope':
                possible_eclipse = True
            else:
                possible_eclipse = False
        else:
            max_rs = [body.instantaneous_maxr for body in self.bodies]
            for i in range(0, len(self.xs)-1):
                for j in range(i+1, len(self.xs)):
                    proj_sep_sq = sum([(c[i]-c[j])**2 for c in (self.xs,self.ys)])
                    max_sep_ecl = max_rs[i] + max_rs[j]

                    if proj_sep_sq < max_sep_ecl**2:
                        # then this pair has the potential for eclipsing triangles
                        possible_eclipse = True
                        break

        if not possible_eclipse and not expose_horizon and horizon_method=='boolean':
            eclipse_method = 'only_horizon'

        # meshes is an object which allows us to easily access and update columns
        # in the meshes *in memory*.  That is meshes.update_columns will propogate
        # back to the current mesh for each body.
        meshes = self.meshes

        # Reset all visibilities to be fully visible to start
        meshes.update_columns('visiblities', 1.0)

        ecl_func = getattr(eclipse, eclipse_method)

        if eclipse_method=='native':
            ecl_kwargs = {'horizon_method': horizon_method}
        else:
            ecl_kwargs = {}

        visibilities, weights, horizon = ecl_func(meshes,
                                                  self.xs, self.ys, self.zs,
                                                  expose_horizon=expose_horizon,
                                                  **ecl_kwargs)

        # NOTE: analytic horizons are called in backends.py since they don't
        # actually depend on the mesh at all.

        # visiblilities here is a dictionary with keys being the component
        # labels and values being the np arrays of visibilities.  We can pass
        # this dictionary directly and the columns will be applied respectively.
        meshes.update_columns('visibilities', visibilities)

        # weights is also a dictionary with keys being the component labels
        # and values and np array of weights.
        if weights is not None:
            meshes.update_columns('weights', weights)

        return horizon


    def observe(self, dataset, kind, components=None, distance=1.0, l3=0.0, **kwargs):
        """
        TODO: add documentation

        Integrate over visible surface elements and return a dictionary of observable values

        distance (m)
        """

        meshes = self.meshes
        if kind=='lp':
            def sv(p, p0, w):
                # Subsidiary variable:
                return (p0-p)/(w/2)

            def lorentzian(sv):
                return 1-1./(1+sv**2)

            def gaussian(sv):
                return 1-np.exp(-np.log(2)*sv**2)

            profile_func = kwargs.get('profile_func')
            profile_rest = kwargs.get('profile_rest')
            profile_sv = kwargs.get('profile_sv')
            wavelengths = kwargs.get('wavelengths')
            if profile_func == 'gaussian':
                func = gaussian
            elif profile_func == 'lorentzian':
                func = lorentzian
            else:
                raise NotImplementedError("profile_func='{}' not supported".format(profile_func))

            visibilities = meshes.get_column_flat('visibilities', components)

            abs_intensities = meshes.get_column_flat('abs_intensities:{}'.format(dataset), components)
            # mus here will be from the tnormals of the triangle and will not
            # be weighted by the visibility of the triangle
            mus = meshes.get_column_flat('mus', components)
            areas = meshes.get_column_flat('areas_si', components)
            ldint = meshes.get_column_flat('ldint:{}'.format(dataset), components)

            rvs = (meshes.get_column_flat("rvs:{}".format(dataset), components)*u.solRad/u.d).to(u.m/u.s).value
            dls = rvs*profile_rest/c.c.si.value

            line = func(sv(wavelengths, profile_rest, profile_sv))
            lines = np.array([np.interp(wavelengths, wavelengths+dl, line) for dl in dls])
            avg_line = np.average(lines, axis=0, weights=abs_intensities*areas*mus*ldint*visibilities)

            return {'flux_densities': avg_line}


        elif kind=='rv':
            visibilities = meshes.get_column_flat('visibilities', components)

            if np.all(visibilities==0):
                # then no triangles are visible, so we should return nan
                return {'rv': np.nan}

            rvs = meshes.get_column_flat("rvs:{}".format(dataset), components)
            abs_intensities = meshes.get_column_flat('abs_intensities:{}'.format(dataset), components)
            # mus here will be from the tnormals of the triangle and will not
            # be weighted by the visibility of the triangle
            mus = meshes.get_column_flat('mus', components)
            areas = meshes.get_column_flat('areas_si', components)
            ldint = meshes.get_column_flat('ldint:{}'.format(dataset), components)
            # NOTE: don't need ptfarea because its a float (same for all
            # elements, regardless of component)

            # NOTE: the intensities are already projected but are per unit area
            # so we need to multiply by the /projected/ area of each triangle (thus the extra mu)
            return {'rv': np.average(rvs, weights=abs_intensities*areas*mus*ldint*visibilities)}

        elif kind=='lc':
            visibilities = meshes.get_column_flat('visibilities')

            if np.all(visibilities==0):
                # then no triangles are visible, so we should return nan -
                # probably shouldn't ever happen for lcs
                return {'flux': np.nan}

            intensities = meshes.get_column_flat("intensities:{}".format(dataset), components)
            mus = meshes.get_column_flat('mus', components)
            areas = meshes.get_column_flat('areas_si', components)
            ldint = meshes.get_column_flat('ldint:{}'.format(dataset), components)

            # assume that all bodies are using the same passband and therefore
            # will have the same ptfarea.  If this assumption is ever a problem -
            # then we will need to build a flat column based on the component
            # of each element so that ptfarea is an array with the same shape
            # as those above
            if isinstance(self.bodies[0], Envelope):
                # for envelopes, we'll make the same assumption and just grab
                # that value stored in the first "half"
                ptfarea = self.bodies[0]._halves[0].get_ptfarea(dataset)
            else:
                ptfarea = self.bodies[0].get_ptfarea(dataset)

            # intens_proj is the intensity in the direction of the observer per unit surface area of the triangle
            # areas is the area of each triangle
            # areas*mus is the area of each triangle projected in the direction of the observer
            # visibilities is 0 for hidden, 0.5 for partial, 1.0 for visible
            # areas*mus*visibilities is the visibile projected area of each triangle (ie half the area for a partially-visible triangle)
            # so, intens_proj*areas*mus*visibilities is the intensity in the direction of the observer per the observed projected area of that triangle
            # and the sum of these values is the observed flux

            # note that the intensities are already projected but are per unit area
            # so we need to multiply by the /projected/ area of each triangle (thus the extra mu)

            return {'flux': np.sum(intensities*areas*mus*visibilities)*ptfarea/(distance**2)+l3}

        else:
            raise NotImplementedError("observe for dataset with kind '{}' not implemented".format(kind))




class Body(object):
<<<<<<< HEAD
    def __init__(self, comp_no, ind_self, ind_sibling, masses, ecc,
                 atm='blackbody',
                 datasets=[], passband = {}, intens_weighting='energy',
                 extinct={}, Rv={},
                 ld_func={}, ld_coeffs={},
                 dynamics_method='keplerian',
=======
    """
    Body is the base Class for all "bodies" of the System.

    """
    def __init__(self, component, comp_no, ind_self, ind_sibling, masses,
                 ecc, incl, long_an, t0,
                 do_mesh_offset=True,
>>>>>>> f0d98a57
                 mesh_init_phi=0.0):
        """
        TODO: add documentation
        """

        # TODO: eventually some of this stuff that assumes a BINARY orbit may need to be moved into
        # some subclass of Body (maybe BinaryBody).  These will want to be shared by Star and CustomBody,
        # but probably won't be shared by disk/ring-type objects

        # Let's remember the component number of this star in the parent orbit
        # 1 = primary
        # 2 = secondary
        self.comp_no = comp_no
        self.component = component

        # We need to remember what index in all incoming position/velocity/euler
        # arrays correspond to both ourself and our sibling
        self.ind_self = ind_self
        self.ind_self_vel = ind_self
        self.ind_sibling = ind_sibling

        self.masses = masses
        self.ecc = ecc

        # compute q: notice that since we always do sibling_mass/self_mass, this
        # will automatically invert the value of q for the secondary component
        sibling_mass = self._get_mass_by_index(self.ind_sibling)
        self_mass = self._get_mass_by_index(self.ind_self)
        self.q = _value(sibling_mass / self_mass)

        # self.mesh will be filled later once a mesh is created and placed in orbit
        self._mesh = None

        # TODO: double check to see if these are still used or can be removed
        self.t0 = t0   # t0@system
        self.time = None
        self.true_anom = 0.0
        self.elongan = long_an
        self.eincl = incl
        self.populated_at_time = []

        self.incl_orbit = incl
        self.longan_orbit = long_an

        # Let's create a dictionary to store "standard" protomeshes at different "phases"
        # For example, we may want to store the mesh at periastron and use that as a standard
        # for reprojection for volume conservation in eccentric orbits.
        # Storing meshes should only be done through self.save_as_standard_mesh(theta)
        self._standard_meshes = {}

<<<<<<< HEAD
        self.atm = atm

        # DATSET-DEPENDENT DICTS
        self.passband = passband
        self.intens_weighting = intens_weighting
        self.extinct = extinct
        self.Rv = Rv
        self.ld_coeffs = ld_coeffs
        self.ld_func = ld_func

        # Let's create a dictionary to handle how each dataset should scale between
        # absolute and relative intensities.
        self._pblum_scale = {}
        self._ptfarea = {}

        # We'll also keep track of a conservative maximum r (from center of star to triangle, in real units).
        # This will be computed and stored when the periastron mesh is added as a standard
        self._max_r = None

=======
>>>>>>> f0d98a57
        self.mesh_init_phi = mesh_init_phi
        self.do_mesh_offset = do_mesh_offset

        # TODO: allow custom meshes (see alpha:universe.Body.__init__)

    def copy(self):
        """
        Make a deepcopy of this Mesh object
        """
        return copy.deepcopy(self)

    @property
    def mesh(self):
        """
        TODO: add documentation
        """
        # if not self._mesh:
            # self._mesh = self.get_standard_mesh(scaled=True)

        # NOTE: self.mesh is the SCALED mesh PLACED in orbit at the current
        # time (self.time).  If this isn't available yet, self.mesh will
        # return None (it is reset to None by self.reset_time())
        return self._mesh

    @property
    def is_convex(self):
        """
        :return: whether the mesh can be assumed to be convex
        :rtype: bool
        """
        return False

    @property
    def needs_recompute_instantaneous(self):
        """
        whether the Body needs local quantities recomputed at each time, even
        if needs_remesh == False (instantaneous local quantities will be recomputed
        if needs_remesh=True, whether or not this is True)

        this should be overridden by any subclass of Body
        """
        return True

    @property
    def needs_remesh(self):
        """
        whether the Body needs to be re-meshed (for any reason)

        this should be overridden by any subclass of Body
        """
        return True

    @property
    def instantaneous_maxr(self):
        """
        Recall the maximum r (triangle furthest from the center of the star) of
        this star at periastron (when it is most deformed)

        :return: maximum r
        :rtype: float
        """

        return np.sqrt(max([x**2+y**2+z**2 for x,y,z in self.mesh.centers]))

    @property
    def mass(self):
        return self._get_mass_by_index(self.ind_self)

    def _get_mass_by_index(self, index):
        """
        where index can either by an integer or a list of integers (returns some of masses)
        """
        if hasattr(index, '__iter__'):
            return sum([self.masses[i] for i in index])
        else:
            return self.masses[index]

    def _get_coords_by_index(self, coords_array, index):
        """
        where index can either by an integer or a list of integers (returns some of masses)
        coords_array should be a single array (xs, ys, or zs)
        """
        if hasattr(index, '__iter__'):
            # then we want the center-of-mass coordinates
            # TODO: clean this up
            return np.average([_value(coords_array[i]) for i in index],
                              weights=[self._get_mass_by_index(i) for i in index])
        else:
            return coords_array[index]

    def _offset_mesh(self, new_mesh):
        if self.do_mesh_offset and self.mesh_method=='marching':
            # vertices directly from meshing are placed directly on the
            # potential, causing the volume and surface area to always
            # (for convex surfaces) be underestimated.  Now let's jitter
            # each of the vertices along their normals to recover the
            # expected volume/surface area.  Since they are moved along
            # their normals, vnormals applies to both vertices and
            # pvertices.
            new_mesh['pvertices'] = new_mesh.pop('vertices')
            # TODO: fall back on curvature=False if we know the body
            # is relatively spherical
            mo = libphoebe.mesh_offseting(new_mesh['area'],
                                          new_mesh['pvertices'],
                                          new_mesh['vnormals'],
                                          new_mesh['triangles'],
                                          curvature=True,
                                          vertices=True,
                                          tnormals=True,
                                          areas=True,
                                          volume=False)

            new_mesh['vertices'] = mo['vertices']
            new_mesh['areas'] = mo['areas']
            new_mesh['tnormals'] = mo['tnormals']

            # TODO: need to update centers (so that they get passed
            # to the frontend as x, y, z)
            # new_mesh['centers'] = mo['centers']


        else:
            # pvertices should just be a copy of vertice
            new_mesh['pvertices'] = new_mesh['vertices']

        return new_mesh

    def save_as_standard_mesh(self, protomesh):
        """
        TODO: add documentation
        """
        # TODO: allow this to take theta or separation
        theta=0.0

        self._standard_meshes[theta] = protomesh.copy()

        # if theta==0.0:
            # then this is when the object could be most inflated, so let's
            # store the maximum distance to a triangle.  This is then used to
            # conservatively and efficiently estimate whether an eclipse is
            # possible at any given combination of positions
            # mesh = self.get_standard_mesh(theta=0.0, scaled=True)

            # self._max_r = np.sqrt(max([x**2+y**2+z**2 for x,y,z in mesh.centers]))

    def has_standard_mesh(self):
        """
        whether a standard mesh is available
        """
        # TODO: allow this to take etheta and look to see if we have an existing
        # standard close enough
        theta = 0.0
        return theta in self._standard_meshes.keys()

    def get_standard_mesh(self, scaled=True):
        """
        TODO: add documentation
        """
        # TODO: allow this to take etheta and retreive a mesh at that true anomaly
        theta = 0.0
        protomesh = self._standard_meshes[theta] #.copy() # if theta in self._standard_meshes.keys() else self.mesh.copy()

        if scaled:
            # TODO: be careful about self._scale... we may want self._instantaneous_scale
            return mesh.ScaledProtoMesh.from_proto(protomesh, self._scale)
        else:
            return protomesh.copy()

        # return mesh

    def reset_time(self, time, true_anom, elongan, eincl):
        """
        TODO: add documentation
        """
        self._mesh = None
        self.time = time
        self.true_anom = true_anom
        self.elongan = elongan
        self.eincl = eincl
        self.populated_at_time = []

        return

    def _build_mesh(self, *args, **kwargs):
        """
        """
        # return new_mesh_dict, scale
        raise NotImplementedError("_build_mesh must be overridden by the subclass of Body")

    def update_position(self, time,
                        xs, ys, zs, vxs, vys, vzs,
                        ethetas, elongans, eincls,
                        ds=None, Fs=None,
                        ignore_effects=False,
                        component_com_x=None,
                        **kwargs):
        """
        Update the position of the star into its orbit

        :parameter float time: the current time
        :parameter list xs: a list/array of x-positions of ALL COMPONENTS in the :class:`System`
        :parameter list ys: a list/array of y-positions of ALL COMPONENTS in the :class:`System`
        :parameter list zs: a list/array of z-positions of ALL COMPONENTS in the :class:`System`
        :parameter list vxs: a list/array of x-velocities of ALL COMPONENTS in the :class:`System`
        :parameter list vys: a list/array of y-velocities of ALL COMPONENTS in the :class:`System`
        :parameter list vzs: a list/array of z-velocities of ALL COMPONENTS in the :class:`System`
        :parameter list ethetas: a list/array of euler-thetas of ALL COMPONENTS in the :class:`System`
        :parameter list elongans: a list/array of euler-longans of ALL COMPONENTS in the :class:`System`
        :parameter list eincls: a list/array of euler-incls of ALL COMPONENTS in the :class:`System`
        :parameter list ds: (optional) a list/array of instantaneous distances of ALL COMPONENTS in the :class:`System`
        :parameter list Fs: (optional) a list/array of instantaneous syncpars of ALL COMPONENTS in the :class:`System`
        """

        self.reset_time(time, ethetas[self.ind_self], elongans[self.ind_self], eincls[self.ind_self])

        #-- Get current position/euler information
        # TODO: get rid of this ugly _value stuff
        pos = (_value(xs[self.ind_self]), _value(ys[self.ind_self]), _value(zs[self.ind_self]))
        vel = (_value(vxs[self.ind_self_vel]), _value(vys[self.ind_self_vel]), _value(vzs[self.ind_self_vel]))
        euler = (_value(ethetas[self.ind_self]), _value(elongans[self.ind_self]), _value(eincls[self.ind_self]))
        euler_vel = (_value(ethetas[self.ind_self_vel]), _value(elongans[self.ind_self_vel]), _value(eincls[self.ind_self_vel]))

        # TODO: eventually pass etheta to has_standard_mesh
        # TODO: implement reprojection as an option based on a nearby standard?
        if self.needs_remesh or not self.has_standard_mesh():
            logger.debug("update_position: remeshing at t={}".format(time))
            # track whether we did the remesh or not, so we know if we should
            # compute local quantities if not otherwise necessary
            did_remesh = True

            # TODO: allow time dependence on d and F from dynamics
            # d = _value(ds[self.ind_self])
            # F = _value(Fs[self.ind_self])

            new_mesh_dict, scale = self._build_mesh(mesh_method=self.mesh_method)
            if self.mesh_method != 'wd':
                new_mesh_dict = self._offset_mesh(new_mesh_dict)

                # We only need the gradients where we'll compute local
                # quantities which, for a marching mesh, is at the vertices.
                new_mesh_dict['normgrads'] = new_mesh_dict.pop('vnormgrads', np.array([]))

            # And lastly, let's fill the velocities column - with zeros
            # at each of the vertices
            new_mesh_dict['velocities'] = np.zeros(new_mesh_dict['vertices'].shape if self.mesh_method != 'wd' else new_mesh_dict['centers'].shape)

            new_mesh_dict['tareas'] = np.array([])


            # TODO: need to be very careful about self.sma vs self._scale - maybe need to make a self._instantaneous_scale???
            # self._scale = scale

            if not self.has_standard_mesh():
                # then we only computed this because we didn't already have a
                # standard_mesh... so let's save this for future use
                # TODO: eventually pass etheta to save_as_standard_mesh
                protomesh = mesh.ProtoMesh(**new_mesh_dict)
                self.save_as_standard_mesh(protomesh)

            # Here we'll build a scaledprotomesh directly from the newly
            # marched mesh
            # NOTE that we're using scale from the new
            # mesh rather than self._scale since the instantaneous separation
            # has likely changed since periastron
            scaledprotomesh = mesh.ScaledProtoMesh(scale=scale, **new_mesh_dict)

        else:
            logger.debug("update_position: accessing standard mesh at t={}".format(self.time))
            # track whether we did the remesh or not, so we know if we should
            # compute local quantities if not otherwise necessary
            did_remesh = False

            # We still need to go through scaledprotomesh instead of directly
            # to mesh since features may want to process the body-centric
            # coordinates before placing in orbit

            # TODO: eventually pass etheta to get_standard_mesh
            scaledprotomesh = self.get_standard_mesh(scaled=True)
            # TODO: can we avoid an extra copy here?


        if not ignore_effects:
            # First allow features to edit the coords_for_computations (pvertices).
            # Changes here WILL affect future computations for logg, teff,
            # intensities, etc.  Note that these WILL NOT affect the
            # coords_for_observations automatically - those should probably be
            # perturbed as well, unless there is a good reason not to.
            for feature in self.features:
                # NOTE: these are ALWAYS done on the protomesh
                coords_for_observations = feature.process_coords_for_computations(scaledprotomesh.coords_for_computations, s=self.polar_direction_xyz, t=self.time)
                if scaledprotomesh._compute_at_vertices:
                    scaledprotomesh.update_columns(pvertices=coords_for_observations)

                else:
                    scaledprotomesh.update_columns(centers=coords_for_observations)
                    raise NotImplementedError("areas are not updated for changed mesh")


            for feature in self.features:
                coords_for_observations = feature.process_coords_for_observations(scaledprotomesh.coords_for_computations, scaledprotomesh.coords_for_observations, s=self.polar_direction_xyz, t=self.time)
                if scaledprotomesh._compute_at_vertices:
                    scaledprotomesh.update_columns(vertices=coords_for_observations)

                    # TODO [DONE?]: centers either need to be supported or we need to report
                    # vertices in the frontend as x, y, z instead of centers

                    updated_props = libphoebe.mesh_properties(scaledprotomesh.vertices,
                                                              scaledprotomesh.triangles,
                                                              tnormals=True,
                                                              areas=True)

                    scaledprotomesh.update_columns(**updated_props)

                else:
                    scaledprotomesh.update_columns(centers=coords_for_observations)
                    raise NotImplementedError("areas are not updated for changed mesh")


        # TODO NOW [OPTIMIZE]: get rid of the deepcopy here - but without it the
        # mesh velocities build-up and do terrible things.  It may be possible
        # to just clear the velocities in get_standard_mesh()?
        self._mesh = mesh.Mesh.from_scaledproto(scaledprotomesh.copy(),
                                                pos, vel, euler, euler_vel,
                                                self.polar_direction_xyz*self.freq_rot*self._scale,
                                                component_com_x)


        # Lastly, we'll recompute physical quantities (not observables) if
        # needed for this time-step.
        # TODO [DONE?]: make sure features smartly trigger needs_recompute_instantaneous
        # TODO: get rid of the or True here... the problem is that we're saving the standard mesh before filling local quantities
        if self.needs_recompute_instantaneous or did_remesh or True:
            self.compute_local_quantities(xs, ys, zs, ignore_effects)

        return

    def compute_local_quantities(self, xs, ys, zs, ignore_effects=False, **kwargs):
        """
        """
        raise NotImplementedError("compute_local_quantities needs to be overridden by the subclass of Star")

    def populate_observable(self, time, kind, dataset, **kwargs):
        """
        TODO: add documentation
        """

        if kind in ['mesh', 'orb']:
            return

        if time==self.time and dataset in self.populated_at_time and 'pblum' not in kind:
            # then we've already computed the needed columns

            # TODO: handle the case of intensities already computed by
            # /different/ dataset (ie RVs computed first and filling intensities
            # and then lc requesting intensities with SAME passband/atm)
            return

        new_mesh_cols = getattr(self, '_populate_{}'.format(kind.lower()))(dataset, **kwargs)

        for key, col in new_mesh_cols.items():

            self.mesh.update_columns_dict({'{}:{}'.format(key, dataset): col})

        self.populated_at_time.append(dataset)

<<<<<<< HEAD
    # def _populate_lc_pblum(self, dataset, **kwargs):

    #     abs_normal_intensities = self.mesh.observables['abs_normal_intensities:{}'.format(dataset)].for_computations
    #     abs_intensities = self.mesh.observables['abs_intensities:{}'.format(dataset)].for_computations


    #     intensities = abs_intensities * self.get_pblum_scale(dataset)

    #     return {'normal_intensities': normal_intensities,
    #             'intensities': intensities}

class CustomBody(Body):
    def __init__(self, masses, sma, ecc, freq_rot, teff, abun,
                 dynamics_method='keplerian',
                 ind_self=0, ind_sibling=1, comp_no=1,
                 atm='blackbody', datasets=[], passband={},
                 intens_weighting={}, extinct={}, Rv={},
                 ld_func={}, ld_coeffs={}, **kwargs):
        """
        [NOT IMPLEMENTED]

        :parameter masses: mass of each component (solMass)
        :type masses: list of floats
        :parameter float sma: sma of this component's parent orbit (solRad)
        :parameter float freq_rot: rotation frequency (1/d)
        :parameter float abun: abundance of this star
        :parameter int ind_self: index in all arrays (positions, masses, etc) for this object
        :parameter int ind_sibling: index in all arrays (positions, masses, etc)
            for the sibling of this object
        :return: instantiated :class:`CustomBody` object
        :raises NotImplementedError: because it isn't
        """
        super(CustomBody, self).__init__(comp_no, ind_self, ind_sibling,
                                         masses, ecc,
                                         atm, datasets, passband,
                                         intens_weighting,
                                         extinct, Rv,
                                         ld_func, ld_coeffs,
                                         dynamics_method=dynamics_method)

=======
class Star(Body):
    def __init__(self, component, comp_no, ind_self, ind_sibling, masses, ecc, incl,
                 long_an, t0, do_mesh_offset, mesh_init_phi,

                 atm, datasets, passband, intens_weighting,
                 ld_func, ld_coeffs,
                 lp_profile_rest,
                 requiv, sma,
                 polar_direction_uvw,
                 freq_rot,
                 teff, gravb_bol, abun,
                 irrad_frac_refl,
                 mesh_method, is_single,
                 do_rv_grav,
                 features,
                 **kwargs):
        """
        """
        super(Star, self).__init__(component, comp_no, ind_self, ind_sibling,
                                   masses, ecc,
                                   incl, long_an, t0,
                                   do_mesh_offset,
                                   mesh_init_phi)

        # store everything that is needed by Star but not passed to Body
        self.requiv = requiv
        self.sma = sma
        # TODO: this may not always be the case: i.e. for single stars
        self._scale = sma
>>>>>>> f0d98a57

        self.polar_direction_uvw = polar_direction_uvw.astype(float)
        self.freq_rot = freq_rot
        self.teff = teff
        self.gravb_bol = gravb_bol
        self.abun = abun
        self.irrad_frac_refl = irrad_frac_refl
        self.mesh_method = mesh_method
        self.ntriangles = kwargs.get('ntriangles', 1000)                    # Marching
        self.distortion_method = kwargs.get('distortion_method', 'roche')   # Marching (WD assumes roche)
        self.gridsize = kwargs.get('gridsize', 90)                          # WD
        self.is_single = is_single
        self.atm = atm

        # DATSET-DEPENDENT DICTS
        self.passband = passband
        self.intens_weighting = intens_weighting
        self.ld_coeffs = ld_coeffs
        self.ld_func = ld_func
        self.lp_profile_rest = lp_profile_rest

        # Let's create a dictionary to handle how each dataset should scale between
        # absolute and relative intensities.
        self._pblum_scale = {}
        self._ptfarea = {}

        self.do_rv_grav = do_rv_grav
        self.features = features


    @classmethod
    def from_bundle(cls, b, component, compute=None,
<<<<<<< HEAD
                    dynamics_method='keplerian', datasets=[], **kwargs):
        """
        [NOT IMPLEMENTED]

        :raises NotImplementedError: because it isn't
        """
        # TODO: handle overriding options from kwargs


        hier = b.hierarchy

        if not len(hier.get_value()):
            raise NotImplementedError("Star meshing requires a hierarchy to exist")


        label_self = component
        label_sibling = hier.get_stars_of_sibling_of(component)
        label_orbit = hier.get_parent_of(component)
        starrefs  = hier.get_stars()

        ind_self = starrefs.index(label_self)
        # for the sibling, we may need to handle a list of stars (ie in the case of a hierarchical triple)
        ind_sibling = starrefs.index(label_sibling) if isinstance(label_sibling, str) else [starrefs.index(l) for l in label_sibling]
        comp_no = ['primary', 'secondary'].index(hier.get_primary_or_secondary(component))+1

        self_ps = b.filter(component=component, context='component')
        freq_rot = self_ps.get_value('freq', unit=u.rad/u.d)

        teff = b.get_value('teff', component=component, context='component', unit=u.K)

        abun = b.get_value('abun', component=component, context='component')

        masses = [b.get_value('mass', component=star, context='component', unit=u.solMass) for star in starrefs]
        sma = b.get_value('sma', component=label_orbit, context='component', unit=u.solRad)
        ecc = b.get_value('ecc', component=label_orbit, context='component')

        # TODO: retrieve atm, ld_func, ld_coeffs
        atm = 'blackbody'
        ld_func = {}
        ld_coeffs = {}
        passband = {}
        intens_weighting = {}
        extinct = {}
        Rv = {}

        return cls(masses, sma, ecc, freq_rot, teff, abun, dynamics_method,
                   ind_self, ind_sibling, comp_no,
                   atm, datasets, passband, intens_weighting, extinct, Rv,
                   ld_func, ld_coeffs)


    @property
    def needs_recompute_instantaneous(self):
        """
        CustomBody has all values fixed by default, so this always returns False

        :return: False
        """
        return False

    @property
    def needs_volume_conservation(self):
        """
        CustomBody will never reproject to handle volume conservation

        :return: False
        """
        return False


    def _build_mesh(self, d, **kwargs):
        """
        [NOT IMPLEMENTED]

        this function takes mesh_method and kwargs that came from the generic Body.intialize_mesh and returns
        the grid... intialize mesh then takes care of filling columns and rescaling to the correct units, etc

        :raises NotImplementedError: because it isn't
        """

        # if we don't provide instantaneous masses or smas, then assume they are
        # not time dependent - in which case they were already stored in the init
        masses = kwargs.get('masses', self.masses)  #solMass
        sma = kwargs.get('sma', self.sma)  # Rsol (same units as coordinates)
        q = self.q  # NOTE: this is automatically flipped to be 1./q for secondary components

        raise NotImplementedError

        return new_mesh, sma, mesh_args

    def _fill_teffs(self, ignore_effects=False, **kwargs):
        """
        [NOT IMPLEMENTED]

        :raises NotImplementedError: because it isn't
        """

        self.mesh.update_columns(teffs=self.teff)

    def _populate_ifm(self, dataset, **kwargs):
        """
        [NOT IMPLEMENTED]

        This should not be called directly, but rather via :meth:`Body.populate_observable`
        or :meth:`System.populate_observables`

        :raises NotImplementedError: because it isn't
        """

        raise NotImplementedError

    def _populate_rv(self, dataset, **kwargs):
        """
        [NOT IMPLEMENTED]


        This should not be called directly, but rather via :meth:`Body.populate_observable`
        or :meth:`System.populate_observables`

        :raises NotImplementedError: because it isn't
        """

        raise NotImplementedError


    def _populate_lc(self, dataset, **kwargs):
        """
        [NOT IMPLEMENTED]

        This should not be called directly, but rather via :meth:`Body.populate_observable`
        or :meth:`System.populate_observables`

        :raises NotImplementedError: because it isn't
        """

        raise NotImplementedError

        self.set_ptfarea(dataset, ptfarea)

        return {'abs_normal_intensities': abs_normal_intensities,
                'normal_intensities': normal_intensities,
                'abs_intensities': abs_intensities,
                'intensities': intensities,
                'ldint': ldint}


class Star(Body):
    def __init__(self, F, Phi, masses, sma, ecc, freq_rot, teff, gravb_bol,
                 abun, irrad_frac_refl,
                 mesh_method='marching',
                 dynamics_method='keplerian',
                 mesh_init_phi=0.0,
                 ind_self=0, ind_sibling=1,
                 comp_no=1, is_single=False,
                 atm='blackbody', datasets=[], passband={},
                 intens_weighting={}, extinct={}, Rv={}, ld_func={}, ld_coeffs={},
                 do_rv_grav=False,
                 features=[], do_mesh_offset=True, **kwargs):
        """

        :parameter float F: syncpar
        :parameter float Phi: equipotential of this star at periastron
        :parameter masses: mass of each component in the system (solMass)
        :type masses: list of floats
        :parameter float sma: sma of this component's parent orbit (solRad)
        :parameter float freq_rot: rotation frequency (rad/d)
        :parameter float abun: abundance of this star
        :parameter int ind_self: index in all arrays (positions, masses, etc) for this object
        :parameter int ind_sibling: index in all arrays (positions, masses, etc)
            for the sibling of this object
        :return: instantiated :class:`Star` object
        """
        super(Star, self).__init__(comp_no, ind_self, ind_sibling, masses, ecc,
                                   atm, datasets, passband,
                                   intens_weighting, extinct, Rv, ld_func, ld_coeffs,
                                   dynamics_method=dynamics_method,
                                   mesh_init_phi=mesh_init_phi)

        self._is_convex = True

        # Remember how to compute the mesh
        self.mesh_method = mesh_method
        self.ntriangles = kwargs.get('ntriangles', 1000)                    # Marching
        self.distortion_method = kwargs.get('distortion_method', 'roche')   # Marching (WD assumes roche)
        self.gridsize = kwargs.get('gridsize', 90)                          # WD

        self.do_rv_grav = do_rv_grav

        # Remember things we need to know about this star - these will all be used
        # as defaults if they are not passed in future calls.  If for some reason
        # they are time dependent, then the instantaneous values need to be passed
        # for each call to update_position
        self.F = F
        self.freq_rot = freq_rot
        self.sma = sma


        # compute Phi (Omega/pot): here again if we're the secondary star we have
        # to translate Phi since all meshing methods assume a primary component
        self.Phi_user = Phi  # this is the value set by the user (not translated)
        self._instantaneous_pot = Phi  # this is again the value set by the user but will be updated for eccentric orbits at each time
        # NOTE: self.q may be flipped her for the secondary
        self.Phi = roche.pot_for_component(Phi, self.q, self.comp_no)

        self.teff = teff
        self.gravb_bol = gravb_bol
        # self.gravb_law = gravb_law
        self.abun = abun
        self.irrad_frac_refl = irrad_frac_refl

        # self.frac_heat = frac_heat
        # self.frac_scatt = frac_scatt

        self.features = features

        self._is_single = is_single # TODO: move to Body class?
        self._do_mesh_offset = do_mesh_offset

        # Volume "conservation"
        self.volume_factor = 1.0  # TODO: eventually make this a parameter (currently defined to be the ratio between volumes at apastron/periastron)


    @classmethod
    def from_bundle(cls, b, component, compute=None, dynamics_method='keplerian',
=======
>>>>>>> f0d98a57
                    mesh_init_phi=0.0, datasets=[], **kwargs):
        """
        Build a star from the :class:`phoebe.frontend.bundle.Bundle` and its
        hierarchy.

        Usually it makes more sense to call :meth:`System.from_bundle` directly.

        :parameter b: the :class:`phoebe.frontend.bundle.Bundle`
        :parameter str component: label of the component in the bundle
        :parameter str compute: name of the computeoptions in the bundle
        :parameter list datasets: list of names of datasets
        :parameter **kwargs: temporary overrides for computeoptions
        :return: an instantiated :class:`Star` object
        """
        # TODO [DONE?]: handle overriding options from kwargs
        # TODO [DONE?]: do we need dynamics method???

        hier = b.hierarchy

        if not len(hier.get_value()):
            raise NotImplementedError("Star meshing requires a hierarchy to exist")


        label_self = component
        label_sibling = hier.get_stars_of_sibling_of(component)
        label_orbit = hier.get_parent_of(component)
        starrefs  = hier.get_stars()

        ind_self = starrefs.index(label_self)
        # for the sibling, we may need to handle a list of stars (ie in the case of a hierarchical triple)
        ind_sibling = starrefs.index(label_sibling) if isinstance(label_sibling, str) else [starrefs.index(l) for l in label_sibling]
        comp_no = ['primary', 'secondary'].index(hier.get_primary_or_secondary(component))+1

        self_ps = b.filter(component=component, context='component', check_visible=False)
        requiv = self_ps.get_value('requiv', unit=u.solRad)


        masses = [b.get_value('mass', component=star, context='component', unit=u.solMass) for star in starrefs]
        if b.hierarchy.get_parent_of(component) is not None:
            sma = b.get_value('sma', component=label_orbit, context='component', unit=u.solRad)
            ecc = b.get_value('ecc', component=label_orbit, context='component')
            is_single = False
        else:
            # single star case
            sma = 1.0
            ecc = 0.0
            is_single = True

        incl = b.get_value('incl', component=label_orbit, context='component', unit=u.rad)
        long_an = b.get_value('long_an', component=label_orbit, context='component', unit=u.rad)

        # NOTE: these may not be used when not visible for contact systems, so
        # Star_roche_envelope_half should ignore and override with
        # aligned/synchronous
        incl_star = self_ps.get_value('incl', unit=u.rad, check_visible=False)
        long_an_star = self_ps.get_value('long_an', unit=u.rad, check_visible=False)
        polar_direction_uvw = mesh.spin_in_system(incl_star, long_an_star)
        # freq_rot for contacts will be provided by that subclass as 2*pi/P_orb since they're always synchronous
        freq_rot = self_ps.get_value('freq', unit=u.rad/u.d)

        t0 = b.get_value('t0', context='system', unit=u.d)

        teff = b.get_value('teff', component=component, context='component', unit=u.K)
        gravb_bol= b.get_value('gravb_bol', component=component, context='component')

        abun = b.get_value('abun', component=component, context='component', check_visible=False)
        irrad_frac_refl = b.get_value('irrad_frac_refl_bol', component=component, context='component')

        try:
            do_rv_grav = b.get_value('rv_grav', component=component, compute=compute, check_visible=False, **kwargs) if compute is not None else False
        except ValueError:
            # rv_grav may not have been copied to this component if no rvs are attached
            do_rv_grav = False

        mesh_method = b.get_value('mesh_method', component=component, compute=compute, **kwargs) if compute is not None else 'marching'

        if mesh_method == 'marching':
            kwargs['ntriangles'] = b.get_value('ntriangles', component=component, compute=compute, **kwargs) if compute is not None else 1000
            kwargs['distortion_method'] = b.get_value('distortion_method', component=component, compute=compute, **kwargs) if compute is not None else 'roche'
        elif mesh_method == 'wd':
            kwargs['gridsize'] = b.get_value('gridsize', component=component, compute=compute, **kwargs) if compute is not None else 30
        else:
            raise NotImplementedError

        features = []
        for feature in b.filter(component=component).features:
            feature_ps = b.filter(feature=feature, component=component)
            feature_cls = globals()[feature_ps.kind.title()]
            features.append(feature_cls.from_bundle(b, feature))

        if conf.devel:
            do_mesh_offset = b.get_value('mesh_offset', compute=compute, **kwargs)
        else:
            do_mesh_offset = True

        datasets_intens = [ds for ds in b.filter(kind=['lc', 'rv', 'lp'], context='dataset').datasets if ds != '_default']
        datasets_lp = [ds for ds in b.filter(kind='lp', context='dataset').datasets if ds != '_default']
        atm = b.get_value('atm', compute=compute, component=component, **kwargs) if compute is not None else 'blackbody'
        passband = {ds: b.get_value('passband', dataset=ds, **kwargs) for ds in datasets_intens}
        intens_weighting = {ds: b.get_value('intens_weighting', dataset=ds, **kwargs) for ds in datasets_intens}
        extinct = {ds: b.get_value('ebv', dataset=ds, **kwargs) for ds in datasets_intens}
        Rv = {ds: b.get_value('Rv', dataset=ds, **kwargs) for ds in datasets_intens}
        ld_func = {ds: b.get_value('ld_func', dataset=ds, component=component, **kwargs) for ds in datasets_intens}
        ld_coeffs = {ds: b.get_value('ld_coeffs', dataset=ds, component=component, check_visible=False, **kwargs) for ds in datasets_intens}
<<<<<<< HEAD
        ld_func['bol'] = b.get_value('ld_func_bol', component=component, context='component', **kwargs)
        ld_coeffs['bol'] = b.get_value('ld_coeffs_bol', component=component, context='component', **kwargs)

        return cls(F, Phi, masses, sma, ecc, freq_rot, teff, gravb_bol,
                abun, irrad_frac_refl,
                mesh_method, dynamics_method,
                mesh_init_phi, ind_self, ind_sibling, comp_no,
                is_single=is_single, atm=atm, datasets=datasets,
                passband=passband, intens_weighting=intens_weighting,
                extinct=extinct,
                Rv=Rv,
                ld_func=ld_func, ld_coeffs=ld_coeffs,
                do_rv_grav=do_rv_grav,
                features=features, do_mesh_offset=do_mesh_offset, **mesh_kwargs)
=======
        ld_func['bol'] = b.get_value('ld_func_bol', component=component, context='component', check_visible=False, **kwargs)
        ld_coeffs['bol'] = b.get_value('ld_coeffs_bol', component=component, context='component', check_visible=False, **kwargs)
        lp_profile_rest = {ds: b.get_value('profile_rest', dataset=ds, unit=u.nm, **kwargs) for ds in datasets_lp}

        # we'll pass kwargs on here so they can be overridden by the classmethod
        # of any subclass and then intercepted again by the __init__ by the
        # same subclass.  Note: kwargs also hold meshing kwargs which are used
        # by Star.__init__
        return cls(component, comp_no, ind_self, ind_sibling,
                   masses, ecc,
                   incl, long_an, t0,
                   do_mesh_offset,
                   mesh_init_phi,

                   atm,
                   datasets,
                   passband,
                   intens_weighting,
                   ld_func,
                   ld_coeffs,
                   lp_profile_rest,
                   requiv,
                   sma,
                   polar_direction_uvw,
                   freq_rot,
                   teff,
                   gravb_bol,
                   abun,
                   irrad_frac_refl,
                   mesh_method,
                   is_single,
                   do_rv_grav,
                   features,
                   **kwargs
                   )
>>>>>>> f0d98a57

    @property
    def is_convex(self):
        """
        """
        # in general this is False, subclasses can override this to True
        # if they can guarantee that their mesh will be strictly convex
        return False

    @property
    def needs_recompute_instantaneous(self):
        """
        whether the Body needs local quantities recomputed at each time, even
        if needs_remesh == False (instantaneous local quantities will be recomputed
        if needs_remesh=True, whether or not this is True)

        this should be overridden by any subclass of Star, if necessary
        """
        return len(self.features) > 0

    @property
    def needs_remesh(self):
        """
        whether the star needs to be re-meshed (for any reason)
        """
        return True

    @property
    def is_misaligned(self):
        """
        whether the star is misaligned wrt its orbit.  This probably does not
        need to be overridden by subclasses, but can be useful to use within
        the overriden methods for needs_remesh and needs_recompute_instantaneous
        """
        # should be defined for any class that subclasses Star that supports
        # misalignment
        if self.is_single:
            return False

        return self.polar_direction_xyz[2] != 1.0

    @property
    def spots(self):
        return [f for f in self.features if f.__class__.__name__=='Spot']

    @property
    def polar_direction_xyz(self):
        """
        get current polar direction in Roche (xyz) coordinates
        """
        return mesh.spin_in_roche(self.polar_direction_uvw,
                                  self.true_anom, self.elongan, self.eincl).astype(float)

    def get_target_volume(self, etheta=0.0, scaled=False):
        """
        TODO: add documentation

        get the volume that the Star should have at a given euler theta
        """
        # TODO: make this a function of d instead of etheta?
        logger.debug("determining target volume at t={}, theta={}".format(self.time, etheta))

        # TODO: eventually this could allow us to "break" volume conservation
        # and have volume be a function of d, with some scaling factor provided
        # by the user as a parameter.  Until then, we'll assume volume is
        # conserved which means the volume should always be the same
        volume = 4./3 * np.pi * self.requiv**3

        if not scaled:
            return volume / self._scale**3
        else:
            return volume

    @property
    def north_pole_uvw(self):
        """location of the north pole in the global/system frame"""
        # TODO: is this rpole scaling true for all distortion_methods??
        rpole = self.instantaneous_rpole*self.sma
        return self.polar_direction_uvw*rpole+self.mesh._pos

    def _build_mesh(self, *args, **kwargs):
        """
        """
        # return new_mesh_dict, scale
        raise NotImplementedError("_build_mesh must be overridden by the subclass of Star")

    def compute_local_quantities(self, xs, ys, zs, ignore_effects=False, **kwargs):
        # Now fill local instantaneous quantities
        self._fill_loggs(ignore_effects=ignore_effects)
        self._fill_gravs()
        self._fill_teffs(ignore_effects=ignore_effects)
        self._fill_abuns(abun=self.abun)
        self._fill_albedos(irrad_frac_refl=self.irrad_frac_refl)

    @property
    def _rpole_func(self):
        """
        """
        # the provided function must take *self.instantaneous_mesh_args as the
        # only arguments.  If this is not the case, the subclass must also override
        # instantaneous_rpole
        # pole_func = getattr(libphoebe, '{}_pole'.format('{}_misaligned'.format(self.distortion_method) if self.distortion_method in ['roche', 'rotstar'] else self.distortion_method))
        raise NotImplementedError("rpole_func must be overriden by the subclass of Star")

    @property
    def _gradOmega_func(self):
        """
        """
        # the provided function must take *self.instantaneous_mesh_args as the
        # only arguments.  If this is not the case, the subclass must also override
        # instantaneous_gpole
        # gradOmega_func = getattr(libphoebe, '{}_gradOmega_only'.format('{}_misaligned'.format(self.distortion_method) if self.distortion_method in ['roche', 'rotstar'] else self.distortion_method))
        raise NotImplementedError("gradOmega_func must be overriden by the subclass of Star")

    @property
    def instantaneous_d(self):
        return np.sqrt(sum([(_value(self._get_coords_by_index(c, self.ind_self)) -
                             _value(self._get_coords_by_index(c, self.ind_sibling)))**2
                             for c in (self.system.xs,self.system.ys,self.system.zs)])) / self._scale

    @property
    def instantaneous_rpole(self):
        # NOTE: unscaled... should we make this a get_instantaneous_rpole(scaled=False)?
        return self._rpole_func(*self.instantaneous_mesh_args)

    @property
    def instantaneous_gpole(self):
        rpole_ = np.array([0., 0., self.instantaneous_rpole])

        # TODO: this is a little ugly as it assumes Phi is the last argument in mesh_args
        args = list(self.instantaneous_mesh_args)[:-1]+[rpole_]
        grads = self._gradOmega_func(*args)
        gpole = np.linalg.norm(grads)

        return gpole * g_rel_to_abs(self.masses[self.ind_self], self.sma)

    @property
    def instantaneous_tpole(self):
        """
        compute the instantaenous temperature at the pole to achieve the mean
        effective temperature (teff) provided by the user
        """
        if self.mesh is None:
            raise ValueError("mesh must be computed before determining tpole")
        # Convert from mean to polar by dividing total flux by gravity darkened flux (Ls drop out)
        # see PHOEBE Legacy scientific reference eq 5.20
        return self.teff*(np.sum(self.mesh.areas) / np.sum(self.mesh.gravs.centers*self.mesh.areas))**(0.25)

    @property
    def instantaneous_mesh_args(self):
        """
        determine instantaneous parameters needed for meshing
        """
        raise NotImplementedError("instantaneous_mesh_args must be overridden by the subclass of Sar")

    def _fill_loggs(self, mesh=None, ignore_effects=False):
        """
        TODO: add documentation

        Calculate local surface gravity

        GMSunNom = 1.3271244e20 m**3 s**-2
        RSunNom = 6.597e8 m
        """
        # logger.debug("filling loggs")
        if mesh is None:
            mesh = self.mesh

        loggs = np.log10(mesh.normgrads.for_computations * g_rel_to_abs(self.masses[self.ind_self], self.sma))

        if not ignore_effects:
            for feature in self.features:
                if feature.proto_coords:
                    loggs = feature.process_loggs(loggs, mesh.roche_coords_for_computations, s=self.polar_direction_xyz, t=self.time)
                else:
                    loggs = feature.process_loggs(loggs, mesh.coords_for_computations, s=self.polar_direction_xyz, t=self.time)

        mesh.update_columns(loggs=loggs)

    def _fill_gravs(self, mesh=None, **kwargs):
        """
        TODO: add documentation

        requires _fill_loggs to have been called
        """
        # logger.debug("filling gravs")
        if mesh is None:
            mesh = self.mesh

        # TODO: rename 'gravs' to 'gdcs' (gravity darkening corrections)

        gravs = ((mesh.normgrads.for_computations * g_rel_to_abs(self.masses[self.ind_self], self.sma))/self.instantaneous_gpole)**self.gravb_bol

        mesh.update_columns(gravs=gravs)


    def _fill_teffs(self, mesh=None, ignore_effects=False, **kwargs):
        r"""

        requires _fill_loggs and _fill_gravs to have been called

        Calculate local temperature of a Star.
        """
        # logger.debug("filling teffs")
        if mesh is None:
            mesh = self.mesh


        # Now we can compute the local temperatures.
        # see PHOEBE Legacy scientific reference eq 5.23
        teffs = self.instantaneous_tpole*mesh.gravs.for_computations**0.25

        if not ignore_effects:
            for feature in self.features:
                if feature.proto_coords:
                    teffs = feature.process_teffs(teffs, mesh.roche_coords_for_computations, s=self.polar_direction_xyz, t=self.time)
                else:
                    teffs = feature.process_teffs(teffs, mesh.coords_for_computations, s=self.polar_direction_xyz, t=self.time)

        mesh.update_columns(teffs=teffs)

    def _fill_abuns(self, mesh=None, abun=0.0):
        """
        TODO: add documentation
        """
        # logger.debug("filling abuns")
        if mesh is None:
            mesh = self.mesh

        # TODO: support from frontend

        mesh.update_columns(abuns=abun)

    def _fill_albedos(self, mesh=None, irrad_frac_refl=0.0):
        """
        TODO: add documentation
        """
        # logger.debug("filling albedos")
        if mesh is None:
            mesh = self.mesh

        mesh.update_columns(irrad_frac_refl=irrad_frac_refl)

    def compute_luminosity(self, dataset, **kwargs):
        """
        """
        # areas are the NON-projected areas of each surface element.  We'll be
        # integrating over normal intensities, so we don't need to worry about
        # multiplying by mu to get projected areas.
        areas = self.mesh.areas_si

        # abs_normal_intensities are directly out of the passbands module and are
        # emergent normal intensities in this dataset's passband/atm in absolute units
        abs_normal_intensities = self.mesh['abs_normal_intensities:{}'.format(dataset)].centers

        ldint = self.mesh['ldint:{}'.format(dataset)].centers
        ptfarea = self.get_ptfarea(dataset) # just a float

        # Our total integrated intensity in absolute units (luminosity) is now
        # simply the sum of the normal emergent intensities times pi (to account
        # for intensities emitted in all directions across the solid angle),
        # limbdarkened as if they were at mu=1, and multiplied by their respective areas

        abs_luminosity = np.sum(abs_normal_intensities*areas*ldint)*ptfarea*np.pi

        # NOTE: when this is computed the first time (for the sake of determining
        # pblum_scale), get_pblum_scale will return 1.0
        return abs_luminosity * self.get_pblum_scale(dataset)

    def compute_pblum_scale(self, dataset, pblum, **kwargs):
        """
        intensities should already be computed for this dataset at the time for which pblum is being provided

        TODO: add documentation
        """

        abs_luminosity = self.compute_luminosity(dataset, **kwargs)

        # We now want to remember the scale for all intensities such that the
        # luminosity in relative units gives the provided pblum
        pblum_scale = pblum / abs_luminosity

        self.set_pblum_scale(dataset, pblum_scale)

    def set_pblum_scale(self, dataset, pblum_scale, **kwargs):
        """
        """
        self._pblum_scale[dataset] = pblum_scale

    def get_pblum_scale(self, dataset, **kwargs):
        """
        """
        # kwargs needed just so component can be passed but ignored

        if dataset in self._pblum_scale.keys():
            return self._pblum_scale[dataset]
        else:
            #logger.warning("no pblum scale found for dataset: {}".format(dataset))
            return 1.0

    def set_ptfarea(self, dataset, ptfarea, **kwargs):
        """
        """
        self._ptfarea[dataset] = ptfarea

    def get_ptfarea(self, dataset, **kwargs):
        """
        """
        # kwargs needed just so component can be passed but ignored

        return self._ptfarea[dataset]

    def _populate_lp(self, dataset, **kwargs):
        """
        Populate columns necessary for an LP dataset

        This should not be called directly, but rather via :meth:`Body.populate_observable`
        or :meth:`System.populate_observables`
        """
        profile_rest = kwargs.get('profile_rest', self.lp_profile_rest.get(dataset))

        rv_cols = self._populate_rv(dataset, **kwargs)

        cols = rv_cols
        # rvs = (rv_cols['rvs']*u.solRad/u.d).to(u.m/u.s).value
        # cols['dls'] = rv_cols['rvs']*profile_rest/c.c.si.value

        return cols

    def _populate_rv(self, dataset, **kwargs):
        """
        Populate columns necessary for an RV dataset

        This should not be called directly, but rather via :meth:`Body.populate_observable`
        or :meth:`System.populate_observables`
        """

        # We need to fill all the flux-related columns so that we can weigh each
        # triangle's rv by its flux in the requested passband.
        lc_cols = self._populate_lc(dataset, **kwargs)

        # rv per element is just the z-component of the velocity vectory.  Note
        # the change in sign from our right-handed system to rv conventions.
        # These will be weighted by the fluxes when integrating

        rvs = -1*self.mesh.velocities.for_computations[:,2]


        # Gravitational redshift
        if self.do_rv_grav:
            rv_grav = c.G*(self.mass*u.solMass)/(self.instantaneous_rpole*u.solRad)/c.c
            # rvs are in solRad/d internally
            rv_grav = rv_grav.to('solRad/d').value

            rvs += rv_grav

        cols = lc_cols
        cols['rvs'] = rvs
        return cols


    def _populate_lc(self, dataset, **kwargs):
        """
        Populate columns necessary for an LC dataset

        This should not be called directly, but rather via :meth:`Body.populate_observable`
        or :meth:`System.populate_observables`

        :raises NotImplementedError: if lc_method is not supported
        """

        lc_method = kwargs.get('lc_method', 'numerical')  # TODO: make sure this is actually passed

        passband = kwargs.get('passband', self.passband.get(dataset, None))
        intens_weighting = kwargs.get('intens_weighting', self.intens_weighting.get(dataset, None))
        extinct = kwargs.get('extinct', self.extinct.get(dataset, None))
        Rv = kwargs.get('Rv', self.Rv.get(dataset, None))
        ld_func = kwargs.get('ld_func', self.ld_func.get(dataset, None))
        ld_coeffs = kwargs.get('ld_coeffs', self.ld_coeffs.get(dataset, None)) if ld_func != 'interp' else None
        atm = kwargs.get('atm', self.atm)
        boosting_method = kwargs.get('boosting_method', self.boosting_method)

        pblum = kwargs.get('pblum', 4*np.pi)

        if lc_method=='numerical':

            pb = passbands.get_passband(passband)

            if intens_weighting=='photon':
                ptfarea = pb.ptf_photon_area/pb.h/pb.c
            else:
                ptfarea = pb.ptf_area

            self.set_ptfarea(dataset, ptfarea)

            ldint = pb.ldint(Teff=self.mesh.teffs.for_computations,
                             logg=self.mesh.loggs.for_computations,
                             abun=self.mesh.abuns.for_computations,
                             atm=atm,
                             ld_func=ld_func,
                             ld_coeffs=ld_coeffs,
                             photon_weighted=intens_weighting=='photon')


            # abs_normal_intensities are the normal emergent passband intensities:
            abs_normal_intensities = pb.Inorm(Teff=self.mesh.teffs.for_computations,
                                              logg=self.mesh.loggs.for_computations,
                                              abun=self.mesh.abuns.for_computations,
                                              atm=atm,
                                              ldint=ldint,
                                              photon_weighted=intens_weighting=='photon')

            # abs_intensities are the projected (limb-darkened) passband intensities
            # TODO: why do we need to use abs(mus) here?
            abs_intensities = pb.Imu(Teff=self.mesh.teffs.for_computations,
                                     logg=self.mesh.loggs.for_computations,
                                     abun=self.mesh.abuns.for_computations,
                                     mu=abs(self.mesh.mus_for_computations),
                                     atm=atm,
                                     ldint=ldint,
                                     ld_func=ld_func,
                                     ld_coeffs=ld_coeffs,
                                     photon_weighted=intens_weighting=='photon')


            # Beaming/boosting
            if boosting_method == 'none':
                boost_factors = 1.0
            elif boosting_method == 'linear':
                bindex = pb.bindex(Teff=self.mesh.teffs.for_computations,
                                   logg=self.mesh.loggs.for_computations,
                                   abun=self.mesh.abuns.for_computations,
                                   mu=abs(self.mesh.mus_for_computations),
                                   atm=atm,
                                   photon_weighted=intens_weighting=='photon')

                boost_factors = 1.0 + bindex * self.mesh.velocities.for_computations[:,2]/37241.94167601236
            else:
                raise NotImplementedError("boosting_method='{}' not supported".format(self.boosting_method))

            # boosting is aspect dependent so we don't need to correct the
            # normal intensities
            abs_intensities *= boost_factors

            if extinct == 0.0:
                extinct_factors = 1.0
            else:
                extinct_factors = pb.interpolate_extinct(Teff=self.mesh.teffs.for_computations,
                                                         logg=self.mesh.loggs.for_computations,
                                                         abun=self.mesh.abuns.for_computations,
                                                         extinct=extinct,
                                                         Rv=Rv,
                                                         atm=atm,
                                                         photon_weighted=intens_weighting=='photon')

                # extinction is NOT aspect dependent, so we'll correct both
                # normal and directional intensities
                abs_intensities *= extinct_factors
                abs_normal_intensities *= extinct_factors

            # Handle pblum - distance and l3 scaling happens when integrating (in observe)
            # we need to scale each triangle so that the summed normal_intensities over the
            # entire star is equivalent to pblum / 4pi
            normal_intensities = abs_normal_intensities * self.get_pblum_scale(dataset)
            intensities = abs_intensities * self.get_pblum_scale(dataset)

        elif lc_method=='analytical':
            raise NotImplementedError("analytical fluxes not yet supported")
            # TODO: this probably needs to be moved into observe or backends.phoebe
            # (assuming it doesn't result in per-triangle quantities)

        else:
            raise NotImplementedError("lc_method '{}' not recognized".format(lc_method))

        # TODO: do we really need to store all of these if store_mesh==False?
        # Can we optimize by only returning the essentials if we know we don't need them?
<<<<<<< HEAD
        return {'abs_normal_intensities': abs_normal_intensities, 'normal_intensities': normal_intensities,
            'abs_intensities': abs_intensities, 'intensities': intensities,
            'ldint': ldint,
            'boost_factors': boost_factors,
            'extinct_factors': extinct_factors}


class Envelope(Body):
    def __init__(self, Phi, masses, sma, ecc, freq_rot, teff1, teff2,
            abun, irrad_frac_refl1, irrad_frac_refl2, gravb_bol1, gravb_bol2, mesh_method='marching',
            dynamics_method='keplerian', mesh_init_phi=0.0, ind_self=0, ind_sibling=1, comp_no=1,
            atm='blackbody', datasets=[], passband={}, intens_weighting={},
            extinct={}, Rv={}, ld_func={}, ld_coeffs={},
            do_rv_grav=False, features=[], do_mesh_offset=True,
            label_envelope='contact_envelope', label_primary='primary',
            label_secondary='secondary', **kwargs):
        """
        [NOT IMPLEMENTED]

        :parameter float Phi: equipotential of this star at periastron
        :parameter masses: mass of each component in the system (solMass)
        :type masses: list of floats
        :parameter float sma: sma of this component's parent orbit (solRad)
        :parameter float abun: abundance of this star
        :parameter int ind_self: index in all arrays (positions, masses, etc) for the primary star in this contact_binary envelope
        :parameter int ind_sibling: index in all arrays (positions, masses, etc)
            for the secondary star in this contact_binary envelope
        :return: instantiated :class:`Envelope` object
        """
        super(Envelope, self).__init__(comp_no, ind_self, ind_sibling, masses,
                                       ecc, atm, datasets, passband,
                                       intens_weighting, extinct, Rv,
                                       ld_func, ld_coeffs,
                                       dynamics_method=dynamics_method,
                                       mesh_init_phi=mesh_init_phi)

        self.label_envelope = label_envelope
        self.label_primary = label_primary
        self.label_secondary = label_secondary

        # Remember how to compute the mesh
        self.mesh_method = mesh_method
        self.ntriangles = kwargs.get('ntriangles', 1000)                    # Marching
        self.distortion_method = kwargs.get('distortion_method', 'roche')   # Marching (WD assumes roche)
        self.gridsize = kwargs.get('gridsize', 90)                          # WD

        self.do_rv_grav = do_rv_grav

        # Remember things we need to know about this star - these will all be used
        # as defaults if they are not passed in future calls.  If for some reason
        # they are time dependent, then the instantaneous values need to be passed
        # for each call to update_position
        self.F = 1.0 # by definition for an contact_binary
        self.freq_rot = freq_rot   # TODO: change to just pass period and compute freq_rot here?
        self.sma = sma


        # compute Phi (Omega/pot): here again if we're the secondary star we have
        # to translate Phi since all meshing methods assume a primary component
        self.Phi_user = Phi  # this is the value set by the user (not translated)
        self._instantaneous_pot = Phi
        # for overcontacts, we'll always build the mesh from the primary star
        self.Phi = Phi

        self.teff1 = teff1
        self.teff2 = teff2

        self.irrad_frac_refl1 = irrad_frac_refl1
        self.irrad_frac_refl2 = irrad_frac_refl2
        self.gravb_bol1 = gravb_bol1
        self.gravb_bol2 = gravb_bol2
        # self.gravb_law = gravb_law

        # only putting this here so update_position doesn't complain
        self.irrad_frac_refl = 0.
        # self.gravb_law2 = gravb_law2

=======
        return {'abs_normal_intensities': abs_normal_intensities,
                'normal_intensities': normal_intensities,
                'abs_intensities': abs_intensities,
                'intensities': intensities,
                'ldint': ldint,
                'boost_factors': boost_factors}
>>>>>>> f0d98a57


class Star_roche(Star):
    """
    detached case only
    """
    def __init__(self, component, comp_no, ind_self, ind_sibling,
                 masses, ecc, incl,
                 long_an, t0, do_mesh_offset, mesh_init_phi,

                 atm, datasets, passband, intens_weighting,
                 ld_func, ld_coeffs,
                 lp_profile_rest,
                 requiv, sma,
                 polar_direction_uvw,
                 freq_rot,
                 teff, gravb_bol, abun,
                 irrad_frac_refl,
                 mesh_method, is_single,
                 do_rv_grav,
                 features,

                 **kwargs):
        """
        """
        # extra things (not used by Star) will be stored in kwargs
        self.F = kwargs.pop('F', 1.0)

        super(Star_roche, self).__init__(component, comp_no, ind_self, ind_sibling,
                                         masses, ecc, incl,
                                         long_an, t0,
                                         do_mesh_offset, mesh_init_phi,

                                         atm, datasets, passband, intens_weighting,
                                         ld_func, ld_coeffs,
                                         lp_profile_rest,
                                         requiv, sma,
                                         polar_direction_uvw,
                                         freq_rot,
                                         teff, gravb_bol, abun,
                                         irrad_frac_refl,
                                         mesh_method, is_single,
                                         do_rv_grav,
                                         features,
                                         **kwargs)

    @classmethod
    def from_bundle(cls, b, component, compute=None,
                    mesh_init_phi=0.0, datasets=[], **kwargs):

        self_ps = b.filter(component=component, context='component', check_visible=False)
        F = self_ps.get_value('syncpar', check_visible=False)

        return super(Star_roche, cls).from_bundle(b, component, compute,
                                                  mesh_init_phi, datasets,
                                                  F=F, **kwargs)


    @property
    def is_convex(self):
        return True

    @property
    def needs_remesh(self):
        """
        whether the star needs to be re-meshed (for any reason)
        """
        return self.is_misaligned or self.ecc != 0 or self.dynamics_method != 'keplerian'

    @property
    def _rpole_func(self):
        """
        """
        # the provided function must take *self.instantaneous_mesh_args as the
        # only arguments.  If this is not the case, the subclass must also override
        # instantaneous_rpole
        return getattr(libphoebe, 'roche_misaligned_pole')

    @property
    def _gradOmega_func(self):
        """
        """
        # the provided function must take *self.instantaneous_mesh_args as the
        # only arguments.  If this is not the case, the subclass must also override
        # instantaneous_gpole
        return getattr(libphoebe, 'roche_misaligned_gradOmega_only')

    @property
    def instantaneous_mesh_args(self):
        # self.q is automatically flipped to be 1./q for secondary components
        q = np.float64(self.q)

        F = np.float64(self.F)

        d = np.float64(self.instantaneous_d)

        # polar_direction_xyz is instantaneous based on current true_anom
        s = self.polar_direction_xyz

        # NOTE: if we ever want to break volume conservation in time,
        # get_target_volume will need to take time or true anomaly
        target_volume = np.float64(self.get_target_volume(scaled=False))

        Phi = libphoebe.roche_misaligned_Omega_at_vol(target_volume,
                                                      q, F, d, s.astype(np.float64))

        logger.debug("libphoebe.roche_misaligned_Omega_at_vol(vol={}, q={}, F={}, d={}, s={}) => {}".format(target_volume, q, F, d, s, Phi))

        # this is assuming that we're in the reference frame of our current star,
        # so we don't need to worry about flipping Phi for the secondary.

        return q, F, d, s, Phi

    def _build_mesh(self, mesh_method, **kwargs):
        """
        this function takes mesh_method and kwargs that came from the generic Body.intialize_mesh and returns
        the grid... intialize mesh then takes care of filling columns and rescaling to the correct units, etc
        """

        # need the sma to scale between Roche and real units
        sma = kwargs.get('sma', self.sma)  # Rsol (same units as coordinates)

        mesh_args = self.instantaneous_mesh_args

        if mesh_method == 'marching':
            # TODO: do this during mesh initialization only and then keep delta fixed in time??
            ntriangles = kwargs.get('ntriangles', self.ntriangles)

            # we need the surface area of the lobe to estimate the correct value
            # to pass for delta to marching.  We will later need the volume to
            # expose its value
            logger.debug("libphoebe.roche_misaligned_area_volume{}".format(mesh_args))
            av = libphoebe.roche_misaligned_area_volume(*mesh_args,
                                                        choice=0,
                                                        larea=True,
                                                        lvolume=True)

            delta = _estimate_delta(ntriangles, av['larea'])

            logger.debug("libphoebe.roche_misaligned_marching_mesh{}".format(mesh_args))
            new_mesh = libphoebe.roche_misaligned_marching_mesh(*mesh_args,
                                                                delta=delta,
                                                                choice=0,
                                                                full=True,
                                                                max_triangles=ntriangles*2,
                                                                vertices=True,
                                                                triangles=True,
                                                                centers=True,
                                                                vnormals=True,
                                                                tnormals=True,
                                                                cnormals=False,
                                                                vnormgrads=True,
                                                                cnormgrads=False,
                                                                areas=True,
                                                                volume=False,
                                                                init_phi=self.mesh_init_phi)


            # In addition to the values exposed by the mesh itself, let's report
            # the volume and surface area of the lobe.  The lobe area is used
            # if mesh_offseting is required, and the volume is optionally exposed
            # to the user.
            new_mesh['volume'] = av['lvolume']  # * sma**3
            new_mesh['area'] = av['larea']      # * sma**2

            scale = sma

        elif mesh_method == 'wd':
            if self.is_misaligned:
                raise NotImplementedError("misaligned orbits not suported by mesh_method='wd'")

            N = int(kwargs.get('gridsize', self.gridsize))

            # unpack mesh_args so we can ignore s
            q, F, d, s, Phi = mesh_args

<<<<<<< HEAD
        datasets_intens = [ds for ds in b.filter(kind=['lc', 'rv', 'ifm'], context='dataset').datasets if ds != '_default']
        atm = b.get_value('atm', compute=compute, component=component, **kwargs) if compute is not None else 'blackbody'
        passband = {ds: b.get_value('passband', dataset=ds, **kwargs) for ds in datasets_intens}
        intens_weighting = {ds: b.get_value('intens_weighting', dataset=ds, **kwargs) for ds in datasets_intens}
        extinct = {ds: b.get_value('ebv', dataset=ds, **kwargs) for ds in datasets_intens}
        Rv = {ds: b.get_value('Rv', dataset=ds, **kwargs) for ds in datasets_intens}
        ld_func = {ds: b.get_value('ld_func', dataset=ds, component=component, **kwargs) for ds in datasets_intens}
        ld_coeffs = {ds: b.get_value('ld_coeffs', dataset=ds, component=component, check_visible=False, **kwargs) for ds in datasets_intens}
        ld_func['bol'] = b.get_value('ld_func_bol', component=component, context='component', **kwargs)
        ld_coeffs['bol'] = b.get_value('ld_coeffs_bol', component=component, context='component', **kwargs)

        return cls(Phi, masses, sma, ecc, freq_rot, teff1, teff2, abun, irrad_frac_refl1, irrad_frac_refl2,
                gravb_bol1, gravb_bol2, mesh_method, dynamics_method,
                mesh_init_phi, ind_self, ind_sibling, comp_no,
                atm=atm,
                datasets=datasets, passband=passband,
                intens_weighting=intens_weighting,
                extinct=extinct, Rv=Rv,
                ld_func=ld_func, ld_coeffs=ld_coeffs,
                do_rv_grav=do_rv_grav,
                features=features, do_mesh_offset=do_mesh_offset,
                label_envelope=label_envelope,
                label_primary=label_self, label_secondary=label_sibling,
                **mesh_kwargs)
=======
            logger.debug("mesh_wd.discretize_wd_style(N={}, q={}, F={}, d={}, Phi={})".format(N, q, F, d, Phi))
            the_grid = mesh_wd.discretize_wd_style(N, q, F, d, Phi)
            new_mesh = mesh.wd_grid_to_mesh_dict(the_grid, q, F, d)
            scale = sma
>>>>>>> f0d98a57

        else:
            raise NotImplementedError("mesh_method '{}' is not supported".format(mesh_method))

        return new_mesh, scale

class Star_roche_envelope_half(Star):
    def __init__(self, component, comp_no, ind_self, ind_sibling,
                 masses, ecc, incl,
                 long_an, t0, do_mesh_offset, mesh_init_phi,

                 atm, datasets, passband, intens_weighting,
                 ld_func, ld_coeffs,
                 lp_profile_rest,
                 requiv, sma,
                 polar_direction_uvw,
                 freq_rot,
                 teff, gravb_bol, abun,
                 irrad_frac_refl,
                 mesh_method, is_single,
                 do_rv_grav,
                 features,

                 **kwargs):
        """
        """
        # extra things (not used by Star) will be stored in kwargs
        self.F = 1
        ecc = 0.0

        self.pot = kwargs.get('pot')
        # requiv won't be used, instead we'll use potential, but we'll allow
        # accessing and passing requiv anyways.

        # for contacts the secondary is on the reverse side of the roche coordinates
        # and so actually needs to be put in orbit as if it were the primary.
        super(Star_roche_envelope_half, self).__init__(component, comp_no, 0, 1,
                                         masses, ecc, incl,
                                         long_an, t0,
                                         do_mesh_offset, mesh_init_phi,

                                         atm, datasets, passband, intens_weighting,
                                         ld_func, ld_coeffs,
                                         lp_profile_rest,
                                         requiv, sma,
                                         polar_direction_uvw,
                                         freq_rot,
                                         teff, gravb_bol, abun,
                                         irrad_frac_refl,
                                         mesh_method, is_single,
                                         do_rv_grav,
                                         features,
                                         **kwargs)

        # but we need to use the correct velocities for assigning RVs
        self.ind_self_vel = ind_self


    @classmethod
    def from_bundle(cls, b, component, compute=None,
                    mesh_init_phi=0.0, datasets=[], pot=None, **kwargs):

        if pot is None:
            envelope = b.hierarchy.get_envelope_of(component)
            pot = b.get_value('pot', component=envelope, context='component')

        return super(Star_roche_envelope_half, cls).from_bundle(b, component, compute,
                                                  mesh_init_phi, datasets,
                                                  F=1, pot=pot,
                                                  **kwargs)


    @property
    def is_convex(self):
        return False

    @property
    def needs_remesh(self):
        """
        whether the star needs to be re-meshed (for any reason)
        """
        return False

    @property
    def _rpole_func(self):
        """
        """
        # the provided function must take *self.instantaneous_mesh_args as the
        # only arguments.  If this is not the case, the subclass must also override
        # instantaneous_rpole
        return getattr(libphoebe, 'roche_pole')

    @property
    def _gradOmega_func(self):
        """
        """
        # the provided function must take *self.instantaneous_mesh_args as the
        # only arguments.  If this is not the case, the subclass must also override
        # instantaneous_gpole
        return getattr(libphoebe, 'roche_gradOmega_only')

    @property
    def instantaneous_mesh_args(self):
        # self.q is automatically flipped to be 1./q for secondary components
        q = np.float64(self.q)

        F = np.float64(self.F)

        d = np.float64(self.instantaneous_d)

        Phi = self.pot

        return q, F, d, Phi

    def _build_mesh(self, mesh_method, **kwargs):
        """
        this function takes mesh_method and kwargs that came from the generic Body.intialize_mesh and returns
        the grid... intialize mesh then takes care of filling columns and rescaling to the correct units, etc
        """

        # need the sma to scale between Roche and real units
        sma = kwargs.get('sma', self.sma)  # Rsol (same units as coordinates)

        mesh_args = self.instantaneous_mesh_args

        if mesh_method == 'marching':
            # TODO: do this during mesh initialization only and then keep delta fixed in time??
            ntriangles = kwargs.get('ntriangles', self.ntriangles)

            # we need the surface area of the lobe to estimate the correct value
            # to pass for delta to marching.  We will later need the volume to
            # expose its value
            logger.debug("libphoebe.roche_area_volume{}".format(mesh_args))
            av = libphoebe.roche_area_volume(*mesh_args,
                                             choice=2,
                                             larea=True,
                                             lvolume=True)

            delta = _estimate_delta(ntriangles, av['larea'])

            logger.debug("libphoebe.roche_marching_mesh{}".format(mesh_args))
            new_mesh = libphoebe.roche_marching_mesh(*mesh_args,
                                                     delta=delta,
                                                     choice=2,
                                                     full=True,
                                                     max_triangles=ntriangles*2,
                                                     vertices=True,
                                                     triangles=True,
                                                     centers=True,
                                                     vnormals=True,
                                                     tnormals=True,
                                                     cnormals=False,
                                                     vnormgrads=True,
                                                     cnormgrads=False,
                                                     areas=True,
                                                     volume=False,
                                                     init_phi=self.mesh_init_phi)


            # In addition to the values exposed by the mesh itself, let's report
            # the volume and surface area of the lobe.  The lobe area is used
            # if mesh_offseting is required, and the volume is optionally exposed
            # to the user.
            new_mesh['volume'] = av['lvolume']  # * sma**3
            new_mesh['area'] = av['larea']      # * sma**2

            scale = sma

        elif mesh_method == 'wd':
            N = int(kwargs.get('gridsize', self.gridsize))

            # unpack mesh_args
            q, F, d, Phi = mesh_args

            the_grid = mesh_wd.discretize_wd_style(N, q, F, d, Phi)
            new_mesh = mesh.wd_grid_to_mesh_dict(the_grid, q, F, d)
            scale = sma

        else:
            raise NotImplementedError("mesh_method '{}' is not supported".format(mesh_method))

        return new_mesh, scale


class Star_rotstar(Star):
    def __init__(self, component, comp_no, ind_self, ind_sibling,
                 masses, ecc, incl,
                 long_an, t0, do_mesh_offset, mesh_init_phi,

                 atm, datasets, passband, intens_weighting,
                 ld_func, ld_coeffs,
                 lp_profile_rest,
                 requiv, sma,
                 polar_direction_uvw,
                 freq_rot,
                 teff, gravb_bol, abun,
                 irrad_frac_refl,
                 mesh_method, is_single,
                 do_rv_grav,
                 features,

                 **kwargs):
        """
        """
        # extra things (not used by Star) will be stored in kwargs

        super(Star_rotstar, self).__init__(component, comp_no, ind_self, ind_sibling,
                                           masses, ecc, incl,
                                           long_an, t0,
                                           do_mesh_offset, mesh_init_phi,

                                           atm, datasets, passband, intens_weighting,
                                           ld_func, ld_coeffs,
                                           lp_profile_rest,
                                           requiv, sma,
                                           polar_direction_uvw,
                                           freq_rot,
                                           teff, gravb_bol, abun,
                                           irrad_frac_refl,
                                           mesh_method, is_single,
                                           do_rv_grav,
                                           features,
                                           **kwargs)

    @classmethod
    def from_bundle(cls, b, component, compute=None,
                    mesh_init_phi=0.0, datasets=[], **kwargs):


        return super(Star_rotstar, cls).from_bundle(b, component, compute,
                                                    mesh_init_phi, datasets,
                                                    **kwargs)



    @property
    def is_convex(self):
        return True

    @property
    def needs_remesh(self):
        """
        whether the star needs to be re-meshed (for any reason)
        """
        # TODO: or self.distortion_method != 'keplerian'?? If Nbody orbits can change freq_rot in time, then we need to remesh
        return self.is_misaligned

    @property
    def _rpole_func(self):
        """
        """
        # the provided function must take *self.instantaneous_mesh_args as the
        # only arguments.  If this is not the case, the subclass must also override
        # instantaneous_rpole
        return getattr(libphoebe, 'rotstar_misaligned_pole')

    @property
    def _gradOmega_func(self):
        """
        """
        # the provided function must take *self.instantaneous_mesh_args as the
        # only arguments.  If this is not the case, the subclass must also override
        # instantaneous_gpole
        return getattr(libphoebe, 'rotstar_misaligned_gradOmega_only')

    @property
    def instantaneous_mesh_args(self):

        # TODO: we need a different scale if self._is_single==True
        freq_rot = self.freq_rot
        omega = rotstar.rotfreq_to_omega(freq_rot, scale=self.sma, solar_units=True)

        # polar_direction_xyz is instantaneous based on current true_anom
        s = self.polar_direction_xyz

        # NOTE: if we ever want to break volume conservation in time,
        # get_target_volume will need to take time or true anomaly
        # TODO: not sure if scaled should be True or False here
        target_volume = self.get_target_volume(scaled=False)
        logger.debug("libphoebe.rotstar_misaligned_Omega_at_vol(vol={}, omega={}, s={})".format(target_volume, omega, s))
        Phi = libphoebe.rotstar_misaligned_Omega_at_vol(target_volume,
                                                        omega, s)

        return omega, s, Phi


    def _build_mesh(self, mesh_method, **kwargs):
        """
        this function takes mesh_method and kwargs that came from the generic Body.intialize_mesh and returns
        the grid... intialize mesh then takes care of filling columns and rescaling to the correct units, etc
        """

        # need the sma to scale between Roche and real units
        sma = kwargs.get('sma', self.sma)  # Rsol (same units as coordinates)

        mesh_args = self.instantaneous_mesh_args

        if mesh_method == 'marching':
            ntriangles = kwargs.get('ntriangles', self.ntriangles)

            av = libphoebe.rotstar_misaligned_area_volume(*mesh_args,
                                                          larea=True,
                                                          lvolume=True)

            delta = _estimate_delta(ntriangles, av['larea'])

            new_mesh = libphoebe.rotstar_misaligned_marching_mesh(*mesh_args,
                                                                  delta=delta,
                                                                  full=True,
                                                                  max_triangles=ntriangles*2,
                                                                  vertices=True,
                                                                  triangles=True,
                                                                  centers=True,
                                                                  vnormals=True,
                                                                  tnormals=True,
                                                                  cnormals=False,
                                                                  vnormgrads=True,
                                                                  cnormgrads=False,
                                                                  areas=True,
                                                                  volume=True,
                                                                  init_phi=self.mesh_init_phi)



            # In addition to the values exposed by the mesh itself, let's report
            # the volume and surface area of the lobe.  The lobe area is used
            # if mesh_offseting is required, and the volume is optionally exposed
            # to the user.
            new_mesh['volume'] = av['lvolume']
            new_mesh['area'] = av['larea']

            scale = sma

        else:
            raise NotImplementedError("mesh_method '{}' is not supported".format(mesh_method))

        return new_mesh, scale


class Star_sphere(Star):
    def __init__(self, component, comp_no, ind_self, ind_sibling,
                 masses, ecc, incl,
                 long_an, t0, do_mesh_offset, mesh_init_phi,

                 atm, datasets, passband, intens_weighting,
                 ld_func, ld_coeffs,
                 lp_profile_rest,
                 requiv, sma,
                 polar_direction_uvw,
                 freq_rot,
                 teff, gravb_bol, abun,
                 irrad_frac_refl,
                 mesh_method, is_single,
                 do_rv_grav,
                 features,

                 **kwargs):
        """
        """
        # extra things (not used by Star) will be stored in kwargs
        # NOTHING EXTRA FOR SPHERE AT THE MOMENT

        super(Star_sphere, self).__init__(component, comp_no, ind_self, ind_sibling,
                                          masses, ecc, incl,
                                          long_an, t0,
                                          do_mesh_offset, mesh_init_phi,

                                          atm, datasets, passband, intens_weighting,
                                          ld_func, ld_coeffs,
                                          lp_profile_rest,
                                          requiv, sma,
                                          polar_direction_uvw,
                                          freq_rot,
                                          teff, gravb_bol, abun,
                                          irrad_frac_refl,
                                          mesh_method, is_single,
                                          do_rv_grav,
                                          features,
                                          **kwargs)

    @classmethod
    def from_bundle(cls, b, component, compute=None,
                    mesh_init_phi=0.0, datasets=[], **kwargs):

        self_ps = b.filter(component=component, context='component', check_visible=False)

        return super(Star_sphere, cls).from_bundle(b, component, compute,
                                                   mesh_init_phi, datasets,
                                                   **kwargs)


    @property
    def is_convex(self):
        return True

    @property
    def needs_remesh(self):
        """
        whether the star needs to be re-meshed (for any reason)
        """
        return False

    @property
    def _rpole_func(self):
        """
        """
        # the provided function must take *self.instantaneous_mesh_args as the
        # only arguments.  If this is not the case, the subclass must also override
        # instantaneous_rpole
        return getattr(libphoebe, 'sphere_pole')

    @property
    def _gradOmega_func(self):
        """
        """
        # the provided function must take *self.instantaneous_mesh_args as the
        # only arguments.  If this is not the case, the subclass must also override
        # instantaneous_gpole
        return getattr(libphoebe, 'sphere_gradOmega_only')

    @property
    def instantaneous_mesh_args(self):

        # NOTE: if we ever want to break volume conservation in time,
        # get_target_volume will need to take time or true anomaly
        target_volume = self.get_target_volume()
        logger.debug("libphoebe.sphere_Omega_at_vol(vol={})".format(target_volume))
        Phi = libphoebe.sphere_Omega_at_vol(target_volume)

        return (Phi,)


    def _build_mesh(self, mesh_method, **kwargs):
        """
        this function takes mesh_method and kwargs that came from the generic Body.intialize_mesh and returns
        the grid... intialize mesh then takes care of filling columns and rescaling to the correct units, etc
        """

        # if we don't provide instantaneous masses or smas, then assume they are
        # not time dependent - in which case they were already stored in the init
        sma = kwargs.get('sma', self.sma)  # Rsol (same units as coordinates)

        mesh_args = self.instantaneous_mesh_args

        if mesh_method == 'marching':
            ntriangles = kwargs.get('ntriangles', self.ntriangles)

            av = libphoebe.sphere_area_volume(*mesh_args,
                                              larea=True,
                                              lvolume=True)

            delta = _estimate_delta(ntriangles, av['larea'])

            new_mesh = libphoebe.sphere_marching_mesh(*mesh_args,
                                                      delta=delta,
                                                      full=True,
                                                      max_triangles=ntriangles*2,
                                                      vertices=True,
                                                      triangles=True,
                                                      centers=True,
                                                      vnormals=True,
                                                      tnormals=True,
                                                      cnormals=False,
                                                      vnormgrads=True,
                                                      cnormgrads=False,
                                                      areas=True,
                                                      volume=True,
                                                      init_phi=self.mesh_init_phi)

            # In addition to the values exposed by the mesh itself, let's report
            # the volume and surface area of the lobe.  The lobe area is used
            # if mesh_offseting is required, and the volume is optionally exposed
            # to the user.
            new_mesh['volume'] = av['lvolume']
            new_mesh['area'] = av['larea']

            scale = sma

        else:
            raise NotImplementedError("mesh_method '{}' is not supported".format(mesh_method))

        return new_mesh, scale


class Envelope(Body):
    def __init__(self, halves, pot, q,
                 mesh_method,
                 **kwargs):
        """
        """

        self._halves = halves
        self._pot = pot
        self._q = q
        self.mesh_method = mesh_method

    @classmethod
    def from_bundle(cls, b, component, compute=None,
                    mesh_init_phi=0.0, datasets=[], **kwargs):

        # self_ps = b.filter(component=component, context='component', check_visible=False)

        stars = b.hierarchy.get_siblings_of(component, kind='star')
        if not len(stars)==2:
            raise ValueError("hieararchy cannot find two stars in envelope")

        pot = b.get_value('pot', component=component, context='component')

        orbit = b.hierarchy.get_parent_of(component)
        q = b.get_value('q', component=orbit, context='component')

        mesh_method = b.get_value('mesh_method', component=component, compute=compute, **kwargs) if compute is not None else 'marching'

        # we'll pass on the potential from the envelope to both halves (even
        # though technically only the primary will ever actually build a mesh)
        halves = [Star_roche_envelope_half.from_bundle(b, star, compute=compute, mesh_init_phi=mesh_init_phi, datasets=datasets, pot=pot, **kwargs) for star in stars]

        return cls(halves, pot, q, mesh_method)

    @property
    def system(self):
        return self._system

    @system.setter
    def system(self, system):
        self._system = system
        for half in self._halves:
            half.system = system

    @property
    def boosting_method(self):
        return self._boosting_method

    @boosting_method.setter
    def boosting_method(self, boosting_method):
        self._boosting_method = boosting_method
        for half in self._halves:
            half.boosting_method = boosting_method

    @property
    def halves(self):
        return {half.component: half for half in self._halves}

<<<<<<< HEAD
        passband = kwargs.get('passband', self.passband.get(dataset, None))
        intens_weighting = kwargs.get('intens_weighting', self.intens_weighting.get(dataset, None))
        extinct = kwargs.get('extinct', self.extinct.get(dataset, None))
        Rv = kwargs.get('Rv', self.Rv.get(dataset, None))
        ld_func = kwargs.get('ld_func', self.ld_func.get(dataset, None))
        ld_coeffs = kwargs.get('ld_coeffs', self.ld_coeffs.get(dataset, None)) if ld_func != 'interp' else None
        atm = kwargs.get('atm', self.atm)
        boosting_method = kwargs.get('boosting_method', self.boosting_method)
=======
    def get_half(self, component):
        return self.halves[component]
>>>>>>> f0d98a57

    @property
    def meshes(self):
        # TODO: need to combine self._halves[0].mesh and self._halves[1].mesh and handle indices, volume?
        return mesh.Meshes(self.halves)

    @property
    def mesh(self):
        return self.meshes

    def update_position(self, *args, **kwargs):
        def split_mesh(mesh, q, pot):
            logger.debug("splitting envelope mesh according to neck min")

            # compute position of nekmin (d=1.)
            logger.debug("split_mesh libphoebe.roche_contact_neck_min(q={}, d={}, pot={})".format(q, 1., pot))
            nekmin = libphoebe.roche_contact_neck_min(np.pi / 2., q, 1., pot)['xmin']

            # initialize the subcomp array
            subcomp = np.zeros(len(mesh['triangles']))
            # default value is 0 for primary, need to set 1 for secondary
            subcomp[mesh['centers'][:, 0] > nekmin] = 1

            # will need to catch all vertices that are on the wrong side of the center
            # get x coordinates of vertices per triangle, subtract nekmin to evaluate the side they're on
            xs_vert_triang = mesh['vertices'][:, 0][mesh['triangles']] - nekmin
            # assign 0 for primary and 1 for secondary
            xs_vert_triang[xs_vert_triang < 0] = 0
            xs_vert_triang[xs_vert_triang > 0] = 1

            env_comp_verts = np.zeros(len(mesh['vertices']))
            env_comp_triangles = np.zeros(len(mesh['triangles']))

            env_comp_verts[mesh['vertices'][:,0] > nekmin] = 1
            env_comp_triangles[mesh['centers'][:,0] > nekmin] = 1

            # summing comp values per triangle flags those with mismatching vertex and triangle comps

            vert_comp_triang = np.sum(xs_vert_triang, axis=1)
            # vert_comp_triang = 0/3 - all on primary/secondary
            # vert_comp_triang = 1 - two vertices on primary, one on secondary
            # vert_comp_triang = 2 - one vertex on primary, two on secondary

            # find indices of triangles with boundary crossing vertices

            triangind_primsec = np.argwhere(((vert_comp_triang == 1) | (vert_comp_triang == 2)) & (subcomp == 0)).flatten()
            triangind_secprim = np.argwhere(((vert_comp_triang == 1) | (vert_comp_triang == 2)) & (subcomp == 1)).flatten()

            # to get the indices of the vertices that need to be copied because they cross from prim to sec:
            vertind_primsec = mesh['triangles'][triangind_primsec][xs_vert_triang[triangind_primsec] == 1]
            # and sec to prim:
            vertind_secprim = mesh['triangles'][triangind_secprim][xs_vert_triang[triangind_secprim] == 0]

            # combine the two in an array for convenient stacking of copied vertices
            vinds_tocopy = np.hstack((vertind_primsec,vertind_secprim))

            # this one can be merged into less steps
            # vertices_primcopy = np.vstack((mesh['vertices'], mesh['vertices'][vertind_primsec]))
            # vertices_seccopy = np.vstack((vertices_primcopy, mesh['vertices'][vertind_secprim]))
            new_triangle_indices_prim = range(len(mesh['vertices']), len(mesh['vertices'])+len(vertind_primsec))
            new_triangle_indices_sec = range(len(mesh['vertices'])+len(vertind_primsec), len(mesh['vertices'])+len(vertind_primsec)+len(vertind_secprim))

<<<<<<< HEAD
            if extinct == 0.0:
                extinct_factors = 1.0
            else:
                extinct_factors = pb.interpolate_extinct(Teff=self.mesh.teffs.for_computations,
                                                         logg=self.mesh.loggs.for_computations,
                                                         abun=self.mesh.abuns.for_computations,
                                                         extinct=extinct,
                                                         Rv=Rv,
                                                         atm=atm,
                                                         photon_weighted=intens_weighting=='photon')

                # extinction is NOT aspect dependent, so we'll correct both
                # normal and directional intensities
                abs_intensities *= extinct_factors
                abs_normal_intensities *= extinct_factors

            # Handle pblum - distance and l3 scaling happens when integrating (in observe)
            # we need to scale each triangle so that the summed normal_intensities over the
            # entire star is equivalent to pblum / 4pi
=======
            mesh['vertices'] = np.vstack((mesh['vertices'], mesh['vertices'][vinds_tocopy]))
            mesh['pvertices'] = np.vstack((mesh['pvertices'], mesh['pvertices'][vinds_tocopy]))
            mesh['vnormals'] = np.vstack((mesh['vnormals'], mesh['vnormals'][vinds_tocopy]))
            mesh['normgrads'] = np.hstack((mesh['normgrads'].vertices, mesh['normgrads'].vertices[vinds_tocopy]))
            mesh['velocities'] = np.vstack((mesh['velocities'].vertices, np.zeros((len(vinds_tocopy),3))))
            env_comp_verts = np.hstack((env_comp_verts, env_comp_verts[vinds_tocopy]))
>>>>>>> f0d98a57

            # change the env_comp value of the copied vertices (hopefully right?)
            env_comp_verts[new_triangle_indices_prim] = 0
            env_comp_verts[new_triangle_indices_sec] = 1

            # the indices of the vertices in the triangles array (crossing condition) need to be replaced with the new ones
            # a bit of array reshaping magic, but it works
            triangind_primsec_f = mesh['triangles'][triangind_primsec].flatten().copy()
            triangind_secprim_f = mesh['triangles'][triangind_secprim].flatten().copy()
            indices_prim = np.where(np.in1d(triangind_primsec_f, vertind_primsec))[0]
            indices_sec = np.where(np.in1d(triangind_secprim_f, vertind_secprim))[0]

            triangind_primsec_f[indices_prim] = new_triangle_indices_prim
            triangind_secprim_f[indices_sec] = new_triangle_indices_sec

            mesh['triangles'][triangind_primsec] = triangind_primsec_f.reshape(len(triangind_primsec_f) / 3, 3)
            mesh['triangles'][triangind_secprim] = triangind_secprim_f.reshape(len(triangind_secprim_f) / 3, 3)

            # NOTE: this doesn't update the stored entries for scalars (volume, area, etc)
            mesh_halves = [mesh.take(env_comp_triangles==0, env_comp_verts==0), mesh.take(env_comp_triangles==1, env_comp_verts==1)]

            # we now need to recompute the areas and volumes of each half separately
            # nekmin = libphoebe.roche_contact_neck_min(np.pi/2., q, 1.0, pot)['xmin']
            # for compno,mesh in enumerate(mesh_halves):
                # component passed here is expected to be 1 or 2 (not 0 or 1)
                # info0 = libphoebe.roche_contact_partial_area_volume(nekmin, q, 1.0, pot, compno+1)
                # mesh._volume = info0['lvolume']
                # mesh._area = info0['lvolume']

            return mesh_halves

<<<<<<< HEAD
        # TODO: do we really need to store all of these if store_mesh==False?
        # Can we optimize by only returning the essentials if we know we don't need them?
        return {'abs_normal_intensities': abs_normal_intensities, 'normal_intensities': normal_intensities,
            'abs_intensities': abs_intensities, 'intensities': intensities,
            'ldint': ldint,
            'boost_factors': boost_factors,
            'extinct_factors': extinct_factors}
=======
        if not (self._halves[0].has_standard_mesh() and self._halves[1].has_standard_mesh()):
            # update the position (and build the mesh) of the primary component
            # this will internally call save_as_standard mesh with the mesh
            # of the ENTIRE contact envelope.
            self._halves[0].update_position(*args, **kwargs)

            # now let's access this saved WHOLE mesh
            mesh_contact = self._halves[0].get_standard_mesh(scaled=False)

            # and split it according to the x-position of neck min
            mesh_primary, mesh_secondary = split_mesh(mesh_contact, self._q, self._pot)

            # now override the standard mesh with just the corresponding halves
            self._halves[0].save_as_standard_mesh(mesh_primary)
            self._halves[1].save_as_standard_mesh(mesh_secondary)


        # since the standard mesh already exists, this should simply handle
        # placing in orbit.  We'll do this again for the primary so it
        # will update to just the correct half.  This is a bit redundant,
        # but keeps all this logic out of the Star classes
        for half, com in zip(self._halves, [0, 1]):
            half.update_position(component_com_x=com, *args, **kwargs)

    def populate_observable(self, time, kind, dataset, **kwargs):
        """
        TODO: add documentation
        """

        for half in self._halves:
            half.populate_observable(time, kind, dataset, **kwargs)


################################################################################
################################################################################
################################################################################

>>>>>>> f0d98a57

class Feature(object):
    """
    Note that for all features, each of the methods below will be called.  So
    changing the coordinates WILL affect the original/intrinsic loggs which
    will then be used as input for that method call.

    In other words, its probably safest if each feature only overrides a
    SINGLE one of the methods.  Overriding multiple methods should be done
    with great care.
    """
    def __init__(self, *args, **kwargs):
        pass

    @property
    def proto_coords(self):
        """
        Override this to True if all methods (except process_coords*... those
        ALWAYS expect protomesh coordinates) are expecting coordinates
        in the protomesh (star) frame-of-reference rather than the
        current in-orbit system frame-of-reference.
        """
        return False

    def process_coords_for_computations(self, coords_for_computations, s, t):
        """
        Method for a feature to process the coordinates.  Coordinates are
        processed AFTER scaling but BEFORE being placed in orbit.

        NOTE: coords_for_computations affect physical properties only and
        not geometric properties (areas, eclipse detection, etc).  If you
        want to override geometric properties, use the hook for
        process_coords_for_observations as well.

        Features that affect coordinates_for_computations should override
        this method
        """
        return coords_for_computations

    def process_coords_for_observations(self, coords_for_computations, coords_for_observations, s, t):
        """
        Method for a feature to process the coordinates.  Coordinates are
        processed AFTER scaling but BEFORE being placed in orbit.

        NOTE: coords_for_observations affect the geometry only (areas of each
        element and eclipse detection) but WILL NOT affect any physical
        parameters (loggs, teffs, intensities).  If you want to override
        physical parameters, use the hook for process_coords_for_computations
        as well.

        Features that affect coordinates_for_observations should override this method.
        """
        return coords_for_observations

    def process_loggs(self, loggs, coords, s=np.array([0., 0., 1.]), t=None):
        """
        Method for a feature to process the loggs.

        Features that affect loggs should override this method
        """
        return loggs

    def process_teffs(self, teffs, coords, s=np.array([0., 0., 1.]), t=None):
        """
        Method for a feature to process the teffs.

        Features that affect teffs should override this method
        """
        return teffs

class Spot(Feature):
    def __init__(self, colat, longitude, dlongdt, radius, relteff, t0, **kwargs):
        """
        Initialize a Spot feature
        """
        super(Spot, self).__init__(**kwargs)
        self._colat = colat
        self._longitude = longitude
        self._radius = radius
        self._relteff = relteff
        self._dlongdt = dlongdt
        self._t0 = t0

    @classmethod
    def from_bundle(cls, b, feature):
        """
        Initialize a Spot feature from the bundle.
        """

        feature_ps = b.get_feature(feature)

        colat = feature_ps.get_value('colat', unit=u.rad)
        longitude = feature_ps.get_value('long', unit=u.rad)

        if len(b.hierarchy.get_stars())>=2:
            star_ps = b.get_component(feature_ps.component)
            orbit_ps = b.get_component(b.hierarchy.get_parent_of(feature_ps.component))
            syncpar = star_ps.get_value('syncpar')
            period = orbit_ps.get_value('period')
            dlongdt = (syncpar - 1) / period * 2 * np.pi
        else:
            star_ps = b.get_component(feature_ps.component)
            dlongdt = star_ps.get_value('freq', unit=u.rad/u.d)
            longitude = np.pi/2

        radius = feature_ps.get_value('radius', unit=u.rad)
        relteff = feature_ps.get_value('relteff', unit=u.dimensionless_unscaled)

        t0 = b.get_value('t0', context='system', unit=u.d)

        return cls(colat, longitude, dlongdt, radius, relteff, t0)

    @property
    def proto_coords(self):
        """
        """
        return True

    def pointing_vector(self, s, time):
        """
        s is the spin vector in roche coordinates
        time is the current time
        """
        t = time - self._t0
        longitude = self._longitude + self._dlongdt * t

        # define the basis vectors in the spin (primed) coordinates in terms of
        # the Roche coordinates.
        # ez' = s
        # ex' =  (ex - s(s.ex)) /|i - s(s.ex)|
        # ey' = s x ex'
        ex = np.array([1., 0., 0.])
        ezp = s
        exp = (ex - s*np.dot(s,ex))
        eyp = np.cross(s, exp)

        return np.sin(self._colat)*np.cos(longitude)*exp +\
                  np.sin(self._colat)*np.sin(longitude)*eyp +\
                  np.cos(self._colat)*ezp

    def process_teffs(self, teffs, coords, s=np.array([0., 0., 1.]), t=None):
        """
        Change the local effective temperatures for any values within the
        "cone" defined by the spot.  Any teff within the spot will have its
        current value multiplied by the "relteff" factor

        :parameter array teffs: array of teffs for computations
        :parameter array coords: array of coords for computations
        :t float: current time
        """
        if t is None:
            # then assume at t0
            t = self._t0

        pointing_vector = self.pointing_vector(s,t)
        logger.debug("spot.process_teffs at t={} with pointing_vector={} and radius={}".format(t, pointing_vector, self._radius))

        cos_alpha_coords = np.dot(coords, pointing_vector) / np.linalg.norm(coords, axis=1)
        cos_alpha_spot = np.cos(self._radius)

        filter_ = cos_alpha_coords > cos_alpha_spot
        teffs[filter_] = teffs[filter_] * self._relteff

        return teffs

class Pulsation(Feature):
    def __init__(self, radamp, freq, l=0, m=0, tanamp=0.0, teffext=False, **kwargs):
        self._freq = freq
        self._radamp = radamp
        self._l = l
        self._m = m
        self._tanamp = tanamp

        self._teffext = teffext

    @classmethod
    def from_bundle(cls, b, feature):
        """
        Initialize a Pulsation feature from the bundle.
        """

        feature_ps = b.get_feature(feature)
        freq = feature_ps.get_value('freq', unit=u.d**-1)
        radamp = feature_ps.get_value('radamp', unit=u.dimensionless_unscaled)
        l = feature_ps.get_value('l', unit=u.dimensionless_unscaled)
        m = feature_ps.get_value('m', unit=u.dimensionless_unscaled)
        teffext = feature_ps.get_value('teffext')

        GM = c.G.to('solRad3 / (solMass d2)').value*b.get_value(qualifier='mass', component=feature_ps.component, context='component', unit=u.solMass)
        R = b.get_value(qualifier='rpole', component=feature_ps.component, section='component', unit=u.solRad)

        tanamp = GM/R**3/freq**2

        return cls(radamp, freq, l, m, tanamp, teffext)

    @property
    def proto_coords(self):
        """
        """
        return True

    def dYdtheta(self, m, l, theta, phi):
        if abs(m) > l:
            return 0

        # TODO: just a quick hack
        if abs(m+1) > l:
            last_term = 0.0
        else:
            last_term = Y(m+1, l, theta, phi)

        return m/np.tan(theta)*Y(m, l, theta, phi) + np.sqrt((l-m)*(l+m+1))*np.exp(-1j*phi)*last_term

    def dYdphi(self, m, l, theta, phi):
        return 1j*m*Y(m, l, theta, phi)

    def process_coords_for_computations(self, coords_for_computations, s, t):
        """
        """
        if self._teffext:
            return coords_for_computations

        x, y, z, r = coords_for_computations[:,0], coords_for_computations[:,1], coords_for_computations[:,2], np.sqrt((coords_for_computations**2).sum(axis=1))
        theta = np.arccos(z/r)
        phi = np.arctan2(y, x)

        xi_r = self._radamp * Y(self._m, self._l, theta, phi) * np.exp(-1j*2*np.pi*self._freq*t)
        xi_t = self._tanamp * self.dYdtheta(self._m, self._l, theta, phi) * np.exp(-1j*2*np.pi*self._freq*t)
        xi_p = self._tanamp/np.sin(theta) * self.dYdphi(self._m, self._l, theta, phi) * np.exp(-1j*2*np.pi*self._freq*t)

        new_coords = np.zeros(coords_for_computations.shape)
        new_coords[:,0] = coords_for_computations[:,0] + xi_r * np.sin(theta) * np.cos(phi)
        new_coords[:,1] = coords_for_computations[:,1] + xi_r * np.sin(theta) * np.sin(phi)
        new_coords[:,2] = coords_for_computations[:,2] + xi_r * np.cos(theta)

        return new_coords

    def process_coords_for_observations(self, coords_for_computations, coords_for_observations, s, t):
        """
        Displacement equations:

          xi_r(r, theta, phi)     = a(r) Y_lm (theta, phi) exp(-i*2*pi*f*t)
          xi_theta(r, theta, phi) = b(r) dY_lm/dtheta (theta, phi) exp(-i*2*pi*f*t)
          xi_phi(r, theta, phi)   = b(r)/sin(theta) dY_lm/dphi (theta, phi) exp(-i*2*pi*f*t)

        where:

          b(r) = a(r) GM/(R^3*f^2)
        """
        # TODO: we do want to displace the coords_for_observations, but the x,y,z,r below are from the ALSO displaced coords_for_computations
        # if not self._teffext:
            # return coords_for_observations

        x, y, z, r = coords_for_computations[:,0], coords_for_computations[:,1], coords_for_computations[:,2], np.sqrt((coords_for_computations**2).sum(axis=1))
        theta = np.arccos(z/r)
        phi = np.arctan2(y, x)

        xi_r = self._radamp * Y(self._m, self._l, theta, phi) * np.exp(-1j*2*np.pi*self._freq*t)
        xi_t = self._tanamp * self.dYdtheta(self._m, self._l, theta, phi) * np.exp(-1j*2*np.pi*self._freq*t)
        xi_p = self._tanamp/np.sin(theta) * self.dYdphi(self._m, self._l, theta, phi) * np.exp(-1j*2*np.pi*self._freq*t)

        new_coords = np.zeros(coords_for_observations.shape)
        new_coords[:,0] = coords_for_observations[:,0] + xi_r * np.sin(theta) * np.cos(phi)
        new_coords[:,1] = coords_for_observations[:,1] + xi_r * np.sin(theta) * np.sin(phi)
        new_coords[:,2] = coords_for_observations[:,2] + xi_r * np.cos(theta)

        return new_coords

    def process_teffs(self, teffs, coords, s=np.array([0., 0., 1.]), t=None):
        """
        """
        if not self._teffext:
            return teffs

        raise NotImplementedError("teffext=True not yet supported for pulsations")<|MERGE_RESOLUTION|>--- conflicted
+++ resolved
@@ -630,14 +630,6 @@
 
 
 class Body(object):
-<<<<<<< HEAD
-    def __init__(self, comp_no, ind_self, ind_sibling, masses, ecc,
-                 atm='blackbody',
-                 datasets=[], passband = {}, intens_weighting='energy',
-                 extinct={}, Rv={},
-                 ld_func={}, ld_coeffs={},
-                 dynamics_method='keplerian',
-=======
     """
     Body is the base Class for all "bodies" of the System.
 
@@ -645,7 +637,6 @@
     def __init__(self, component, comp_no, ind_self, ind_sibling, masses,
                  ecc, incl, long_an, t0,
                  do_mesh_offset=True,
->>>>>>> f0d98a57
                  mesh_init_phi=0.0):
         """
         TODO: add documentation
@@ -696,28 +687,6 @@
         # Storing meshes should only be done through self.save_as_standard_mesh(theta)
         self._standard_meshes = {}
 
-<<<<<<< HEAD
-        self.atm = atm
-
-        # DATSET-DEPENDENT DICTS
-        self.passband = passband
-        self.intens_weighting = intens_weighting
-        self.extinct = extinct
-        self.Rv = Rv
-        self.ld_coeffs = ld_coeffs
-        self.ld_func = ld_func
-
-        # Let's create a dictionary to handle how each dataset should scale between
-        # absolute and relative intensities.
-        self._pblum_scale = {}
-        self._ptfarea = {}
-
-        # We'll also keep track of a conservative maximum r (from center of star to triangle, in real units).
-        # This will be computed and stored when the periastron mesh is added as a standard
-        self._max_r = None
-
-=======
->>>>>>> f0d98a57
         self.mesh_init_phi = mesh_init_phi
         self.do_mesh_offset = do_mesh_offset
 
@@ -1083,53 +1052,13 @@
 
         self.populated_at_time.append(dataset)
 
-<<<<<<< HEAD
-    # def _populate_lc_pblum(self, dataset, **kwargs):
-
-    #     abs_normal_intensities = self.mesh.observables['abs_normal_intensities:{}'.format(dataset)].for_computations
-    #     abs_intensities = self.mesh.observables['abs_intensities:{}'.format(dataset)].for_computations
-
-
-    #     intensities = abs_intensities * self.get_pblum_scale(dataset)
-
-    #     return {'normal_intensities': normal_intensities,
-    #             'intensities': intensities}
-
-class CustomBody(Body):
-    def __init__(self, masses, sma, ecc, freq_rot, teff, abun,
-                 dynamics_method='keplerian',
-                 ind_self=0, ind_sibling=1, comp_no=1,
-                 atm='blackbody', datasets=[], passband={},
-                 intens_weighting={}, extinct={}, Rv={},
-                 ld_func={}, ld_coeffs={}, **kwargs):
-        """
-        [NOT IMPLEMENTED]
-
-        :parameter masses: mass of each component (solMass)
-        :type masses: list of floats
-        :parameter float sma: sma of this component's parent orbit (solRad)
-        :parameter float freq_rot: rotation frequency (1/d)
-        :parameter float abun: abundance of this star
-        :parameter int ind_self: index in all arrays (positions, masses, etc) for this object
-        :parameter int ind_sibling: index in all arrays (positions, masses, etc)
-            for the sibling of this object
-        :return: instantiated :class:`CustomBody` object
-        :raises NotImplementedError: because it isn't
-        """
-        super(CustomBody, self).__init__(comp_no, ind_self, ind_sibling,
-                                         masses, ecc,
-                                         atm, datasets, passband,
-                                         intens_weighting,
-                                         extinct, Rv,
-                                         ld_func, ld_coeffs,
-                                         dynamics_method=dynamics_method)
-
-=======
 class Star(Body):
     def __init__(self, component, comp_no, ind_self, ind_sibling, masses, ecc, incl,
                  long_an, t0, do_mesh_offset, mesh_init_phi,
 
-                 atm, datasets, passband, intens_weighting,
+                 atm, datasets, passband,
+                 intens_weighting,
+                 extinct, Rv,
                  ld_func, ld_coeffs,
                  lp_profile_rest,
                  requiv, sma,
@@ -1154,7 +1083,6 @@
         self.sma = sma
         # TODO: this may not always be the case: i.e. for single stars
         self._scale = sma
->>>>>>> f0d98a57
 
         self.polar_direction_uvw = polar_direction_uvw.astype(float)
         self.freq_rot = freq_rot
@@ -1172,6 +1100,8 @@
         # DATSET-DEPENDENT DICTS
         self.passband = passband
         self.intens_weighting = intens_weighting
+        self.extinct = extinct
+        self.Rv = Rv
         self.ld_coeffs = ld_coeffs
         self.ld_func = ld_func
         self.lp_profile_rest = lp_profile_rest
@@ -1187,233 +1117,6 @@
 
     @classmethod
     def from_bundle(cls, b, component, compute=None,
-<<<<<<< HEAD
-                    dynamics_method='keplerian', datasets=[], **kwargs):
-        """
-        [NOT IMPLEMENTED]
-
-        :raises NotImplementedError: because it isn't
-        """
-        # TODO: handle overriding options from kwargs
-
-
-        hier = b.hierarchy
-
-        if not len(hier.get_value()):
-            raise NotImplementedError("Star meshing requires a hierarchy to exist")
-
-
-        label_self = component
-        label_sibling = hier.get_stars_of_sibling_of(component)
-        label_orbit = hier.get_parent_of(component)
-        starrefs  = hier.get_stars()
-
-        ind_self = starrefs.index(label_self)
-        # for the sibling, we may need to handle a list of stars (ie in the case of a hierarchical triple)
-        ind_sibling = starrefs.index(label_sibling) if isinstance(label_sibling, str) else [starrefs.index(l) for l in label_sibling]
-        comp_no = ['primary', 'secondary'].index(hier.get_primary_or_secondary(component))+1
-
-        self_ps = b.filter(component=component, context='component')
-        freq_rot = self_ps.get_value('freq', unit=u.rad/u.d)
-
-        teff = b.get_value('teff', component=component, context='component', unit=u.K)
-
-        abun = b.get_value('abun', component=component, context='component')
-
-        masses = [b.get_value('mass', component=star, context='component', unit=u.solMass) for star in starrefs]
-        sma = b.get_value('sma', component=label_orbit, context='component', unit=u.solRad)
-        ecc = b.get_value('ecc', component=label_orbit, context='component')
-
-        # TODO: retrieve atm, ld_func, ld_coeffs
-        atm = 'blackbody'
-        ld_func = {}
-        ld_coeffs = {}
-        passband = {}
-        intens_weighting = {}
-        extinct = {}
-        Rv = {}
-
-        return cls(masses, sma, ecc, freq_rot, teff, abun, dynamics_method,
-                   ind_self, ind_sibling, comp_no,
-                   atm, datasets, passband, intens_weighting, extinct, Rv,
-                   ld_func, ld_coeffs)
-
-
-    @property
-    def needs_recompute_instantaneous(self):
-        """
-        CustomBody has all values fixed by default, so this always returns False
-
-        :return: False
-        """
-        return False
-
-    @property
-    def needs_volume_conservation(self):
-        """
-        CustomBody will never reproject to handle volume conservation
-
-        :return: False
-        """
-        return False
-
-
-    def _build_mesh(self, d, **kwargs):
-        """
-        [NOT IMPLEMENTED]
-
-        this function takes mesh_method and kwargs that came from the generic Body.intialize_mesh and returns
-        the grid... intialize mesh then takes care of filling columns and rescaling to the correct units, etc
-
-        :raises NotImplementedError: because it isn't
-        """
-
-        # if we don't provide instantaneous masses or smas, then assume they are
-        # not time dependent - in which case they were already stored in the init
-        masses = kwargs.get('masses', self.masses)  #solMass
-        sma = kwargs.get('sma', self.sma)  # Rsol (same units as coordinates)
-        q = self.q  # NOTE: this is automatically flipped to be 1./q for secondary components
-
-        raise NotImplementedError
-
-        return new_mesh, sma, mesh_args
-
-    def _fill_teffs(self, ignore_effects=False, **kwargs):
-        """
-        [NOT IMPLEMENTED]
-
-        :raises NotImplementedError: because it isn't
-        """
-
-        self.mesh.update_columns(teffs=self.teff)
-
-    def _populate_ifm(self, dataset, **kwargs):
-        """
-        [NOT IMPLEMENTED]
-
-        This should not be called directly, but rather via :meth:`Body.populate_observable`
-        or :meth:`System.populate_observables`
-
-        :raises NotImplementedError: because it isn't
-        """
-
-        raise NotImplementedError
-
-    def _populate_rv(self, dataset, **kwargs):
-        """
-        [NOT IMPLEMENTED]
-
-
-        This should not be called directly, but rather via :meth:`Body.populate_observable`
-        or :meth:`System.populate_observables`
-
-        :raises NotImplementedError: because it isn't
-        """
-
-        raise NotImplementedError
-
-
-    def _populate_lc(self, dataset, **kwargs):
-        """
-        [NOT IMPLEMENTED]
-
-        This should not be called directly, but rather via :meth:`Body.populate_observable`
-        or :meth:`System.populate_observables`
-
-        :raises NotImplementedError: because it isn't
-        """
-
-        raise NotImplementedError
-
-        self.set_ptfarea(dataset, ptfarea)
-
-        return {'abs_normal_intensities': abs_normal_intensities,
-                'normal_intensities': normal_intensities,
-                'abs_intensities': abs_intensities,
-                'intensities': intensities,
-                'ldint': ldint}
-
-
-class Star(Body):
-    def __init__(self, F, Phi, masses, sma, ecc, freq_rot, teff, gravb_bol,
-                 abun, irrad_frac_refl,
-                 mesh_method='marching',
-                 dynamics_method='keplerian',
-                 mesh_init_phi=0.0,
-                 ind_self=0, ind_sibling=1,
-                 comp_no=1, is_single=False,
-                 atm='blackbody', datasets=[], passband={},
-                 intens_weighting={}, extinct={}, Rv={}, ld_func={}, ld_coeffs={},
-                 do_rv_grav=False,
-                 features=[], do_mesh_offset=True, **kwargs):
-        """
-
-        :parameter float F: syncpar
-        :parameter float Phi: equipotential of this star at periastron
-        :parameter masses: mass of each component in the system (solMass)
-        :type masses: list of floats
-        :parameter float sma: sma of this component's parent orbit (solRad)
-        :parameter float freq_rot: rotation frequency (rad/d)
-        :parameter float abun: abundance of this star
-        :parameter int ind_self: index in all arrays (positions, masses, etc) for this object
-        :parameter int ind_sibling: index in all arrays (positions, masses, etc)
-            for the sibling of this object
-        :return: instantiated :class:`Star` object
-        """
-        super(Star, self).__init__(comp_no, ind_self, ind_sibling, masses, ecc,
-                                   atm, datasets, passband,
-                                   intens_weighting, extinct, Rv, ld_func, ld_coeffs,
-                                   dynamics_method=dynamics_method,
-                                   mesh_init_phi=mesh_init_phi)
-
-        self._is_convex = True
-
-        # Remember how to compute the mesh
-        self.mesh_method = mesh_method
-        self.ntriangles = kwargs.get('ntriangles', 1000)                    # Marching
-        self.distortion_method = kwargs.get('distortion_method', 'roche')   # Marching (WD assumes roche)
-        self.gridsize = kwargs.get('gridsize', 90)                          # WD
-
-        self.do_rv_grav = do_rv_grav
-
-        # Remember things we need to know about this star - these will all be used
-        # as defaults if they are not passed in future calls.  If for some reason
-        # they are time dependent, then the instantaneous values need to be passed
-        # for each call to update_position
-        self.F = F
-        self.freq_rot = freq_rot
-        self.sma = sma
-
-
-        # compute Phi (Omega/pot): here again if we're the secondary star we have
-        # to translate Phi since all meshing methods assume a primary component
-        self.Phi_user = Phi  # this is the value set by the user (not translated)
-        self._instantaneous_pot = Phi  # this is again the value set by the user but will be updated for eccentric orbits at each time
-        # NOTE: self.q may be flipped her for the secondary
-        self.Phi = roche.pot_for_component(Phi, self.q, self.comp_no)
-
-        self.teff = teff
-        self.gravb_bol = gravb_bol
-        # self.gravb_law = gravb_law
-        self.abun = abun
-        self.irrad_frac_refl = irrad_frac_refl
-
-        # self.frac_heat = frac_heat
-        # self.frac_scatt = frac_scatt
-
-        self.features = features
-
-        self._is_single = is_single # TODO: move to Body class?
-        self._do_mesh_offset = do_mesh_offset
-
-        # Volume "conservation"
-        self.volume_factor = 1.0  # TODO: eventually make this a parameter (currently defined to be the ratio between volumes at apastron/periastron)
-
-
-    @classmethod
-    def from_bundle(cls, b, component, compute=None, dynamics_method='keplerian',
-=======
->>>>>>> f0d98a57
                     mesh_init_phi=0.0, datasets=[], **kwargs):
         """
         Build a star from the :class:`phoebe.frontend.bundle.Bundle` and its
@@ -1518,22 +1221,6 @@
         Rv = {ds: b.get_value('Rv', dataset=ds, **kwargs) for ds in datasets_intens}
         ld_func = {ds: b.get_value('ld_func', dataset=ds, component=component, **kwargs) for ds in datasets_intens}
         ld_coeffs = {ds: b.get_value('ld_coeffs', dataset=ds, component=component, check_visible=False, **kwargs) for ds in datasets_intens}
-<<<<<<< HEAD
-        ld_func['bol'] = b.get_value('ld_func_bol', component=component, context='component', **kwargs)
-        ld_coeffs['bol'] = b.get_value('ld_coeffs_bol', component=component, context='component', **kwargs)
-
-        return cls(F, Phi, masses, sma, ecc, freq_rot, teff, gravb_bol,
-                abun, irrad_frac_refl,
-                mesh_method, dynamics_method,
-                mesh_init_phi, ind_self, ind_sibling, comp_no,
-                is_single=is_single, atm=atm, datasets=datasets,
-                passband=passband, intens_weighting=intens_weighting,
-                extinct=extinct,
-                Rv=Rv,
-                ld_func=ld_func, ld_coeffs=ld_coeffs,
-                do_rv_grav=do_rv_grav,
-                features=features, do_mesh_offset=do_mesh_offset, **mesh_kwargs)
-=======
         ld_func['bol'] = b.get_value('ld_func_bol', component=component, context='component', check_visible=False, **kwargs)
         ld_coeffs['bol'] = b.get_value('ld_coeffs_bol', component=component, context='component', check_visible=False, **kwargs)
         lp_profile_rest = {ds: b.get_value('profile_rest', dataset=ds, unit=u.nm, **kwargs) for ds in datasets_lp}
@@ -1552,6 +1239,7 @@
                    datasets,
                    passband,
                    intens_weighting,
+                   extinct, Rv,
                    ld_func,
                    ld_coeffs,
                    lp_profile_rest,
@@ -1569,7 +1257,6 @@
                    features,
                    **kwargs
                    )
->>>>>>> f0d98a57
 
     @property
     def is_convex(self):
@@ -2046,92 +1733,12 @@
 
         # TODO: do we really need to store all of these if store_mesh==False?
         # Can we optimize by only returning the essentials if we know we don't need them?
-<<<<<<< HEAD
-        return {'abs_normal_intensities': abs_normal_intensities, 'normal_intensities': normal_intensities,
-            'abs_intensities': abs_intensities, 'intensities': intensities,
-            'ldint': ldint,
-            'boost_factors': boost_factors,
-            'extinct_factors': extinct_factors}
-
-
-class Envelope(Body):
-    def __init__(self, Phi, masses, sma, ecc, freq_rot, teff1, teff2,
-            abun, irrad_frac_refl1, irrad_frac_refl2, gravb_bol1, gravb_bol2, mesh_method='marching',
-            dynamics_method='keplerian', mesh_init_phi=0.0, ind_self=0, ind_sibling=1, comp_no=1,
-            atm='blackbody', datasets=[], passband={}, intens_weighting={},
-            extinct={}, Rv={}, ld_func={}, ld_coeffs={},
-            do_rv_grav=False, features=[], do_mesh_offset=True,
-            label_envelope='contact_envelope', label_primary='primary',
-            label_secondary='secondary', **kwargs):
-        """
-        [NOT IMPLEMENTED]
-
-        :parameter float Phi: equipotential of this star at periastron
-        :parameter masses: mass of each component in the system (solMass)
-        :type masses: list of floats
-        :parameter float sma: sma of this component's parent orbit (solRad)
-        :parameter float abun: abundance of this star
-        :parameter int ind_self: index in all arrays (positions, masses, etc) for the primary star in this contact_binary envelope
-        :parameter int ind_sibling: index in all arrays (positions, masses, etc)
-            for the secondary star in this contact_binary envelope
-        :return: instantiated :class:`Envelope` object
-        """
-        super(Envelope, self).__init__(comp_no, ind_self, ind_sibling, masses,
-                                       ecc, atm, datasets, passband,
-                                       intens_weighting, extinct, Rv,
-                                       ld_func, ld_coeffs,
-                                       dynamics_method=dynamics_method,
-                                       mesh_init_phi=mesh_init_phi)
-
-        self.label_envelope = label_envelope
-        self.label_primary = label_primary
-        self.label_secondary = label_secondary
-
-        # Remember how to compute the mesh
-        self.mesh_method = mesh_method
-        self.ntriangles = kwargs.get('ntriangles', 1000)                    # Marching
-        self.distortion_method = kwargs.get('distortion_method', 'roche')   # Marching (WD assumes roche)
-        self.gridsize = kwargs.get('gridsize', 90)                          # WD
-
-        self.do_rv_grav = do_rv_grav
-
-        # Remember things we need to know about this star - these will all be used
-        # as defaults if they are not passed in future calls.  If for some reason
-        # they are time dependent, then the instantaneous values need to be passed
-        # for each call to update_position
-        self.F = 1.0 # by definition for an contact_binary
-        self.freq_rot = freq_rot   # TODO: change to just pass period and compute freq_rot here?
-        self.sma = sma
-
-
-        # compute Phi (Omega/pot): here again if we're the secondary star we have
-        # to translate Phi since all meshing methods assume a primary component
-        self.Phi_user = Phi  # this is the value set by the user (not translated)
-        self._instantaneous_pot = Phi
-        # for overcontacts, we'll always build the mesh from the primary star
-        self.Phi = Phi
-
-        self.teff1 = teff1
-        self.teff2 = teff2
-
-        self.irrad_frac_refl1 = irrad_frac_refl1
-        self.irrad_frac_refl2 = irrad_frac_refl2
-        self.gravb_bol1 = gravb_bol1
-        self.gravb_bol2 = gravb_bol2
-        # self.gravb_law = gravb_law
-
-        # only putting this here so update_position doesn't complain
-        self.irrad_frac_refl = 0.
-        # self.gravb_law2 = gravb_law2
-
-=======
         return {'abs_normal_intensities': abs_normal_intensities,
                 'normal_intensities': normal_intensities,
                 'abs_intensities': abs_intensities,
                 'intensities': intensities,
                 'ldint': ldint,
                 'boost_factors': boost_factors}
->>>>>>> f0d98a57
 
 
 class Star_roche(Star):
@@ -2142,7 +1749,9 @@
                  masses, ecc, incl,
                  long_an, t0, do_mesh_offset, mesh_init_phi,
 
-                 atm, datasets, passband, intens_weighting,
+                 atm, datasets, passband,
+                 intens_weighting,
+                 extinct, Rv,
                  ld_func, ld_coeffs,
                  lp_profile_rest,
                  requiv, sma,
@@ -2165,7 +1774,9 @@
                                          long_an, t0,
                                          do_mesh_offset, mesh_init_phi,
 
-                                         atm, datasets, passband, intens_weighting,
+                                         atm, datasets, passband,
+                                         intens_weighting,
+                                         extinct, Rv,
                                          ld_func, ld_coeffs,
                                          lp_profile_rest,
                                          requiv, sma,
@@ -2308,37 +1919,10 @@
             # unpack mesh_args so we can ignore s
             q, F, d, s, Phi = mesh_args
 
-<<<<<<< HEAD
-        datasets_intens = [ds for ds in b.filter(kind=['lc', 'rv', 'ifm'], context='dataset').datasets if ds != '_default']
-        atm = b.get_value('atm', compute=compute, component=component, **kwargs) if compute is not None else 'blackbody'
-        passband = {ds: b.get_value('passband', dataset=ds, **kwargs) for ds in datasets_intens}
-        intens_weighting = {ds: b.get_value('intens_weighting', dataset=ds, **kwargs) for ds in datasets_intens}
-        extinct = {ds: b.get_value('ebv', dataset=ds, **kwargs) for ds in datasets_intens}
-        Rv = {ds: b.get_value('Rv', dataset=ds, **kwargs) for ds in datasets_intens}
-        ld_func = {ds: b.get_value('ld_func', dataset=ds, component=component, **kwargs) for ds in datasets_intens}
-        ld_coeffs = {ds: b.get_value('ld_coeffs', dataset=ds, component=component, check_visible=False, **kwargs) for ds in datasets_intens}
-        ld_func['bol'] = b.get_value('ld_func_bol', component=component, context='component', **kwargs)
-        ld_coeffs['bol'] = b.get_value('ld_coeffs_bol', component=component, context='component', **kwargs)
-
-        return cls(Phi, masses, sma, ecc, freq_rot, teff1, teff2, abun, irrad_frac_refl1, irrad_frac_refl2,
-                gravb_bol1, gravb_bol2, mesh_method, dynamics_method,
-                mesh_init_phi, ind_self, ind_sibling, comp_no,
-                atm=atm,
-                datasets=datasets, passband=passband,
-                intens_weighting=intens_weighting,
-                extinct=extinct, Rv=Rv,
-                ld_func=ld_func, ld_coeffs=ld_coeffs,
-                do_rv_grav=do_rv_grav,
-                features=features, do_mesh_offset=do_mesh_offset,
-                label_envelope=label_envelope,
-                label_primary=label_self, label_secondary=label_sibling,
-                **mesh_kwargs)
-=======
             logger.debug("mesh_wd.discretize_wd_style(N={}, q={}, F={}, d={}, Phi={})".format(N, q, F, d, Phi))
             the_grid = mesh_wd.discretize_wd_style(N, q, F, d, Phi)
             new_mesh = mesh.wd_grid_to_mesh_dict(the_grid, q, F, d)
             scale = sma
->>>>>>> f0d98a57
 
         else:
             raise NotImplementedError("mesh_method '{}' is not supported".format(mesh_method))
@@ -2350,7 +1934,9 @@
                  masses, ecc, incl,
                  long_an, t0, do_mesh_offset, mesh_init_phi,
 
-                 atm, datasets, passband, intens_weighting,
+                 atm, datasets, passband,
+                 intens_weighting,
+                 extinct, Rv,
                  ld_func, ld_coeffs,
                  lp_profile_rest,
                  requiv, sma,
@@ -2380,7 +1966,9 @@
                                          long_an, t0,
                                          do_mesh_offset, mesh_init_phi,
 
-                                         atm, datasets, passband, intens_weighting,
+                                         atm, datasets, passband,
+                                         intens_weighting,
+                                         extinct, Rv,
                                          ld_func, ld_coeffs,
                                          lp_profile_rest,
                                          requiv, sma,
@@ -2528,7 +2116,9 @@
                  masses, ecc, incl,
                  long_an, t0, do_mesh_offset, mesh_init_phi,
 
-                 atm, datasets, passband, intens_weighting,
+                 atm, datasets, passband,
+                 intens_weighting,
+                 extinct, Rv,
                  ld_func, ld_coeffs,
                  lp_profile_rest,
                  requiv, sma,
@@ -2550,7 +2140,9 @@
                                            long_an, t0,
                                            do_mesh_offset, mesh_init_phi,
 
-                                           atm, datasets, passband, intens_weighting,
+                                           atm, datasets, passband,
+                                           intens_weighting,
+                                           extinct, Rv,
                                            ld_func, ld_coeffs,
                                            lp_profile_rest,
                                            requiv, sma,
@@ -2683,7 +2275,9 @@
                  masses, ecc, incl,
                  long_an, t0, do_mesh_offset, mesh_init_phi,
 
-                 atm, datasets, passband, intens_weighting,
+                 atm, datasets, passband,
+                 intens_weighting,
+                 extinct, Rv,
                  ld_func, ld_coeffs,
                  lp_profile_rest,
                  requiv, sma,
@@ -2706,7 +2300,9 @@
                                           long_an, t0,
                                           do_mesh_offset, mesh_init_phi,
 
-                                          atm, datasets, passband, intens_weighting,
+                                          atm, datasets, passband,
+                                          intens_weighting,
+                                          extinct, Rv,
                                           ld_func, ld_coeffs,
                                           lp_profile_rest,
                                           requiv, sma,
@@ -2882,19 +2478,8 @@
     def halves(self):
         return {half.component: half for half in self._halves}
 
-<<<<<<< HEAD
-        passband = kwargs.get('passband', self.passband.get(dataset, None))
-        intens_weighting = kwargs.get('intens_weighting', self.intens_weighting.get(dataset, None))
-        extinct = kwargs.get('extinct', self.extinct.get(dataset, None))
-        Rv = kwargs.get('Rv', self.Rv.get(dataset, None))
-        ld_func = kwargs.get('ld_func', self.ld_func.get(dataset, None))
-        ld_coeffs = kwargs.get('ld_coeffs', self.ld_coeffs.get(dataset, None)) if ld_func != 'interp' else None
-        atm = kwargs.get('atm', self.atm)
-        boosting_method = kwargs.get('boosting_method', self.boosting_method)
-=======
     def get_half(self, component):
         return self.halves[component]
->>>>>>> f0d98a57
 
     @property
     def meshes(self):
@@ -2957,34 +2542,12 @@
             new_triangle_indices_prim = range(len(mesh['vertices']), len(mesh['vertices'])+len(vertind_primsec))
             new_triangle_indices_sec = range(len(mesh['vertices'])+len(vertind_primsec), len(mesh['vertices'])+len(vertind_primsec)+len(vertind_secprim))
 
-<<<<<<< HEAD
-            if extinct == 0.0:
-                extinct_factors = 1.0
-            else:
-                extinct_factors = pb.interpolate_extinct(Teff=self.mesh.teffs.for_computations,
-                                                         logg=self.mesh.loggs.for_computations,
-                                                         abun=self.mesh.abuns.for_computations,
-                                                         extinct=extinct,
-                                                         Rv=Rv,
-                                                         atm=atm,
-                                                         photon_weighted=intens_weighting=='photon')
-
-                # extinction is NOT aspect dependent, so we'll correct both
-                # normal and directional intensities
-                abs_intensities *= extinct_factors
-                abs_normal_intensities *= extinct_factors
-
-            # Handle pblum - distance and l3 scaling happens when integrating (in observe)
-            # we need to scale each triangle so that the summed normal_intensities over the
-            # entire star is equivalent to pblum / 4pi
-=======
             mesh['vertices'] = np.vstack((mesh['vertices'], mesh['vertices'][vinds_tocopy]))
             mesh['pvertices'] = np.vstack((mesh['pvertices'], mesh['pvertices'][vinds_tocopy]))
             mesh['vnormals'] = np.vstack((mesh['vnormals'], mesh['vnormals'][vinds_tocopy]))
             mesh['normgrads'] = np.hstack((mesh['normgrads'].vertices, mesh['normgrads'].vertices[vinds_tocopy]))
             mesh['velocities'] = np.vstack((mesh['velocities'].vertices, np.zeros((len(vinds_tocopy),3))))
             env_comp_verts = np.hstack((env_comp_verts, env_comp_verts[vinds_tocopy]))
->>>>>>> f0d98a57
 
             # change the env_comp value of the copied vertices (hopefully right?)
             env_comp_verts[new_triangle_indices_prim] = 0
@@ -3016,15 +2579,6 @@
 
             return mesh_halves
 
-<<<<<<< HEAD
-        # TODO: do we really need to store all of these if store_mesh==False?
-        # Can we optimize by only returning the essentials if we know we don't need them?
-        return {'abs_normal_intensities': abs_normal_intensities, 'normal_intensities': normal_intensities,
-            'abs_intensities': abs_intensities, 'intensities': intensities,
-            'ldint': ldint,
-            'boost_factors': boost_factors,
-            'extinct_factors': extinct_factors}
-=======
         if not (self._halves[0].has_standard_mesh() and self._halves[1].has_standard_mesh()):
             # update the position (and build the mesh) of the primary component
             # this will internally call save_as_standard mesh with the mesh
@@ -3062,7 +2616,6 @@
 ################################################################################
 ################################################################################
 
->>>>>>> f0d98a57
 
 class Feature(object):
     """
