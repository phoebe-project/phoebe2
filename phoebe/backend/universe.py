--- conflicted
+++ resolved
@@ -1283,12 +1283,8 @@
                  long_an, t0, do_mesh_offset, mesh_init_phi,
 
                  atm, datasets, passband, intens_weighting,
-<<<<<<< HEAD
                  extinct, Rv,
-                 ld_func, ld_coeffs, ld_coeffs_source,
-=======
                  ld_mode, ld_func, ld_coeffs, ld_coeffs_source,
->>>>>>> aa0e978c
                  lp_profile_rest,
                  requiv, sma,
                  polar_direction_uvw,
@@ -1329,13 +1325,10 @@
         # DATSET-DEPENDENT DICTS
         self.passband = passband
         self.intens_weighting = intens_weighting
-<<<<<<< HEAD
         self.extinct = extinct
         self.Rv = Rv
-=======
         self.ld_mode = ld_mode
         self.ld_func = ld_func
->>>>>>> aa0e978c
         self.ld_coeffs = ld_coeffs
         self.ld_coeffs_source = ld_coeffs_source
         self.lp_profile_rest = lp_profile_rest
@@ -1473,17 +1466,13 @@
         passband_override = kwargs.pop('passband', None)
         passband = {ds: b.get_value(qualifier='passband', dataset=ds, passband=passband_override) for ds in datasets_intens}
         intens_weighting_override = kwargs.pop('intens_weighting', None)
-<<<<<<< HEAD
-        intens_weighting = {ds: b.get_value(qualifier='intens_weighting', dataset=ds, intens_weighting=intens_weighting_override, **_skip_filter_checks) for ds in datasets_intens}
+        intens_weighting = {ds: b.get_value(qualifier='intens_weighting', dataset=ds, intens_weighting=intens_weighting_override) for ds in datasets_intens}
         ebv_override = kwargs.pop('ebv', None)
-        extinct = {ds: b.get_value('ebv', dataset=ds, context='dataset', ebv=ebv_override, **_skip_filter_checks) for ds in datasets_intens}
+        extinct = {ds: b.get_value('ebv', dataset=ds, context='dataset', ebv=ebv_override) for ds in datasets_intens}
         Rv_override = kwargs.pop('Rv', None)
-        Rv = {ds: b.get_value('Rv', dataset=ds, context='dataset', Rv=Rv_override, **_skip_filter_checks) for ds in datasets_intens}
-=======
-        intens_weighting = {ds: b.get_value(qualifier='intens_weighting', dataset=ds, intens_weighting=intens_weighting_override) for ds in datasets_intens}
+        Rv = {ds: b.get_value('Rv', dataset=ds, context='dataset', Rv=Rv_override) for ds in datasets_intens}
         ld_mode_override = kwargs.pop('ld_mode', None)
         ld_mode = {ds: b.get_value(qualifier='ld_mode', dataset=ds, component=component, ld_mode=ld_mode_override) for ds in datasets_intens}
->>>>>>> aa0e978c
         ld_func_override = kwargs.pop('ld_func', None)
         ld_func = {ds: b.get_value(qualifier='ld_func', dataset=ds, component=component, ld_func=ld_func_override, check_visible=False) for ds in datasets_intens}
         ld_coeffs_override = kwargs.pop('ld_coeffs', None)
@@ -1512,11 +1501,8 @@
                    datasets,
                    passband,
                    intens_weighting,
-<<<<<<< HEAD
                    extinct, Rv,
-=======
                    ld_mode,
->>>>>>> aa0e978c
                    ld_func,
                    ld_coeffs,
                    ld_coeffs_source,
@@ -1978,14 +1964,9 @@
 
         passband = kwargs.get('passband', self.passband.get(dataset, None))
         intens_weighting = kwargs.get('intens_weighting', self.intens_weighting.get(dataset, None))
-<<<<<<< HEAD
+        atm = kwargs.get('atm', self.atm)
         extinct = kwargs.get('extinct', self.extinct.get(dataset, None))
         Rv = kwargs.get('Rv', self.Rv.get(dataset, None))
-        ld_func = kwargs.get('ld_func', self.ld_func.get(dataset, None))
-        ld_coeffs = kwargs.get('ld_coeffs', self.ld_coeffs.get(dataset, None)) if ld_func != 'interp' else None
-=======
->>>>>>> aa0e978c
-        atm = kwargs.get('atm', self.atm)
         ld_mode = kwargs.get('ld_mode', self.ld_mode.get(dataset, None))
         ld_func = kwargs.get('ld_func', self.ld_func.get(dataset, None))
         ld_coeffs = kwargs.get('ld_coeffs', self.ld_coeffs.get(dataset, None)) if ld_mode == 'manual' else None
@@ -2159,12 +2140,8 @@
                  long_an, t0, do_mesh_offset, mesh_init_phi,
 
                  atm, datasets, passband, intens_weighting,
-<<<<<<< HEAD
                  extinct, Rv,
-                 ld_func, ld_coeffs, ld_coeffs_source,
-=======
                  ld_mode, ld_func, ld_coeffs, ld_coeffs_source,
->>>>>>> aa0e978c
                  lp_profile_rest,
                  requiv, sma,
                  polar_direction_uvw,
@@ -2187,12 +2164,8 @@
                                          do_mesh_offset, mesh_init_phi,
 
                                          atm, datasets, passband, intens_weighting,
-<<<<<<< HEAD
                                          extinct, Rv,
-                                         ld_func, ld_coeffs, ld_coeffs_source,
-=======
                                          ld_mode, ld_func, ld_coeffs, ld_coeffs_source,
->>>>>>> aa0e978c
                                          lp_profile_rest,
                                          requiv, sma,
                                          polar_direction_uvw,
@@ -2386,12 +2359,8 @@
                  long_an, t0, do_mesh_offset, mesh_init_phi,
 
                  atm, datasets, passband, intens_weighting,
-<<<<<<< HEAD
                  extinct, Rv,
-                 ld_func, ld_coeffs, ld_coeffs_source,
-=======
                  ld_mode, ld_func, ld_coeffs, ld_coeffs_source,
->>>>>>> aa0e978c
                  lp_profile_rest,
                  requiv, sma,
                  polar_direction_uvw,
@@ -2418,12 +2387,8 @@
                                          do_mesh_offset, mesh_init_phi,
 
                                          atm, datasets, passband, intens_weighting,
-<<<<<<< HEAD
                                          extinct, Rv,
-                                         ld_func, ld_coeffs, ld_coeffs_source,
-=======
                                          ld_mode, ld_func, ld_coeffs, ld_coeffs_source,
->>>>>>> aa0e978c
                                          lp_profile_rest,
                                          requiv, sma,
                                          polar_direction_uvw,
@@ -2593,12 +2558,8 @@
                  long_an, t0, do_mesh_offset, mesh_init_phi,
 
                  atm, datasets, passband, intens_weighting,
-<<<<<<< HEAD
                  extinct, Rv,
-                 ld_func, ld_coeffs, ld_coeffs_source,
-=======
                  ld_mode, ld_func, ld_coeffs, ld_coeffs_source,
->>>>>>> aa0e978c
                  lp_profile_rest,
                  requiv, sma,
                  polar_direction_uvw,
@@ -2620,12 +2581,8 @@
                                            do_mesh_offset, mesh_init_phi,
 
                                            atm, datasets, passband, intens_weighting,
-<<<<<<< HEAD
                                            extinct, Rv,
-                                           ld_func, ld_coeffs, ld_coeffs_source,
-=======
                                            ld_mode, ld_func, ld_coeffs, ld_coeffs_source,
->>>>>>> aa0e978c
                                            lp_profile_rest,
                                            requiv, sma,
                                            polar_direction_uvw,
@@ -2775,12 +2732,8 @@
                  long_an, t0, do_mesh_offset, mesh_init_phi,
 
                  atm, datasets, passband, intens_weighting,
-<<<<<<< HEAD
                  extinct, Rv,
-                 ld_func, ld_coeffs, ld_coeffs_source,
-=======
                  ld_mode, ld_func, ld_coeffs, ld_coeffs_source,
->>>>>>> aa0e978c
                  lp_profile_rest,
                  requiv, sma,
                  polar_direction_uvw,
@@ -2803,12 +2756,8 @@
                                           do_mesh_offset, mesh_init_phi,
 
                                           atm, datasets, passband, intens_weighting,
-<<<<<<< HEAD
                                           extinct, Rv,
-                                          ld_func, ld_coeffs, ld_coeffs_source,
-=======
                                           ld_mode, ld_func, ld_coeffs, ld_coeffs_source,
->>>>>>> aa0e978c
                                           lp_profile_rest,
                                           requiv, sma,
                                           polar_direction_uvw,
