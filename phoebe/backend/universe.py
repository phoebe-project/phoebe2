import numpy as np
from scipy.optimize import newton
from scipy.special import sph_harm as Y
from math import sqrt, sin, cos, acos, atan2, trunc, pi
import os
import copy

from phoebe.atmospheres import passbands
from phoebe.distortions import roche, rotstar
from phoebe.backend import eclipse, potentials, mesh
import libphoebe

from phoebe import u
from phoebe import c
from phoebe import conf

import logging
logger = logging.getLogger("UNIVERSE")
logger.addHandler(logging.NullHandler())

default_polar_dir = np.array([0,0,-1.0])
default_los_dir = np.array([0,0,+1.0])
default_zeros = np.array([0,0,0.0])

_basedir = os.path.dirname(os.path.abspath(__file__))
_pbdir = os.path.abspath(os.path.join(_basedir, '..', 'atmospheres', 'tables', 'passbands'))


def _value(obj):
    """
    make sure to get a float
    """
    # TODO: this is ugly and makes everything ugly
    # can we handle this with a clean decorator or just requiring that only floats be passed??
    if hasattr(obj, 'value'):
        return obj.value
    elif isinstance(obj, np.ndarray):
        return np.array([o.value for o in obj])
    elif hasattr(obj, '__iter__'):
        return [_value(o) for o in obj]
    return obj


class System(object):
    def __init__(self, bodies_dict, eclipse_method='graham',
                 horizon_method='boolean',
                 dynamics_method='keplerian',
                 irrad_method='none',
                 boosting_method='none',
                 parent_envelope_of={}):
        """
        :parameter dict bodies_dict: dictionary of component names and Bodies (or subclass of Body)
        """
        self._bodies = bodies_dict
        self._parent_envelope_of = parent_envelope_of
        self.eclipse_method = eclipse_method
        self.horizon_method = horizon_method
        self.dynamics_method = dynamics_method
        self.irrad_method = irrad_method
        for body in self._bodies.values():
            body.boosting_method = boosting_method

        return

    def copy(self):
        """
        Make a deepcopy of this Mesh object
        """
        return copy.deepcopy(self)

    @classmethod
    def from_bundle(cls, b, compute=None, datasets=[], **kwargs):
        """
        Build a system from the :class:`phoebe.frontend.bundle.Bundle` and its
        hierarchy.

        :parameter b: the :class:`phoebe.frontend.bundle.Bundle`
        :parameter str compute: name of the computeoptions in the bundle
        :parameter list datasets: list of names of datasets
        :parameter **kwargs: temporary overrides for computeoptions
        :return: an instantiated :class:`System` object, including its children
            :class:`Body`s
        """

        hier = b.hierarchy

        if not len(hier.get_value()):
            raise NotImplementedError("Meshing requires a hierarchy to exist")


        # now pull general compute options
        if compute is not None:
            if isinstance(compute, str):
                compute_ps = b.get_compute(compute, check_visible=False)
            else:
                # then hopefully compute is the parameterset
                compute_ps = compute
            eclipse_method = compute_ps.get_value(qualifier='eclipse_method', **kwargs)
            horizon_method = compute_ps.get_value(qualifier='horizon_method', check_visible=False, **kwargs)
            # subdiv_alg = 'edge' #compute_ps.get_value(qualifier='subdiv_alg', **kwargs)
            # subdiv_num = compute_ps.get_value(qualifier='subdiv_num', **kwargs)
            dynamics_method = compute_ps.get_value(qualifier='dynamics_method', **kwargs)
            irrad_method = compute_ps.get_value(qualifier='irrad_method', **kwargs)
            boosting_method = compute_ps.get_value(qualifier='boosting_method', **kwargs)
            if conf.devel:
                mesh_init_phi = compute_ps.get_value(qualifier='mesh_init_phi', unit=u.rad, **kwargs)
            else:
                mesh_init_phi = 0.0
        else:
            eclipse_method = 'native'
            horizon_method = 'boolean'
            # subdiv_alg = 'edge'
            # subdiv_num = 3
            dynamics_method = 'keplerian'
            irrad_method = 'none'
            boosting_method = 'none'
            mesh_init_phi = 0.0

        # NOTE: here we use globals()[Classname] because getattr doesn't work in
        # the current module - now this doesn't really make sense since we only
        # support stars, but eventually the classname could be Disk, Spot, etc
        if 'dynamics_method' in kwargs.keys():
            # already set as default above
            _dump = kwargs.pop('dynamics_method')

        #starrefs  = hier.get_stars()
        #bodies_dict = {star: globals()['Star'].from_bundle(b, star, compute, dynamics_method=dynamics_method, datasets=datasets, **kwargs) for star in starrefs}

        meshables = hier.get_meshables()
        bodies_dict = {comp: globals()[hier.get_kind_of(comp).title()].from_bundle(b, comp, compute, dynamics_method=dynamics_method, mesh_init_phi=mesh_init_phi, datasets=datasets, **kwargs) for comp in meshables}

        # envelopes need to know their relationships with the underlying stars
        parent_envelope_of = {}
        for meshable in meshables:
            if hier.get_kind_of(meshable) == 'envelope':
                for starref in hier.get_siblings_of(meshable):
                    parent_envelope_of[starref] = meshable

        return cls(bodies_dict, eclipse_method=eclipse_method,
                   horizon_method=horizon_method,
                   dynamics_method=dynamics_method,
                   irrad_method=irrad_method,
                   boosting_method=boosting_method,
                   parent_envelope_of=parent_envelope_of)

    def items(self):
        """
        TODO: add documentation
        """
        return self._bodies.items()

    def keys(self):
        """
        TODO: add documentation
        """
        return self._bodies.keys()

    def values(self):
        """
        TODO: add documentation
        """
        return self._bodies.values()

    @property
    def bodies(self):
        """
        TODO: add documentation
        """
        return self.values()

    def get_body(self, component):
        """
        TODO: add documentation
        """
        if component in self._bodies.keys():
            return self._bodies[component]
        else:
            # then hopefully we're a child star of an contact_binary envelope
            parent_component = self._parent_envelope_of[component]
            return self._bodies[parent_component]

    @property
    def meshes(self):
        """
        TODO: add documentation
        """
        # this gives access to all methods of the Meshes class, but since everything
        # is accessed in memory (soft-copy), it will be quicker to only instantiate
        # this once.
        #
        # ie do something like this:
        #
        # meshes = self.meshes
        # meshes.update_column(visibilities=visibilities)
        # meshes.update_column(somethingelse=somethingelse)
        #
        # rather than calling self.meshes repeatedly

        return mesh.Meshes(self._bodies, self._parent_envelope_of)


    def initialize_meshes(self):
        """
        TODO: add documentation
        """
        # TODO: allow for passing theta, for now its assumed at periastron

        for starref,body in self.items():
            if not body.mesh_initialized:
                # TODO: eventually we can pass instantaneous masses and sma as kwargs if they're time dependent
                logger.info("initializing mesh for {}".format(starref))

                # This function will create the initial protomesh - centered
                # at each star's own coordinate system and not scaled by sma.
                # It will then store this mesh as a "standard" for a given theta,
                # each time can then call on one of these standards, scale using sma,
                # and reproject if necessary (for eccentricity/volume conservation)
                body.initialize_mesh()


    def update_positions(self, time, xs, ys, zs, vxs, vys, vzs,
                         ethetas, elongans, eincls,
                         ds=None, Fs=None, ignore_effects=False):
        """
        TODO: add documentation

        all arrays should be for the current time, but iterable over all bodies
        """
        self.xs = np.array(_value(xs))
        self.ys = np.array(_value(ys))
        self.zs = np.array(_value(zs))

        for starref,body in self.items():
            #logger.debug("updating position of mesh for {}".format(starref))
            body.update_position(time, xs, ys, zs, vxs, vys, vzs,
                                 ethetas, elongans, eincls,
                                 ds=ds, Fs=Fs, ignore_effects=ignore_effects)


    def populate_observables(self, time, kinds, datasets, ignore_effects=False):
        """
        TODO: add documentation

        ignore_effects: whether to ignore reflection and features (useful for computing luminosities)
        """


        if self.irrad_method is not 'none' and not ignore_effects:  # and kinds includes a kind that requires fluxes
            self.handle_reflection()

        for kind, dataset in zip(kinds, datasets):
            for starref, body in self.items():
                body.populate_observable(time, kind, dataset)

    def handle_reflection(self,  **kwargs):
        """
        """
        if self.irrad_method == 'none':
            return

        if 'wd' in [body.mesh_method for body in self.bodies]:
            raise NotImplementedError("reflection not yet supported for WD-style meshing")

            # TODO: to support this, each call to libphoebe (both for convex
            # and general case) needs to have an if statement to be replaced by
            # something like the following:

            # fluxes_intrins_and_refl_per_body = libphoebe.mesh_radiosity_problem_triangles_nbody_convex(vertices_per_body,
            #                                                                            triangles_per_body,
            #                                                                            normals_per_body,
            #                                                                            areas_per_body,
            #                                                                            frac_refls_per_body,
            #                                                                            fluxes_intrins_per_body,
            #                                                                            ld_func_and_coeffs,
            #                                                                            self.reflection_method.title()
            #                                                                            )


        # meshes is an object which allows us to easily access and update columns
        # in the meshes *in memory*.  That is meshes.update_columns will propagate
        # back to the current mesh for each body.
        meshes = self.meshes

        # reflection needs bolometric, energy weighted, normal intensities.
        fluxes_intrins_per_body = []
        for starref, body in self.items():
            abs_normal_intensities = passbands.Inorm_bol_bb(Teff=body.mesh.teffs.for_computations,
                                                            atm='blackbody',
                                                            photon_weighted=False)

            fluxes_intrins_per_body.append(abs_normal_intensities * np.pi)

        fluxes_intrins_flat = meshes.pack_column_flat(fluxes_intrins_per_body)

        if np.all([body.is_convex for body in self.bodies]):
            logger.info("handling reflection (convex case), method='{}'".format(self.irrad_method))

            vertices_per_body = meshes.get_column('vertices').values()
            triangles_per_body = meshes.get_column('triangles').values()
            normals_per_body = meshes.get_column('vnormals').values()
            areas_per_body = meshes.get_column('areas').values()
            irrad_frac_refls_per_body = meshes.get_column('irrad_frac_refl', computed_type='for_computations').values()
            teffs_intrins_per_body = meshes.get_column('teffs', computed_type='for_computations').values()

            ld_func_and_coeffs = [tuple([body.ld_func['bol']] + [np.asarray(body.ld_coeffs['bol'])]) for body in self.bodies]

            fluxes_intrins_and_refl_per_body = libphoebe.mesh_radiosity_problem_nbody_convex(vertices_per_body,
                                                                                       triangles_per_body,
                                                                                       normals_per_body,
                                                                                       areas_per_body,
                                                                                       irrad_frac_refls_per_body,
                                                                                       fluxes_intrins_per_body,
                                                                                       ld_func_and_coeffs,
<<<<<<< HEAD
                                                                                       bytes(self.reflection_method.title())
                                                                                       )


            # intens_intrins_and_refl_per_body = libphoebe.mesh_radiosity_problem_triangles_nbody_convex(vertices_per_body,
            #                                                                            triangles_per_body,
            #                                                                            normals_per_body,
            #                                                                            areas_per_body,
            #                                                                            frac_refls_per_body,
            #                                                                            intens_intrins_per_body,
            #                                                                            ld_func_and_coeffs,
            #                                                                            bytes(self.reflection_method.title())
            #                                                                            )


            intens_intrins_flat = meshes.get_column_flat('abs_normal_intensities:bol', computed_type='for_computations')
            intens_intrins_and_refl_flat = meshes.pack_column_flat(intens_intrins_and_refl_per_body)

=======
                                                                                       self.irrad_method.title(),
                                                                                       support=b'vertices'
                                                                                       )

            fluxes_intrins_and_refl_flat = meshes.pack_column_flat(fluxes_intrins_and_refl_per_body)
>>>>>>> 30fe1b46

        else:
            logger.info("handling reflection (general case), method='{}'".format(self.irrad_method))

            vertices_flat = meshes.get_column_flat('vertices')
            triangles_flat = meshes.get_column_flat('triangles')
            normals_flat = meshes.get_column_flat('vnormals')
            areas_flat = meshes.get_column_flat('areas')
<<<<<<< HEAD
            frac_refls_flat = meshes.get_column_flat('frac_refl', computed_type='for_computations')

            intens_intrins_flat = meshes.get_column_flat('abs_normal_intensities:bol', computed_type='for_computations')

            ld_func = kwargs.get('ld_func_bol', 'logarithmic')
            ld_coeffs = kwargs.get('ld_coeffs_bol', [0.0,0.0])
            ld_func_and_coeffs = [tuple([ld_func] + list(ld_coeffs))]
            ld_inds = np.zeros(frac_refls_flat.shape)

            # TODO: this will fail for WD meshes - use triangles instead?
            intens_intrins_and_refl_flat = libphoebe.mesh_radiosity_problem_vertices(vertices_flat,
                                                                                    triangles_flat,
                                                                                    normals_flat,
                                                                                    areas_flat,
                                                                                    frac_refls_flat,
                                                                                    intens_intrins_flat,
                                                                                    ld_func_and_coeffs,
                                                                                    ld_inds,
                                                                                    bytes(self.reflection_method.title())
                                                                                    )


            # intens_intrins_and_refl_flat = libphoebe.mesh_radiosity_problem_triangles(vertices_flat,
                                                                                    # triangles_flat,
                                                                                    # normals_flat,
                                                                                    # areas_flat,
                                                                                    # frac_refls_flat,
                                                                                    # intens_intrins_flat,
                                                                                    # ld_func_and_coeffs,
                                                                                    # ld_inds,
                                                                                    # bytes(self.reflection_method.title())
                                                                                    # )
=======
            irrad_frac_refls_flat = meshes.get_column_flat('irrad_frac_refl', computed_type='for_computations')

            ld_func_and_coeffs = [tuple([body.ld_func['bol']] + [np.asarray(body.ld_coeffs['bol'])]) for body in self.bodies]
            ld_inds_flat = meshes.pack_column_flat({body.comp_no: np.full(fluxes.shape, body.comp_no-1) for body, fluxes in zip(self.bodies, fluxes_intrins_per_body)})

            fluxes_intrins_and_refl_flat = libphoebe.mesh_radiosity_problem(vertices_flat,
                                                                            triangles_flat,
                                                                            normals_flat,
                                                                            areas_flat,
                                                                            irrad_frac_refls_flat,
                                                                            fluxes_intrins_flat,
                                                                            ld_func_and_coeffs,
                                                                            ld_inds_flat,
                                                                            self.irrad_method.title(),
                                                                            support=b'vertices'
                                                                            )
>>>>>>> 30fe1b46



        teffs_intrins_flat = meshes.get_column_flat('teffs', computed_type='for_computations')

        # update the effective temperatures to give this same bolometric
        # flux under stefan-boltzmann. These effective temperatures will
        # then be used for all passband intensities.
        teffs_intrins_and_refl_flat = teffs_intrins_flat * (fluxes_intrins_and_refl_flat / fluxes_intrins_flat) ** (1./4)

        # TODO: set to triangles if WD mesh_method (note: WD mesh will
        # currently raise NotImplementedError)
        meshes.set_column_flat('teffs', teffs_intrins_and_refl_flat)

    def handle_eclipses(self, expose_horizon=True, **kwargs):
        """
        Detect the triangles at the horizon and the eclipsed triangles, handling
        any necessary subdivision.

        :parameter str eclipse_method: name of the algorithm to use to detect
            the horizon or eclipses (defaults to the value set by computeoptions)
        :parameter str subdiv_alg: name of the algorithm to use for subdivision
            (defaults to the value set by computeoptions)
        :parameter int subdiv_num: number of subdivision iterations (defaults
            the value set by computeoptions)
        """

        eclipse_method = kwargs.get('eclipse_method', self.eclipse_method)
        horizon_method = kwargs.get('horizon_method', self.horizon_method)
        # subdiv_alg = kwargs.get('subdiv_alg', self.subdiv_alg)
        # subdiv_num = int(kwargs.get('subdiv_num', self.subdiv_num))

        # Let's first check to see if eclipses are even possible at these
        # positions.  If they are not, then we only have to do horizon
        #
        # To do that, we'll take the conservative max_r for each object
        # and their current positions, and see if the separations are larger
        # than sum of max_rs
        possible_eclipse = False
        if len(self.bodies) == 1:
            if self.bodies[0].__class__.__name__ == 'Envelope':
                possible_eclipse = True
            else:
                possible_eclipse = False
        else:
            max_rs = [body.max_r for body in self.bodies]
            for i in range(0, len(self.xs)-1):
                for j in range(i+1, len(self.xs)):
                    proj_sep_sq = sum([(c[i]-c[j])**2 for c in (self.xs,self.ys)])
                    max_sep_ecl = max_rs[i] + max_rs[j]

                    if proj_sep_sq < max_sep_ecl**2:
                        # then this pair has the potential for eclipsing triangles
                        possible_eclipse = True
                        break

        if not possible_eclipse and not expose_horizon and horizon_method=='boolean':
            eclipse_method = 'only_horizon'

        # meshes is an object which allows us to easily access and update columns
        # in the meshes *in memory*.  That is meshes.update_columns will propogate
        # back to the current mesh for each body.
        meshes = self.meshes

        # Reset all visibilities to be fully visible to start
        meshes.update_columns('visiblities', 1.0)

        ecl_func = getattr(eclipse, eclipse_method)

        if eclipse_method=='native':
            ecl_kwargs = {'horizon_method': horizon_method}
        else:
            ecl_kwargs = {}

        visibilities, weights, horizon = ecl_func(meshes,
                                                  self.xs, self.ys, self.zs,
                                                  expose_horizon=expose_horizon,
                                                  **ecl_kwargs)

        # NOTE: analytic horizons are called in backends.py since they don't
        # actually depend on the mesh at all.

        # visiblilities here is a dictionary with keys being the component
        # labels and values being the np arrays of visibilities.  We can pass
        # this dictionary directly and the columns will be applied respectively.
        meshes.update_columns('visibilities', visibilities)

        if weights is not None:
            meshes.update_columns('weights', weights)

        return horizon


    def observe(self, dataset, kind, components=None, distance=1.0, l3=0.0):
        """
        TODO: add documentation

        Integrate over visible surface elements and return a dictionary of observable values

        distance (m)
        """

        meshes = self.meshes
        if kind=='rv':
            visibilities = meshes.get_column_flat('visibilities', components)

            if np.all(visibilities==0):
                # then no triangles are visible, so we should return nan
                #print "NO VISIBLE TRIANGLES!!!"
                return {'rv': np.nan}

            rvs = meshes.get_column_flat("rvs:{}".format(dataset), components)
            abs_intensities = meshes.get_column_flat('abs_intensities:{}'.format(dataset), components)
            # mus here will be from the tnormals of the triangle and will not
            # be weighted by the visibility of the triangle
            mus = meshes.get_column_flat('mus', components)
            areas = meshes.get_column_flat('areas_si', components)

            # note that the intensities are already projected but are per unit area
            # so we need to multiply by the /projected/ area of each triangle (thus the extra mu)
            return {'rv': np.average(rvs, weights=abs_intensities*areas*mus*visibilities)}

        elif kind=='lc':
            visibilities = meshes.get_column_flat('visibilities')

            if np.all(visibilities==0):
                # then no triangles are visible, so we should return nan - probably shouldn't ever happen for lcs
                return {'flux': np.nan}

            intensities = meshes.get_column_flat("intensities:{}".format(dataset), components)
            mus = meshes.get_column_flat('mus', components)
            areas = meshes.get_column_flat('areas_si', components)

            # intens_proj is the intensity in the direction of the observer per unit surface area of the triangle
            # areas is the area of each triangle
            # areas*mus is the area of each triangle projected in the direction of the observer
            # visibilities is 0 for hidden, 0.5 for partial, 1.0 for visible
            # areas*mus*visibilities is the visibile projected area of each triangle (ie half the area for a partially-visible triangle)
            # so, intens_proj*areas*mus*visibilities is the intensity in the direction of the observer per the observed projected area of that triangle
            # and the sum of these values is the observed flux

            # note that the intensities are already projected but are per unit area
            # so we need to multiply by the /projected/ area of each triangle (thus the extra mu)

            return {'flux': np.sum(intensities*areas*mus*visibilities)/(distance**2)+l3}


        elif kind == 'ifm':
            # so far the function is kinda hollow
            vis2 = []
            vphase = []
            if len(dataset['ucoord_2']) == 0:
                vis2_2 = []
                vphase_2 = []
                vis2_3 = []
                vphase_3 = []
                t3_ampl = []
                t3_phase = []
            return dict(vis2=vis2, vphase=vphase, vis2_2=vis2_2,
                     vphase_2=vphase_2, vis2_3=vis2_3, vphase_3=vphase_3,
                     t3_ampl=t3_ampl, t3_phase=t3_phase)
        else:
            raise NotImplementedError("observe for dataset with kind '{}' not implemented".format(kind))




class Body(object):
    def __init__(self, comp_no, ind_self, ind_sibling, masses, ecc,
                 atm='blackbody',
                 datasets=[], passband = {}, intens_weighting='energy',
                 ld_func={}, ld_coeffs={},
                 dynamics_method='keplerian',
                 mesh_init_phi=0.0):
        """
        TODO: add documentation
        """
        self._is_convex = False

        self._mesh_initialized = False
        self.dynamics_method = dynamics_method


        # TODO: eventually some of this stuff that assumes a BINARY orbit may need to be moved into
        # some subclass of Body (maybe BinaryBody).  These will want to be shared by Star and CustomBody,
        # but probably won't be shared by disk/ring-type objects

        # Let's remember the component number of this star in the parent orbit
        # 1 = primary
        # 2 = secondary
        self.comp_no = comp_no

        # We need to remember what index in all incoming position/velocity/euler
        # arrays correspond to both ourself and our sibling
        self.ind_self = ind_self
        self.ind_sibling = ind_sibling

        self.masses = masses
        self.ecc = ecc

        # compute q: notice that since we always do sibling_mass/self_mass, this
        # will automatically invert the value of q for the secondary component
        sibling_mass = self._get_mass_by_index(self.ind_sibling)
        self_mass = self._get_mass_by_index(self.ind_self)
        self.q = _value(sibling_mass / self_mass)

        # self.mesh will be filled later once a mesh is created and placed in orbit
        self._mesh = None

        # TODO: double check to see if these are still used or can be removed
        self.time = None
        self.populated_at_time = []

        # Let's create a dictionary to store "standard" protomeshes at different "phases"
        # For example, we may want to store the mesh at periastron and use that as a standard
        # for reprojection for volume conservation in eccentric orbits.
        # Storing meshes should only be done through self.save_as_standard_mesh(theta)
        self._standard_meshes = {}

        self.atm = atm

        # DATSET-DEPENDENT DICTS
        self.passband = passband
        self.intens_weighting = intens_weighting
        self.ld_coeffs = ld_coeffs
        self.ld_func = ld_func

        # Let's create a dictionary to handle how each dataset should scale between
        # absolute and relative intensities.
        self._pblum_scale = {}

        # We'll also keep track of a conservative maximum r (from center of star to triangle, in real units).
        # This will be computed and stored when the periastron mesh is added as a standard
        self._max_r = None

        self.mesh_init_phi = mesh_init_phi

        # TODO: allow custom meshes (see alpha:universe.Body.__init__)
        # TODO: reconsider partial/hidden/visible into opacity/visibility

    def copy(self):
        """
        Make a deepcopy of this Mesh object
        """
        return copy.deepcopy(self)

    @property
    def mesh(self):
        """
        TODO: add documentation
        """
        # if not self._mesh:
            # self._mesh = self.get_standard_mesh(scaled=True)

        # NOTE: self.mesh is the SCALED mesh PLACED in orbit at the current
        # time (self.time).  If this isn't available yet, self.mesh will
        # return None (it is reset to None by self.reset_time())
        return self._mesh

    @property
    def is_convex(self):
        """
        :return: whether the mesh can be assumed to be convex
        :rtype: bool
        """
        return self._is_convex


    @property
    def mesh_initialized(self):
        """
        :return: whether the mesh has already been initialized
        :rtype: bool
        """
        return self._mesh_initialized

    @property
    def needs_recompute_instantaneous(self):
        """
        TODO: add documentation
        """
        # should be defined for any class that subclasses body if that body
        # can ever optimize by return false.

        # For example: stars can return False if they're in circular orbits
        return True

    @property
    def needs_volume_conservation(self):
        """
        TODO: add documentation
        """
        # should be defined for any class that subclasses body if that body
        # ever needs volume conservation (reprojection)

        # by default this will be False, but stars in non-circular orbits
        # need to return True

        # for any Body that does return True, a get_target_volume(self, etheta) must also be implemented
        return False

    @property
    def volume(self):
        """
        Compute volume of a mesh AT ITS CURRENT TIME/PROJECTION - this should be
        subclassed as needed for optimization or special cases

        :return: the current volume
        :rtype: float
        """

        return self.mesh.volume
        # return compute_volume(self.mesh['size'], self.mesh['center'], self.mesh['normal_'])

    @property
    def max_r(self):
        """
        Recall the maximum r (triangle furthest from the center of the star) of
        this star at periastron (when it is most deformed)

        :return: maximum r
        :rtype: float
        """
        return self._max_r

    @property
    def mass(self):
        return self._get_mass_by_index(self.ind_self)


    def _get_mass_by_index(self, index):
        """
        where index can either by an integer or a list of integers (returns some of masses)
        """
        if hasattr(index, '__iter__'):
            return sum([self.masses[i] for i in index])
        else:
            return self.masses[index]

    def _get_coords_by_index(self, coords_array, index):
        """
        where index can either by an integer or a list of integers (returns some of masses)
        coords_array should be a single array (xs, ys, or zs)
        """
        if hasattr(index, '__iter__'):
            # then we want the center-of-mass coordinates
            # TODO: clean this up
            return np.average([_value(coords_array[i]) for i in index], weights=[self._get_mass_by_index(i) for i in index])
        else:
            return coords_array[index]

    def instantaneous_distance(self, xs, ys, zs, sma):
        """
        TODO: add documentation
        """
        return np.sqrt(sum([(_value(self._get_coords_by_index(c, self.ind_self)) - _value(self._get_coords_by_index(c, self.ind_sibling)))**2 for c in (xs,ys,zs)])) / _value(sma)

    def initialize_mesh(self, **kwargs):
        """
        TODO: add documentation

        optional kwargs for BRS marching if time-dependent: (masses, sma)
        """
        # TODO: accept theta as an argument (compute d instead of assume d=1-e), for now will assume at periastron

        mesh_method = kwargs.get('mesh_method', self.mesh_method)

        # now let's do all the stuff that is potential-dependent
        d = 1 - self.ecc
        new_mesh_dict, scale, mesh_args = self._build_mesh(d=d,
                                                      mesh_method=mesh_method,
                                                      **kwargs)
        self._scale = scale
        self._mesh_args = mesh_args


        N = len(new_mesh_dict['triangles'])

        logger.info("covered surface with %d triangles"%(N))

        protomesh = mesh.ProtoMesh(**new_mesh_dict)

        self.save_as_standard_mesh(protomesh, theta=0.0)

        # TODO NOW: should these be done on the scaled or unscaled protomesh?
        # self._mesh = self.get_standard_mesh(theta=0.0, scaled=True)
        # self._fill_abuns(kwargs.get('abun', self.abun))  # subclassed objects must set self.abun before calling initialize_mesh
        # self._compute_instantaneous_quantities([], [], [], d=d) # TODO: is this Star-specific?
        # self._fill_loggs([], [], [], d=d)
        # self._fill_gravs()
        # self._fill_teffs()

        self._mesh_initialized = True

        mesh_peri = mesh.ScaledProtoMesh.from_proto(protomesh, self._scale)
        # NOTE: this mesh is not placed in orbit, but that is fine since we
        # only need to get the volume (scaled)
        # TODO: use new_mesh['volume'] instead
        self.volume_at_periastron = new_mesh_dict['volume'] #  NOTE: this is the unscaled volume
        # self.volume_at_periastron = mesh_peri.volume

        return

    def save_as_standard_mesh(self, protomesh, theta=0.0):
        """
        TODO: add documentation
        """
        # TODO: change from theta to d?

        self._standard_meshes[theta] = protomesh.copy()

        if theta==0.0:
            # then this is when the object could be most inflated, so let's
            # store the maximum distance to a triangle.  This is then used to
            # conservatively and efficiently estimate whether an eclipse is
            # possible at any given combination of positions
            mesh = self.get_standard_mesh(theta=0.0, scaled=True)

            self._max_r = np.sqrt(max([x**2+y**2+z**2 for x,y,z in mesh.centers]))

    def get_standard_mesh(self, theta=0.0, scaled=True):
        """
        TODO: add documentation
        """
        protomesh = self._standard_meshes[theta] #.copy() # if theta in self._standard_meshes.keys() else self.mesh.copy()

        if scaled:
            return mesh.ScaledProtoMesh.from_proto(protomesh, self._scale)
        else:
            return protomesh.copy()

        # return mesh

    def reset_time(self, time):
        """
        TODO: add documentation
        """
        self._mesh = None
        self.time = time
        self.populated_at_time = []

        return

    def update_position(self, time, xs, ys, zs, vxs, vys, vzs, ethetas, elongans, eincls, ds=None, Fs=None, ignore_effects=False, **kwargs):
        """
        Update the position of the star into its orbit

        :parameter float time: the current time
        :parameter list xs: a list/array of x-positions of ALL COMPONENTS in the :class:`System`
        :parameter list ys: a list/array of y-positions of ALL COMPONENTS in the :class:`System`
        :parameter list zs: a list/array of z-positions of ALL COMPONENTS in the :class:`System`
        :parameter list vxs: a list/array of x-velocities of ALL COMPONENTS in the :class:`System`
        :parameter list vys: a list/array of y-velocities of ALL COMPONENTS in the :class:`System`
        :parameter list vzs: a list/array of z-velocities of ALL COMPONENTS in the :class:`System`
        :parameter list ethetas: a list/array of euler-thetas of ALL COMPONENTS in the :class:`System`
        :parameter list elongans: a list/array of euler-longans of ALL COMPONENTS in the :class:`System`
        :parameter list eincls: a list/array of euler-incls of ALL COMPONENTS in the :class:`System`
        :parameter list ds: (optional) a list/array of instantaneous distances of ALL COMPONENTS in the :class:`System`
        :parameter list Fs: (optional) a list/array of instantaneous syncpars of ALL COMPONENTS in the :class:`System`
        :raises NotImplementedError: if the dynamics_method is not supported
        """
        if not self.mesh_initialized:
            self.initialize_mesh()

        self.reset_time(time)


        #-- Get current position/euler information
        # TODO: remove this if/else if all dynamics method now support eulerian elements
        if self.dynamics_method in ['keplerian', 'nbody', 'rebound', 'bs']:
            # if we can't get the polar direction, assume it's in the negative Z-direction
            try:
                # TODO: implement get_polar_direction (see below for alpha version)
                # this will currently ALWAYS fail and follow the except - meaning
                # misaligned orbits are not yet supported
                polar_dir = -self.get_polar_direction(norm=True)
            except:
                #logger.warning("assuming polar direction - misaligned orbits not yet supported")
                polar_dir = default_polar_dir

            # TODO: get rid of this ugly _value stuff
            pos = (_value(xs[self.ind_self]), _value(ys[self.ind_self]), _value(zs[self.ind_self]))
            vel = (_value(vxs[self.ind_self]), _value(vys[self.ind_self]), _value(vzs[self.ind_self]))
            euler = (_value(ethetas[self.ind_self]), _value(elongans[self.ind_self]), _value(eincls[self.ind_self]))
        else:
            raise NotImplementedError("update_position does not support dynamics_method={}".format(self.dynamics_method))


        #-- Volume Conservation
        if self.needs_volume_conservation and self.distortion_method in ['roche']:

            # TODO: this seems Star/Roche-specific - should it be moved to that class or can it be generalized?

            q, F, d, Phi = self._mesh_args

            # override d to be the current value
            if ds is not None:
                # then the instantaneous sma was likely changing (ie roche geometry but nbody orbits)
                d = ds[self.ind_self]
                # TODO: if we change d here based on the new sma, do we need to update self._scale?
            else:
                d = self.instantaneous_distance(xs, ys, zs, self.sma)

            if Fs is not None:
                # then the instantaneous F was likely changing (ie roche geometry but nbody orbits)
                F = Fs[self.ind_self]

            # TODO: TESTING should this be unscaled with the new scale or old scale?
            # self._scale = d
            target_volume = self.get_target_volume(ethetas[self.ind_self], scaled=False)
            logger.info("volume conservation: target_volume={}".format(target_volume))


            # print "*** libphoebe.roche_Omega_at_vol", target_volume, q, F, d, Phi, self.Phi

            # TODO: need to send a better guess for Omega0
            Phi = libphoebe.roche_Omega_at_vol(target_volume,
                                               q, F, d,
                                               Omega0=Phi if Phi>self.Phi else self.Phi)
            # if Phi < self.Phi:
                # then for some reason we passed the value defined at periastron...
                # NOTE: this logic may not make sense for dynamical system
                # logger.warning("Pot falling back to value defined at periastron")
                # Phi = self.Phi

            # to store this as instantaneous pot, we need to translate back to the secondary ref frame if necessary
            self._instantaneous_pot = roche.pot_for_component(Phi, self.q, self.comp_no)

            #-- Reprojection
            logger.info("reprojecting mesh onto Phi={} at d={}".format(Phi, d))

            # TODO: implement reprojection as an option instead of rebuilding
            # the mesh??

            # TODO: make sure this passes the new d and new Phi correctly

            # NOTE: Phi is not Phi_user so doesn't need to be flipped for the
            # secondary component
            new_mesh_dict, scale, mesh_args = self._build_mesh(d=d,
                                                               F=F,
                                                               mesh_method=self.mesh_method,
                                                               Phi=Phi)
            # TODO: do we need to update self.scale or self._mesh_args???
            # TODO: need to be very careful about self.sma vs self._scale - maybe need to make a self._instantaneous_scale???
            self._scale = scale
            self._mesh_args = mesh_args


            # Here we'll build a scaledprotomesh directly from the newly
            # marched mesh since we don't need to store the protomesh itself
            # as a new standard.  NOTE that we're using scale from the new
            # mesh rather than self._scale since the instantaneous separation
            # has likely changed since periastron
            scaledprotomesh = mesh.ScaledProtoMesh(scale=scale, **new_mesh_dict)


        else:

            # We still need to go through scaledprotomesh instead of directly
            # to mesh since features may want to process the body-centric
            # coordinates before placing in orbit
            scaledprotomesh = self.get_standard_mesh(scaled=True)
            # TODO: can we avoid an extra copy here?


        if not ignore_effects:
            # First allow features to edit the coords_for_computations (pvertices).
            # Changes here WILL affect future computations for logg, teff,
            # intensities, etc.  Note that these WILL NOT affect the
            # coords_for_observations automatically - those should probably be
            # perturbed as well, unless there is a good reason not to.
            for feature in self.features:
                # NOTE: these are ALWAYS done on the protomesh
                coords_for_observations = feature.process_coords_for_computations(scaledprotomesh.coords_for_computations, t=self.time)
                if scaledprotomesh._compute_at_vertices:
                    scaledprotomesh.update_columns(pvertices=coords_for_observations)

                else:
                    scaledprotomesh.update_columns(centers=coords_for_observations)
                    raise NotImplementedError("areas are not updated for changed mesh")


            for feature in self.features:
                coords_for_observations = feature.process_coords_for_observations(scaledprotomesh.coords_for_computations, scaledprotomesh.coords_for_observations, t=self.time)
                if scaledprotomesh._compute_at_vertices:
                    scaledprotomesh.update_columns(vertices=coords_for_observations)

                    # TODO: centers either need to be supported or we need to report
                    # vertices in the frontend as x, y, z instead of centers

                    updated_props = libphoebe.mesh_properties(scaledprotomesh.vertices,
                                                              scaledprotomesh.triangles,
                                                              tnormals=True,
                                                              areas=True)

                    scaledprotomesh.update_columns(**updated_props)

                else:
                    scaledprotomesh.update_columns(centers=coords_for_observations)
                    raise NotImplementedError("areas are not updated for changed mesh")


        # print "*** scaledprotomesh.vz", scaledprotomesh.velocities.for_computations[:,2].min(), scaledprotomesh.velocities.for_computations[:,2].max(), scaledprotomesh.velocities.for_computations[:,2].mean()
        # TODO NOW [OPTIMIZE]: get rid of the deepcopy here - but without it the mesh velocities build-up and do terrible things
        self._mesh = mesh.Mesh.from_scaledproto(scaledprotomesh.copy(),
                                                pos, vel, euler,
                                                polar_dir*self.freq_rot)

        # print "time: {}\npos: {}\nvel: {}\neuler: {}".format(time, pos, vel, euler)
        # print "*** mesh.vz", self._mesh.velocities.for_computations[:,2].min(), self._mesh.velocities.for_computations[:,2].max(), self._mesh.velocities.for_computations[:,2].mean()




        # Lastly, we'll recompute physical quantities (not observables) if
        # needed for this time-step.
        # TODO: make sure features smartly trigger needs_recompute_instantaneous
        if self.mesh.loggs.for_computations is None or self.needs_recompute_instantaneous:
            self._compute_instantaneous_quantities(xs, ys, zs)

            # Now fill local instantaneous quantities
            self._fill_loggs(ignore_effects=ignore_effects)
            self._fill_gravs()
            self._fill_teffs(ignore_effects=ignore_effects)
            self._fill_abuns(abun=self.abun)
            self._fill_albedos(irrad_frac_refl=self.irrad_frac_refl)


        return

    def _fill_abuns(self, mesh=None, abun=0.0):
        """
        TODO: add documentation
        """
        if mesh is None:
            mesh = self.mesh

        # TODO: support from frontend

        mesh.update_columns(abuns=abun)

    def _fill_albedos(self, mesh=None, irrad_frac_refl=0.0):
        """
        TODO: add documentation
        """
        if mesh is None:
            mesh = self.mesh

        mesh.update_columns(irrad_frac_refl=irrad_frac_refl)


    def compute_luminosity(self, dataset, **kwargs):
        """
        """
        # areas are the NON-projected areas of each surface element.  We'll be
        # integrating over normal intensities, so we don't need to worry about
        # multiplying by mu to get projected areas.
        areas = self.mesh.areas_si

        # abs_normal_intensities are directly out of the passbands module and are
        # emergent normal intensities in this dataset's passband/atm in absolute units
        abs_normal_intensities = self.mesh['abs_normal_intensities:{}'.format(dataset)].centers

        ldint = self.mesh['ldint:{}'.format(dataset)].centers

        # Our total integrated intensity in absolute units (luminosity) is now
        # simply the sum of the normal emergent intensities times pi (to account
        # for intensities emitted in all directions across the solid angle),
        # limbdarkened as if they were at mu=1, and multiplied by their respective areas

        total_integrated_intensity = np.sum(abs_normal_intensities*areas*ldint) * np.pi

        # NOTE: when this is computed the first time (for the sake of determining
        # pblum_scale), get_pblum_scale will return 1.0
        return total_integrated_intensity * self.get_pblum_scale(dataset)

    def compute_pblum_scale(self, dataset, pblum, **kwargs):
        """
        intensities should already be computed for this dataset at the time for which pblum is being provided

        TODO: add documentation
        """

        total_integrated_intensity = self.compute_luminosity(dataset, **kwargs)


        # We now want to remember the scale for all intensities such that the
        # luminosity in relative units gives the provided pblum
        pblum_scale = pblum / total_integrated_intensity

        self.set_pblum_scale(dataset, pblum_scale)

    def set_pblum_scale(self, dataset, pblum_scale, **kwargs):
        self._pblum_scale[dataset] = pblum_scale

    def get_pblum_scale(self, dataset, **kwargs):
        """
        """
        # kwargs needed just so component can be passed but ignored

        if dataset in self._pblum_scale.keys():
            return self._pblum_scale[dataset]
        else:
            #logger.warning("no pblum scale found for dataset: {}".format(dataset))
            return 1.0


    def populate_observable(self, time, kind, dataset, **kwargs):
        """
        TODO: add documentation
        """

        if kind in ['mesh']:
            return

        if time==self.time and dataset in self.populated_at_time and 'pblum' not in kind:
            # then we've already computed the needed columns

            # TODO: handle the case of intensities already computed by /different/ dataset (ie RVs computed first and filling intensities and then lc requesting intensities with SAME passband/atm)
            return

        new_mesh_cols = getattr(self, '_populate_{}'.format(kind.lower()))(dataset, **kwargs)

        for key, col in new_mesh_cols.items():

            self.mesh.update_columns_dict({'{}:{}'.format(key, dataset): col})

        self.populated_at_time.append(dataset)

    # def _populate_lc_pblum(self, dataset, **kwargs):

    #     abs_normal_intensities = self.mesh.observables['abs_normal_intensities:{}'.format(dataset)].for_computations
    #     abs_intensities = self.mesh.observables['abs_intensities:{}'.format(dataset)].for_computations


    #     intensities = abs_intensities * self.get_pblum_scale(dataset)

    #     return {'normal_intensities': normal_intensities,
    #             'intensities': intensities}

class CustomBody(Body):
    def __init__(self, masses, sma, ecc, freq_rot, teff, abun,
                 dynamics_method='keplerian',
                 ind_self=0, ind_sibling=1, comp_no=1,
                 atm='blackbody', datasets=[], passband={},
                 intens_weighting={}, ld_func={}, ld_coeffs={}, **kwargs):
        """
        [NOT IMPLEMENTED]

        :parameter masses: mass of each component (solMass)
        :type masses: list of floats
        :parameter float sma: sma of this component's parent orbit (solRad)
        :parameter float freq_rot: rotation frequency (1/d)
        :parameter float abun: abundance of this star
        :parameter int ind_self: index in all arrays (positions, masses, etc) for this object
        :parameter int ind_sibling: index in all arrays (positions, masses, etc)
            for the sibling of this object
        :return: instantiated :class:`CustomBody` object
        :raises NotImplementedError: because it isn't
        """
        super(CustomBody, self).__init__(comp_no, ind_self, ind_sibling,
                                         masses, ecc,
                                         atm, datasets, passband,
                                         intens_weighting,
                                         ld_func, ld_coeffs,
                                         dynamics_method=dynamics_method)


        self.teff = teff
        self.abun = abun


        self.sma = sma


        raise NotImplementedError


    @classmethod
    def from_bundle(cls, b, component, compute=None,
                    dynamics_method='keplerian', datasets=[], **kwargs):
        """
        [NOT IMPLEMENTED]

        :raises NotImplementedError: because it isn't
        """
        # TODO: handle overriding options from kwargs


        hier = b.hierarchy

        if not len(hier.get_value()):
            raise NotImplementedError("Star meshing requires a hierarchy to exist")


        label_self = component
        label_sibling = hier.get_stars_of_sibling_of(component)
        label_orbit = hier.get_parent_of(component)
        starrefs  = hier.get_stars()

        ind_self = starrefs.index(label_self)
        # for the sibling, we may need to handle a list of stars (ie in the case of a hierarchical triple)
        ind_sibling = starrefs.index(label_sibling) if isinstance(label_sibling, str) else [starrefs.index(l) for l in label_sibling]
        comp_no = ['primary', 'secondary'].index(hier.get_primary_or_secondary(component))+1

        self_ps = b.filter(component=component, context='component')
        freq_rot = self_ps.get_value('freq', unit=u.rad/u.d)

        teff = b.get_value('teff', component=component, context='component', unit=u.K)

        abun = b.get_value('abun', component=component, context='component')

        masses = [b.get_value('mass', component=star, context='component', unit=u.solMass) for star in starrefs]
        sma = b.get_value('sma', component=label_orbit, context='component', unit=u.solRad)
        ecc = b.get_value('ecc', component=label_orbit, context='component')

        # TODO: retrieve atm, ld_func, ld_coeffs
        atm = 'blackbody'
        ld_func = {}
        ld_coeffs = {}
        passband = {}
        intens_weighting = {}

        return cls(masses, sma, ecc, freq_rot, teff, abun, dynamics_method,
                   ind_self, ind_sibling, comp_no,
                   atm, datasets, passband, intens_weighting, ld_func, ld_coeffs)


    @property
    def needs_recompute_instantaneous(self):
        """
        CustomBody has all values fixed by default, so this always returns False

        :return: False
        """
        return False

    @property
    def needs_volume_conservation(self):
        """
        CustomBody will never reproject to handle volume conservation

        :return: False
        """
        return False


    def _build_mesh(self, d, **kwargs):
        """
        [NOT IMPLEMENTED]

        this function takes mesh_method and kwargs that came from the generic Body.intialize_mesh and returns
        the grid... intialize mesh then takes care of filling columns and rescaling to the correct units, etc

        :raises NotImplementedError: because it isn't
        """

        # if we don't provide instantaneous masses or smas, then assume they are
        # not time dependent - in which case they were already stored in the init
        masses = kwargs.get('masses', self.masses)  #solMass
        sma = kwargs.get('sma', self.sma)  # Rsol (same units as coordinates)
        q = self.q  # NOTE: this is automatically flipped to be 1./q for secondary components

        raise NotImplementedError

        return new_mesh, sma, mesh_args

    def _fill_teffs(self, ignore_effects=False, **kwargs):
        """
        [NOT IMPLEMENTED]

        :raises NotImplementedError: because it isn't
        """

        self.mesh.update_columns(teffs=self.teff)

    def _populate_ifm(self, dataset, **kwargs):
        """
        [NOT IMPLEMENTED]

        This should not be called directly, but rather via :meth:`Body.populate_observable`
        or :meth:`System.populate_observables`

        :raises NotImplementedError: because it isn't
        """

        raise NotImplementedError

    def _populate_rv(self, dataset, **kwargs):
        """
        [NOT IMPLEMENTED]


        This should not be called directly, but rather via :meth:`Body.populate_observable`
        or :meth:`System.populate_observables`

        :raises NotImplementedError: because it isn't
        """

        raise NotImplementedError


    def _populate_lc(self, dataset, **kwargs):
        """
        [NOT IMPLEMENTED]

        This should not be called directly, but rather via :meth:`Body.populate_observable`
        or :meth:`System.populate_observables`

        :raises NotImplementedError: because it isn't
        """

        raise NotImplementedError

        return {'abs_normal_intensities': abs_normal_intensities,
                'normal_intensities': normal_intensities,
                'abs_intensities': abs_intensities,
                'intensities': intensities}


class Star(Body):
    def __init__(self, F, Phi, masses, sma, ecc, freq_rot, teff, gravb_bol,
                 abun, irrad_frac_refl,
                 mesh_method='marching',
                 dynamics_method='keplerian',
                 mesh_init_phi=0.0,
                 ind_self=0, ind_sibling=1,
                 comp_no=1, is_single=False,
                 atm='blackbody', datasets=[], passband={},
                 intens_weighting={}, ld_func={}, ld_coeffs={},
                 do_rv_grav=False,
                 features=[], do_mesh_offset=True, **kwargs):
        """

        :parameter float F: syncpar
        :parameter float Phi: equipotential of this star at periastron
        :parameter masses: mass of each component in the system (solMass)
        :type masses: list of floats
        :parameter float sma: sma of this component's parent orbit (solRad)
        :parameter float freq_rot: rotation frequency (rad/d)
        :parameter float abun: abundance of this star
        :parameter int ind_self: index in all arrays (positions, masses, etc) for this object
        :parameter int ind_sibling: index in all arrays (positions, masses, etc)
            for the sibling of this object
        :return: instantiated :class:`Star` object
        """
        super(Star, self).__init__(comp_no, ind_self, ind_sibling, masses, ecc,
                                   atm, datasets, passband,
                                   intens_weighting, ld_func, ld_coeffs,
                                   dynamics_method=dynamics_method,
                                   mesh_init_phi=mesh_init_phi)

        self._is_convex = True

        # Remember how to compute the mesh
        self.mesh_method = mesh_method
        self.ntriangles = kwargs.get('ntriangles', 1000)                    # Marching
        self.distortion_method = kwargs.get('distortion_method', 'roche')   # Marching (WD assumes roche)
        self.gridsize = kwargs.get('gridsize', 90)                          # WD

        self.do_rv_grav = do_rv_grav

        # Remember things we need to know about this star - these will all be used
        # as defaults if they are not passed in future calls.  If for some reason
        # they are time dependent, then the instantaneous values need to be passed
        # for each call to update_position
        self.F = F
        self.freq_rot = freq_rot
        self.sma = sma


        # compute Phi (Omega/pot): here again if we're the secondary star we have
        # to translate Phi since all meshing methods assume a primary component
        self.Phi_user = Phi  # this is the value set by the user (not translated)
        self._instantaneous_pot = Phi  # this is again the value set by the user but will be updated for eccentric orbits at each time
        # NOTE: self.q may be flipped her for the secondary
        self.Phi = roche.pot_for_component(Phi, self.q, self.comp_no)

        self.teff = teff
        self.gravb_bol = gravb_bol
        # self.gravb_law = gravb_law
        self.abun = abun
        self.irrad_frac_refl = irrad_frac_refl

        # self.frac_heat = frac_heat
        # self.frac_scatt = frac_scatt

        self.features = features

        self._is_single = is_single # TODO: move to Body class?
        self._do_mesh_offset = do_mesh_offset

        # Volume "conservation"
        self.volume_factor = 1.0  # TODO: eventually make this a parameter (currently defined to be the ratio between volumes at apastron/periastron)


    @classmethod
    def from_bundle(cls, b, component, compute=None, dynamics_method='keplerian',
                    mesh_init_phi=0.0, datasets=[], **kwargs):
        """
        Build a star from the :class:`phoebe.frontend.bundle.Bundle` and its
        hierarchy.

        Usually it makes more sense to call :meth:`System.from_bundle` directly.

        :parameter b: the :class:`phoebe.frontend.bundle.Bundle`
        :parameter str component: label of the component in the bundle
        :parameter str compute: name of the computeoptions in the bundle
        :parameter str dynamics_method: method to use for computing the position
            of this star in the orbit
        :parameter list datasets: list of names of datasets
        :parameter **kwargs: temporary overrides for computeoptions
        :return: an instantiated :class:`Star` object
        """
        # TODO: handle overriding options from kwargs
        # TODO: do we need dynamics method???

        hier = b.hierarchy

        if not len(hier.get_value()):
            raise NotImplementedError("Star meshing requires a hierarchy to exist")


        label_self = component
        label_sibling = hier.get_stars_of_sibling_of(component)
        label_orbit = hier.get_parent_of(component)
        starrefs  = hier.get_stars()

        ind_self = starrefs.index(label_self)
        # for the sibling, we may need to handle a list of stars (ie in the case of a hierarchical triple)
        ind_sibling = starrefs.index(label_sibling) if isinstance(label_sibling, str) else [starrefs.index(l) for l in label_sibling]
        comp_no = ['primary', 'secondary'].index(hier.get_primary_or_secondary(component))+1

        # meshing for BRS needs d,q,F,Phi
        # d is instantaneous based on x,y,z of self and sibling
        # q is instantaneous based on masses of self and sibling
        # F we can get now
        # Phi we can get now

        self_ps = b.filter(component=component, context='component', check_visible=False)
        F = self_ps.get_value('syncpar', check_visible=False) # not relevant for single stars... but doesn't hurt to load
        Phi = self_ps.get_value('pot')
        freq_rot = self_ps.get_value('freq', unit=u.rad/u.d)
        # NOTE: we need F for roche geometry (marching, reprojection), but freq_rot for ctrans.place_in_orbit and rotstar.marching


        masses = [b.get_value('mass', component=star, context='component', unit=u.solMass) for star in starrefs]
        if b.hierarchy.get_parent_of(component) != 'component':
            sma = b.get_value('sma', component=label_orbit, context='component', unit=u.solRad)
            ecc = b.get_value('ecc', component=label_orbit, context='component')
            is_single = False
        else:
            # single star case
            # here sma is meaningless, but we'll compute the mesh using the polar radius as the scaling factor
            sma = 1.0 #b.get_value('rpole', component=star, context='component', unit=u.solRad)
            ecc = 0.0
            is_single = True

        teff = b.get_value('teff', component=component, context='component', unit=u.K)
        # gravb_law = b.get_value('gravblaw_bol', component=component, context='component')
        gravb_bol= b.get_value('gravb_bol', component=component, context='component')

        abun = b.get_value('abun', component=component, context='component')
        irrad_frac_refl = b.get_value('irrad_frac_refl_bol', component=component, context='component')

        try:
            do_rv_grav = b.get_value('rv_grav', component=component, compute=compute, check_visible=False, **kwargs) if compute is not None else False
        except ValueError:
            # rv_grav may not have been copied to this component if no rvs are attached
            do_rv_grav = False

        # pass kwargs in case mesh_method was temporarily overriden
        mesh_method = b.get_value('mesh_method', component=component, compute=compute, **kwargs) if compute is not None else 'marching'

        mesh_kwargs = {}
        if mesh_method == 'marching':
            mesh_kwargs['ntriangles'] = b.get_value('ntriangles', component=component, compute=compute, **kwargs) if compute is not None else 1000
            mesh_kwargs['distortion_method'] = b.get_value('distortion_method', component=component, compute=compute, **kwargs) if compute is not None else 'roche'
        elif mesh_method == 'wd':
            mesh_kwargs['gridsize'] = b.get_value('gridsize', component=component, compute=compute, **kwargs) if compute is not None else 30
        else:
            raise NotImplementedError

        features = []
        # print "*** checking for features of", component, b.filter(component=component).features
        for feature in b.filter(component=component).features:
            # print "*** creating features", star, feature
            feature_ps = b.filter(feature=feature, component=component)
            feature_cls = globals()[feature_ps.kind.title()]
            features.append(feature_cls.from_bundle(b, feature))

        if conf.devel:
            do_mesh_offset = b.get_value('mesh_offset', compute=compute, **kwargs)
        else:
            do_mesh_offset = True

        datasets_intens = [ds for ds in b.filter(kind=['lc', 'rv', 'ifm'], context='dataset').datasets if ds != '_default']
        atm = b.get_value('atm', compute=compute, component=component, **kwargs) if compute is not None else 'blackbody'
        passband = {ds: b.get_value('passband', dataset=ds, **kwargs) for ds in datasets_intens}
        intens_weighting = {ds: b.get_value('intens_weighting', dataset=ds, **kwargs) for ds in datasets_intens}
        ld_func = {ds: b.get_value('ld_func', dataset=ds, component=component, **kwargs) for ds in datasets_intens}
        ld_coeffs = {ds: b.get_value('ld_coeffs', dataset=ds, component=component, check_visible=False, **kwargs) for ds in datasets_intens}
        ld_func['bol'] = b.get_value('ld_func_bol', component=component, context='component', **kwargs)
        ld_coeffs['bol'] = b.get_value('ld_coeffs_bol', component=component, context='component', **kwargs)

        return cls(F, Phi, masses, sma, ecc, freq_rot, teff, gravb_bol,
                abun, irrad_frac_refl,
                mesh_method, dynamics_method,
                mesh_init_phi, ind_self, ind_sibling, comp_no,
                is_single=is_single, atm=atm, datasets=datasets,
                passband=passband, intens_weighting=intens_weighting,
                ld_func=ld_func, ld_coeffs=ld_coeffs,
                do_rv_grav=do_rv_grav,
                features=features, do_mesh_offset=do_mesh_offset, **mesh_kwargs)

    @property
    def spots(self):
        return [f for f in self.features if f.__class__.__name__=='Spot']

    @property
    def needs_recompute_instantaneous(self):
        """
        TODO: add documentation
        """
        if self.ecc != 0.0:
            # for eccentric orbits we need to recompute values at every time-step
            return True
        else:
            # In circular orbits we should be safe to assume these quantities
            # remain constant

            # TODO: may need to add conditions here for reflection/heating or
            # if time-dependent parameters are passed
            return False

    @property
    def needs_volume_conservation(self):
        """
        TODO: add documentation

        we can skip volume conservation only for circular orbits
        even for circular orbits - if we're using nbody but roche distortion, we must remesh to handle instantaneous changes to d or F
        """
        return self.ecc != 0 or (self.dynamics_method != 'keplerian' and self.distortion_method == 'roche')


    def get_target_volume(self, etheta, scaled=False):
        """
        TODO: add documentation

        get the volume that the BRS should have at a given euler theta
        """
        # TODO: make this a function of d instead of etheta?
        logger.info("determining target volume at theta={}".format(etheta))

        # TODO: eventually this could allow us to "break" volume conservation and have volume be a function of d,
        # with some scaling factor provided by the user as a parameter.  Until then, we'll assume volume is conserved
        # which means the volume should always be the same as it was defined at periaston.

        # volumes are stored internally in real units.  So if we want the
        # "protomesh" volume we need to divide by scale^3
        if not scaled:
            # return self.volume_at_periastron/self._scale**3
            return self.volume_at_periastron
        else:
            # return self.volume_at_periastron
            return self.volume_at_periastron*self._scale**3

    def _build_mesh(self, d, mesh_method, **kwargs):
        """
        this function takes mesh_method and kwargs that came from the generic Body.intialize_mesh and returns
        the grid... intialize mesh then takes care of filling columns and rescaling to the correct units, etc
        """

        # if we don't provide instantaneous masses or smas, then assume they are
        # not time dependent - in which case they were already stored in the init
        masses = kwargs.get('masses', self.masses)  #solMass
        sma = kwargs.get('sma', self.sma)  # Rsol (same units as coordinates)
        F = kwargs.get('F', self.F)


        Phi = kwargs.get('Phi', self.Phi)  # NOTE: self.Phi automatically corrects for the secondary star
        q = self.q  # NOTE: this is automatically flipped to be 1./q for secondary components

        mesh_args = (q, F, d, Phi)

        if mesh_method == 'marching':
            ntriangles = kwargs.get('ntriangles', self.ntriangles)

            if self.distortion_method == 'roche':
                # TODO: check whether roche or misaligned roche from values of incl, etc!!!!

                av = libphoebe.roche_area_volume(*mesh_args,
                                                 choice=0,
                                                 larea=True,
                                                 lvolume=True)
                delta = np.sqrt(4./np.sqrt(3) * av['larea'] / ntriangles)

                # print "*** libphoebe.roche_marching_mesh args: {}, rpole: {}, delta: {}".format(mesh_args, rpole, delta)

                new_mesh = libphoebe.roche_marching_mesh(*mesh_args,
                                                         delta=delta,
                                                         choice=0,
                                                         full=True,
                                                         max_triangles=ntriangles*2,
                                                         vertices=True,
                                                         triangles=True,
                                                         centers=True,
                                                         vnormals=True,
                                                         tnormals=True,
                                                         cnormals=False,
                                                         vnormgrads=True,
                                                         cnormgrads=False,
                                                         areas=True,
                                                         volume=False,
                                                         init_phi=self.mesh_init_phi)


                # Now we'll get the area and volume of the Roche potential
                # itself (not the mesh).
                # TODO: which volume(s) do we want to report?  Either way, make
                # sure to do the same for the OC case and rotstar


                new_mesh['volume'] = av['lvolume']

                if self._do_mesh_offset:
                    # vertices directly from meshing are placed directly on the
                    # potential, causing the volume and surface area to always
                    # (for convex surfaces) be underestimated.  Now let's jitter
                    # each of the vertices along their normals to recover the
                    # expected volume/surface area.  Since they are moved along
                    # their normals, vnormals applies to both vertices and
                    # pvertices.
                    new_mesh['pvertices'] = new_mesh.pop('vertices')
                    # TODO: fall back on curvature=False if we know the body
                    # is relatively spherical
                    mo = libphoebe.mesh_offseting(av['larea'],
                                                  new_mesh['pvertices'],
                                                  new_mesh['vnormals'],
                                                  new_mesh['triangles'],
                                                  curvature=True,
                                                  vertices=True,
                                                  tnormals=True,
                                                  areas=True,
                                                  volume=False)

                    new_mesh['vertices'] = mo['vertices']
                    new_mesh['areas'] = mo['areas']
                    new_mesh['tnormals'] = mo['tnormals']

                    # TODO: need to update centers (so that they get passed
                    # to the frontend as x, y, z)
                    # new_mesh['centers'] = mo['centers']


                else:
                    # pvertices should just be a copy of vertice
                    new_mesh['pvertices'] = new_mesh['vertices']



                # We only need the gradients where we'll compute local
                # quantities which, for a marching mesh, is at the vertices.
                new_mesh['normgrads'] = new_mesh.pop('vnormgrads')

                # And lastly, let's fill the velocities column - with zeros
                # at each of the vertices
                new_mesh['velocities'] = np.zeros(new_mesh['vertices'].shape)

                new_mesh['tareas'] = np.array([])

                scale = sma


            elif self.distortion_method == 'rotstar':

                if not self._is_single:
                    # Then we're in a binary that is using the roche
                    # pot<->rpole constraint.  So, let's get the Phi that
                    # would match the same polar radius as if it were a roche
                    # potential.
                    # rpole = roche.potential2rpole(Phi, q, 0.0, F)  # TODO: REMOVE
                    # print "*** before rotstar_from_roche", Phi, F, sma, rpole*sma
                    omega, Phi = libphoebe.rotstar_from_roche(*mesh_args)
                    # rpole = rotstar.potential2rpole(Phi, self.freq_rot, solar_units=True)  # TODO: REMOVE
                    # print "*** after rotstar_from_roche", Phi, omega, sma, rpole*sma

                else:
                    # then we used the rotstar pot<->rpole constraint and
                    # can directly pass Phi and omega (from freq_rot)

                    # freq_rot (1./d)
                    omega = rotstar.rotfreq_to_omega(self.freq_rot, scale=sma, solar_units=True)
                    Phi = self.Phi_user # because we don't want to do conversion for secondary


                av = libphoebe.rotstar_area_volume(*mesh_args,
                                                   larea=True,
                                                   lvolume=True)

                delta = np.sqrt(4./np.sqrt(3) * av['larea'] / ntriangles)

                mesh_args = (omega, Phi)

                # print "*** rotstar_marching_mesh omega: {}, Phi: {}, freq_rot:{}, sma:{}, rpole:{}, delta:{}".format(mesh_args[0], mesh_args[1], self.freq_rot, sma, rpole, delta)

                new_mesh = libphoebe.rotstar_marching_mesh(*mesh_args,
                                               delta=delta,
                                               full=True,
                                               max_triangles=ntriangles*2,
                                               vertices=True,
                                               triangles=True,
                                               centers=True,
                                               vnormals=True,
                                               tnormals=True,
                                               cnormals=False,
                                               vnormgrads=True,
                                               cnormgrads=False,
                                               areas=True,
                                               volume=True,
                                               init_phi=self.mesh_init_phi)



                new_mesh['volume'] = av['lvolume']

                if self._do_mesh_offset:
                    # vertices directly from meshing are placed directly on the
                    # potential, causing the volume and surface area to always
                    # (for convex surfaces) be underestimated.  Now let's jitter
                    # each of the vertices along their normals to recover the
                    # expected volume/surface area.  Since they are moved along
                    # their normals, vnormals applies to both vertices and
                    # pvertices.
                    new_mesh['pvertices'] = new_mesh.pop('vertices')
                    mo = libphoebe.mesh_offseting(av['larea'],
                                                  new_mesh['pvertices'],
                                                  new_mesh['vnormals'],
                                                  new_mesh['triangles'],
                                                  curvature=True,
                                                  vertices=True,
                                                  tnormals=False,
                                                  areas=True,
                                                  volume=False)

                    new_mesh['vertices'] = mo['vertices']
                    new_mesh['areas'] = mo['areas']

                    # TODO: need to update centers (so that they get passed
                    # to the frontend as x, y, z)
                    # new_mesh['centers'] = mo['centers']

                else:
                    # pvertices should just be a copy of vertices
                    new_mesh['pvertices'] = new_mesh['vertices']

                # We only need the gradients where we'll compute local
                # quantities which, for a marching mesh, is at the vertices.
                new_mesh['normgrads'] = new_mesh.pop('vnormgrads')

                # And lastly, let's fill the velocities column - with zeros
                # at each of the vertices
                new_mesh['velocities'] = np.zeros(new_mesh['vertices'].shape)

                new_mesh['tareas'] = np.array([])

                scale = sma

            elif self.distortion_method == 'sphere':

                if self._is_single:
                    raise NotImplementedError()
                    # TODO: need to use rpole directly?

                rpole = libphoebe.roche_pole(*mesh_args)
                omega = 1./rpole
                mesh_args = (omega,)

                av = libphoebe.sphere_area_volume(*mesh_args,
                                                   larea=True,
                                                   lvolume=True)

                delta = np.sqrt(4./np.sqrt(3) * av['larea'] / ntriangles)

                # print "*** sphere_marching_mesh rpole:{} omega:{} delta:{}".format(rpole, mesh_args[0], delta)

                new_mesh = libphoebe.sphere_marching_mesh(*mesh_args,
                                               delta=delta,
                                               full=True,
                                               max_triangles=ntriangles*2,
                                               vertices=True,
                                               triangles=True,
                                               centers=True,
                                               vnormals=True,
                                               tnormals=True,
                                               cnormals=False,
                                               vnormgrads=True,
                                               cnormgrads=False,
                                               areas=True,
                                               volume=True,
                                               init_phi=self.mesh_init_phi)



                new_mesh['volume'] = av['lvolume']

                if self._do_mesh_offset:
                    # vertices directly from meshing are placed directly on the
                    # potential, causing the volume and surface area to always
                    # (for convex surfaces) be underestimated.  Now let's jitter
                    # each of the vertices along their normals to recover the
                    # expected volume/surface area.  Since they are moved along
                    # their normals, vnormals applies to both vertices and
                    # pvertices.
                    new_mesh['pvertices'] = new_mesh.pop('vertices')
                    mo = libphoebe.mesh_offseting(av['larea'],
                                                  new_mesh['pvertices'],
                                                  new_mesh['vnormals'],
                                                  new_mesh['triangles'],
                                                  curvature=True,
                                                  vertices=True,
                                                  tnormals=False,
                                                  areas=True,
                                                  volume=False)

                    new_mesh['vertices'] = mo['vertices']
                    new_mesh['areas'] = mo['areas']

                    # TODO: need to update centers (so that they get passed
                    # to the frontend as x, y, z)
                    # new_mesh['centers'] = mo['centers']

                else:
                    # pvertices should just be a copy of vertices
                    new_mesh['pvertices'] = new_mesh['vertices']

                # We only need the gradients where we'll compute local
                # quantities which, for a marching mesh, is at the vertices.
                new_mesh['normgrads'] = new_mesh.pop('vnormgrads')

                # And lastly, let's fill the velocities column - with zeros
                # at each of the vertices
                new_mesh['velocities'] = np.zeros(new_mesh['vertices'].shape)

                new_mesh['tareas'] = np.array([])

                scale = sma


            elif self.distortion_method == 'nbody':
                # TODO: implement this (discretize and save mesh_args)
                raise NotImplementedError("'nbody' distortion_method not yet supported - try roche")
            else:
                raise NotImplementedError

        elif mesh_method == 'wd':

            N = int(kwargs.get('gridsize', self.gridsize))

            the_grid = potentials.discretize_wd_style(N, *mesh_args)
            new_mesh = mesh.wd_grid_to_mesh_dict(the_grid, q, F, d)
            scale = sma

        else:
            raise NotImplementedError("mesh_method '{}' is not supported".format(mesh_method))

        return new_mesh, scale, mesh_args

    def _compute_instantaneous_quantities(self, xs, ys, zs, **kwargs):
        """
        TODO: add documentation
        """
        pole_func = getattr(libphoebe, '{}_pole'.format(self.distortion_method))
        gradOmega_func = getattr(libphoebe, '{}_gradOmega_only'.format(self.distortion_method))

        r_pole = pole_func(*self._mesh_args)
        r_pole_ = np.array([0., 0., r_pole])
        args = list(self._mesh_args)[:-1]+[r_pole_]
        grads = gradOmega_func(*args)
        g_pole = np.linalg.norm(grads)

        g_rel_to_abs = c.G.si.value*c.M_sun.si.value*self.masses[self.ind_self]/(self.sma*c.R_sun.si.value)**2*100. # 100 for m/s**2 -> cm/s**2

        self._instantaneous_gpole = g_pole * g_rel_to_abs
        # TODO NOW: check whether r_pole is in absolute units (scaled/not scaled)
        self._instantaneous_rpole = r_pole

    def _fill_loggs(self, mesh=None, ignore_effects=False):
        """
        TODO: add documentation

        Calculate local surface gravity

        GMSunNom = 1.3271244e20 m**3 s**-2
        RSunNom = 6.597e8 m
        """
        if mesh is None:
            mesh = self.mesh

        g_rel_to_abs = c.G.si.value*c.M_sun.si.value*self.masses[self.ind_self]/(self.sma*c.R_sun.si.value)**2*100. # 100 for m/s**2 -> cm/s**2

        loggs = np.log10(mesh.normgrads.for_computations * g_rel_to_abs)

        if not ignore_effects:
            for feature in self.features:
                if feature.proto_coords:
                    loggs = feature.process_teffs(loggs, self.get_standard_mesh().coords_for_computations, t=self.time)
                else:
                    loggs = feature.process_teffs(loggs, mesh.coords_for_computations, t=self.time)

        mesh.update_columns(loggs=loggs)

        # logger.info("derived surface gravity: %.3f <= log g<= %.3f (g_p=%s and Rp=%s Rsol)"%(loggs.min(), loggs.max(), self._instantaneous_gpole, self._instantaneous_rpole*self._scale))

    def _fill_gravs(self, mesh=None, **kwargs):
        """
        TODO: add documentation

        requires _fill_loggs to have been called
        """
        if mesh is None:
            mesh = self.mesh


        # TODO: rename 'gravs' to 'gdcs' (gravity darkening corrections)

        g_rel_to_abs = c.G.si.value*c.M_sun.si.value*self.masses[self.ind_self]/(self.sma*c.R_sun.si.value)**2*100. # 100 for m/s**2 -> cm/s**2
        # TODO: check the division by 100 - is this just to change units back to m?
        gravs = ((mesh.normgrads.for_computations * g_rel_to_abs)/self._instantaneous_gpole)**self.gravb_bol

        # TODO: make sure equivalent to the old way here
        # gravs = abs(10**(self.mesh.loggs.for_computations-2)/self._instantaneous_gpole)**self.gravb_bol

        mesh.update_columns(gravs=gravs)


    def _fill_teffs(self, mesh=None, ignore_effects=False, **kwargs):
        r"""

        requires _fill_loggs and _fill_gravs to have been called

        Calculate local temperature of a Star.
        """
        if mesh is None:
            mesh = self.mesh

        # get the user-defined mean effective temperatures
        Teff = kwargs.get('teff', self.teff)

        # Convert from mean to polar by dividing total flux by gravity darkened flux (Ls drop out)
        # see PHOEBE Legacy scientific reference eq 5.20
        Tpole = Teff*(np.sum(mesh.areas) / np.sum(mesh.gravs.centers*mesh.areas))**(0.25)
        self._instantaneous_teffpole = Tpole

        # Now we can compute the local temperatures.
        # see PHOEBE Legacy scientific reference eq 5.23
        teffs = Tpole*mesh.gravs.for_computations**0.25

        if not ignore_effects:
            for feature in self.features:
                if feature.proto_coords:
                    teffs = feature.process_teffs(teffs, self.get_standard_mesh().coords_for_computations, t=self.time)
                else:
                    teffs = feature.process_teffs(teffs, mesh.coords_for_computations, t=self.time)

        mesh.update_columns(teffs=teffs)

    def _populate_ifm(self, dataset, **kwargs):
        """
        TODO: add documentation

        This should not be called directly, but rather via :meth:`Body.populate_observable`
        or :meth:`System.populate_observables`
        """

        # TODO
        # this is not correct - we need to compute ld for a
        # given effective wavelength, i.e
        # eff_wave = kwargs.get('eff_wave', 6562e-7)
        # passband = kwargs.get('passband', eff_wave)
        passband = kwargs.get('passband', self.passband[dataset])
        intens_weighting = kwargs.get('intens_weighting', self.intens_weighting.get(dataset, None))
        ld_func = kwargs.get('ld_func', self.ld_func[dataset])
        ld_coeffs = kwargs.get('ld_coeffs', self.ld_coeffs[dataset]) if ld_func != 'interp' else None
        atm = kwargs.get('atm', self.atm)

        lc_cols = self._populate_lc(dataset, **kwargs)

        # lc cols should do for interferometry - at least for continuum
        cols = lc_cols

        return cols

    def _populate_rv(self, dataset, **kwargs):
        """
        TODO: add documentation

        This should not be called directly, but rather via :meth:`Body.populate_observable`
        or :meth:`System.populate_observables`
        """

        # We need to fill all the flux-related columns so that we can weigh each
        # triangle's rv by its flux in the requested passband.
        lc_cols = self._populate_lc(dataset, **kwargs)

        # rv per element is just the z-component of the velocity vectory.  Note
        # the change in sign from our right-handed system to rv conventions.
        # These will be weighted by the fluxes when integrating

        rvs = -1*self.mesh.velocities.for_computations[:,2]


        # Gravitational redshift
        if self.do_rv_grav:
            rv_grav = c.G*(self.mass*u.solMass)/(self._instantaneous_rpole*u.solRad)/c.c
            # rvs are in solrad/d internally
            rv_grav = rv_grav.to('solRad/d').value

            rvs += rv_grav

        cols = lc_cols
        cols['rvs'] = rvs
        return cols


    def _populate_lc(self, dataset, **kwargs):
        """
        TODO: add documentation

        This should not be called directly, but rather via :meth:`Body.populate_observable`
        or :meth:`System.populate_observables`

        :raises NotImplementedError: if lc_method is not supported
        """

        lc_method = kwargs.get('lc_method', 'numerical')  # TODO: make sure this is actually passed

        passband = kwargs.get('passband', self.passband.get(dataset, None))
        intens_weighting = kwargs.get('intens_weighting', self.intens_weighting.get(dataset, None))
        ld_func = kwargs.get('ld_func', self.ld_func.get(dataset, None))
        ld_coeffs = kwargs.get('ld_coeffs', self.ld_coeffs.get(dataset, None)) if ld_func != 'interp' else None
        atm = kwargs.get('atm', self.atm)
        boosting_method = kwargs.get('boosting_method', self.boosting_method)

        pblum = kwargs.get('pblum', 4*np.pi)

        if lc_method=='numerical':

            pb = passbands.get_passband(passband)

            # abs_normal_intensities are the normal emergent passband intensities:
            abs_normal_intensities = pb.Inorm(Teff=self.mesh.teffs.for_computations,
                                              logg=self.mesh.loggs.for_computations,
                                              abun=self.mesh.abuns.for_computations,
                                              atm=atm,
                                              photon_weighted=intens_weighting=='photon')


            # abs_intensities are the projected (limb-darkened) passband intensities
            # TODO: why do we need to use abs(mus) here?
            abs_intensities = pb.Imu(Teff=self.mesh.teffs.for_computations,
                                     logg=self.mesh.loggs.for_computations,
                                     abun=self.mesh.abuns.for_computations,
                                     mu=abs(self.mesh.mus_for_computations),
                                     atm=atm,
                                     ld_func=ld_func,
                                     ld_coeffs=ld_coeffs,
                                     photon_weighted=intens_weighting=='photon')

            ldint = pb.ldint(Teff=self.mesh.teffs.for_computations,
                             logg=self.mesh.loggs.for_computations,
                             abun=self.mesh.abuns.for_computations,
                             atm=atm,
                             ld_func=ld_func,
                             ld_coeffs=ld_coeffs,
                             photon_weighted=intens_weighting=='photon')

            # Beaming/boosting
            if boosting_method == 'none':
                boost_factors = 1.0
            elif boosting_method == 'linear':
                bindex = pb.bindex(Teff=self.mesh.teffs.for_computations,
                                   logg=self.mesh.loggs.for_computations,
                                   abun=self.mesh.abuns.for_computations,
                                   mu=abs(self.mesh.mus_for_computations),
                                   atm=atm,
                                   photon_weighted=intens_weighting=='photon')

                boost_factors = 1.0 + bindex * self.mesh.velocities.for_computations[:,2]/37241.94167601236
            else:
                raise NotImplementedError("boosting_method='{}' not supported".format(self.boosting_method))

            # boosting is aspect dependent so we don't need to correct the
            # normal intensities
            abs_intensities *= boost_factors

            # Handle pblum - distance and l3 scaling happens when integrating (in observe)
            # we need to scale each triangle so that the summed normal_intensities over the
            # entire star is equivalent to pblum / 4pi
            normal_intensities = abs_normal_intensities * self.get_pblum_scale(dataset)
            intensities = abs_intensities * self.get_pblum_scale(dataset)



        elif lc_method=='analytical':
            raise NotImplementedError("analytical fluxes not yet ported to beta")
            #lcdep, ref = system.get_parset(ref)
            # The projected intensity is normalised with the distance in cm, we need
            # to reconvert that into solar radii.
            #intens_proj = limbdark.sphere_intensity(body,lcdep)[1]/(c.Rsol)**2

            # TODO: this probably needs to be moved into observe or backends.phoebe
            # (assuming it doesn't result in per-triangle quantities)

        else:
            raise NotImplementedError("lc_method '{}' not recognized".format(lc_method))


        # Take reddening into account (if given), but only for non-bolometric
        # passbands and nonzero extinction

        # TODO: reddening
        #logger.warning("reddening for fluxes not yet ported to beta")
        # if dataset != '__bol':

        #     # if there is a global reddening law
        #     red_parset = system.get_globals('reddening')
        #     if (red_parset is not None) and (red_parset['extinction'] > 0):
        #         ebv = red_parset['extinction'] / red_parset['Rv']
        #         proj_intens = reddening.redden(proj_intens,
        #                      passbands=[idep['passband']], ebv=ebv, rtype='flux',
        #                      law=red_parset['law'])[0]
        #         logger.info("Projected intensity is reddened with E(B-V)={} following {}".format(ebv, red_parset['law']))

        #     # if there is passband reddening
        #     if 'extinction' in idep and (idep['extinction'] > 0):
        #         extinction = idep['extinction']
        #         proj_intens = proj_intens / 10**(extinction/2.5)
        #         logger.info("Projected intensity is reddened with extinction={} (passband reddening)".format(extinction))



        # TODO: do we really need to store all of these if store_mesh==False?
        # Can we optimize by only returning the essentials if we know we don't need them?
        return {'abs_normal_intensities': abs_normal_intensities, 'normal_intensities': normal_intensities,
            'abs_intensities': abs_intensities, 'intensities': intensities,
            'ldint': ldint,
            'boost_factors': boost_factors}




class Envelope(Body):
    def __init__(self, Phi, masses, sma, ecc, freq_rot, teff1, teff2,
            abun, irrad_frac_refl1, irrad_frac_refl2, gravb_bol1, gravb_bol2, mesh_method='marching',
            dynamics_method='keplerian', mesh_init_phi=0.0, ind_self=0, ind_sibling=1, comp_no=1,
            atm='blackbody', datasets=[], passband={}, intens_weighting={},
            ld_func={}, ld_coeffs={},
            do_rv_grav=False, features=[], do_mesh_offset=True,
            label_envelope='contact_envelope', label_primary='primary',
            label_secondary='secondary', **kwargs):
        """
        [NOT IMPLEMENTED]

        :parameter float Phi: equipotential of this star at periastron
        :parameter masses: mass of each component in the system (solMass)
        :type masses: list of floats
        :parameter float sma: sma of this component's parent orbit (solRad)
        :parameter float abun: abundance of this star
        :parameter int ind_self: index in all arrays (positions, masses, etc) for the primary star in this contact_binary envelope
        :parameter int ind_sibling: index in all arrays (positions, masses, etc)
            for the secondary star in this contact_binary envelope
        :return: instantiated :class:`Envelope` object
        """
        super(Envelope, self).__init__(comp_no, ind_self, ind_sibling, masses,
                                       ecc, atm, datasets, passband,
                                       intens_weighting,
                                       ld_func, ld_coeffs,
                                       dynamics_method=dynamics_method,
                                       mesh_init_phi=mesh_init_phi)

        self.label_envelope = label_envelope
        self.label_primary = label_primary
        self.label_secondary = label_secondary

        # Remember how to compute the mesh
        self.mesh_method = mesh_method
        self.ntriangles = kwargs.get('ntriangles', 1000)                    # Marching
        self.distortion_method = kwargs.get('distortion_method', 'roche')   # Marching (WD assumes roche)
        self.gridsize = kwargs.get('gridsize', 90)                          # WD

        self.do_rv_grav = do_rv_grav

        # Remember things we need to know about this star - these will all be used
        # as defaults if they are not passed in future calls.  If for some reason
        # they are time dependent, then the instantaneous values need to be passed
        # for each call to update_position
        self.F = 1.0 # by definition for an contact_binary
        self.freq_rot = freq_rot   # TODO: change to just pass period and compute freq_rot here?
        self.sma = sma


        # compute Phi (Omega/pot): here again if we're the secondary star we have
        # to translate Phi since all meshing methods assume a primary component
        self.Phi_user = Phi  # this is the value set by the user (not translated)
        self._instantaneous_pot = Phi
        # for overcontacts, we'll always build the mesh from the primary star
        self.Phi = Phi

        self.teff1 = teff1
        self.teff2 = teff2

        self.irrad_frac_refl1 = irrad_frac_refl1
        self.irrad_frac_refl2 = irrad_frac_refl2
        self.gravb_bol1 = gravb_bol1
        self.gravb_bol2 = gravb_bol2
        # self.gravb_law = gravb_law

        # only putting this here so update_position doesn't complain
        self.irrad_frac_refl = 0.
        # self.gravb_law2 = gravb_law2


        # self.gravb_bol = gravb_bol
        # self.gravb_law = gravb_law
        self.abun = abun
        # self.irrad_frac_refl = irrad_frac_refl

        self.features = features  # TODO: move this to Body

        # Volume "conservation"
        self.volume_factor = 1.0  # TODO: eventually make this a parameter (currently defined to be the ratio between volumes at apastron/periastron)

        self._do_mesh_offset = do_mesh_offset

        # pblum scale needs to be different for envelopes - we need to actually
        # track the pblum per-component (envelope, primary, secondary) separately
        self._pblum_scale = {label_envelope: {},
                             label_primary: {},
                             label_secondary: {}}


    @classmethod
    def from_bundle(cls, b, component, compute=None, dynamics_method='keplerian',
                    mesh_init_phi=0.0, datasets=[], **kwargs):
        """
        [NOT IMPLEMENTED]

        Build an contact_binary from the :class:`phoebe.frontend.bundle.Bundle` and its
        hierarchy.

        Usually it makes more sense to call :meth:`System.from_bundle` directly.

        :parameter b: the :class:`phoebe.frontend.bundle.Bundle`
        :parameter str component: label of the component in the bundle
        :parameter str compute: name of the computeoptions in the bundle
        :parameter str dynamics_method: method to use for computing the position
            of this star in the orbit
        :parameter list datasets: list of names of datasets
        :parameter **kwargs: temporary overrides for computeoptions
        :return: an instantiated :class:`Envelope` object
        """
        # TODO: handle overriding options from kwargs
        # TODO: do we need dynamics method???

        hier = b.hierarchy

        if not len(hier.get_value()):
            raise NotImplementedError("Contact envelope meshing requires a hierarchy to exist")


        label_envelope = component
        # self is just the primary star in the same orbit
        label_self = hier.get_sibling_of(component)  # TODO: make sure this defaults to primary
        label_sibling = hier.get_sibling_of(label_self)  # TODO: make sure this defaults to secondary
        label_orbit = hier.get_parent_of(component)
        # starrefs  = hier.get_stars()
        starrefs = hier.get_siblings_of(label_envelope)

        ind_self = starrefs.index(label_self)
        # for the sibling, we may need to handle a list of stars (ie in the case of a hierarchical triple)
        ind_sibling = starrefs.index(label_sibling) if isinstance(label_sibling, str) else [starrefs.index(l) for l in label_sibling]
        comp_no = 1

        # meshing for BRS needs d,q,F,Phi
        # d is instantaneous based on x,y,z of self and sibling
        # q is instantaneous based on masses of self and sibling
        # F we will assume is always 1 for an contact_binary
        # Phi we can get now

        env_ps = b.filter(component=component, context='component')
        F = 1.0  # this is also hardcoded in the init, so isn't passed
        Phi = env_ps.get_value('pot')
        period = b.get_quantity(qualifier='period', unit=u.d, component=label_orbit, context='component')
        freq_rot = 2*np.pi*u.rad/period
        # NOTE: we need F for roche geometry (marching, reprojection), but freq_rot for ctrans.place_in_orbit


        masses = [b.get_value('mass', component=star, context='component', unit=u.solMass) for star in starrefs]
        sma = b.get_value('sma', component=label_orbit, context='component', unit=u.solRad)
        ecc = b.get_value('ecc', component=label_orbit, context='component')

        #teff = b.get_value('teff', component=component, context='component', unit=u.K)
        #gravb_law = b.get_value('gravblaw_bol', component=component, context='component')
        #gravb_bol= b.get_value('gravb_bol', component=component, context='component')

        teff1 = b.get_value('teff', component=starrefs[0], context='component', unit=u.K)
        teff2 = b.get_value('teff', component=starrefs[1], context='component', unit=u.K)

        irrad_frac_refl1 = b.get_value('irrad_frac_refl_bol', component=starrefs[0], context='component')
        irrad_frac_refl2 = b.get_value('irrad_frac_refl_bol', component=starrefs[1], context='component')

        gravb_bol1 = b.get_value('gravb_bol', component=starrefs[0], context='component')
        gravb_bol2 = b.get_value('gravb_bol', component=starrefs[1], context='component')

        # gravb_law = b.get_value('gravblaw_bol', component=starrefs[0], context='component')
        #gravb_law2 = b.get_value('gravblaw_bol', component=starrefs[0], context='component')

        abun = b.get_value('abun', component=component, context='component')
        #frac_refl = b.get_value('frac_refl_bol', component=component, context='component')


        try:
            # TODO: will the rv_grav parameter ever be copied for the envelope?
            do_rv_grav = b.get_value('rv_grav', component=component, compute=compute, check_visible=False, **kwargs) if compute is not None else False
        except ValueError:
            # rv_grav may not have been copied to this component if no rvs are attached
            do_rv_grav = False

        # pass kwargs in case mesh_method was temporarily overridden
        # TODO: make sure mesh_method copies for envelopes
        mesh_method = b.get_value('mesh_method', component=component, compute=compute, **kwargs) if compute is not None else 'marching'

        mesh_kwargs = {}
        if mesh_method == 'marching':
            mesh_kwargs['ntriangles'] = b.get_value('ntriangles', component=component, compute=compute) if compute is not None else 1000
            mesh_kwargs['distortion_method'] = b.get_value('distortion_method', component=component, compute=compute) if compute is not None else 'roche'
        elif mesh_method == 'wd':
            mesh_kwargs['gridsize'] = b.get_value('gridsize', component=component, compute=compute) if compute is not None else 30
        else:
            raise NotImplementedError

        features = []
        # print "*** checking for features of", component, b.filter(component=component).features
        for feature in b.filter(component=component).features:
            # print "*** creating features", star, feature
            feature_ps = b.filter(feature=feature, component=component)
            feature_cls = globals()[feature_ps.kind.title()]
            features.append(feature_cls.from_bundle(b, feature))

        if conf.devel:
            do_mesh_offset = b.get_value('mesh_offset', compute=compute, **kwargs)
        else:
            do_mesh_offset = True


        datasets_intens = [ds for ds in b.filter(kind=['lc', 'rv', 'ifm'], context='dataset').datasets if ds != '_default']
        atm = b.get_value('atm', compute=compute, component=component, **kwargs) if compute is not None else 'blackbody'
        passband = {ds: b.get_value('passband', dataset=ds, **kwargs) for ds in datasets_intens}
        intens_weighting = {ds: b.get_value('intens_weighting', dataset=ds, **kwargs) for ds in datasets_intens}
        ld_func = {ds: b.get_value('ld_func', dataset=ds, component=component, **kwargs) for ds in datasets_intens}
        ld_coeffs = {ds: b.get_value('ld_coeffs', dataset=ds, component=component, check_visible=False, **kwargs) for ds in datasets_intens}
        ld_func['bol'] = b.get_value('ld_func_bol', component=component, context='component', **kwargs)
        ld_coeffs['bol'] = b.get_value('ld_coeffs_bol', component=component, context='component', **kwargs)

        return cls(Phi, masses, sma, ecc, freq_rot, teff1, teff2, abun, irrad_frac_refl1, irrad_frac_refl2,
                gravb_bol1, gravb_bol2, mesh_method, dynamics_method,
                mesh_init_phi, ind_self, ind_sibling, comp_no,
                atm=atm,
                datasets=datasets, passband=passband,
                intens_weighting=intens_weighting,
                ld_func=ld_func, ld_coeffs=ld_coeffs,
                do_rv_grav=do_rv_grav,
                features=features, do_mesh_offset=do_mesh_offset,
                label_envelope=label_envelope,
                label_primary=label_self, label_secondary=label_sibling,
                **mesh_kwargs)

    @property
    def needs_recompute_instantaneous(self):
        """
        TODO: add documentation
        """
        if self.ecc != 0.0:
            # for eccentric orbits we need to recompute values at every time-step
            return True
        else:
            # In circular orbits we should be safe to assume these quantities
            # remain constant

            # TODO: may need to add conditions here for reflection/heating or
            # if time-dependent parameters are passed
            return False

    @property
    def needs_volume_conservation(self):
        """
        TODO: add documentation

        we can skip volume conservation only for circular orbits
        """
        return self.ecc != 0

    def get_target_volume(self, etheta):
        """
        TODO: add documentation

        get the volume that the BRS should have at a given euler theta
        """
        # TODO: make this a function of d instead of etheta?
        logger.info("determining target volume at theta={}".format(etheta))

        # TODO: eventually this could allow us to "break" volume conservation and have volume be a function of d,
        # with some scaling factor provided by the user as a parameter.  Until then, we'll assume volume is conserved
        # which means the volume should always be the same as it was defined at periaston.

        return self.volume_at_periastron

    def _build_mesh(self, d, mesh_method, **kwargs):
        """
        this function takes mesh_method and kwargs that came from the generic Body.intialize_mesh and returns
        the grid... intialize mesh then takes care of filling columns and rescaling to the correct units, etc
        """

        # if we don't provide instantaneous masses or smas, then assume they are
        # not time dependent - in which case they were already stored in the init
        masses = kwargs.get('masses', self.masses)  #solMass
        sma = kwargs.get('sma', self.sma)  # Rsol (same units as coordinates)
        F = kwargs.get('F', self.F)
        # TODO: should F be fixed at 1 - is this the job of the frontend or backend?

        Phi = kwargs.get('Phi', self.Phi)  # NOTE: self.Phi automatically corrects for the secondary star
        q = self.q  # NOTE: this is automatically flipped to be 1./q for secondary components

        mesh_args = (q, F, d, Phi)

        if mesh_method == 'marching':
            # Phi = kwargs.get('Phi', self.Phi_user)  # NOTE: self.Phi_user is not corrected for the secondary star, but that's fine because we pass primary vs secondary as choice
            # q = 1./self.q if self.comp_no == 2 else self.q  # NOTE: undo the inversion so this is ALWAYS Mp/Ms

            ntriangles = kwargs.get('ntriangles', self.ntriangles)


            if self.distortion_method == 'roche':
                # TODO: check whether roche or misaligned roche from values of incl, etc!!!!

                av = libphoebe.roche_area_volume(*mesh_args,
                                                 choice=2,
                                                 larea=True,
                                                 lvolume=True)

                delta = np.sqrt(4./np.sqrt(3) * av['larea'] / ntriangles)

                new_mesh = libphoebe.roche_marching_mesh(*mesh_args,
                                                         delta=delta,
                                                         choice=2,
                                                         full=True,
                                                         max_triangles=ntriangles*2,
                                                         vertices=True,
                                                         triangles=True,
                                                         centers=True,
                                                         vnormals=True,
                                                         tnormals=True,
                                                         cnormals=False,
                                                         vnormgrads=True,
                                                         cnormgrads=False,
                                                         areas=True,
                                                         volume=False)


                # Now we'll get the area and volume of the Roche potential
                # itself (not the mesh).
                # TODO: which volume(s) do we want to report?  Either way, make
                # sure to do the same for the OC case and rotstar
                new_mesh['volume'] = av['lvolume']

                if self._do_mesh_offset:
                    # vertices directly from meshing are placed directly on the
                    # potential, causing the volume and surface area to always
                    # (for convex surfaces) be underestimated.  Now let's jitter
                    # each of the vertices along their normals to recover the
                    # expected volume/surface area.  Since they are moved along
                    # their normals, vnormals applies to both vertices and
                    # pvertices.
                    new_mesh['pvertices'] = new_mesh.pop('vertices')
                    mo = libphoebe.mesh_offseting(av['larea'],
                                                  new_mesh['pvertices'],
                                                  new_mesh['vnormals'],
                                                  new_mesh['triangles'],
                                                  curvature=True,
                                                  vertices=True,
                                                  tnormals=True,
                                                  areas=True,
                                                  volume=False)

                    new_mesh['vertices'] = mo['vertices']
                    new_mesh['areas'] = mo['areas']
                    new_mesh['tnormals'] = mo['tnormals']

                    # TODO: need to update centers (so that they get passed
                    # to the frontend as x, y, z)
                    # new_mesh['centers'] = mo['centers']


                else:
                    # pvertices should just be a copy of vertice
                    new_mesh['pvertices'] = new_mesh['vertices']

                # We only need the gradients where we'll compute local
                # quantities which, for a marching mesh, is at the vertices.
                new_mesh['normgrads'] = new_mesh.pop('vnormgrads')

                # And lastly, let's fill the velocities column - with zeros
                # at each of the vertices
                new_mesh['velocities'] = np.zeros(new_mesh['vertices'].shape)

                new_mesh['tareas'] = np.array([])

                # WD style overcontacts require splitting of the mesh into two components
                # env_comp = 0 for primary part of the envelope, 1 for secondary

                # compute the positions of the minimum radii of the neck in the xy and xz planes
                # when temperature_method becomes available, wrap this with if tmethod='wd':
                xy,xz,y,z = potentials.nekmin(Phi,q,0.5,0.05,0.05)
                # choose which value of x to use as the minimum (maybe extend to average of both?
                xmin = xz

                # create the env_comp array and change the values of all where vertices x>xmin to 1
                env_comp = np.zeros(len(new_mesh['vertices']))

                env_comp[new_mesh['vertices'][:,0]>xmin] = 1
                #
                new_mesh['env_comp'] = env_comp
                # print new_mesh['env_comp']

                # do the similar for triangles
                env_comp3 = np.zeros(len(new_mesh['triangles']))

                # Uncomment this is we want to average over vertices and comment below :/
                # for i in range(len(new_mesh['triangles'])):
                #
                #     #take the vertex indices of each triangle
                #     vind = new_mesh['triangles'][i]
                #     print 'vind: ', vind
                #     env_comp3[i] = np.average([new_mesh['env_comp'][vind[0]],new_mesh['env_comp'][vind[1]],new_mesh['env_comp'][vind[2]]])
                #

                new_mesh['env_comp3']=env_comp3

                # Comment this is we want to average over vertices
                N = len(new_mesh['vertices'])
                for i in range(len(new_mesh['triangles'])):

                    #take the vertex indices of each triangle
                    vind = new_mesh['triangles'][i]
                    center = new_mesh['centers'][i]

                    # the adding of vertices and vertex parameters should go in a function

                    def add_vertex_to_mesh(i,j,vind,comp):

                        N = len(new_mesh['vertices'])
                        # add vertex params
                        new_mesh['vertices'] = np.vstack((new_mesh['vertices'],new_mesh['vertices'][vind]))
                        new_mesh['pvertices'] = np.vstack((new_mesh['pvertices'],new_mesh['pvertices'][vind]))
                        new_mesh['vnormals'] = np.vstack((new_mesh['vnormals'],new_mesh['vnormals'][vind]))
                        new_mesh['normgrads'] = np.hstack((new_mesh['normgrads'],new_mesh['normgrads'][vind]))
                        new_mesh['velocities'] = np.vstack((new_mesh['velocities'],np.zeros(3)))
                        new_mesh['env_comp'] = np.hstack((new_mesh['env_comp'],comp))
                        new_mesh['triangles'][i][j] = N

                    if center[0] <= xmin:
                        new_mesh['env_comp3'][i] = 0
                        if new_mesh['vertices'][vind[0]][0] > xmin:
                            add_vertex_to_mesh(i,0,vind[0],0)
                        else:
                            new_mesh['env_comp'][vind[0]] = 0

                        if new_mesh['vertices'][vind[1]][0] > xmin:
                            add_vertex_to_mesh(i,1,vind[1],0)
                        else:
                            new_mesh['env_comp'][vind[1]] = 0

                        if new_mesh['vertices'][vind[2]][0] > xmin:
                            add_vertex_to_mesh(i,2,vind[2],0)
                        else:
                            new_mesh['env_comp'][vind[2]] = 0

                    else:
                        new_mesh['env_comp3'][i] = 1
                        if new_mesh['vertices'][vind[0]][0] <= xmin:
                            add_vertex_to_mesh(i,0,vind[0],1)
                        else:
                            new_mesh['env_comp'][vind[0]] = 1

                        if new_mesh['vertices'][vind[1]][0] <=xmin:
                            add_vertex_to_mesh(i,1,vind[1],1)
                        else:
                            new_mesh['env_comp'][vind[1]] = 1

                        if new_mesh['vertices'][vind[2]][0] <= xmin:
                            add_vertex_to_mesh(i,2,vind[2],1)
                        else:
                            new_mesh['env_comp'][vind[2]] = 1

                # compute fractional areas of vertices

                # new_mesh['frac_areas']=potentials.compute_frac_areas(new_mesh,xmin)

            elif self.distortion_method == 'nbody':
                # TODO: implement this? - can OCs be done in NBody mode?
                raise NotImplementedError("'nbody' distortion_method not yet supported - try roche")
            else:
                raise NotImplementedError

        elif mesh_method == 'wd':

            N = int(kwargs.get('gridsize', self.gridsize))

            the_grid = potentials.discretize_wd_style_oc(N, *mesh_args)
            new_mesh = mesh.wd_grid_to_mesh_dict(the_grid, q, F, d)
            scale = sma

            # WD style overcontacts require splitting of the mesh into two components
            # env_comp = 0 for primary part of the envelope, 1 for secondary

            # compute the positions of the minimum radii of the neck in the xy and xz planes
            xy,xz,y,z = potentials.nekmin(Phi,q,0.5,0.05,0.05)
            # choose which value of x to use as the minimum (maybe extend to average of both?
            xmin = xz

            # create the env_comp array and change the values of all where vertices x>xmin to 1
            env_comp = np.zeros(len(new_mesh['centers']))
            env_comp[new_mesh['centers'][:,0]>xmin] = 1

            new_mesh['env_comp'] = env_comp
            new_mesh['env_comp3']=env_comp

        else:
            raise NotImplementedError("mesh_method '{}' is not supported".format(mesh_method))


        new_mesh['label_envelope'] = self.label_envelope
        new_mesh['label_primary'] = self.label_primary
        new_mesh['label_secondary'] = self.label_secondary

        return new_mesh, sma, mesh_args


    def _compute_instantaneous_quantities(self, xs, ys, zs, **kwargs):
        """
        TODO: add documentation
        """
        pole_func = getattr(libphoebe, '{}_pole'.format(self.distortion_method))
        gradOmega_func = getattr(libphoebe, '{}_gradOmega_only'.format(self.distortion_method))

        r_pole1 = pole_func(*self._mesh_args,choice=0)
        r_pole2 = pole_func(*self._mesh_args,choice=1)

        r_pole1_ = np.array([0., 0., r_pole1])
        r_pole2_ = np.array([0., 0., r_pole2])

        args1 = list(self._mesh_args)[:-1]+[r_pole1_]
        args2 = list(self._mesh_args)[:-1]+[r_pole2_]

        grads1 = gradOmega_func(*args1)
        grads2 = gradOmega_func(*args2)

        g_pole1 = np.linalg.norm(grads1)
        g_pole2 = np.linalg.norm(grads2)

        g_rel_to_abs = c.G.si.value*c.M_sun.si.value*self.masses[self.ind_self]/(self.sma*c.R_sun.si.value)**2*100. # 100 for m/s**2 -> cm/s**2

        self._instantaneous_gpole1 = g_pole1 * g_rel_to_abs
        self._instantaneous_gpole2 = g_pole2 * g_rel_to_abs
        # TODO NOW: check whether r_pole is in absolute units (scaled/not scaled)
        self._instantaneous_rpole1 = r_pole1
        self._instantaneous_rpole2 = r_pole2

    def _fill_loggs(self, mesh=None, ignore_effects=False):
        """
        TODO: add documentation

        Calculate local surface gravity

        GMSunNom = 1.3271244e20 m**3 s**-2
        RSunNom = 6.597e8 m
        """

        if mesh is None:
            mesh = self.mesh

        g_rel_to_abs = c.G.si.value*c.M_sun.si.value*self.masses[self.ind_self]/(self.sma*c.R_sun.si.value)**2*100. # 100 for m/s**2 -> cm/s**2

        loggs = np.log10(mesh.normgrads.for_computations * g_rel_to_abs)

        if not ignore_effects:
            for feature in self.features:
                if feature.proto_coords:
                    teffs = feature.process_loggs(loggs, self.get_standard_mesh().coords_for_computations, t=self.time)
                else:
                    teffs = feature.process_loggs(loggs, mesh.coords_for_computations, t=self.time)

        mesh.update_columns(loggs=loggs)


    def _fill_gravs(self, mesh=None, **kwargs):
        """
        TODO: add documentation

        requires _fill_loggs to have been called
        """
        if mesh is None:
            mesh = self.mesh


        # TODO: rename 'gravs' to 'gdcs' (gravity darkening corrections)

        g_rel_to_abs = c.G.si.value*c.M_sun.si.value*self.masses[self.ind_self]/(self.sma*c.R_sun.si.value)**2*100. # 100 for m/s**2 -> cm/s**2
        # TODO: check the division by 100 - is this just to change units back to m?
        gravs1 = ((mesh.normgrads.for_computations[mesh.env_comp==0] * g_rel_to_abs)/self._instantaneous_gpole1)**self.gravb_bol1
        gravs2 = ((mesh.normgrads.for_computations[mesh.env_comp==1] * g_rel_to_abs)/self._instantaneous_gpole2)**self.gravb_bol2

        # TODO: make sure equivalent to the old way here
        # gravs = abs(10**(self.mesh.loggs.for_computations-2)/self._instantaneous_gpole)**self.gravb_bol
        gravs = np.zeros(len(mesh.env_comp))
        gravs[mesh.env_comp==0]=gravs1
        gravs[mesh.env_comp==1]=gravs2

        mesh.update_columns(gravs=gravs)

    def _fill_teffs(self, mesh=None, ignore_effects=False, **kwargs):
        r"""

        requires _fill_loggs and _fill_gravs to have been called

        Calculate local temperatureof a BinaryRocheStar.

        If the law of [Espinosa2012]_ is used, some approximations are made:

            - Since the law itself is too complicated too solve during the
              computations, the table with approximate von Zeipel exponents from
              [Espinosa2012]_ is used.
            - The two parameters in the table are mass ratio :math:`q` and
              filling factor :math:`\rho`. The latter is defined as the ratio
              between the radius at the tip, and the first Lagrangian point.
              As the Langrangian points can be badly defined for weird
              configurations, we approximate the Lagrangian point as 3/2 of the
              polar radius (inspired by break up radius in fast rotating stars).
              This is subject to improvement!

        """
        if mesh is None:
            mesh = self.mesh

        Teff1 = kwargs.get('teff1', self.teff1)
        Teff2 = kwargs.get('teff2', self.teff2)

        # Convert from mean to polar by dividing total flux by gravity darkened flux (Ls drop out)
        Tpole1 = Teff1*(np.sum(mesh.areas[mesh.env_comp3==0]) / np.sum(mesh.gravs.centers[mesh.env_comp3==0]*mesh.areas[mesh.env_comp3==0]))**(0.25)
        Tpole2 = Teff2*(np.sum(mesh.areas[mesh.env_comp3==1]) / np.sum(mesh.gravs.centers[mesh.env_comp3==1]*mesh.areas[mesh.env_comp3==1]))**(0.25)

        self._instantaneous_teffpole1 = Tpole1
        self._instantaneous_teffpole2 = Tpole2

        # Now we can compute the local temperatures.
        teffs1 = (mesh.gravs.for_computations[mesh.env_comp==0] * Tpole1**4)**0.25
        teffs2 = (mesh.gravs.for_computations[mesh.env_comp==1] * Tpole2**4)**0.25

        if not ignore_effects:
            for feature in self.features:
                if feature.proto_coords:
                    teffs1 = feature.process_teffs(teffs, self.get_standard_mesh().coords_for_computations[mesh.env_comp==0], t=self.time)
                    teffs2 = feature.process_teffs(teffs, self.get_standard_mesh().coords_for_computations[mesh.env_comp==1], t=self.time)
                else:
                    teffs1 = feature.process_teffs(teffs, mesh.coords_for_computations[mesh.env_comp==0], t=self.time)
                    teffs2 = feature.process_teffs(teffs, mesh.coords_for_computations[mesh.env_comp==1], t=self.time)

        teffs = np.zeros(len(mesh.env_comp))
        teffs[mesh.env_comp==0]=teffs1
        teffs[mesh.env_comp==1]=teffs2

        mesh.update_columns(teffs=teffs)

    def _fill_albedos(self, mesh=None, irrad_frac_refl=0.0):
        """
        TODO: add documentation
        """
        if mesh is None:
            mesh = self.mesh
            irrad_frac_refl1 = self.irrad_frac_refl1
            irrad_frac_refl2 = self.irrad_frac_refl2

        irrad_frac_refl = np.zeros(len(mesh.env_comp))
        irrad_frac_refl[mesh.env_comp==0] = irrad_frac_refl1
        irrad_frac_refl[mesh.env_comp==1] = irrad_frac_refl2

        mesh.update_columns(irrad_frac_refl=irrad_frac_refl)

    def compute_luminosity(self, dataset, component=None, **kwargs):
        """
        """

        if component is None:
            component = self.label_envelope

        # areas are the NON-projected areas of each surface element.  We'll be
        # integrating over normal intensities, so we don't need to worry about
        # multiplying by mu to get projected areas.
        areas = self.mesh.areas_si

        # abs_normal_intensities are directly out of the passbands module and are
        # emergent normal intensities in this dataset's passband/atm in absolute units
        abs_normal_intensities = self.mesh['abs_normal_intensities:{}'.format(dataset)].centers

        ldint = self.mesh['ldint:{}'.format(dataset)].centers

        if component == self.label_envelope:
            areas = areas
            abs_normal_intensities = abs_normal_intensities
            ldint = ldint
        elif component == self.label_primary:
            areas = areas[self.mesh.env_comp3 == 0]
            abs_normal_intensities = abs_normal_intensities[self.mesh.env_comp3 == 0]
            ldint = ldint[self.mesh.env_comp3 == 0]
        elif component == self.label_secondary:
            areas = areas[self.mesh.env_comp3 == 1]
            abs_normal_intensities = abs_normal_intensities[self.mesh.env_comp3 == 1]
            ldint = ldint[self.mesh.env_comp3 == 1]
        else:
            raise ValueError

        # Our total integrated intensity in absolute units (luminosity) is now
        # simply the sum of the normal emergent intensities times pi (to account
        # for intensities emitted in all directions across the solid angle),
        # limbdarkened as if they were at mu=1, and multiplied by their respective areas

        total_integrated_intensity = np.sum(abs_normal_intensities*areas*ldint) * np.pi

        # NOTE: when this is computed the first time (for the sake of determining
        # pblum_scale), get_pblum_scale will return 1.0
        return total_integrated_intensity * self.get_pblum_scale(dataset)


    def compute_pblum_scale(self, dataset, pblum, component=None, **kwargs):
        """
        intensities should already be computed for this dataset at the time for which pblum is being provided

        TODO: add documentation
        """
        if component is None:
            component = self.label_envelope

        total_integrated_intensity = self.compute_luminosity(dataset, component=component, **kwargs)
        # print 'Total integrated luminosity for component %s is %d.' % (component, total_integrated_intensity)
        # We now want to remember the scale for all intensities such that the
        # luminosity in relative units gives the provided pblum
        pblum_scale = pblum / total_integrated_intensity
        # print 'Pblum scale for component %s is %d.' % (component, pblum_scale)
        # self._pblum_scale[component][dataset] = pblum_scale
        self.set_pblum_scale(dataset, component=component, pblum_scale=pblum_scale)

    def set_pblum_scale(self, dataset, pblum_scale, component=None, **kwargs):
        if component is None:
            component = self.label_envelope

        self._pblum_scale[component][dataset] = pblum_scale

    def get_pblum_scale(self, dataset, component=None):
        """
        """
        if component is None:
            component = self.label_envelope

        if dataset in self._pblum_scale[component].keys():
            return self._pblum_scale[component][dataset]
        else:
            return 1.

    def _populate_ifm(self, dataset, **kwargs):
        """
        TODO: add documentation

        This should not be called directly, but rather via :meth:`Body.populate_observable`
        or :meth:`System.populate_observables`
        """
        raise NotImplementedError

    def _populate_rv(self, dataset, **kwargs):
        """
        TODO: add documentation

        This should not be called directly, but rather via :meth:`Body.populate_observable`
        or :meth:`System.populate_observables`
        """

        # We need to fill all the flux-related columns so that we can weigh each
        # triangle's rv by its flux in the requested passband.
        lc_cols = self._populate_lc(dataset, **kwargs)

        # rv per element is just the z-component of the velocity vectory.  Note
        # the change in sign from our right-handed system to rv conventions.
        # These will be weighted by the fluxes when integrating

        rvs = -1*self.mesh.velocities.for_computations[:,2]


        # Gravitational redshift
        if self.do_rv_grav:
            rv_grav = c.G*(self.mass*u.solMass)/(self._instantaneous_rpole*u.solRad)/c.c
            # rvs are in solrad/d internally
            rv_grav = rv_grav.to('solRad/d').value

            rvs += rv_grav

        cols = lc_cols
        cols['rvs'] = rvs
        return cols

    def _populate_lc(self, dataset,  **kwargs):
        """
        TODO: add documentation

        This should not be called directly, but rather via :meth:`Body.populate_observable`
        or :meth:`System.populate_observables`

        :raises NotImplementedError: if lc_method is not supported
        """

        lc_method = kwargs.get('lc_method', 'numerical')  # TODO: make sure this is actually passed

        passband = kwargs.get('passband', self.passband.get(dataset, None))
        intens_weighting = kwargs.get('intens_weighting', self.intens_weighting.get(dataset, None))
        ld_func = kwargs.get('ld_func', self.ld_func.get(dataset, None))
        ld_coeffs = kwargs.get('ld_coeffs', self.ld_coeffs.get(dataset, None)) if ld_func != 'interp' else None
        atm = kwargs.get('atm', self.atm)
        boosting_method = kwargs.get('boosting_method', self.boosting_method)

        pblum = kwargs.get('pblum', 4*np.pi)


        if lc_method=='numerical':

            pb = passbands.get_passband(passband)

            # abs_normal_intensities are the normal emergent passband intensities:
            abs_normal_intensities = pb.Inorm(Teff=self.mesh.teffs.for_computations,
                                              logg=self.mesh.loggs.for_computations,
                                              abun=self.mesh.abuns.for_computations,
                                              atm=atm,
                                              photon_weighted=intens_weighting=='photon')


            # abs_intensities are the projected (limb-darkened) passband intensities
            # TODO: why do we need to use abs(mus) here?
            abs_intensities = pb.Imu(Teff=self.mesh.teffs.for_computations,
                                     logg=self.mesh.loggs.for_computations,
                                     abun=self.mesh.abuns.for_computations,
                                     mu=abs(self.mesh.mus_for_computations),
                                     atm=atm,
                                     ld_func=ld_func,
                                     ld_coeffs=ld_coeffs,
                                     photon_weighted=intens_weighting=='photon')

            ldint = pb.ldint(Teff=self.mesh.teffs.for_computations,
                             logg=self.mesh.loggs.for_computations,
                             abun=self.mesh.abuns.for_computations,
                             atm=atm,
                             ld_func=ld_func,
                             ld_coeffs=ld_coeffs,
                             photon_weighted=intens_weighting=='photon')

            # Beaming/boosting
            if boosting_method == 'none':
                boost_factors = 1.0
            elif boosting_method == 'linear':
                bindex = pb.bindex(Teff=self.mesh.teffs.for_computations,
                                   logg=self.mesh.loggs.for_computations,
                                   abun=self.mesh.abuns.for_computations,
                                   mu=abs(self.mesh.mus_for_computations),
                                   atm=atm,
                                   photon_weighted=intens_weighting=='photon')

                boost_factors = 1.0 + bindex * self.mesh.velocities.for_computations[:,2]/37241.94167601236
            else:
                raise NotImplementedError("boosting_method='{}' not supported".format(self.boosting_method))

            # TODO: does this make sense to boost proj but not norm?
            abs_intensities *= boost_factors

            # Handle pblum - distance and l3 scaling happens when integrating (in observe)
            # we need to scale each triangle so that the summed normal_intensities over the
            # entire star is equivalent to pblum / 4pi

            normal_intensities = abs_normal_intensities * self.get_pblum_scale(dataset,component=self.label_primary)
            intensities = abs_intensities * self.get_pblum_scale(dataset,component=self.label_primary)

            # print 'primary pblum scale', self.get_pblum_scale(dataset,component=self.label_primary)

            normal_intensities[self.mesh.env_comp==1] = abs_normal_intensities[self.mesh.env_comp==1] * self.get_pblum_scale(dataset,component=self.label_secondary)
            intensities[self.mesh.env_comp==1] = abs_intensities[self.mesh.env_comp==1] * self.get_pblum_scale(dataset,component=self.label_secondary)

            # print 'secondary pblum scale', self.get_pblum_scale(dataset,component=self.label_secondary)

        elif lc_method=='analytical':
            raise NotImplementedError("analytical fluxes not yet ported to beta")
            #lcdep, ref = system.get_parset(ref)
            # The projected intensity is normalised with the distance in cm, we need
            # to reconvert that into solar radii.
            #intens_proj = limbdark.sphere_intensity(body,lcdep)[1]/(c.Rsol)**2

            # TODO: this probably needs to be moved into observe or backends.phoebe
            # (assuming it doesn't result in per-triangle quantities)

        else:
            raise NotImplementedError("lc_method '{}' not recognized".format(lc_method))


        # Take reddening into account (if given), but only for non-bolometric
        # passbands and nonzero extinction

        # TODO: reddening
        #logger.warning("reddening for fluxes not yet ported to beta")
        # if dataset != '__bol':

        #     # if there is a global reddening law
        #     red_parset = system.get_globals('reddening')
        #     if (red_parset is not None) and (red_parset['extinction'] > 0):
        #         ebv = red_parset['extinction'] / red_parset['Rv']
        #         proj_intens = reddening.redden(proj_intens,
        #                      passbands=[idep['passband']], ebv=ebv, rtype='flux',
        #                      law=red_parset['law'])[0]
        #         logger.info("Projected intensity is reddened with E(B-V)={} following {}".format(ebv, red_parset['law']))

        #     # if there is passband reddening
        #     if 'extinction' in idep and (idep['extinction'] > 0):
        #         extinction = idep['extinction']
        #         proj_intens = proj_intens / 10**(extinction/2.5)
        #         logger.info("Projected intensity is reddened with extinction={} (passband reddening)".format(extinction))



        # TODO: do we really need to store all of these if store_mesh==False?
        # Can we optimize by only returning the essentials if we know we don't need them?
        return {'abs_normal_intensities': abs_normal_intensities, 'normal_intensities': normal_intensities,
            'abs_intensities': abs_intensities, 'intensities': intensities,
            'ldint': ldint,
            'boost_factors': boost_factors}

class Feature(object):
    """
    Note that for all features, each of the methods below will be called.  So
    changing the coordinates WILL affect the original/intrinsic loggs which
    will then be used as input for that method call.

    In other words, its probably safest if each feature only overrides a
    SINGLE one of the methods.  Overriding multiple methods should be done
    with great care.
    """
    def __init__(self, *args, **kwargs):
        pass

    @property
    def proto_coords(self):
        """
        Override this to True if all methods (except process_coords*... those
        ALWAYS expect protomesh coordinates) are expecting coordinates
        in the protomesh (star) frame-of-reference rather than the
        current in-orbit system frame-of-reference.
        """
        return False

    def process_coords_for_computations(self, coords_for_computations, t):
        """
        Method for a feature to process the coordinates.  Coordinates are
        processed AFTER scaling but BEFORE being placed in orbit.

        NOTE: coords_for_computations affect physical properties only and
        not geometric properties (areas, eclipse detection, etc).  If you
        want to override geometric properties, use the hook for
        process_coords_for_observations as well.

        Features that affect coordinates_for_computations should override
        this method
        """
        return coords_for_computations

    def process_coords_for_observations(self, coords_for_computations, coords_for_observations, t):
        """
        Method for a feature to process the coordinates.  Coordinates are
        processed AFTER scaling but BEFORE being placed in orbit.

        NOTE: coords_for_observations affect the geometry only (areas of each
        element and eclipse detection) but WILL NOT affect any physical
        parameters (loggs, teffs, intensities).  If you want to override
        physical parameters, use the hook for process_coords_for_computations
        as well.

        Features that affect coordinates_for_observations should override this method.
        """
        return coords_for_observations

    def process_loggs(self, loggs, coords, t=None):
        """
        Method for a feature to process the loggs.

        Features that affect loggs should override this method
        """
        return loggs

    def process_teffs(self, teffs, coords, t=None):
        """
        Method for a feature to process the teffs.

        Features that affect teffs should override this method
        """
        return teffs

class Spot(Feature):
    def __init__(self, colat, colon, radius, relteff, **kwargs):
        """
        Initialize a Spot feature
        """
        super(Spot, self).__init__(**kwargs)
        self._colat = colat
        self._colon = colon
        self._radius = radius
        self._relteff = relteff

        x = np.sin(colat)*np.cos(colon)
        y = np.sin(colat)*np.sin(colon)
        z = np.cos(colat)
        self._pointing_vector = np.array([x,y,z])

    @classmethod
    def from_bundle(cls, b, feature):
        """
        Initialize a Spot feature from the bundle.
        """

        feature_ps = b.get_feature(feature)
        colat = feature_ps.get_value('colat', unit=u.rad)
        colon = feature_ps.get_value('colon', unit=u.rad)
        radius = feature_ps.get_value('radius', unit=u.rad)
        relteff = feature_ps.get_value('relteff', unit=u.dimensionless_unscaled)
        return cls(colat, colon, radius, relteff)

    @property
    def proto_coords(self):
        """
        """
        return True

    def process_teffs(self, teffs, coords, t=None):
        """
        Change the local effective temperatures for any values within the
        "cone" defined by the spot.  Any teff within the spot will have its
        current value multiplied by the "relteff" factor

        :parameter array teffs: array of teffs for computations
        :parameter array coords: array of coords for computations
        :t float: current time
        """

        cos_alpha_coords = np.dot(coords, self._pointing_vector) / np.linalg.norm(coords, axis=1)
        cos_alpha_spot = np.cos(self._radius)

        filter = cos_alpha_coords > cos_alpha_spot

        teffs[filter] = teffs[filter] * self._relteff

        return teffs

class Pulsation(Feature):
    def __init__(self, radamp, freq, l=0, m=0, tanamp=0.0, teffext=False, **kwargs):
        self._freq = freq
        self._radamp = radamp
        self._l = l
        self._m = m
        self._tanamp = tanamp

        self._teffext = teffext

    @classmethod
    def from_bundle(cls, b, feature):
        """
        Initialize a Pulsation feature from the bundle.
        """

        feature_ps = b.get_feature(feature)
        freq = feature_ps.get_value('freq', unit=u.d**-1)
        radamp = feature_ps.get_value('radamp', unit=u.dimensionless_unscaled)
        l = feature_ps.get_value('l', unit=u.dimensionless_unscaled)
        m = feature_ps.get_value('m', unit=u.dimensionless_unscaled)
        teffext = feature_ps.get_value('teffext')

        GM = c.G.to('solRad3 / (solMass d2)').value*b.get_value(qualifier='mass', component=feature_ps.component, context='component', unit=u.solMass)
        R = b.get_value(qualifier='rpole', component=feature_ps.component, section='component', unit=u.solRad)

        tanamp = GM/R**3/freq**2

        return cls(radamp, freq, l, m, tanamp, teffext)

    @property
    def proto_coords(self):
        """
        """
        return True

    def dYdtheta(self, m, l, theta, phi):
        if abs(m) > l:
            return 0

        # TODO: just a quick hack
        if abs(m+1) > l:
            last_term = 0.0
        else:
            last_term = Y(m+1, l, theta, phi)

        return m/np.tan(theta)*Y(m, l, theta, phi) + np.sqrt((l-m)*(l+m+1))*np.exp(-1j*phi)*last_term

    def dYdphi(self, m, l, theta, phi):
        return 1j*m*Y(m, l, theta, phi)

    def process_coords_for_computations(self, coords_for_computations, t):
        """
        """
        if self._teffext:
            return coords_for_computations

        x, y, z, r = coords_for_computations[:,0], coords_for_computations[:,1], coords_for_computations[:,2], np.sqrt((coords_for_computations**2).sum(axis=1))
        theta = np.arccos(z/r)
        phi = np.arctan2(y, x)

        xi_r = self._radamp * Y(self._m, self._l, theta, phi) * np.exp(-1j*2*np.pi*self._freq*t)
        xi_t = self._tanamp * self.dYdtheta(self._m, self._l, theta, phi) * np.exp(-1j*2*np.pi*self._freq*t)
        xi_p = self._tanamp/np.sin(theta) * self.dYdphi(self._m, self._l, theta, phi) * np.exp(-1j*2*np.pi*self._freq*t)

        new_coords = np.zeros(coords_for_computations.shape)
        new_coords[:,0] = coords_for_computations[:,0] + xi_r * np.sin(theta) * np.cos(phi)
        new_coords[:,1] = coords_for_computations[:,1] + xi_r * np.sin(theta) * np.sin(phi)
        new_coords[:,2] = coords_for_computations[:,2] + xi_r * np.cos(theta)

        return new_coords

    def process_coords_for_observations(self, coords_for_computations, coords_for_observations, t):
        """
        Displacement equations:

          xi_r(r, theta, phi)     = a(r) Y_lm (theta, phi) exp(-i*2*pi*f*t)
          xi_theta(r, theta, phi) = b(r) dY_lm/dtheta (theta, phi) exp(-i*2*pi*f*t)
          xi_phi(r, theta, phi)   = b(r)/sin(theta) dY_lm/dphi (theta, phi) exp(-i*2*pi*f*t)

        where:

          b(r) = a(r) GM/(R^3*f^2)
        """
        # TODO: we do want to displace the coords_for_observations, but the x,y,z,r below are from the ALSO displaced coords_for_computations
        # if not self._teffext:
            # return coords_for_observations

        x, y, z, r = coords_for_computations[:,0], coords_for_computations[:,1], coords_for_computations[:,2], np.sqrt((coords_for_computations**2).sum(axis=1))
        theta = np.arccos(z/r)
        phi = np.arctan2(y, x)

        xi_r = self._radamp * Y(self._m, self._l, theta, phi) * np.exp(-1j*2*np.pi*self._freq*t)
        xi_t = self._tanamp * self.dYdtheta(self._m, self._l, theta, phi) * np.exp(-1j*2*np.pi*self._freq*t)
        xi_p = self._tanamp/np.sin(theta) * self.dYdphi(self._m, self._l, theta, phi) * np.exp(-1j*2*np.pi*self._freq*t)

        new_coords = np.zeros(coords_for_observations.shape)
        new_coords[:,0] = coords_for_observations[:,0] + xi_r * np.sin(theta) * np.cos(phi)
        new_coords[:,1] = coords_for_observations[:,1] + xi_r * np.sin(theta) * np.sin(phi)
        new_coords[:,2] = coords_for_observations[:,2] + xi_r * np.cos(theta)

        return new_coords

    def process_teffs(self, teffs, coords, t=None):
        """
        """
        if not self._teffext:
            return teffs

        raise NotImplementedError("teffext=True not yet supported for pulsations")<|MERGE_RESOLUTION|>--- conflicted
+++ resolved
@@ -311,32 +311,11 @@
                                                                                        irrad_frac_refls_per_body,
                                                                                        fluxes_intrins_per_body,
                                                                                        ld_func_and_coeffs,
-<<<<<<< HEAD
-                                                                                       bytes(self.reflection_method.title())
-                                                                                       )
-
-
-            # intens_intrins_and_refl_per_body = libphoebe.mesh_radiosity_problem_triangles_nbody_convex(vertices_per_body,
-            #                                                                            triangles_per_body,
-            #                                                                            normals_per_body,
-            #                                                                            areas_per_body,
-            #                                                                            frac_refls_per_body,
-            #                                                                            intens_intrins_per_body,
-            #                                                                            ld_func_and_coeffs,
-            #                                                                            bytes(self.reflection_method.title())
-            #                                                                            )
-
-
-            intens_intrins_flat = meshes.get_column_flat('abs_normal_intensities:bol', computed_type='for_computations')
-            intens_intrins_and_refl_flat = meshes.pack_column_flat(intens_intrins_and_refl_per_body)
-
-=======
                                                                                        self.irrad_method.title(),
                                                                                        support=b'vertices'
                                                                                        )
 
             fluxes_intrins_and_refl_flat = meshes.pack_column_flat(fluxes_intrins_and_refl_per_body)
->>>>>>> 30fe1b46
 
         else:
             logger.info("handling reflection (general case), method='{}'".format(self.irrad_method))
@@ -345,40 +324,6 @@
             triangles_flat = meshes.get_column_flat('triangles')
             normals_flat = meshes.get_column_flat('vnormals')
             areas_flat = meshes.get_column_flat('areas')
-<<<<<<< HEAD
-            frac_refls_flat = meshes.get_column_flat('frac_refl', computed_type='for_computations')
-
-            intens_intrins_flat = meshes.get_column_flat('abs_normal_intensities:bol', computed_type='for_computations')
-
-            ld_func = kwargs.get('ld_func_bol', 'logarithmic')
-            ld_coeffs = kwargs.get('ld_coeffs_bol', [0.0,0.0])
-            ld_func_and_coeffs = [tuple([ld_func] + list(ld_coeffs))]
-            ld_inds = np.zeros(frac_refls_flat.shape)
-
-            # TODO: this will fail for WD meshes - use triangles instead?
-            intens_intrins_and_refl_flat = libphoebe.mesh_radiosity_problem_vertices(vertices_flat,
-                                                                                    triangles_flat,
-                                                                                    normals_flat,
-                                                                                    areas_flat,
-                                                                                    frac_refls_flat,
-                                                                                    intens_intrins_flat,
-                                                                                    ld_func_and_coeffs,
-                                                                                    ld_inds,
-                                                                                    bytes(self.reflection_method.title())
-                                                                                    )
-
-
-            # intens_intrins_and_refl_flat = libphoebe.mesh_radiosity_problem_triangles(vertices_flat,
-                                                                                    # triangles_flat,
-                                                                                    # normals_flat,
-                                                                                    # areas_flat,
-                                                                                    # frac_refls_flat,
-                                                                                    # intens_intrins_flat,
-                                                                                    # ld_func_and_coeffs,
-                                                                                    # ld_inds,
-                                                                                    # bytes(self.reflection_method.title())
-                                                                                    # )
-=======
             irrad_frac_refls_flat = meshes.get_column_flat('irrad_frac_refl', computed_type='for_computations')
 
             ld_func_and_coeffs = [tuple([body.ld_func['bol']] + [np.asarray(body.ld_coeffs['bol'])]) for body in self.bodies]
@@ -395,7 +340,6 @@
                                                                             self.irrad_method.title(),
                                                                             support=b'vertices'
                                                                             )
->>>>>>> 30fe1b46
 
 
 
