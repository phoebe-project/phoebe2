import numpy as np
from scipy.optimize import newton
from scipy.special import sph_harm as Y
from math import sqrt, sin, cos, acos, atan2, trunc, pi
import sys, os
import copy

from phoebe.atmospheres import passbands
from phoebe.distortions import roche, rotstar
from phoebe.backend import eclipse, oc_geometry, mesh, mesh_wd
from phoebe.utils import _bytes
import libphoebe

from phoebe import u
from phoebe import c
from phoebe import conf

if sys.version_info[0] == 3:
  unicode = str

import logging
logger = logging.getLogger("UNIVERSE")
logger.addHandler(logging.NullHandler())

_basedir = os.path.dirname(os.path.abspath(__file__))
_pbdir = os.path.abspath(os.path.join(_basedir, '..', 'atmospheres', 'tables', 'passbands'))



"""
Class/SubClass Structure of Universe.py:

System - container for all Bodies

Body - general Class for all Bodies
    any new type of object needs to subclass Body and override the following:
        * is_convex
        * needs_remesh
        * needs_recompute_instantaneous
        * _build_mesh
        * _populate_lc
        * _populate_rv
+ Star(Body) - subclass of Body that acts as a general class for any type of deformed star defined by requiv
    any new type of Star needs to subclass Star and override the following:
        * _rpole_func
        * _gradOmega_func
        * instantaneous_mesh_args
        * _build_mesh
  + Star_roche(Star) [not allowed as single star]
  + Star_roche_envelope_half(Star)
  + Star_rotstar(Star)
  + Star_sphere(Star)
+ Envelope(Body) - subclass of Body that contains two Star_roche_envelope_half instances

If creating a new subclass of Body, make sure to add it to top-level
_get_classname function if the class is not simply the title-case of the
component kind in the Bundle

Feature - general Class of all features: any new type of feature needs to subclass Feature
+ Spot(Feature)
+ Pulsation(Feature)

"""

def g_rel_to_abs(mass, sma):
    return c.G.si.value*c.M_sun.si.value*mass/(sma*c.R_sun.si.value)**2*100. # 100 for m/s**2 -> cm/s**2

def _get_classname(kind, distortion_method):
    kind = kind.title()
    if kind == 'Envelope':
        return 'Envelope'
    elif kind == 'Star':
        # Star_roche, Star_rotstar, Star_sphere
        # NOTE: Star_roche_envelope_half should never be called directly, but
        # rather through the Envelope class above.
        return 'Star_{}'.format(distortion_method)
    else:
        return kind

def _value(obj):
    """
    make sure to get a float
    """
    # TODO: this is ugly and makes everything ugly
    # can we handle this with a clean decorator or just requiring that only floats be passed??
    if hasattr(obj, 'value'):
        return obj.value
    elif isinstance(obj, np.ndarray):
        return np.array([o.value for o in obj])
    elif hasattr(obj, '__iter__'):
        return [_value(o) for o in obj]
    return obj

def _estimate_delta(ntriangles, area):
    """
    estimate the value for delta to send to marching based on the number of
    requested triangles and the expected surface area of mesh
    """
    return np.sqrt(4./np.sqrt(3) * float(area) / float(ntriangles))


class System(object):
    def __init__(self, bodies_dict, eclipse_method='graham',
                 horizon_method='boolean',
                 dynamics_method='keplerian',
                 irrad_method='none',
                 boosting_method='none',
                 l3s={},
                 parent_envelope_of={}):
        """
        :parameter dict bodies_dict: dictionary of component names and Bodies (or subclass of Body)
        """
        self._bodies = bodies_dict
        self._parent_envelope_of = parent_envelope_of
        self.eclipse_method = eclipse_method
        self.horizon_method = horizon_method
        self.dynamics_method = dynamics_method
        self.irrad_method = irrad_method

        self.l3s = l3s

        self.is_first_refl_iteration = True

        for body in self._bodies.values():
            body.system = self
            body.dynamics_method = dynamics_method
            body.boosting_method = boosting_method

        return

    def copy(self):
        """
        Make a deepcopy of this Mesh object
        """
        return copy.deepcopy(self)

    @classmethod
    def from_bundle(cls, b, compute=None, datasets=[], **kwargs):
        """
        Build a system from the :class:`phoebe.frontend.bundle.Bundle` and its
        hierarchy.

        :parameter b: the :class:`phoebe.frontend.bundle.Bundle`
        :parameter str compute: name of the computeoptions in the bundle
        :parameter list datasets: list of names of datasets
        :parameter **kwargs: temporary overrides for computeoptions
        :return: an instantiated :class:`System` object, including its children
            :class:`Body`s
        """

        hier = b.hierarchy

        if not len(hier.get_value()):
            raise NotImplementedError("Meshing requires a hierarchy to exist")

        # now pull general compute options
        if compute is not None:
            if isinstance(compute, str):
                compute_ps = b.get_compute(compute)
            else:
                # then hopefully compute is the parameterset
                compute_ps = compute

            eclipse_method = compute_ps.get_value(qualifier='eclipse_method', **kwargs)
            horizon_method = compute_ps.get_value(qualifier='horizon_method', **kwargs)
            dynamics_method = compute_ps.get_value(qualifier='dynamics_method', **kwargs)
            irrad_method = compute_ps.get_value(qualifier='irrad_method', **kwargs)
            boosting_method = compute_ps.get_value(qualifier='boosting_method', **kwargs)
        else:
            eclipse_method = 'native'
            horizon_method = 'boolean'
            dynamics_method = 'keplerian'
            irrad_method = 'none'
            boosting_method = 'none'
            compute_ps = None

        # NOTE: here we use globals()[Classname] because getattr doesn't work in
        # the current module - now this doesn't really make sense since we only
        # support stars, but eventually the classname could be Disk, Spot, etc
        if 'dynamics_method' in kwargs.keys():
            # already set as default above
            _dump = kwargs.pop('dynamics_method')

        meshables = hier.get_meshables()
        def get_distortion_method(hier, compute_ps, component, **kwargs):
            if hier.get_kind_of(component) in ['envelope']:
                return 'roche'

            if compute_ps is None:
                return 'roche'

            if compute_ps.get_value(qualifier='mesh_method', component=component, **kwargs)=='wd':
                return 'roche'

            return compute_ps.get_value(qualifier='distortion_method', component=component, **kwargs)

        bodies_dict = {comp: globals()[_get_classname(hier.get_kind_of(comp), get_distortion_method(hier, compute_ps, comp, **kwargs))].from_bundle(b, comp, compute, dynamics_method=dynamics_method, datasets=datasets, **kwargs) for comp in meshables}

        l3s = {}
        for ds in b.filter('l3_mode').datasets:
            l3_mode = b.get_value(qualifier='l3_mode', dataset=ds, context='dataset')
            if l3_mode == 'flux':
                l3s[ds] = {'flux': b.get_value(qualifier='l3', dataset=ds, context='dataset', unit=u.W/u.m**2)}
            elif l3_mode == 'fraction':
                l3s[ds] = {'frac': b.get_value(qualifier='l3_frac', dataset=ds, context='dataset')}
            else:
                raise NotImplementedError("l3_mode='{}' not supported".format(l3_mode))

        # envelopes need to know their relationships with the underlying stars
        parent_envelope_of = {}
        for meshable in meshables:
            if hier.get_kind_of(meshable) == 'envelope':
                for starref in hier.get_siblings_of(meshable):
                    parent_envelope_of[starref] = meshable

        return cls(bodies_dict, eclipse_method=eclipse_method,
                   horizon_method=horizon_method,
                   dynamics_method=dynamics_method,
                   irrad_method=irrad_method,
                   boosting_method=boosting_method,
                   l3s=l3s,
                   parent_envelope_of=parent_envelope_of)

    def items(self):
        """
        TODO: add documentation
        """
        return self._bodies.items()

    def keys(self):
        """
        TODO: add documentation
        """
        return list(self._bodies.keys())

    def values(self):
        """
        TODO: add documentation
        """
        return list(self._bodies.values())

    @property
    def bodies(self):
        """
        TODO: add documentation
        """
        return list(self.values())

    def get_body(self, component):
        """
        TODO: add documentation
        """
        if component in self._bodies.keys():
            return self._bodies[component]
        else:
            # then hopefully we're a child star of an contact_binary envelope
            parent_component = self._parent_envelope_of[component]
            return self._bodies[parent_component].get_half(component)

    @property
    def needs_recompute_instantaneous(self):
        return np.any([b.needs_recompute_instantaneous for b in self.bodies])

    @property
    def mesh_bodies(self):
        """
        """
        bodies = []
        for body in self.bodies:
            if isinstance(body, Envelope):
                bodies += body._halves
            else:
                bodies += [body]

        return bodies

    @property
    def meshes(self):
        """
        TODO: add documentation
        """
        # this gives access to all methods of the Meshes class, but since everything
        # is accessed in memory (soft-copy), it will be quicker to only instantiate
        # this once.
        #
        # ie do something like this:
        #
        # meshes = self.meshes
        # meshes.update_column(visibilities=visibilities)
        # meshes.update_column(somethingelse=somethingelse)
        #
        # rather than calling self.meshes repeatedly

        # return mesh.Meshes({c:b for c,b in self._bodies.items() if b is not None}, self._parent_envelope_of)
        return mesh.Meshes(self._bodies, self._parent_envelope_of)

    def reset(self, force_remesh=False, force_recompute_instantaneous=False):
        self.is_first_refl_iteration = True
        for body in self.bodies:
            body.reset(force_remesh=force_remesh, force_recompute_instantaneous=force_recompute_instantaneous)


    def update_positions(self, time, xs, ys, zs, vxs, vys, vzs,
                         ethetas, elongans, eincls,
                         ds=None, Fs=None, ignore_effects=False):
        """
        TODO: add documentation

        all arrays should be for the current time, but iterable over all bodies
        """
        logger.debug('system.update_positions ignore_effects={}'.format(ignore_effects))
        self.xs = np.array(_value(xs))
        self.ys = np.array(_value(ys))
        self.zs = np.array(_value(zs))

        for starref,body in self.items():
            body.update_position(time, xs, ys, zs, vxs, vys, vzs,
                                 ethetas, elongans, eincls,
                                 ds=ds, Fs=Fs, ignore_effects=ignore_effects)


    def populate_observables(self, time, kinds, datasets, ignore_effects=False):
        """
        TODO: add documentation

        ignore_effects: whether to ignore reflection and features (useful for computing luminosities)
        """


        if self.irrad_method is not 'none' and not ignore_effects:
            # TODO: only for kinds that require intensities (i.e. not orbit or
            # dynamical RVs, etc)
            self.handle_reflection()

        for kind, dataset in zip(kinds, datasets):
            for starref, body in self.items():
                body.populate_observable(time, kind, dataset, ignore_effects=ignore_effects)

    def compute_pblum_scalings(self, b, datasets, t0,
                               x0, y0, z0, vx0, vy0, vz0,
                               etheta0, elongan0, eincl0,
                               reset=True, lc_only=True):

        logger.debug("system.compute_pblum_scalings")

        self.update_positions(t0, x0, y0, z0, vx0, vy0, vz0, etheta0, elongan0, eincl0, ignore_effects=True)

        hier_stars = b.hierarchy.get_stars()

        pblum_scale_copy_ds = {}
        for dataset in datasets:
            ds = b.get_dataset(dataset=dataset)
            kind = ds.kind
            if kind not in ['lc'] and lc_only:
                # only LCs need pblum scaling
                continue

            try:
                pblum_mode = ds.get_value(qualifier='pblum_mode')
            except ValueError:
                # RVs etc don't have pblum_mode, but may still want luminosities
                pblum_mode = 'absolute'

            ignore_effects = pblum_mode not in ['pbflux']
            logger.debug("system.compute_pblum_scalings: populating observables for dataset={} with ignore_effects={} for pblum_mode={}".format(dataset, ignore_effects, pblum_mode))
            self.populate_observables(t0, [kind], [dataset],
                                        ignore_effects=ignore_effects)

            ds_components = hier_stars
            #ds_components = ds.filter(qualifier='pblum_ref', check_visible=False).components

            if pblum_mode == 'decoupled':
                for component in ds_components:
                    if component=='_default':
                        continue

                    pblum = ds.get_value(qualifier='pblum', unit=u.W, component=component)
                    # ld_mode = ds.get_value(qualifier='ld_mode', component=component)
                    # ld_func = ds.get_value(qualifier='ld_func', component=component, check_visible=False)
                    # ld_coeffs = b.get_value(qualifier='ld_coeffs', component=component, dataset=dataset, context='dataset', check_visible=False)

                    # TODO: system.get_body(component) needs to be smart enough to handle primary/secondary within contact_envelope... and then smart enough to handle the pblum_scale
                    self.get_body(component).compute_pblum_scale(dataset, pblum, component=component)

            elif pblum_mode == 'component-coupled':

                # now for each component we need to store the scaling factor between
                # absolute and relative intensities
                pblum_scale_copy_comp = {}
                pblum_component = ds.get_value(qualifier='pblum_component')
                for component in ds_components:
                    if component=='_default':
                        continue
                    if pblum_component==component:
                        pblum = ds.get_value(qualifier='pblum', unit=u.W, component=component)
                        # ld_mode = ds.get_value(qualifier='ld_mode', component=component)
                        # ld_func = ds.get_value(qualifier='ld_func', component=component, check_visible=False)
                        # ld_coeffs = b.get_value(qualifier='ld_coeffs', component=component, dataset=dataset, context='dataset', check_visible=False)

                        # TODO: system.get_body(component) needs to be smart enough to handle primary/secondary within contact_envelope... and then smart enough to handle the pblum_scale
                        self.get_body(component).compute_pblum_scale(dataset, pblum, component=component)
                    else:
                        # then this component wants to copy the scale from another component
                        # in the system.  We'll just store this now so that we make sure the
                        # component we're copying from has a chance to compute its scale
                        # first.
                        pblum_scale_copy_comp[component] = pblum_component

                # now let's copy all the scales for those that are just referencing another component
                for comp, comp_copy in pblum_scale_copy_comp.items():
                    pblum_scale = self.get_body(comp_copy).get_pblum_scale(dataset, component=comp_copy)
                    self.get_body(comp).set_pblum_scale(dataset, component=comp, pblum_scale=pblum_scale)

            elif pblum_mode == 'dataset-coupled':
                pblum_ref = ds.get_value(qualifier='pblum_dataset')
                pblum_scale_copy_ds[dataset] = pblum_ref

            elif pblum_mode == 'pbflux':
                distance = b.get_value(qualifier='distance', context='system', unit=u.m)
                pbflux = ds.get_value(qualifier='pbflux', unit=u.W/u.m**2) * distance**2

                # TODO: add ld_func and ld_coeffs?
                system_flux = np.sum([self.get_body(comp).compute_luminosity(dataset)/(4*np.pi) for comp in ds_components])

                l3_mode = ds.get_value(qualifier='l3_mode')
                # note that pbflux here is the flux requested in RELATIVE UNITS

                # flux_sys = sum(L_star/4pi for star in stars)
                # flux_tot = flux_sys/dist**2 + l3_flux
                # l3_frac = l3_flux / flux_tot
                # pblum_scale = pbflux / flux_tot

                if l3_mode == 'flux':
                    l3_flux = ds.get_value(qualifier='l3', unit=u.W/u.m**2)
                    pblum_scale = (pbflux - l3_flux) / system_flux
                elif l3_mode == 'fraction':
                    l3_frac = ds.get_value(qualifier='l3_frac')
                    l3_flux = l3_frac * pbflux
                    pblum_scale = (pbflux - l3_flux) / system_flux
                else:
                    raise NotImplementedError("l3_mode={} not implemented for pblum scaling".format(l3_mode))

                for comp in ds_components:
                    self.get_body(comp).set_pblum_scale(dataset, component=comp, pblum_scale=pblum_scale)

            elif pblum_mode == 'dataset-scaled':
                # for now we'll allow the scaling to fallback on 1.0, but not
                # set the actual value so that these are EXCLUDED from b.compute_pblums
                continue

            elif pblum_mode == 'absolute':
                # even those these will default to 1.0, we'll set them in the dictionary
                # so the resulting pblums are available to b.compute_pblums()
                for comp in ds_components:
                    self.get_body(comp).set_pblum_scale(dataset, component=comp, pblum_scale=1.0)

            else:
                raise NotImplementedError("pblum_mode='{}' not supported".format(pblum_mode))


            # now let's copy all the scales for those that are just referencing another dataset
            for ds, ds_copy in pblum_scale_copy_ds.items():
                for comp in ds_components:
                    pblum_scale = self.get_body(comp).get_pblum_scale(ds_copy, component=comp)
                    self.get_body(comp).set_pblum_scale(ds, component=comp, pblum_scale=pblum_scale)


        if reset:
            self.reset(force_recompute_instantaneous=True)

    def compute_l3s(self, datasets, t0,
                    x0, y0, z0, vx0, vy0, vz0,
                    etheta0, elongan0, eincl0,
                    compute_l3_frac=False, reset=True):

        logger.debug("system.compute_l3s")
        def _compute_flux_tot(dataset):
            return np.sum([star.compute_luminosity(dataset, include_effects=True)/(4*np.pi) for star in self.values()])

        # convert between l3(_flux) and l3_frac from the following definitions:
        # flux_sys = sum(L_star/4pi for star in stars)
        # flux_tot = flux_sys + l3_flux
        # l3_frac = l3_flux / tot_flux

        self.update_positions(t0, x0, y0, z0, vx0, vy0, vz0, etheta0, elongan0, eincl0, ignore_effects=False)

        # NOTE must have already called compute_pblum_scalings
        for dataset, l3 in self.l3s.items():
            populated = False
            if datasets is not None and dataset not in datasets:
                continue

            # l3 is a dictionary with key 'flux' or 'frac' and value the l3 in that "units"
            flux_tot = None
            if 'flux' not in l3.keys():
                logger.debug('system.compute_l3s: computing l3 in flux for datset={}'.format(dataset))
                if not populated:
                    self.populate_observables(t0, ['lc'], [dataset],
                                                ignore_effects=False)
                    populated = True

                if flux_tot is None:
                    flux_tot = _compute_flux_tot(dataset)
                l3_frac = l3.get('frac')
                l3_flux = (l3_frac * flux_tot) / (1  - l3_frac) # u.W / u.m**2
                self.l3s[dataset]['flux'] = l3_flux


            if compute_l3_frac and 'frac' not in l3.keys():
                logger.debug('system.compute_l3s: computing l3 in fraction for dataset={}'.format(dataset))
                if not populated:
                    self.populate_observables(t0, ['lc'], [dataset],
                                                ignore_effects=False)
                    populated = True
                if flux_tot is None:
                    flux_tot = _compute_flux_tot(dataset)
                l3_flux = l3.get('flux')
                l3_frac = l3_flux / flux_tot
                self.l3s[dataset]['frac'] = l3_frac

        if reset:
            self.reset(force_recompute_instantaneous=True)


    def handle_reflection(self,  **kwargs):
        """
        """
        if self.irrad_method == 'none':
            return

        # if 'teffs_post_reflection' in self.inst_vals.keys():
        if not self.needs_recompute_instantaneous and not self.is_first_refl_iteration: # and 'teffs_post_reflection' in self.inst_vals.keys():
            logger.debug("reflection: using teffs from previous iteration")
            # meshes.set_column_flat('teffs', self.inst_vals['teffs_post_reflection'])
            return

        if 'wd' in [body.mesh_method for body in self.bodies]:
            raise NotImplementedError("reflection not supported for WD-style meshing")

        # meshes is an object which allows us to easily access and update columns
        # in the meshes *in memory*.  That is meshes.update_columns will propagate
        # back to the current mesh for each body.
        meshes = self.meshes

        # reflection needs bolometric, energy weighted, normal intensities.
        logger.debug("reflection: computing bolometric intensities")
        fluxes_intrins_per_body = []
        for starref, body in self.items():
            if body.mesh is None: continue
            abs_normal_intensities = passbands.Inorm_bol_bb(Teff=body.mesh.teffs.for_computations,
                                                            atm='blackbody',
                                                            photon_weighted=False)

            fluxes_intrins_per_body.append(abs_normal_intensities * np.pi)

        fluxes_intrins_flat = meshes.pack_column_flat(fluxes_intrins_per_body)

        if len(fluxes_intrins_per_body) == 1 and np.all([body.is_convex for body in self.bodies]):
            logger.info("skipping reflection because only 1 (convex) body")
            return

        elif np.all([body.is_convex for body in self.bodies]):
            logger.debug("handling reflection (convex case), method='{}'".format(self.irrad_method))

            vertices_per_body = list(meshes.get_column('vertices').values())
            triangles_per_body = list(meshes.get_column('triangles').values())
            normals_per_body = list(meshes.get_column('vnormals').values())
            areas_per_body = list(meshes.get_column('areas').values())
            irrad_frac_refl_per_body = list(meshes.get_column('irrad_frac_refl', computed_type='for_computations').values())
            teffs_intrins_per_body = list(meshes.get_column('teffs', computed_type='for_computations').values())

            ld_func_and_coeffs = [tuple([_bytes(body.ld_func['bol'])] + [np.asarray(body.ld_coeffs['bol'])]) for body in self.bodies]

            fluxes_intrins_and_refl_per_body = libphoebe.mesh_radiosity_problem_nbody_convex(vertices_per_body,
                                                                                       triangles_per_body,
                                                                                       normals_per_body,
                                                                                       areas_per_body,
                                                                                       irrad_frac_refl_per_body,
                                                                                       fluxes_intrins_per_body,
                                                                                       ld_func_and_coeffs,
                                                                                       _bytes(self.irrad_method.title()),
                                                                                       support=_bytes('vertices')
                                                                                       )

            fluxes_intrins_and_refl_flat = meshes.pack_column_flat(fluxes_intrins_and_refl_per_body)

        else:
            logger.debug("handling reflection (general case), method='{}'".format(self.irrad_method))

            vertices_flat = meshes.get_column_flat('vertices') # np.ndarray
            triangles_flat = meshes.get_column_flat('triangles') # np.ndarray
            normals_flat = meshes.get_column_flat('vnormals') # np.ndarray
            areas_flat = meshes.get_column_flat('areas') # np.ndarray
            irrad_frac_refl_flat = meshes.get_column_flat('irrad_frac_refl', computed_type='for_computations') # np.ndarray

            ld_func_and_coeffs = [tuple([_bytes(body.ld_func['bol'])] + [np.asarray(body.ld_coeffs['bol'])]) for body in self.mesh_bodies] # list
            ld_inds_flat = meshes.pack_column_flat({body.comp_no: np.full(fluxes.shape, body.comp_no-1) for body, fluxes in zip(self.mesh_bodies, fluxes_intrins_per_body)}) # np.ndarray

            fluxes_intrins_and_refl_flat = libphoebe.mesh_radiosity_problem(vertices_flat,
                                                                            triangles_flat,
                                                                            normals_flat,
                                                                            areas_flat,
                                                                            irrad_frac_refl_flat,
                                                                            fluxes_intrins_flat,
                                                                            ld_func_and_coeffs,
                                                                            ld_inds_flat,
                                                                            _bytes(self.irrad_method.title()),
                                                                            support=_bytes('vertices')
                                                                            )



        teffs_intrins_flat = meshes.get_column_flat('teffs', computed_type='for_computations')

        # update the effective temperatures to give this same bolometric
        # flux under stefan-boltzmann. These effective temperatures will
        # then be used for all passband intensities.
        teffs_intrins_and_refl_flat = teffs_intrins_flat * (fluxes_intrins_and_refl_flat / fluxes_intrins_flat) ** (1./4)

        meshes.set_column_flat('teffs', teffs_intrins_and_refl_flat)

        if not self.needs_recompute_instantaneous:
            logger.debug("reflection: copying updated teffs to standard mesh")
            theta = 0.0
            standard_meshes = mesh.Meshes({body.component: body._standard_meshes[theta] for body in self.mesh_bodies})
            standard_meshes.set_column_flat('teffs', teffs_intrins_and_refl_flat)

            self.is_first_refl_iteration = False

    def handle_eclipses(self, expose_horizon=False, **kwargs):
        """
        Detect the triangles at the horizon and the eclipsed triangles, handling
        any necessary subdivision.

        :parameter str eclipse_method: name of the algorithm to use to detect
            the horizon or eclipses (defaults to the value set by computeoptions)
        :parameter str subdiv_alg: name of the algorithm to use for subdivision
            (defaults to the value set by computeoptions)
        :parameter int subdiv_num: number of subdivision iterations (defaults
            the value set by computeoptions)
        """

        eclipse_method = kwargs.get('eclipse_method', self.eclipse_method)
        horizon_method = kwargs.get('horizon_method', self.horizon_method)

        # Let's first check to see if eclipses are even possible at these
        # positions.  If they are not, then we only have to do horizon
        #
        # To do that, we'll take the conservative max_r for each object
        # and their current positions, and see if the separations are larger
        # than sum of max_rs
        possible_eclipse = False
        if len(self.bodies) == 1:
            if self.bodies[0].__class__.__name__ == 'Envelope':
                possible_eclipse = True
            else:
                possible_eclipse = False
        else:
            logger.debug("system.handle_eclipses: determining if eclipses are possible from instantaneous_maxr")
            max_rs = [body.instantaneous_maxr for body in self.bodies]
            # logger.debug("system.handle_eclipses: max_rs={}".format(max_rs))
            for i in range(0, len(max_rs)-1):
                for j in range(i+1, len(max_rs)):
                    proj_sep_sq = sum([(c[i]-c[j])**2 for c in (self.xs,self.ys)])
                    max_sep_ecl = max_rs[i] + max_rs[j]

                    if proj_sep_sq < (1.05*max_sep_ecl)**2:
                        # then this pair has the potential for eclipsing triangles
                        possible_eclipse = True
                        break

        if not possible_eclipse and not expose_horizon and horizon_method=='boolean':
            eclipse_method = 'only_horizon'

        # meshes is an object which allows us to easily access and update columns
        # in the meshes *in memory*.  That is meshes.update_columns will propogate
        # back to the current mesh for each body.
        meshes = self.meshes

        # Reset all visibilities to be fully visible to start
        meshes.update_columns('visiblities', 1.0)

        ecl_func = getattr(eclipse, eclipse_method)

        if eclipse_method=='native':
            ecl_kwargs = {'horizon_method': horizon_method}
        else:
            ecl_kwargs = {}

        logger.debug("system.handle_eclipses: possible_eclipse={}, expose_horizon={}, calling {} with kwargs {}".format(possible_eclipse, expose_horizon, eclipse_method, ecl_kwargs))

        visibilities, weights, horizon = ecl_func(meshes,
                                                  self.xs, self.ys, self.zs,
                                                  expose_horizon=expose_horizon,
                                                  **ecl_kwargs)

        # NOTE: analytic horizons are called in backends.py since they don't
        # actually depend on the mesh at all.

        # visiblilities here is a dictionary with keys being the component
        # labels and values being the np arrays of visibilities.  We can pass
        # this dictionary directly and the columns will be applied respectively.
        meshes.update_columns('visibilities', visibilities)

        # weights is also a dictionary with keys being the component labels
        # and values and np array of weights.
        if weights is not None:
            meshes.update_columns('weights', weights)

        return horizon


    def observe(self, dataset, kind, components=None, distance=1.0, **kwargs):
        """
        TODO: add documentation

        Integrate over visible surface elements and return a dictionary of observable values

        distance (m)
        """

        meshes = self.meshes
        if kind=='lp':
            def sv(p, p0, w):
                # Subsidiary variable:
                return (p0-p)/(w/2)

            def lorentzian(sv):
                return 1-1./(1+sv**2)

            def gaussian(sv):
                return 1-np.exp(-np.log(2)*sv**2)

            profile_func = kwargs.get('profile_func')
            profile_rest = kwargs.get('profile_rest')
            profile_sv = kwargs.get('profile_sv')
            wavelengths = kwargs.get('wavelengths')
            if profile_func == 'gaussian':
                func = gaussian
            elif profile_func == 'lorentzian':
                func = lorentzian
            else:
                raise NotImplementedError("profile_func='{}' not supported".format(profile_func))

            visibilities = meshes.get_column_flat('visibilities', components)

            abs_intensities = meshes.get_column_flat('abs_intensities:{}'.format(dataset), components)
            # mus here will be from the tnormals of the triangle and will not
            # be weighted by the visibility of the triangle
            mus = meshes.get_column_flat('mus', components)
            areas = meshes.get_column_flat('areas_si', components)

            rvs = (meshes.get_column_flat("rvs:{}".format(dataset), components)*u.solRad/u.d).to(u.m/u.s).value
            dls = rvs*profile_rest/c.c.si.value

            line = func(sv(wavelengths, profile_rest, profile_sv))
            lines = np.array([np.interp(wavelengths, wavelengths+dl, line) for dl in dls])
            if not np.any(visibilities):
                avg_line = np.full_like(wavelengths, np.nan)
            else:
                avg_line = np.average(lines, axis=0, weights=abs_intensities*areas*mus*visibilities)

            return {'flux_densities': avg_line}


        elif kind=='rv':
            visibilities = meshes.get_column_flat('visibilities', components)

            if np.all(visibilities==0):
                # then no triangles are visible, so we should return nan
                return {'rv': np.nan}

            rvs = meshes.get_column_flat("rvs:{}".format(dataset), components)
            abs_intensities = meshes.get_column_flat('abs_intensities:{}'.format(dataset), components)
            # mus here will be from the tnormals of the triangle and will not
            # be weighted by the visibility of the triangle
            mus = meshes.get_column_flat('mus', components)
            areas = meshes.get_column_flat('areas_si', components)
            # NOTE: don't need ptfarea because its a float (same for all
            # elements, regardless of component)

            # NOTE: the intensities are already projected but are per unit area
            # so we need to multiply by the /projected/ area of each triangle (thus the extra mu)
            return {'rv': np.average(rvs, weights=abs_intensities*areas*mus*visibilities)}

        elif kind=='lc':
            visibilities = meshes.get_column_flat('visibilities')

            if np.all(visibilities==0):
                # then no triangles are visible, so we should return nan -
                # probably shouldn't ever happen for lcs
                return {'flux': np.nan}

            intensities = meshes.get_column_flat("intensities:{}".format(dataset), components)
            mus = meshes.get_column_flat('mus', components)
            areas = meshes.get_column_flat('areas_si', components)

            # assume that all bodies are using the same passband and therefore
            # will have the same ptfarea.  If this assumption is ever a problem -
            # then we will need to build a flat column based on the component
            # of each element so that ptfarea is an array with the same shape
            # as those above
            for body in self.bodies:
                if body.mesh is not None:
                    if isinstance(body, Envelope):
                        # for envelopes, we'll make the same assumption and just grab
                        # that value stored in the first "half"
                        ptfarea = body._halves[0].get_ptfarea(dataset)
                    else:
                        ptfarea = body.get_ptfarea(dataset)
                    break

            # intensities (Imu) is the intensity in the direction of the observer per unit surface area of the triangle, scaled according to pblum scaling
            # areas is the area of each triangle (using areas_si from the mesh to force SI units)
            # areas*mus is the area of each triangle projected in the direction of the observer
            # visibilities is 0 for hidden, 0.5 for partial, 1.0 for visible
            # areas*mus*visibilities is the visibile projected area of each triangle (ie half the area for a partially-visible triangle)
            # so, intensities*areas*mus*visibilities is the intensity in the direction of the observer per the observed projected area of that triangle
            # and the sum of these values is the observed flux

            # note that the intensities are already projected (Imu) but are per unit area
            # so we need to multiply by the /projected/ area of each triangle (thus the extra mu)

            l3 = self.l3s.get(dataset).get('flux')
            return {'flux': np.sum(intensities*areas*mus*visibilities)*ptfarea/(distance**2)+l3}

        else:
            raise NotImplementedError("observe for dataset with kind '{}' not implemented".format(kind))




class Body(object):
    """
    Body is the base Class for all "bodies" of the System.

    """
    def __init__(self, component, comp_no, ind_self, ind_sibling, masses,
                 ecc, incl, long_an, t0,
                 do_mesh_offset=True,
                 mesh_init_phi=0.0):
        """
        TODO: add documentation
        """

        # TODO: eventually some of this stuff that assumes a BINARY orbit may need to be moved into
        # some subclass of Body (maybe BinaryBody).  These will want to be shared by Star and CustomBody,
        # but probably won't be shared by disk/ring-type objects

        # Let's remember the component number of this star in the parent orbit
        # 1 = primary
        # 2 = secondary
        self.comp_no = comp_no
        self.component = component

        # We need to remember what index in all incoming position/velocity/euler
        # arrays correspond to both ourself and our sibling
        self.ind_self = ind_self
        self.ind_self_vel = ind_self
        self.ind_sibling = ind_sibling

        self.masses = masses
        self.ecc = ecc

        # compute q: notice that since we always do sibling_mass/self_mass, this
        # will automatically invert the value of q for the secondary component
        sibling_mass = self._get_mass_by_index(self.ind_sibling)
        self_mass = self._get_mass_by_index(self.ind_self)
        self.q = _value(sibling_mass / self_mass)

        # self.mesh will be filled later once a mesh is created and placed in orbit
        self._mesh = None

        # TODO: double check to see if these are still used or can be removed
        self.t0 = t0   # t0@system
        self.time = None
        self.inst_vals = {}
        self.true_anom = 0.0
        self.elongan = long_an
        self.eincl = incl
        self.populated_at_time = []

        self.incl_orbit = incl
        self.longan_orbit = long_an

        # Let's create a dictionary to store "standard" protomeshes at different "phases"
        # For example, we may want to store the mesh at periastron and use that as a standard
        # for reprojection for volume conservation in eccentric orbits.
        # Storing meshes should only be done through self.save_as_standard_mesh(theta)
        self._standard_meshes = {}

        self.mesh_init_phi = mesh_init_phi
        self.do_mesh_offset = do_mesh_offset

        # TODO: allow custom meshes (see alpha:universe.Body.__init__)

    def copy(self):
        """
        Make a deepcopy of this Mesh object
        """
        return copy.deepcopy(self)

    @property
    def mesh(self):
        """
        TODO: add documentation
        """
        # if not self._mesh:
            # self._mesh = self.get_standard_mesh(scaled=True)

        # NOTE: self.mesh is the SCALED mesh PLACED in orbit at the current
        # time (self.time).  If this isn't available yet, self.mesh will
        # return None (it is reset to None by self.reset_time())
        return self._mesh

    @property
    def is_convex(self):
        """
        :return: whether the mesh can be assumed to be convex
        :rtype: bool
        """
        return False

    @property
    def needs_recompute_instantaneous(self):
        """
        whether the Body needs local quantities recomputed at each time, even
        if needs_remesh == False (instantaneous local quantities will be recomputed
        if needs_remesh=True, whether or not this is True)

        this should be overridden by any subclass of Body
        """
        return True

    @property
    def needs_remesh(self):
        """
        whether the Body needs to be re-meshed (for any reason)

        this should be overridden by any subclass of Body
        """
        return True

    @property
    def instantaneous_maxr(self):
        """
        Recall the maximum r (triangle furthest from the center of the star) of
        this star at the given time

        :return: maximum r
        :rtype: float
        """
        logger.debug("{}.instantaneous_maxr".format(self.component))

        if 'maxr' not in self.inst_vals.keys():
            logger.debug("{}.instantaneous_maxr COMPUTING".format(self.component))

            self.inst_vals['maxr'] = max(self.mesh.rs.centers*self._scale)

        return self.inst_vals['maxr']

    @property
    def mass(self):
        return self._get_mass_by_index(self.ind_self)

    def _get_mass_by_index(self, index):
        """
        where index can either by an integer or a list of integers (returns some of masses)
        """
        if hasattr(index, '__iter__'):
            return sum([self.masses[i] for i in index])
        else:
            return self.masses[index]

    def _get_coords_by_index(self, coords_array, index):
        """
        where index can either by an integer or a list of integers (returns some of masses)
        coords_array should be a single array (xs, ys, or zs)
        """
        if hasattr(index, '__iter__'):
            # then we want the center-of-mass coordinates
            # TODO: clean this up
            return np.average([_value(coords_array[i]) for i in index],
                              weights=[self._get_mass_by_index(i) for i in index])
        else:
            return coords_array[index]

    def _offset_mesh(self, new_mesh):
        if self.do_mesh_offset and self.mesh_method=='marching':
            # vertices directly from meshing are placed directly on the
            # potential, causing the volume and surface area to always
            # (for convex surfaces) be underestimated.  Now let's jitter
            # each of the vertices along their normals to recover the
            # expected volume/surface area.  Since they are moved along
            # their normals, vnormals applies to both vertices and
            # pvertices.
            new_mesh['pvertices'] = new_mesh.pop('vertices')
            # TODO: fall back on curvature=False if we know the body
            # is relatively spherical
            mo = libphoebe.mesh_offseting(new_mesh['area'],
                                          new_mesh['pvertices'],
                                          new_mesh['vnormals'],
                                          new_mesh['triangles'],
                                          curvature=True,
                                          vertices=True,
                                          tnormals=True,
                                          areas=True,
                                          volume=False)

            new_mesh['vertices'] = mo['vertices']
            new_mesh['areas'] = mo['areas']
            new_mesh['tnormals'] = mo['tnormals']

            # TODO: need to update centers (so that they get passed
            # to the frontend as x, y, z)
            # new_mesh['centers'] = mo['centers']


        else:
            # pvertices should just be a copy of vertice
            new_mesh['pvertices'] = new_mesh['vertices']

        return new_mesh

    def save_as_standard_mesh(self, protomesh):
        """
        TODO: add documentation
        """
        # TODO: allow this to take theta or separation
        theta=0.0

        self._standard_meshes[theta] = protomesh.copy()

        # if theta==0.0:
            # then this is when the object could be most inflated, so let's
            # store the maximum distance to a triangle.  This is then used to
            # conservatively and efficiently estimate whether an eclipse is
            # possible at any given combination of positions
            # mesh = self.get_standard_mesh(theta=0.0, scaled=True)

            # self._max_r = np.sqrt(max([x**2+y**2+z**2 for x,y,z in mesh.centers]))

    def has_standard_mesh(self):
        """
        whether a standard mesh is available
        """
        # TODO: allow this to take etheta and look to see if we have an existing
        # standard close enough
        theta = 0.0
        return theta in self._standard_meshes.keys()

    def get_standard_mesh(self, scaled=True):
        """
        TODO: add documentation
        """
        # TODO: allow this to take etheta and retreive a mesh at that true anomaly
        theta = 0.0
        protomesh = self._standard_meshes[theta] #.copy() # if theta in self._standard_meshes.keys() else self.mesh.copy()

        if scaled:
            # TODO: be careful about self._scale... we may want self._instantaneous_scale
            return mesh.ScaledProtoMesh.from_proto(protomesh, self._scale)
        else:
            return protomesh.copy()

        # return mesh

    def reset(self, force_remesh=False, force_recompute_instantaneous=False):
        if force_remesh:
            logger.debug("{}.reset: forcing remesh and recompute_instantaneous for next iteration".format(self.component))
        elif force_recompute_instantaneous:
            logger.debug("{}.reset: forcing recompute_instantaneous for next iteration".format(self.component))

        if self.needs_remesh or force_remesh:
            self._mesh = None
            self._standard_meshes = {}

        if self.needs_recompute_instantaneous or self.needs_remesh or force_remesh or force_recompute_instantaneous:
            self.inst_vals = {}
            self._force_recompute_instantaneous_next_update_position = True

    def reset_time(self, time, true_anom, elongan, eincl):
        """
        TODO: add documentation
        """
        self.true_anom = true_anom
        self.elongan = elongan
        self.eincl = eincl
        self.time = time
        self.populated_at_time = []

        self.reset()

        return

    def _build_mesh(self, *args, **kwargs):
        """
        """
        # return new_mesh_dict, scale
        raise NotImplementedError("_build_mesh must be overridden by the subclass of Body")

    def update_position(self, time,
                        xs, ys, zs, vxs, vys, vzs,
                        ethetas, elongans, eincls,
                        ds=None, Fs=None,
                        ignore_effects=False,
                        component_com_x=None,
                        **kwargs):
        """
        Update the position of the star into its orbit

        :parameter float time: the current time
        :parameter list xs: a list/array of x-positions of ALL COMPONENTS in the :class:`System`
        :parameter list ys: a list/array of y-positions of ALL COMPONENTS in the :class:`System`
        :parameter list zs: a list/array of z-positions of ALL COMPONENTS in the :class:`System`
        :parameter list vxs: a list/array of x-velocities of ALL COMPONENTS in the :class:`System`
        :parameter list vys: a list/array of y-velocities of ALL COMPONENTS in the :class:`System`
        :parameter list vzs: a list/array of z-velocities of ALL COMPONENTS in the :class:`System`
        :parameter list ethetas: a list/array of euler-thetas of ALL COMPONENTS in the :class:`System`
        :parameter list elongans: a list/array of euler-longans of ALL COMPONENTS in the :class:`System`
        :parameter list eincls: a list/array of euler-incls of ALL COMPONENTS in the :class:`System`
        :parameter list ds: (optional) a list/array of instantaneous distances of ALL COMPONENTS in the :class:`System`
        :parameter list Fs: (optional) a list/array of instantaneous syncpars of ALL COMPONENTS in the :class:`System`
        """
        logger.debug("{}.update_position ignore_effects={}".format(self.component, ignore_effects))
        self.reset_time(time, ethetas[self.ind_self], elongans[self.ind_self], eincls[self.ind_self])

        #-- Get current position/euler information
        # TODO: get rid of this ugly _value stuff
        pos = (_value(xs[self.ind_self]), _value(ys[self.ind_self]), _value(zs[self.ind_self]))
        vel = (_value(vxs[self.ind_self_vel]), _value(vys[self.ind_self_vel]), _value(vzs[self.ind_self_vel]))
        euler = (_value(ethetas[self.ind_self]), _value(elongans[self.ind_self]), _value(eincls[self.ind_self]))
        euler_vel = (_value(ethetas[self.ind_self_vel]), _value(elongans[self.ind_self_vel]), _value(eincls[self.ind_self_vel]))

        # TODO: eventually pass etheta to has_standard_mesh
        # TODO: implement reprojection as an option based on a nearby standard?
        if self.needs_remesh or not self.has_standard_mesh():
            logger.debug("{}.update_position: remeshing at t={}".format(self.component, time))
            # track whether we did the remesh or not, so we know if we should
            # compute local quantities if not otherwise necessary
            did_remesh = True

            # TODO: allow time dependence on d and F from dynamics
            # d = _value(ds[self.ind_self])
            # F = _value(Fs[self.ind_self])

            new_mesh_dict, scale = self._build_mesh(mesh_method=self.mesh_method)
            if self.mesh_method != 'wd':
                new_mesh_dict = self._offset_mesh(new_mesh_dict)

                # We only need the gradients where we'll compute local
                # quantities which, for a marching mesh, is at the vertices.
                new_mesh_dict['normgrads'] = new_mesh_dict.pop('vnormgrads', np.array([]))

            # And lastly, let's fill the velocities column - with zeros
            # at each of the vertices
            new_mesh_dict['velocities'] = np.zeros(new_mesh_dict['vertices'].shape if self.mesh_method != 'wd' else new_mesh_dict['centers'].shape)

            new_mesh_dict['tareas'] = np.array([])


            # TODO: need to be very careful about self.sma vs self._scale - maybe need to make a self._instantaneous_scale???
            # self._scale = scale

            if not self.has_standard_mesh():
                # then we only computed this because we didn't already have a
                # standard_mesh... so let's save this for future use
                # TODO: eventually pass etheta to save_as_standard_mesh
                protomesh = mesh.ProtoMesh(**new_mesh_dict)
                self.save_as_standard_mesh(protomesh)

            # Here we'll build a scaledprotomesh directly from the newly
            # marched mesh
            # NOTE that we're using scale from the new
            # mesh rather than self._scale since the instantaneous separation
            # has likely changed since periastron
            scaledprotomesh = mesh.ScaledProtoMesh(scale=scale, **new_mesh_dict)

        else:
            logger.debug("{}.update_position: accessing standard mesh at t={}".format(self.component, self.time))
            # track whether we did the remesh or not, so we know if we should
            # compute local quantities if not otherwise necessary
            did_remesh = False

            # We still need to go through scaledprotomesh instead of directly
            # to mesh since features may want to process the body-centric
            # coordinates before placing in orbit

            # TODO: eventually pass etheta to get_standard_mesh
            scaledprotomesh = self.get_standard_mesh(scaled=True)
            # TODO: can we avoid an extra copy here?


        if not ignore_effects and len(self.features):
            logger.debug("{}.update_position: processing features at t={}".format(self.component, self.time))
            # First allow features to edit the coords_for_computations (pvertices).
            # Changes here WILL affect future computations for logg, teff,
            # intensities, etc.  Note that these WILL NOT affect the
            # coords_for_observations automatically - those should probably be
            # perturbed as well, unless there is a good reason not to.
            for feature in self.features:
                # NOTE: these are ALWAYS done on the protomesh
                coords_for_observations = feature.process_coords_for_computations(scaledprotomesh.coords_for_computations, s=self.polar_direction_xyz, t=self.time)
                if scaledprotomesh._compute_at_vertices:
                    scaledprotomesh.update_columns(pvertices=coords_for_observations)

                else:
                    scaledprotomesh.update_columns(centers=coords_for_observations)
                    raise NotImplementedError("areas are not updated for changed mesh")


            for feature in self.features:
                coords_for_observations = feature.process_coords_for_observations(scaledprotomesh.coords_for_computations, scaledprotomesh.coords_for_observations, s=self.polar_direction_xyz, t=self.time)
                if scaledprotomesh._compute_at_vertices:
                    scaledprotomesh.update_columns(vertices=coords_for_observations)

                    # TODO [DONE?]: centers either need to be supported or we need to report
                    # vertices in the frontend as x, y, z instead of centers

                    updated_props = libphoebe.mesh_properties(scaledprotomesh.vertices,
                                                              scaledprotomesh.triangles,
                                                              tnormals=True,
                                                              areas=True)

                    scaledprotomesh.update_columns(**updated_props)

                else:
                    scaledprotomesh.update_columns(centers=coords_for_observations)
                    raise NotImplementedError("areas are not updated for changed mesh")


        # TODO NOW [OPTIMIZE]: get rid of the deepcopy here - but without it the
        # mesh velocities build-up and do terrible things.  It may be possible
        # to just clear the velocities in get_standard_mesh()?
        logger.debug("{}.update_position: placing in orbit, Mesh.from_scaledproto at t={}".format(self.component, self.time))
        self._mesh = mesh.Mesh.from_scaledproto(scaledprotomesh.copy(),
                                                pos, vel, euler, euler_vel,
                                                self.polar_direction_xyz*self.freq_rot*self._scale,
                                                component_com_x)


        # Lastly, we'll recompute physical quantities (not observables) if
        # needed for this time-step.
        # TODO [DONE?]: make sure features smartly trigger needs_recompute_instantaneous
        # TODO: get rid of the or True here... the problem is that we're saving the standard mesh before filling local quantities
        if self.needs_recompute_instantaneous or did_remesh or self._force_recompute_instantaneous_next_update_position:
            logger.debug("{}.update_position: calling compute_local_quantities at t={} ignore_effects={}".format(self.component, self.time, ignore_effects))
            self.compute_local_quantities(xs, ys, zs, ignore_effects)
            self._force_recompute_instantaneous_next_update_position = False

        return

    def compute_local_quantities(self, xs, ys, zs, ignore_effects=False, **kwargs):
        """
        """
        raise NotImplementedError("compute_local_quantities needs to be overridden by the subclass of Star")

    def populate_observable(self, time, kind, dataset, ignore_effects=False, **kwargs):
        """
        TODO: add documentation
        """

        if kind in ['mesh', 'orb']:
            return

        if time==self.time and dataset in self.populated_at_time and 'pblum' not in kind:
            # then we've already computed the needed columns

            # TODO: handle the case of intensities already computed by
            # /different/ dataset (ie RVs computed first and filling intensities
            # and then lc requesting intensities with SAME passband/atm)
            return

        new_mesh_cols = getattr(self, '_populate_{}'.format(kind.lower()))(dataset, ignore_effects=ignore_effects, **kwargs)

        for key, col in new_mesh_cols.items():

            self.mesh.update_columns_dict({'{}:{}'.format(key, dataset): col})

        self.populated_at_time.append(dataset)

class Star(Body):
    def __init__(self, component, comp_no, ind_self, ind_sibling, masses, ecc, incl,
                 long_an, t0, do_mesh_offset, mesh_init_phi,

                 atm, datasets, passband, intens_weighting,
                 ld_mode, ld_func, ld_coeffs, ld_coeffs_source,
                 lp_profile_rest,
                 requiv, sma,
                 polar_direction_uvw,
                 freq_rot,
                 teff, gravb_bol, abun,
                 irrad_frac_refl,
                 mesh_method, is_single,
                 do_rv_grav,
                 features,
                 **kwargs):
        """
        """
        super(Star, self).__init__(component, comp_no, ind_self, ind_sibling,
                                   masses, ecc,
                                   incl, long_an, t0,
                                   do_mesh_offset,
                                   mesh_init_phi)

        # store everything that is needed by Star but not passed to Body
        self.requiv = requiv
        self.sma = sma
        # TODO: this may not always be the case: i.e. for single stars
        self._scale = sma

        self.polar_direction_uvw = polar_direction_uvw.astype(float)
        self.freq_rot = freq_rot
        self.teff = teff
        self.gravb_bol = gravb_bol
        self.abun = abun
        self.irrad_frac_refl = irrad_frac_refl
        self.mesh_method = mesh_method
        self.ntriangles = kwargs.get('ntriangles', 1000)                    # Marching
        self.distortion_method = kwargs.get('distortion_method', 'roche')   # Marching (WD assumes roche)
        self.gridsize = kwargs.get('gridsize', 90)                          # WD
        self.is_single = is_single
        self.atm = atm

        # DATSET-DEPENDENT DICTS
        self.passband = passband
        self.intens_weighting = intens_weighting
        self.ld_mode = ld_mode
        self.ld_func = ld_func
        self.ld_coeffs = ld_coeffs
        self.ld_coeffs_source = ld_coeffs_source
        self.lp_profile_rest = lp_profile_rest

        # Let's create a dictionary to handle how each dataset should scale between
        # absolute and relative intensities.
        self._pblum_scale = {}
        self._ptfarea = {}

        self.do_rv_grav = do_rv_grav
        self.features = features


    @classmethod
    def from_bundle(cls, b, component, compute=None,
                    datasets=[], **kwargs):
        """
        Build a star from the :class:`phoebe.frontend.bundle.Bundle` and its
        hierarchy.

        Usually it makes more sense to call :meth:`System.from_bundle` directly.

        :parameter b: the :class:`phoebe.frontend.bundle.Bundle`
        :parameter str component: label of the component in the bundle
        :parameter str compute: name of the computeoptions in the bundle
        :parameter list datasets: list of names of datasets
        :parameter **kwargs: temporary overrides for computeoptions
        :return: an instantiated :class:`Star` object
        """
        # TODO [DONE?]: handle overriding options from kwargs
        # TODO [DONE?]: do we need dynamics method???

        hier = b.hierarchy

        if not len(hier.get_value()):
            raise NotImplementedError("Star meshing requires a hierarchy to exist")


        label_self = component
        label_sibling = hier.get_stars_of_sibling_of(component)
        label_orbit = hier.get_parent_of(component)
        starrefs  = hier.get_stars()

        ind_self = starrefs.index(label_self)
        # for the sibling, we may need to handle a list of stars (ie in the case of a hierarchical triple)
        ind_sibling = starrefs.index(label_sibling) if isinstance(label_sibling, str) else [starrefs.index(l) for l in label_sibling]
        comp_no = ['primary', 'secondary'].index(hier.get_primary_or_secondary(component))+1

        self_ps = b.filter(component=component, context='component')
        requiv = self_ps.get_value(qualifier='requiv', unit=u.solRad)


        masses = [b.get_value(qualifier='mass', component=star, context='component', unit=u.solMass) for star in starrefs]
        if b.hierarchy.get_parent_of(component) is not None:
            sma = b.get_value(qualifier='sma', component=label_orbit, context='component', unit=u.solRad)
            ecc = b.get_value(qualifier='ecc', component=label_orbit, context='component')
            is_single = False
        else:
            # single star case
            sma = 1.0
            ecc = 0.0
            is_single = True

        incl = b.get_value(qualifier='incl', component=label_orbit, context='component', unit=u.rad)
        long_an = b.get_value(qualifier='long_an', component=label_orbit, context='component', unit=u.rad)

        # NOTE: these may not be used when not visible for contact systems, so
        # Star_roche_envelope_half should ignore and override with
        # aligned/synchronous
        incl_star = self_ps.get_value(qualifier='incl', unit=u.rad)
        long_an_star = self_ps.get_value(qualifier='long_an', unit=u.rad)
        polar_direction_uvw = mesh.spin_in_system(incl_star, long_an_star)
        # freq_rot for contacts will be provided by that subclass as 2*pi/P_orb since they're always synchronous
        freq_rot = self_ps.get_value(qualifier='freq', unit=u.rad/u.d)

        t0 = b.get_value(qualifier='t0', context='system', unit=u.d)

        teff = b.get_value(qualifier='teff', component=component, context='component', unit=u.K)
        gravb_bol= b.get_value(qualifier='gravb_bol', component=component, context='component')

        abun = b.get_value(qualifier='abun', component=component, context='component')
        irrad_frac_refl = b.get_value(qualifier='irrad_frac_refl_bol', component=component, context='component')

        try:
            rv_grav_override = kwargs.pop('rv_grav', None)
            do_rv_grav = b.get_value(qualifier='rv_grav', component=component, compute=compute, rv_grav=rv_grav_override) if compute is not None else False
        except ValueError:
            # rv_grav may not have been copied to this component if no rvs are attached
            do_rv_grav = False

<<<<<<< HEAD
        if b.hierarchy.is_meshable(component):
            mesh_method_override = kwargs.pop('mesh_method', None)
            mesh_method = b.get_value(qualifier='mesh_method', component=component, compute=compute, mesh_method=mesh_method_override) if compute is not None else 'marching'

            if mesh_method == 'marching':
                # we need check_visible=False in each of these in case mesh_method
                # was overriden from kwargs
                ntriangles_override = kwargs.pop('ntriangles', None)
                kwargs['ntriangles'] = b.get_value(qualifier='ntriangles', component=component, compute=compute, ntriangles=ntriangles_override, check_visible=False) if compute is not None else 1000
                distortion_method_override = kwargs.pop('distortion_method', None)
                kwargs['distortion_method'] = b.get_value(qualifier='distortion_method', component=component, compute=compute, distortion_method=distortion_method_override, check_visible=False) if compute is not None else distortion_method_override if distortion_method_override is not None else 'roche'
            elif mesh_method == 'wd':
                # we need check_visible=False in each of these in case mesh_method
                # was overriden from kwargs
                gridsize_override = kwargs.pop('gridsize', None)
                kwargs['gridsize'] = b.get_value(qualifier='gridsize', component=component, compute=compute, gridsize=gridsize_override, check_visible=False) if compute is not None else 30
            else:
                raise NotImplementedError
=======
        mesh_method_override = kwargs.pop('mesh_method', None)
        mesh_method = b.get_value('mesh_method', component=component, compute=compute, mesh_method=mesh_method_override) if compute is not None else 'marching'

        if mesh_method == 'marching':
            # we need check_visible=False in each of these in case mesh_method
            # was overriden from kwargs
            ntriangles_override = kwargs.pop('ntriangles', None)
            kwargs['ntriangles'] = b.get_value(qualifier='ntriangles', component=component, compute=compute, ntriangles=ntriangles_override, check_visible=False) if compute is not None else 1000
            distortion_method_override = kwargs.pop('distortion_method', None)
            kwargs['distortion_method'] = b.get_value(qualifier='distortion_method', component=component, compute=compute, distortion_method=distortion_method_override, check_visible=False) if compute is not None else distortion_method_override if distortion_method_override is not None else 'roche'
        elif mesh_method == 'wd':
            # we need check_visible=False in each of these in case mesh_method
            # was overriden from kwargs
            gridsize_override = kwargs.pop('gridsize', None)
            kwargs['gridsize'] = b.get_value(qualifier='gridsize', component=component, compute=compute, gridsize=gridsize_override, check_visible=False) if compute is not None else 30
>>>>>>> 93154a46
        else:
            # then we're half of a contact... the Envelope object will handle meshing
            mesh_method = kwargs.pop('mesh_method', None)

        features = []
        for feature in b.filter(component=component).features:
            feature_ps = b.filter(feature=feature, component=component)
            feature_cls = globals()[feature_ps.kind.title()]
            features.append(feature_cls.from_bundle(b, feature))

        if conf.devel:
            mesh_offset_override = kwargs.pop('mesh_offset', None)
            try:
                do_mesh_offset = b.get_value(qualifier='mesh_offset', compute=compute, mesh_offset=mesh_offset_override)
            except ValueError:
                do_mesh_offset = mesh_offset_override
        else:
            do_mesh_offset = True

        if conf.devel and mesh_method=='marching':
            kwargs.setdefault('mesh_init_phi', b.get_compute(compute).get_value(qualifier='mesh_init_phi', component=component, unit=u.rad, **kwargs))

        datasets_intens = [ds for ds in b.filter(kind=['lc', 'rv', 'lp'], context='dataset').datasets if ds != '_default']
        datasets_lp = [ds for ds in b.filter(kind='lp', context='dataset').datasets if ds != '_default']
        atm_override = kwargs.pop('atm', None)
        atm = b.get_value(qualifier='atm', compute=compute, component=component, atm=atm_override) if compute is not None else 'ck2004'
        passband_override = kwargs.pop('passband', None)
        passband = {ds: b.get_value(qualifier='passband', dataset=ds, passband=passband_override) for ds in datasets_intens}
        intens_weighting_override = kwargs.pop('intens_weighting', None)
        intens_weighting = {ds: b.get_value(qualifier='intens_weighting', dataset=ds, intens_weighting=intens_weighting_override) for ds in datasets_intens}
        ld_mode_override = kwargs.pop('ld_mode', None)
        ld_mode = {ds: b.get_value(qualifier='ld_mode', dataset=ds, component=component, ld_mode=ld_mode_override) for ds in datasets_intens}
        ld_func_override = kwargs.pop('ld_func', None)
        ld_func = {ds: b.get_value(qualifier='ld_func', dataset=ds, component=component, ld_func=ld_func_override, check_visible=False) for ds in datasets_intens}
        ld_coeffs_override = kwargs.pop('ld_coeffs', None)
        ld_coeffs = {ds: b.get_value(qualifier='ld_coeffs', dataset=ds, component=component, ld_coeffs=ld_coeffs_override, check_visible=False) for ds in datasets_intens}
        ld_coeffs_source_override = kwargs.pop('ld_coeffs_source', None)
        ld_coeffs_source = {ds: b.get_value(qualifier='ld_coeffs_source', dataset=ds, component=component, ld_coeffs_source=ld_coeffs_source_override, check_visible=False) for ds in datasets_intens}
        ld_func_bol_override = kwargs.pop('ld_func_bol', None)
        ld_func['bol'] = b.get_value(qualifier='ld_func_bol', component=component, context='component', ld_func_bol=ld_func_bol_override)
        ld_coeffs_bol_override = kwargs.pop('ld_coeffs_bol', None)
        ld_coeffs['bol'] = b.get_value(qualifier='ld_coeffs_bol', component=component, context='component', ld_coeffs_bol=ld_coeffs_bol_override)
        profile_rest_override = kwargs.pop('profile_rest', None)
        lp_profile_rest = {ds: b.get_value(qualifier='profile_rest', dataset=ds, unit=u.nm, profile_rest=profile_rest_override) for ds in datasets_lp}

        # we'll pass kwargs on here so they can be overridden by the classmethod
        # of any subclass and then intercepted again by the __init__ by the
        # same subclass.  Note: kwargs also hold meshing kwargs which are used
        # by Star.__init__
        return cls(component, comp_no, ind_self, ind_sibling,
                   masses, ecc,
                   incl, long_an, t0,
                   do_mesh_offset,
                   kwargs.pop('mesh_init_phi', 0.0),

                   atm,
                   datasets,
                   passband,
                   intens_weighting,
                   ld_mode,
                   ld_func,
                   ld_coeffs,
                   ld_coeffs_source,
                   lp_profile_rest,
                   requiv,
                   sma,
                   polar_direction_uvw,
                   freq_rot,
                   teff,
                   gravb_bol,
                   abun,
                   irrad_frac_refl,
                   mesh_method,
                   is_single,
                   do_rv_grav,
                   features,
                   **kwargs
                   )

    @property
    def is_convex(self):
        """
        """
        # in general this is False, subclasses can override this to True
        # if they can guarantee that their mesh will be strictly convex
        return False

    @property
    def needs_recompute_instantaneous(self):
        """
        whether the Body needs local quantities recomputed at each time, even
        if needs_remesh == False (instantaneous local quantities will be recomputed
        if needs_remesh=True, whether or not this is True)

        this should be overridden by any subclass of Star, if necessary
        """
        return True

    @property
    def needs_remesh(self):
        """
        whether the star needs to be re-meshed (for any reason)
        """
        return True

    @property
    def is_misaligned(self):
        """
        whether the star is misaligned wrt its orbit.  This probably does not
        need to be overridden by subclasses, but can be useful to use within
        the overriden methods for needs_remesh and needs_recompute_instantaneous
        """
        # should be defined for any class that subclasses Star that supports
        # misalignment
        if self.is_single:
            return False

        return self.polar_direction_xyz[2] != 1.0

    @property
    def spots(self):
        return [f for f in self.features if f.__class__.__name__=='Spot']

    @property
    def polar_direction_xyz(self):
        """
        get current polar direction in Roche (xyz) coordinates
        """
        return mesh.spin_in_roche(self.polar_direction_uvw,
                                  self.true_anom, self.elongan, self.eincl).astype(float)

    def get_target_volume(self, etheta=0.0, scaled=False):
        """
        TODO: add documentation

        get the volume that the Star should have at a given euler theta
        """
        # TODO: make this a function of d instead of etheta?
        logger.debug("determining target volume at t={}, theta={}".format(self.time, etheta))

        # TODO: eventually this could allow us to "break" volume conservation
        # and have volume be a function of d, with some scaling factor provided
        # by the user as a parameter.  Until then, we'll assume volume is
        # conserved which means the volume should always be the same
        volume = 4./3 * np.pi * self.requiv**3

        if not scaled:
            return volume / self._scale**3
        else:
            return volume

    @property
    def north_pole_uvw(self):
        """location of the north pole in the global/system frame"""
        # TODO: is this rpole scaling true for all distortion_methods??
        rpole = self.instantaneous_rpole*self.sma
        return self.polar_direction_uvw*rpole+self.mesh._pos

    def _build_mesh(self, *args, **kwargs):
        """
        """
        # return new_mesh_dict, scale
        raise NotImplementedError("_build_mesh must be overridden by the subclass of Star")

    def compute_local_quantities(self, xs, ys, zs, ignore_effects=False, **kwargs):
        # Now fill local instantaneous quantities
        self._fill_loggs(ignore_effects=ignore_effects)
        self._fill_gravs()
        self._fill_teffs(ignore_effects=ignore_effects)
        self._fill_abuns(abun=self.abun)
        self._fill_albedos(irrad_frac_refl=self.irrad_frac_refl)

    @property
    def _rpole_func(self):
        """
        """
        # the provided function must take *self.instantaneous_mesh_args as the
        # only arguments.  If this is not the case, the subclass must also override
        # instantaneous_rpole
        # pole_func = getattr(libphoebe, '{}_pole'.format('{}_misaligned'.format(self.distortion_method) if self.distortion_method in ['roche', 'rotstar'] else self.distortion_method))
        raise NotImplementedError("rpole_func must be overriden by the subclass of Star")

    @property
    def _gradOmega_func(self):
        """
        """
        # the provided function must take *self.instantaneous_mesh_args as the
        # only arguments.  If this is not the case, the subclass must also override
        # instantaneous_gpole
        # gradOmega_func = getattr(libphoebe, '{}_gradOmega_only'.format('{}_misaligned'.format(self.distortion_method) if self.distortion_method in ['roche', 'rotstar'] else self.distortion_method))
        raise NotImplementedError("gradOmega_func must be overriden by the subclass of Star")

    @property
    def instantaneous_d(self):
        logger.debug("{}.instantaneous_d".format(self.component))

        if 'd' not in self.inst_vals.keys():
            logger.debug("{}.instantaneous_d COMPUTING".format(self.component))

            self.inst_vals['d'] = np.sqrt(sum([(_value(self._get_coords_by_index(c, self.ind_self)) -
                                             _value(self._get_coords_by_index(c, self.ind_sibling)))**2
                                             for c in (self.system.xs,self.system.ys,self.system.zs)])) / self._scale

        return self.inst_vals['d']

    @property
    def instantaneous_rpole(self):
        # NOTE: unscaled... should we make this a get_instantaneous_rpole(scaled=False)?
        logger.debug("{}.instantaneous_rpole".format(self.component))

        if 'rpole' not in self.inst_vals.keys():
            logger.debug("{}.instantaneous_rpole COMPUTING".format(self.component))

            self.inst_vals['rpole'] = self._rpole_func(*self.instantaneous_mesh_args)

        return self.inst_vals['rpole']

    @property
    def instantaneous_gpole(self):
        logger.debug("{}.instantaneous_gpole".format(self.component))

        if 'gpole' not in self.inst_vals.keys():
            logger.debug("{}.instantaneous_gpole COMPUTING".format(self.component))

            rpole_ = np.array([0., 0., self.instantaneous_rpole])

            # TODO: this is a little ugly as it assumes Phi is the last argument in mesh_args
            args = list(self.instantaneous_mesh_args)[:-1]+[rpole_]
            grads = self._gradOmega_func(*args)  # needs choice=0/1 for contacts?
            gpole = np.linalg.norm(grads)

            self.inst_vals['gpole'] = gpole * g_rel_to_abs(self.masses[self.ind_self], self.sma)

        return self.inst_vals['gpole']

    @property
    def instantaneous_tpole(self):
        """
        compute the instantaenous temperature at the pole to achieve the mean
        effective temperature (teff) provided by the user
        """
        logger.debug("{}.instantaneous_tpole".format(self.component))

        if 'tpole' not in self.inst_vals.keys():
            logger.debug("{}.instantaneous_tpole COMPUTING".format(self.component))

            if self.mesh is None:
                raise ValueError("mesh must be computed before determining tpole")
            # Convert from mean to polar by dividing flux by gravity darkened flux (Ls drop out)
            # see PHOEBE Legacy scientific reference eq 5.20
            self.inst_vals['tpole'] = self.teff*(np.sum(self.mesh.areas) / np.sum(self.mesh.gravs.centers*self.mesh.areas))**(0.25)

        return self.inst_vals['tpole']

    @property
    def instantaneous_mesh_args(self):
        """
        determine instantaneous parameters needed for meshing
        """
        raise NotImplementedError("instantaneous_mesh_args must be overridden by the subclass of Sar")

    def _fill_loggs(self, mesh=None, ignore_effects=False):
        """
        TODO: add documentation

        Calculate local surface gravity

        GMSunNom = 1.3271244e20 m**3 s**-2
        RSunNom = 6.597e8 m
        """
        logger.debug("{}._fill_loggs".format(self.component))

        if mesh is None:
            mesh = self.mesh

        loggs = np.log10(mesh.normgrads.for_computations * g_rel_to_abs(self.masses[self.ind_self], self.sma))

        if not ignore_effects:
            for feature in self.features:
                if feature.proto_coords:
                    loggs = feature.process_loggs(loggs, mesh.roche_coords_for_computations, s=self.polar_direction_xyz, t=self.time)
                else:
                    loggs = feature.process_loggs(loggs, mesh.coords_for_computations, s=self.polar_direction_xyz, t=self.time)

        mesh.update_columns(loggs=loggs)

        if not self.needs_recompute_instantaneous:
            logger.debug("{}._fill_loggs: copying loggs to standard mesh".format(self.component))
            theta = 0.0
            self._standard_meshes[theta].update_columns(loggs=loggs)

    def _fill_gravs(self, mesh=None, **kwargs):
        """
        TODO: add documentation

        requires _fill_loggs to have been called
        """
        logger.debug("{}._fill_gravs".format(self.component))

        if mesh is None:
            mesh = self.mesh

        # TODO: rename 'gravs' to 'gdcs' (gravity darkening corrections)

        gravs = ((mesh.normgrads.for_computations * g_rel_to_abs(self.masses[self.ind_self], self.sma))/self.instantaneous_gpole)**self.gravb_bol

        mesh.update_columns(gravs=gravs)

        if not self.needs_recompute_instantaneous:
            logger.debug("{}._fill_gravs: copying gravs to standard mesh".format(self.component))
            theta = 0.0
            self._standard_meshes[theta].update_columns(gravs=gravs)


    def _fill_teffs(self, mesh=None, ignore_effects=False, **kwargs):
        r"""

        requires _fill_loggs and _fill_gravs to have been called

        Calculate local temperature of a Star.
        """
        logger.debug("{}._fill_teffs".format(self.component))

        if mesh is None:
            mesh = self.mesh

        # Now we can compute the local temperatures.
        # see PHOEBE Legacy scientific reference eq 5.23
        teffs = self.instantaneous_tpole*mesh.gravs.for_computations**0.25

        if not ignore_effects:
            for feature in self.features:
                if feature.proto_coords:

                    if self.__class__.__name__ == 'Star_roche_envelope_half' and self.ind_self != self.ind_self_vel:
                        # then this is the secondary half of a contact envelope
                        roche_coords_for_computations = np.array([1.0, 0.0, 0.0]) - mesh.roche_coords_for_computations
                    else:
                        roche_coords_for_computations = mesh.roche_coords_for_computations
                    teffs = feature.process_teffs(teffs, roche_coords_for_computations, s=self.polar_direction_xyz, t=self.time)
                else:
                    teffs = feature.process_teffs(teffs, mesh.coords_for_computations, s=self.polar_direction_xyz, t=self.time)

        mesh.update_columns(teffs=teffs)

        if not self.needs_recompute_instantaneous:
            logger.debug("{}._fill_teffs: copying teffs to standard mesh".format(self.component))
            theta = 0.0
            self._standard_meshes[theta].update_columns(teffs=teffs)

    def _fill_abuns(self, mesh=None, abun=0.0):
        """
        TODO: add documentation
        """
        logger.debug("{}._fill_abuns".format(self.component))

        if mesh is None:
            mesh = self.mesh

        # TODO: support from frontend

        mesh.update_columns(abuns=abun)

        if not self.needs_recompute_instantaneous:
            logger.debug("{}._fill_abuns: copying abuns to standard mesh".format(self.component))
            theta = 0.0
            self._standard_meshes[theta].update_columns(abuns=abun)

    def _fill_albedos(self, mesh=None, irrad_frac_refl=0.0):
        """
        TODO: add documentation
        """
        logger.debug("{}._fill_albedos".format(self.component))

        if mesh is None:
            mesh = self.mesh

        mesh.update_columns(irrad_frac_refl=irrad_frac_refl)

        if not self.needs_recompute_instantaneous:
            logger.debug("{}._fill_albedos: copying albedos to standard mesh".format(self.component))
            theta = 0.0
            self._standard_meshes[theta].update_columns(irrad_frac_refl=irrad_frac_refl)

    def compute_luminosity(self, dataset, scaled=True, **kwargs):
        """
        """
        # assumes dataset-columns have already been populated
        logger.debug("{}.compute_luminosity(dataset={})".format(self.component, dataset))

        # areas are the NON-projected areas of each surface element.  We'll be
        # integrating over normal intensities, so we don't need to worry about
        # multiplying by mu to get projected areas.
        areas = self.mesh.areas_si

        # abs_normal_intensities are directly out of the passbands module and are
        # emergent normal intensities in this dataset's passband/atm in absolute units
        abs_normal_intensities = self.mesh['abs_normal_intensities:{}'.format(dataset)].centers

        ldint = self.mesh['ldint:{}'.format(dataset)].centers
        ptfarea = self.get_ptfarea(dataset) # just a float

        # Our total integrated intensity in absolute units (luminosity) is now
        # simply the sum of the normal emergent intensities times pi (to account
        # for intensities emitted in all directions across the solid angle),
        # limbdarkened as if they were at mu=1, and multiplied by their respective areas

        abs_luminosity = np.sum(abs_normal_intensities*areas*ldint)*ptfarea*np.pi

        # NOTE: when this is computed the first time (for the sake of determining
        # pblum_scale), get_pblum_scale will return 1.0
        if scaled:
            return abs_luminosity * self.get_pblum_scale(dataset)
        else:
            return abs_luminosity

    def compute_pblum_scale(self, dataset, pblum, **kwargs):
        """
        intensities should already be computed for this dataset at the time for which pblum is being provided

        TODO: add documentation
        """
        logger.debug("{}.compute_pblum_scale(dataset={}, pblum={})".format(self.component, dataset, pblum))

        abs_luminosity = self.compute_luminosity(dataset, **kwargs)

        # We now want to remember the scale for all intensities such that the
        # luminosity in relative units gives the provided pblum
        pblum_scale = pblum / abs_luminosity

        self.set_pblum_scale(dataset, pblum_scale)

    def set_pblum_scale(self, dataset, pblum_scale, **kwargs):
        """
        """
        self._pblum_scale[dataset] = pblum_scale

    def get_pblum_scale(self, dataset, **kwargs):
        """
        """
        # kwargs needed just so component can be passed but ignored

        if dataset in self._pblum_scale.keys():
            return self._pblum_scale[dataset]
        else:
            #logger.warning("no pblum scale found for dataset: {}".format(dataset))
            return 1.0

    def set_ptfarea(self, dataset, ptfarea, **kwargs):
        """
        """
        self._ptfarea[dataset] = ptfarea

    def get_ptfarea(self, dataset, **kwargs):
        """
        """
        # kwargs needed just so component can be passed but ignored

        return self._ptfarea[dataset]

    def _populate_lp(self, dataset, **kwargs):
        """
        Populate columns necessary for an LP dataset

        This should not be called directly, but rather via :meth:`Body.populate_observable`
        or :meth:`System.populate_observables`
        """
        logger.debug("{}._populate_lp(dataset={})".format(self.component, dataset))

        profile_rest = kwargs.get('profile_rest', self.lp_profile_rest.get(dataset))

        rv_cols = self._populate_rv(dataset, **kwargs)

        cols = rv_cols
        # rvs = (rv_cols['rvs']*u.solRad/u.d).to(u.m/u.s).value
        # cols['dls'] = rv_cols['rvs']*profile_rest/c.c.si.value

        return cols

    def _populate_rv(self, dataset, **kwargs):
        """
        Populate columns necessary for an RV dataset

        This should not be called directly, but rather via :meth:`Body.populate_observable`
        or :meth:`System.populate_observables`
        """
        logger.debug("{}._populate_rv(dataset={})".format(self.component, dataset))

        # We need to fill all the flux-related columns so that we can weigh each
        # triangle's rv by its flux in the requested passband.
        lc_cols = self._populate_lc(dataset, **kwargs)

        # rv per element is just the z-component of the velocity vectory.  Note
        # the change in sign from our right-handed system to rv conventions.
        # These will be weighted by the fluxes when integrating

        rvs = -1*self.mesh.velocities.for_computations[:,2]


        # Gravitational redshift
        if self.do_rv_grav:
            rv_grav = c.G*(self.mass*u.solMass)/(self.instantaneous_rpole*u.solRad)/c.c
            # rvs are in solRad/d internally
            rv_grav = rv_grav.to('solRad/d').value

            rvs += rv_grav

        cols = lc_cols
        cols['rvs'] = rvs
        return cols


    def _populate_lc(self, dataset, ignore_effects=False, **kwargs):
        """
        Populate columns necessary for an LC dataset

        This should not be called directly, but rather via :meth:`Body.populate_observable`
        or :meth:`System.populate_observables`

        :raises NotImplementedError: if lc_method is not supported
        """
        logger.debug("{}._populate_lc(dataset={}, ignore_effects={})".format(self.component, dataset, ignore_effects))

        lc_method = kwargs.get('lc_method', 'numerical')  # TODO: make sure this is actually passed

        passband = kwargs.get('passband', self.passband.get(dataset, None))
        intens_weighting = kwargs.get('intens_weighting', self.intens_weighting.get(dataset, None))
        atm = kwargs.get('atm', self.atm)
        ld_mode = kwargs.get('ld_mode', self.ld_mode.get(dataset, None))
        ld_func = kwargs.get('ld_func', self.ld_func.get(dataset, None))
        ld_coeffs = kwargs.get('ld_coeffs', self.ld_coeffs.get(dataset, None)) if ld_mode == 'manual' else None
        ld_coeffs_source = kwargs.get('ld_coeffs_source', self.ld_coeffs_source.get(dataset, 'none')) if ld_mode == 'lookup' else None
        if ld_mode == 'interp':
            ldatm = atm
        elif ld_mode == 'lookup':
            if ld_coeffs_source == 'auto':
                if atm == 'blackbody':
                    ldatm = 'ck2004'
                elif atm == 'extern_atmx':
                    ldatm = 'ck2004'
                elif atm == 'extern_planckint':
                    ldatm = 'ck2004'
                else:
                    ldatm = atm
            else:
                ldatm = ld_coeffs_source
        elif ld_mode == 'manual':
            ldatm = 'none'
        else:
            raise NotImplementedError

        boosting_method = kwargs.get('boosting_method', self.boosting_method)

        logger.debug("ld_func={}, ld_coeffs={}, atm={}, ldatm={}".format(ld_func, ld_coeffs, atm, ldatm))

        pblum = kwargs.get('pblum', 4*np.pi)

        if lc_method=='numerical':

            pb = passbands.get_passband(passband)

            if ldatm != 'none' and '{}_ld'.format(ldatm) not in pb.content:
                if ld_mode == 'lookup':
                    raise ValueError("{} not supported for limb-darkening.  Try changing the value of the ld_coeffs_source parameter".format(ldatm))
                else:
                    raise ValueError("{} not supported for limb-darkening.  Try changing the value of the atm parameter".format(ldatm))

            if intens_weighting=='photon':
                ptfarea = pb.ptf_photon_area/pb.h/pb.c
            else:
                ptfarea = pb.ptf_area

            self.set_ptfarea(dataset, ptfarea)

            try:
                ldint = pb.ldint(Teff=self.mesh.teffs.for_computations,
                                 logg=self.mesh.loggs.for_computations,
                                 abun=self.mesh.abuns.for_computations,
                                 ldatm=ldatm,
                                 ld_func=ld_func,
                                 ld_coeffs=ld_coeffs,
                                 photon_weighted=intens_weighting=='photon')
            except ValueError as err:
                if str(err).split(":")[0] == 'Atmosphere parameters out of bounds':
                    # let's override with a more helpful error message
                    logger.warning(str(err))
                    if atm=='blackbody':
                        raise ValueError("Could not compute ldint with ldatm='{}'.  Try changing ld_coeffs_source to a table that covers a sufficient range of values or set ld_mode to 'manual' and manually provide coefficients via ld_coeffs. Enable 'warning' logger to see out-of-bound arrays.".format(ldatm))
                    else:
                        if ld_mode=='interp':
                            raise ValueError("Could not compute ldint with ldatm='{}'.  Try changing atm to a table that covers a sufficient range of values.  If necessary, set atm to 'blackbody' and/or ld_mode to 'manual' (in which case coefficients will need to be explicitly provided via ld_coeffs). Enable 'warning' logger to see out-of-bound arrays.".format(ldatm))
                        elif ld_mode == 'lookup':
                            raise ValueError("Could not compute ldint with ldatm='{}'.  Try changing atm to a table that covers a sufficient range of values.  If necessary, set atm to 'blackbody' and/or ld_mode to 'manual' (in which case coefficients will need to be explicitly provided via ld_coeffs). Enable 'warning' logger to see out-of-bound arrays.".format(ldatm))
                        else:
                            # manual... this means that the atm itself is out of bounds, so the only option is atm=blackbody
                            raise ValueError("Could not compute ldint with ldatm='{}'.  Try changing atm to a table that covers a sufficient range of values.  If necessary, set atm to 'blackbody', ld_mode to 'manual', and provide coefficients via ld_coeffs. Enable 'warning' logger to see out-of-bound arrays.".format(ldatm))
                else:
                    raise err

            try:
                # abs_normal_intensities are the normal emergent passband intensities:
                abs_normal_intensities = pb.Inorm(Teff=self.mesh.teffs.for_computations,
                                                  logg=self.mesh.loggs.for_computations,
                                                  abun=self.mesh.abuns.for_computations,
                                                  atm=atm,
                                                  ldatm=ldatm,
                                                  ldint=ldint,
                                                  photon_weighted=intens_weighting=='photon')
            except ValueError as err:
                if str(err).split(":")[0] == 'Atmosphere parameters out of bounds':
                    # let's override with a more helpful error message
                    logger.warning(str(err))
                    raise ValueError("Could not compute intensities with atm='{}'.  Try changing atm to a table that covers a sufficient range of values (or to 'blackbody' in which case ld_mode will need to be set to 'manual' and coefficients provided via ld_coeffs).  Enable 'warning' logger to see out-of-bounds arrays.".format(atm))
                else:
                    raise err

            # abs_intensities are the projected (limb-darkened) passband intensities
            # TODO: why do we need to use abs(mus) here?
            # ! Because the interpolation within Imu will otherwise fail.
            # ! It would be best to pass only [visibilities > 0] elements to Imu.
            abs_intensities = pb.Imu(Teff=self.mesh.teffs.for_computations,
                                     logg=self.mesh.loggs.for_computations,
                                     abun=self.mesh.abuns.for_computations,
                                     mu=abs(self.mesh.mus_for_computations),
                                     atm=atm,
                                     ldatm=ldatm,
                                     ldint=ldint,
                                     ld_func=ld_func,
                                     ld_coeffs=ld_coeffs,
                                     photon_weighted=intens_weighting=='photon')


            # Beaming/boosting
            if boosting_method == 'none' or ignore_effects:
                boost_factors = 1.0
            elif boosting_method == 'linear':
                logger.debug("calling pb.bindex for boosting_method='linear'")
                bindex = pb.bindex(Teff=self.mesh.teffs.for_computations,
                                   logg=self.mesh.loggs.for_computations,
                                   abun=self.mesh.abuns.for_computations,
                                   mu=abs(self.mesh.mus_for_computations),
                                   atm=atm,
                                   photon_weighted=intens_weighting=='photon')

                boost_factors = 1.0 + bindex * self.mesh.velocities.for_computations[:,2]/37241.94167601236
            else:
                raise NotImplementedError("boosting_method='{}' not supported".format(self.boosting_method))

            # boosting is aspect dependent so we don't need to correct the
            # normal intensities
            abs_intensities *= boost_factors

            # Handle pblum - distance and l3 scaling happens when integrating (in observe)
            # we need to scale each triangle so that the summed normal_intensities over the
            # entire star is equivalent to pblum / 4pi
            normal_intensities = abs_normal_intensities * self.get_pblum_scale(dataset)
            intensities = abs_intensities * self.get_pblum_scale(dataset)

        elif lc_method=='analytical':
            raise NotImplementedError("analytical fluxes not yet supported")
            # TODO: this probably needs to be moved into observe or backends.phoebe
            # (assuming it doesn't result in per-triangle quantities)

        else:
            raise NotImplementedError("lc_method '{}' not recognized".format(lc_method))

        # TODO: do we really need to store all of these if store_mesh==False?
        # Can we optimize by only returning the essentials if we know we don't need them?
        return {'abs_normal_intensities': abs_normal_intensities,
                'normal_intensities': normal_intensities,
                'abs_intensities': abs_intensities,
                'intensities': intensities,
                'ldint': ldint,
                'boost_factors': boost_factors}


class Star_roche(Star):
    """
    detached case only
    """
    def __init__(self, component, comp_no, ind_self, ind_sibling,
                 masses, ecc, incl,
                 long_an, t0, do_mesh_offset, mesh_init_phi,

                 atm, datasets, passband, intens_weighting,
                 ld_mode, ld_func, ld_coeffs, ld_coeffs_source,
                 lp_profile_rest,
                 requiv, sma,
                 polar_direction_uvw,
                 freq_rot,
                 teff, gravb_bol, abun,
                 irrad_frac_refl,
                 mesh_method, is_single,
                 do_rv_grav,
                 features,

                 **kwargs):
        """
        """
        # extra things (not used by Star) will be stored in kwargs
        self.F = kwargs.pop('F', 1.0)

        super(Star_roche, self).__init__(component, comp_no, ind_self, ind_sibling,
                                         masses, ecc, incl,
                                         long_an, t0,
                                         do_mesh_offset, mesh_init_phi,

                                         atm, datasets, passband, intens_weighting,
                                         ld_mode, ld_func, ld_coeffs, ld_coeffs_source,
                                         lp_profile_rest,
                                         requiv, sma,
                                         polar_direction_uvw,
                                         freq_rot,
                                         teff, gravb_bol, abun,
                                         irrad_frac_refl,
                                         mesh_method, is_single,
                                         do_rv_grav,
                                         features,
                                         **kwargs)

    @classmethod
    def from_bundle(cls, b, component, compute=None,
                    datasets=[], **kwargs):

        self_ps = b.filter(component=component, context='component')
        F = self_ps.get_value(qualifier='syncpar')

        return super(Star_roche, cls).from_bundle(b, component, compute,
                                                  datasets,
                                                  F=F, **kwargs)


    @property
    def is_convex(self):
        return True

    @property
    def needs_recompute_instantaneous(self):
        return len(self.features) > 0

    @property
    def needs_remesh(self):
        """
        whether the star needs to be re-meshed (for any reason)
        """
        # TODO: may be able to get away with removing the features check and just doing for pulsations, etc?
        # TODO: what about dpdt, deccdt, dincldt, etc?
        return len(self.features) > 0 or self.is_misaligned or self.ecc != 0 or self.dynamics_method != 'keplerian'

    @property
    def _rpole_func(self):
        """
        """
        # the provided function must take *self.instantaneous_mesh_args as the
        # only arguments.  If this is not the case, the subclass must also override
        # instantaneous_rpole
        return getattr(libphoebe, 'roche_misaligned_pole')

    @property
    def _gradOmega_func(self):
        """
        """
        # the provided function must take *self.instantaneous_mesh_args as the
        # only arguments.  If this is not the case, the subclass must also override
        # instantaneous_gpole
        return getattr(libphoebe, 'roche_misaligned_gradOmega_only')

    @property
    def instantaneous_mesh_args(self):
        logger.debug("{}.instantaneous_mesh_args".format(self.component))

        if 'mesh_args' not in self.inst_vals.keys():
            logger.debug("{}.instantaneous_mesh_args COMPUTING".format(self.component))

            # self.q is automatically flipped to be 1./q for secondary components
            q = np.float64(self.q)

            F = np.float64(self.F)

            d = np.float64(self.instantaneous_d)

            # polar_direction_xyz is instantaneous based on current true_anom
            s = self.polar_direction_xyz

            # NOTE: if we ever want to break volume conservation in time,
            # get_target_volume will need to take time or true anomaly
            target_volume = np.float64(self.get_target_volume(scaled=False))
            instantaneous_vcrit = libphoebe.roche_misaligned_critical_volume(q, F, d, s)

            logger.debug("libphoebe.roche_misaligned_critical_volume(q={}, F={}, d={}, s={}) => {}".format(q, F, d, s, instantaneous_vcrit))
            if target_volume > instantaneous_vcrit:
                if abs(target_volume - instantaneous_vcrit) / target_volume < 1e-10:
                    logger.warning("target_volume of {} slightly over critical value, likely due to numerics: setting to critical value of {}".format(target_volume, instantaneous_vcrit))
                    target_volume = instantaneous_vcrit
                else:
                    raise ValueError("volume is exceeding critical value")

            logger.debug("libphoebe.roche_misaligned_Omega_at_vol(vol={}, q={}, F={}, d={}, s={})".format(target_volume, q, F, d, s))

            Phi = libphoebe.roche_misaligned_Omega_at_vol(target_volume,
                                                          q, F, d, s.astype(np.float64))

            logger.debug("libphoebe.roche_misaligned_Omega_at_vol(vol={}, q={}, F={}, d={}, s={}) => {}".format(target_volume, q, F, d, s, Phi))

            # this is assuming that we're in the reference frame of our current star,
            # so we don't need to worry about flipping Phi for the secondary.

            self.inst_vals['mesh_args'] = q, F, d, s, Phi

        return self.inst_vals['mesh_args']

    def _build_mesh(self, mesh_method, **kwargs):
        """
        this function takes mesh_method and kwargs that came from the generic Body.intialize_mesh and returns
        the grid... intialize mesh then takes care of filling columns and rescaling to the correct units, etc
        """

        # need the sma to scale between Roche and real units
        sma = kwargs.get('sma', self.sma)  # Rsol (same units as coordinates)

        mesh_args = self.instantaneous_mesh_args

        if mesh_method == 'marching':
            # TODO: do this during mesh initialization only and then keep delta fixed in time??
            ntriangles = kwargs.get('ntriangles', self.ntriangles)

            # we need the surface area of the lobe to estimate the correct value
            # to pass for delta to marching.  We will later need the volume to
            # expose its value
            logger.debug("libphoebe.roche_misaligned_area_volume{}".format(mesh_args))
            av = libphoebe.roche_misaligned_area_volume(*mesh_args,
                                                        choice=0,
                                                        larea=True,
                                                        lvolume=True)

            delta = _estimate_delta(ntriangles, av['larea'])

            logger.debug("libphoebe.roche_misaligned_marching_mesh{}".format(mesh_args))
            try:
                new_mesh = libphoebe.roche_misaligned_marching_mesh(*mesh_args,
                                                                    delta=delta,
                                                                    choice=0,
                                                                    full=True,
                                                                    max_triangles=int(ntriangles*1.5),
                                                                    vertices=True,
                                                                    triangles=True,
                                                                    centers=True,
                                                                    vnormals=True,
                                                                    tnormals=True,
                                                                    cnormals=False,
                                                                    vnormgrads=True,
                                                                    cnormgrads=False,
                                                                    areas=True,
                                                                    volume=False,
                                                                    init_phi=kwargs.get('mesh_init_phi', self.mesh_init_phi))
            except Exception as err:
                if str(err) == 'There are too many triangles!':
                    mesh_init_phi_attempts = kwargs.get('mesh_init_phi_attempts', 1) + 1
                    if mesh_init_phi_attempts > 5:
                        raise err

                    mesh_init_phi = np.random.random()*2*np.pi
                    logger.warning("mesh failed to converge, trying attempt #{} with mesh_init_phi={}".format(mesh_init_phi_attempts, mesh_init_phi))
                    return self._build_mesh(mesh_method, mesh_init_phi=mesh_init_phi, mesh_init_phi_attempts=mesh_init_phi_attempts, **kwargs)
                else:
                    raise err


            # In addition to the values exposed by the mesh itself, let's report
            # the volume and surface area of the lobe.  The lobe area is used
            # if mesh_offseting is required, and the volume is optionally exposed
            # to the user.
            new_mesh['volume'] = av['lvolume']  # * sma**3
            new_mesh['area'] = av['larea']      # * sma**2

            scale = sma

        elif mesh_method == 'wd':
            if self.is_misaligned:
                raise NotImplementedError("misaligned orbits not suported by mesh_method='wd'")

            N = int(kwargs.get('gridsize', self.gridsize))

            # unpack mesh_args so we can ignore s
            q, F, d, s, Phi = mesh_args

            logger.debug("mesh_wd.discretize_wd_style(N={}, q={}, F={}, d={}, Phi={})".format(N, q, F, d, Phi))
            the_grid = mesh_wd.discretize_wd_style(N, q, F, d, Phi)
            new_mesh = mesh.wd_grid_to_mesh_dict(the_grid, q, F, d)
            scale = sma

        else:
            raise NotImplementedError("mesh_method '{}' is not supported".format(mesh_method))

        return new_mesh, scale

class Star_roche_envelope_half(Star):
    def __init__(self, component, comp_no, ind_self, ind_sibling,
                 masses, ecc, incl,
                 long_an, t0, do_mesh_offset, mesh_init_phi,

                 atm, datasets, passband, intens_weighting,
                 ld_mode, ld_func, ld_coeffs, ld_coeffs_source,
                 lp_profile_rest,
                 requiv, sma,
                 polar_direction_uvw,
                 freq_rot,
                 teff, gravb_bol, abun,
                 irrad_frac_refl,
                 mesh_method, is_single,
                 do_rv_grav,
                 features,

                 **kwargs):
        """
        """
        self.F = 1 # frontend run_checks makes sure that contacts are synchronous
        self.pot = kwargs.get('pot')
        # requiv won't be used, instead we'll use potential, but we'll allow
        # accessing and passing requiv anyways.

        # for contacts the secondary is on the reverse side of the roche coordinates
        # and so actually needs to be put in orbit as if it were the primary.
        super(Star_roche_envelope_half, self).__init__(component, comp_no, 0, 1,
                                         masses, ecc, incl,
                                         long_an, t0,
                                         do_mesh_offset, mesh_init_phi,

                                         atm, datasets, passband, intens_weighting,
                                         ld_mode, ld_func, ld_coeffs, ld_coeffs_source,
                                         lp_profile_rest,
                                         requiv, sma,
                                         polar_direction_uvw,
                                         freq_rot,
                                         teff, gravb_bol, abun,
                                         irrad_frac_refl,
                                         mesh_method, is_single,
                                         do_rv_grav,
                                         features,
                                         **kwargs)

        # but we need to use the correct velocities for assigning RVs
        self.ind_self_vel = ind_self


    @classmethod
    def from_bundle(cls, b, component, compute=None,
                    datasets=[], pot=None, **kwargs):

        envelope = b.hierarchy.get_envelope_of(component)

        envelope = b.hierarchy.get_envelope_of(component)

        if pot is None:
<<<<<<< HEAD
            pot = b.get_value(qualifier='pot', component=envelope, context='component')

        mesh_method_override = kwargs.pop('mesh_method', None)
        kwargs.setdefault('mesh_method', b.get_value(qualifier='mesh_method', component=envelope, compute=compute, mesh_method=mesh_method_override) if compute is not None else 'marching')
        ntriangles_override = kwargs.pop('ntriangles', None)
        kwargs.setdefault('ntriangles', b.get_value(qualifier='ntriangles', component=envelope, compute=compute, ntriangles=ntriangles_override) if compute is not None else 1000)
=======
            pot = b.get_value('pot', component=envelope, context='component')
>>>>>>> 93154a46

        mesh_method_override = kwargs.pop('mesh_method', None)
        kwargs.setdefault('mesh_method', b.get_value(qualifier='mesh_method', component=envelope, compute=compute, mesh_method=mesh_method_override) if compute is not None else 'marching')
        ntriangles_override = kwargs.pop('ntriangles', None)
        kwargs.setdefault('ntriangles', b.get_value(qualifier='ntriangles', component=envelope, compute=compute, ntriangles=ntriangles_override) if compute is not None else 1000)

        return super(Star_roche_envelope_half, cls).from_bundle(b, component, compute,
                                                  datasets,
                                                  pot=pot,
                                                  **kwargs)


    @property
    def is_convex(self):
        return False

    @property
    def needs_remesh(self):
        """
        whether the star needs to be re-meshed (for any reason)
        """
        return False

    @property
    def _rpole_func(self):
        """
        """
        # the provided function must take *self.instantaneous_mesh_args as the
        # only arguments.  If this is not the case, the subclass must also override
        # instantaneous_rpole
        return getattr(libphoebe, 'roche_pole')

    @property
    def _gradOmega_func(self):
        """
        """
        # the provided function must take *self.instantaneous_mesh_args as the
        # only arguments.  If this is not the case, the subclass must also override
        # instantaneous_gpole
        return getattr(libphoebe, 'roche_gradOmega_only')

    @property
    def instantaneous_mesh_args(self):
        logger.debug("{}.instantaneous_mesh_args".format(self.component))

        if 'mesh_args' not in self.inst_vals.keys():
            logger.debug("{}.instantaneous_mesh_args COMPUTING".format(self.component))

            # self.q is automatically flipped to be 1./q for secondary components
            q = np.float64(self.q)

            F = np.float64(self.F)

            d = np.float64(self.instantaneous_d)

            Phi = self.pot

            self.inst_vals['mesh_args'] = q, F, d, Phi

        return self.inst_vals['mesh_args']

    def _build_mesh(self, mesh_method, **kwargs):
        """
        this function takes mesh_method and kwargs that came from the generic Body.intialize_mesh and returns
        the grid... intialize mesh then takes care of filling columns and rescaling to the correct units, etc
        """

        # need the sma to scale between Roche and real units
        sma = kwargs.get('sma', self.sma)  # Rsol (same units as coordinates)

        mesh_args = self.instantaneous_mesh_args

        if mesh_method == 'marching':
            # TODO: do this during mesh initialization only and then keep delta fixed in time??
            ntriangles = kwargs.get('ntriangles', self.ntriangles)

            # we need the surface area of the lobe to estimate the correct value
            # to pass for delta to marching.  We will later need the volume to
            # expose its value
            logger.debug("libphoebe.roche_area_volume{}".format(mesh_args))
            av = libphoebe.roche_area_volume(*mesh_args,
                                             choice=2,
                                             larea=True,
                                             lvolume=True)

            delta = _estimate_delta(ntriangles, av['larea'])

            logger.debug("libphoebe.roche_marching_mesh{}".format(mesh_args))
            try:
                new_mesh = libphoebe.roche_marching_mesh(*mesh_args,
                                                         delta=delta,
                                                         choice=2,
                                                         full=True,
                                                         max_triangles=int(ntriangles*1.5),
                                                         vertices=True,
                                                         triangles=True,
                                                         centers=True,
                                                         vnormals=True,
                                                         tnormals=True,
                                                         cnormals=False,
                                                         vnormgrads=True,
                                                         cnormgrads=False,
                                                         areas=True,
                                                         volume=False,
                                                         init_phi=kwargs.get('mesh_init_phi', self.mesh_init_phi))
            except Exception as err:
                if str(err) == 'There are too many triangles!':
                    mesh_init_phi_attempts = kwargs.get('mesh_init_phi_attempts', 1) + 1
                    if mesh_init_phi_attempts > 5:
                        raise err

                    mesh_init_phi = np.random.random()*2*np.pi
                    logger.warning("mesh failed to converge, trying attempt #{} with mesh_init_phi={}".format(mesh_init_phi_attempts, mesh_init_phi))
                    return self._build_mesh(mesh_method, mesh_init_phi=mesh_init_phi, mesh_init_phi_attempts=mesh_init_phi_attempts, **kwargs)
                else:
                    raise err

            # In addition to the values exposed by the mesh itself, let's report
            # the volume and surface area of the lobe.  The lobe area is used
            # if mesh_offseting is required, and the volume is optionally exposed
            # to the user.
            new_mesh['volume'] = av['lvolume']  # * sma**3
            new_mesh['area'] = av['larea']      # * sma**2

            scale = sma

        elif mesh_method == 'wd':
            N = int(kwargs.get('gridsize', self.gridsize))

            # unpack mesh_args
            q, F, d, Phi = mesh_args

            the_grid = mesh_wd.discretize_wd_style(N, q, F, d, Phi)
            new_mesh = mesh.wd_grid_to_mesh_dict(the_grid, q, F, d)
            scale = sma

        else:
            raise NotImplementedError("mesh_method '{}' is not supported".format(mesh_method))

        return new_mesh, scale


class Star_rotstar(Star):
    def __init__(self, component, comp_no, ind_self, ind_sibling,
                 masses, ecc, incl,
                 long_an, t0, do_mesh_offset, mesh_init_phi,

                 atm, datasets, passband, intens_weighting,
                 ld_mode, ld_func, ld_coeffs, ld_coeffs_source,
                 lp_profile_rest,
                 requiv, sma,
                 polar_direction_uvw,
                 freq_rot,
                 teff, gravb_bol, abun,
                 irrad_frac_refl,
                 mesh_method, is_single,
                 do_rv_grav,
                 features,

                 **kwargs):
        """
        """
        # extra things (not used by Star) will be stored in kwargs

        super(Star_rotstar, self).__init__(component, comp_no, ind_self, ind_sibling,
                                           masses, ecc, incl,
                                           long_an, t0,
                                           do_mesh_offset, mesh_init_phi,

                                           atm, datasets, passband, intens_weighting,
                                           ld_mode, ld_func, ld_coeffs, ld_coeffs_source,
                                           lp_profile_rest,
                                           requiv, sma,
                                           polar_direction_uvw,
                                           freq_rot,
                                           teff, gravb_bol, abun,
                                           irrad_frac_refl,
                                           mesh_method, is_single,
                                           do_rv_grav,
                                           features,
                                           **kwargs)

    @classmethod
    def from_bundle(cls, b, component, compute=None,
                    datasets=[], **kwargs):


        return super(Star_rotstar, cls).from_bundle(b, component, compute,
                                                    datasets,
                                                    **kwargs)



    @property
    def is_convex(self):
        return True

    @property
    def needs_remesh(self):
        """
        whether the star needs to be re-meshed (for any reason)
        """
        # TODO: or self.distortion_method != 'keplerian'?? If Nbody orbits can change freq_rot in time, then we need to remesh
        return self.is_misaligned

    @property
    def _rpole_func(self):
        """
        """
        # the provided function must take *self.instantaneous_mesh_args as the
        # only arguments.  If this is not the case, the subclass must also override
        # instantaneous_rpole
        return getattr(libphoebe, 'rotstar_misaligned_pole')

    @property
    def _gradOmega_func(self):
        """
        """
        # the provided function must take *self.instantaneous_mesh_args as the
        # only arguments.  If this is not the case, the subclass must also override
        # instantaneous_gpole
        return getattr(libphoebe, 'rotstar_misaligned_gradOmega_only')

    @property
    def instantaneous_mesh_args(self):
        logger.debug("{}.instantaneous_mesh_args".format(self.component))

        if 'mesh_args' not in self.inst_vals.keys():
            logger.debug("{}.instantaneous_mesh_args COMPUTING".format(self.component))

            # TODO: we need a different scale if self._is_single==True
            freq_rot = self.freq_rot
            omega = rotstar.rotfreq_to_omega(freq_rot, scale=self.sma, solar_units=True)

            # polar_direction_xyz is instantaneous based on current true_anom
            s = self.polar_direction_xyz

            # NOTE: if we ever want to break volume conservation in time,
            # get_target_volume will need to take time or true anomaly
            # TODO: not sure if scaled should be True or False here
            target_volume = self.get_target_volume(scaled=False)
            logger.debug("libphoebe.rotstar_misaligned_Omega_at_vol(vol={}, omega={}, s={})".format(target_volume, omega, s))
            Phi = libphoebe.rotstar_misaligned_Omega_at_vol(target_volume,
                                                            omega, s)

            self.inst_vals['mesh_args'] = omega, s, Phi

        return self.inst_vals['mesh_args']


    def _build_mesh(self, mesh_method, **kwargs):
        """
        this function takes mesh_method and kwargs that came from the generic Body.intialize_mesh and returns
        the grid... intialize mesh then takes care of filling columns and rescaling to the correct units, etc
        """

        # need the sma to scale between Roche and real units
        sma = kwargs.get('sma', self.sma)  # Rsol (same units as coordinates)

        mesh_args = self.instantaneous_mesh_args

        if mesh_method == 'marching':
            ntriangles = kwargs.get('ntriangles', self.ntriangles)

            av = libphoebe.rotstar_misaligned_area_volume(*mesh_args,
                                                          larea=True,
                                                          lvolume=True)

            delta = _estimate_delta(ntriangles, av['larea'])

            try:
                new_mesh = libphoebe.rotstar_misaligned_marching_mesh(*mesh_args,
                                                                      delta=delta,
                                                                      full=True,
                                                                      max_triangles=int(ntriangles*1.5),
                                                                      vertices=True,
                                                                      triangles=True,
                                                                      centers=True,
                                                                      vnormals=True,
                                                                      tnormals=True,
                                                                      cnormals=False,
                                                                      vnormgrads=True,
                                                                      cnormgrads=False,
                                                                      areas=True,
                                                                      volume=True,
                                                                      init_phi=kwargs.get('mesh_init_phi', self.mesh_init_phi))
            except Exception as err:
                if str(err) == 'There are too many triangles!':
                    mesh_init_phi_attempts = kwargs.get('mesh_init_phi_attempts', 1) + 1
                    if mesh_init_phi_attempts > 5:
                        raise err

                    mesh_init_phi = np.random.random()*2*np.pi
                    logger.warning("mesh failed to converge, trying attempt #{} with mesh_init_phi={}".format(mesh_init_phi_attempts, mesh_init_phi))
                    return self._build_mesh(mesh_method, mesh_init_phi=mesh_init_phi, mesh_init_phi_attempts=mesh_init_phi_attempts, **kwargs)
                else:
                    raise err


            # In addition to the values exposed by the mesh itself, let's report
            # the volume and surface area of the lobe.  The lobe area is used
            # if mesh_offseting is required, and the volume is optionally exposed
            # to the user.
            new_mesh['volume'] = av['lvolume']
            new_mesh['area'] = av['larea']

            scale = sma

        else:
            raise NotImplementedError("mesh_method '{}' is not supported".format(mesh_method))

        return new_mesh, scale


class Star_sphere(Star):
    def __init__(self, component, comp_no, ind_self, ind_sibling,
                 masses, ecc, incl,
                 long_an, t0, do_mesh_offset, mesh_init_phi,

                 atm, datasets, passband, intens_weighting,
                 ld_mode, ld_func, ld_coeffs, ld_coeffs_source,
                 lp_profile_rest,
                 requiv, sma,
                 polar_direction_uvw,
                 freq_rot,
                 teff, gravb_bol, abun,
                 irrad_frac_refl,
                 mesh_method, is_single,
                 do_rv_grav,
                 features,

                 **kwargs):
        """
        """
        # extra things (not used by Star) will be stored in kwargs
        # NOTHING EXTRA FOR SPHERE AT THE MOMENT

        super(Star_sphere, self).__init__(component, comp_no, ind_self, ind_sibling,
                                          masses, ecc, incl,
                                          long_an, t0,
                                          do_mesh_offset, mesh_init_phi,

                                          atm, datasets, passband, intens_weighting,
                                          ld_mode, ld_func, ld_coeffs, ld_coeffs_source,
                                          lp_profile_rest,
                                          requiv, sma,
                                          polar_direction_uvw,
                                          freq_rot,
                                          teff, gravb_bol, abun,
                                          irrad_frac_refl,
                                          mesh_method, is_single,
                                          do_rv_grav,
                                          features,
                                          **kwargs)

    @classmethod
    def from_bundle(cls, b, component, compute=None,
                    datasets=[], **kwargs):

        self_ps = b.filter(component=component, context='component')

        return super(Star_sphere, cls).from_bundle(b, component, compute,
                                                   datasets,
                                                   **kwargs)


    @property
    def is_convex(self):
        return True

    @property
    def needs_remesh(self):
        """
        whether the star needs to be re-meshed (for any reason)
        """
        return False

    @property
    def _rpole_func(self):
        """
        """
        # the provided function must take *self.instantaneous_mesh_args as the
        # only arguments.  If this is not the case, the subclass must also override
        # instantaneous_rpole
        return getattr(libphoebe, 'sphere_pole')

    @property
    def _gradOmega_func(self):
        """
        """
        # the provided function must take *self.instantaneous_mesh_args as the
        # only arguments.  If this is not the case, the subclass must also override
        # instantaneous_gpole
        return getattr(libphoebe, 'sphere_gradOmega_only')

    @property
    def instantaneous_mesh_args(self):
        logger.debug("{}.instantaneous_mesh_args".format(self.component))

        if 'mesh_args' not in self.inst_vals.keys():
            logger.debug("{}.instantaneous_mesh_args COMPUTING".format(self.component))

            # NOTE: if we ever want to break volume conservation in time,
            # get_target_volume will need to take time or true anomaly
            target_volume = self.get_target_volume()
            logger.debug("libphoebe.sphere_Omega_at_vol(vol={})".format(target_volume))
            Phi = libphoebe.sphere_Omega_at_vol(target_volume)

            self.inst_vals['mesh_args'] = (Phi,)

        return self.inst_vals['mesh_args']

    def _build_mesh(self, mesh_method, **kwargs):
        """
        this function takes mesh_method and kwargs that came from the generic Body.intialize_mesh and returns
        the grid... intialize mesh then takes care of filling columns and rescaling to the correct units, etc
        """

        # if we don't provide instantaneous masses or smas, then assume they are
        # not time dependent - in which case they were already stored in the init
        sma = kwargs.get('sma', self.sma)  # Rsol (same units as coordinates)

        mesh_args = self.instantaneous_mesh_args

        if mesh_method == 'marching':
            ntriangles = kwargs.get('ntriangles', self.ntriangles)

            av = libphoebe.sphere_area_volume(*mesh_args,
                                              larea=True,
                                              lvolume=True)

            delta = _estimate_delta(ntriangles, av['larea'])

            try:
                new_mesh = libphoebe.sphere_marching_mesh(*mesh_args,
                                                          delta=delta,
                                                          full=True,
                                                          max_triangles=int(ntriangles*1.5),
                                                          vertices=True,
                                                          triangles=True,
                                                          centers=True,
                                                          vnormals=True,
                                                          tnormals=True,
                                                          cnormals=False,
                                                          vnormgrads=True,
                                                          cnormgrads=False,
                                                          areas=True,
                                                          volume=True,
                                                          init_phi=kwargs.get('mesh_init_phi', self.mesh_init_phi))
            except Exception as err:
                if str(err) == 'There are too many triangles!':
                    mesh_init_phi_attempts = kwargs.get('mesh_init_phi_attempts', 1) + 1
                    if mesh_init_phi_attempts > 5:
                        raise err

                    mesh_init_phi = np.random.random()*2*np.pi
                    logger.warning("mesh failed to converge, trying attempt #{} with mesh_init_phi={}".format(mesh_init_phi_attempts, mesh_init_phi))
                    return self._build_mesh(mesh_method, mesh_init_phi=mesh_init_phi, mesh_init_phi_attempts=mesh_init_phi_attempts, **kwargs)
                else:
                    raise err

            # In addition to the values exposed by the mesh itself, let's report
            # the volume and surface area of the lobe.  The lobe area is used
            # if mesh_offseting is required, and the volume is optionally exposed
            # to the user.
            new_mesh['volume'] = av['lvolume']
            new_mesh['area'] = av['larea']

            scale = sma

        else:
            raise NotImplementedError("mesh_method '{}' is not supported".format(mesh_method))

        return new_mesh, scale


class Star_none(Star):
    """
    Override everything to do nothing... the Star just exists to be a mass
    for dynamics (and possibly distortion of other stars), but will not have
    any mesh or produce any observables
    """
    @property
    def is_convex(self):
        return True

    @property
    def needs_remesh(self):
        """
        whether the star needs to be re-meshed (for any reason)
        """
        return False

    @classmethod
    def _return_nones(*args, **kwargs):
        return 0.0

    @property
    def _rpole_func(self):
        return self._return_nones

    @property
    def _gradOmega_func(self):
        return self._return_nones

    @property
    def instantaneous_mesh_args(self):
        return None

    @property
    def instantaneous_maxr(self):
        return 0.0

    def _build_mesh(self, mesh_method, **kwargs):
        return {}, 0.0

    def _offset_mesh(self, new_mesh):
        return new_mesh

    def update_position(self, time,
                        xs, ys, zs, vxs, vys, vzs,
                        ethetas, elongans, eincls,
                        ds=None, Fs=None,
                        ignore_effects=False,
                        component_com_x=None,
                        **kwargs):

        # scaledprotomesh = mesh.ScaledProtoMesh(scale=1.0, **{})
        #
        # # TODO: get rid of this ugly _value stuff
        # pos = (_value(xs[self.ind_self]), _value(ys[self.ind_self]), _value(zs[self.ind_self]))
        # vel = (_value(vxs[self.ind_self_vel]), _value(vys[self.ind_self_vel]), _value(vzs[self.ind_self_vel]))
        # euler = (_value(ethetas[self.ind_self]), _value(elongans[self.ind_self]), _value(eincls[self.ind_self]))
        # euler_vel = (_value(ethetas[self.ind_self_vel]), _value(elongans[self.ind_self_vel]), _value(eincls[self.ind_self_vel]))
        #
        # self._mesh = mesh.Mesh.from_scaledproto(scaledprotomesh,
        #                                         pos, vel, euler, euler_vel,
        #                                         np.array([0,0,1]),
        #                                         component_com_x)

        self._mesh = None


    def compute_pblum_scale(self, *args, **kwargs):
        return

    def get_pblum_scale(self, *args, **kwargs):
        return 1.0

    def set_pblum_scale(self, *args, **kwargs):
        return

    def compute_luminosity(self, *args, **kwargs):
        return 0.0

    def _populate_lp(self, dataset, **kwargs):
        return {}

    def _populate_rv(self, dataset, **kwargs):
        return {}

    def _populate_lc(self, dataset, ignore_effects=False, **kwargs):
        return {}


class Envelope(Body):
    def __init__(self, component, halves, pot, q,
                 mesh_method,
                 **kwargs):
        """
        """
        self.component = component
        self._halves = halves
        self._pot = pot
        self._q = q
        self.mesh_method = mesh_method

    @classmethod
    def from_bundle(cls, b, component, compute=None,
                    datasets=[], **kwargs):

        # self_ps = b.filter(component=component, context='component', check_visible=False)

        stars = b.hierarchy.get_siblings_of(component, kind='star')
        if not len(stars)==2:
            raise ValueError("hieararchy cannot find two stars in envelope")

        pot = b.get_value(qualifier='pot', component=component, context='component')

        orbit = b.hierarchy.get_parent_of(component)
        q = b.get_value(qualifier='q', component=orbit, context='component')

        mesh_method_override = kwargs.pop('mesh_method', None)
        mesh_method = b.get_value(qualifier='mesh_method', component=component, compute=compute, mesh_method=mesh_method_override) if compute is not None else 'marching'

        if conf.devel:
            mesh_init_phi_override = kwargs.pop('mesh_init_phi', 0.0)
            try:
                mesh_init_phi = b.get_compute(compute).get_value(qualifier='mesh_init_phi', component=component, unit=u.rad, mesh_init_phi=mesh_init_phi_override)
            except ValueError:
                kwargs.setdefault('mesh_init_phi', mesh_init_phi_override)
            else:
                kwargs.setdefault('mesh_init_phi', mesh_init_phi)
        else:
            kwargs.setdefault('mesh_init_phi', 0.0)

        # we'll pass on the potential from the envelope to both halves (even
        # though technically only the primary will ever actually build a mesh)
        halves = [Star_roche_envelope_half.from_bundle(b, star, compute=compute, datasets=datasets, pot=pot, mesh_method=mesh_method, **kwargs) for star in stars]

        return cls(component, halves, pot, q, mesh_method)

    @property
    def system(self):
        return self._system

    @system.setter
    def system(self, system):
        self._system = system
        for half in self._halves:
            half.system = system

    @property
    def boosting_method(self):
        return self._boosting_method

    @boosting_method.setter
    def boosting_method(self, boosting_method):
        self._boosting_method = boosting_method
        for half in self._halves:
            half.boosting_method = boosting_method

    @property
    def halves(self):
        return {half.component: half for half in self._halves}

    def get_half(self, component):
        return self.halves[component]

    @property
    def meshes(self):
        # TODO: need to combine self._halves[0].mesh and self._halves[1].mesh and handle indices, volume?
        return mesh.Meshes(self.halves)

    @property
    def mesh(self):
        return self.meshes

    def update_position(self, *args, **kwargs):
        def split_mesh(mesh, q, pot):
            logger.debug("splitting envelope mesh according to neck min")

            # compute position of nekmin (d=1.)
            logger.debug("split_mesh libphoebe.roche_contact_neck_min(q={}, d={}, pot={})".format(q, 1., pot))
            nekmin = libphoebe.roche_contact_neck_min(np.pi / 2., q, 1., pot)['xmin']

            # initialize the subcomp array
            subcomp = np.zeros(len(mesh['triangles']))
            # default value is 0 for primary, need to set 1 for secondary
            subcomp[mesh['centers'][:, 0] > nekmin] = 1

            # will need to catch all vertices that are on the wrong side of the center
            # get x coordinates of vertices per triangle, subtract nekmin to evaluate the side they're on
            xs_vert_triang = mesh['vertices'][:, 0][mesh['triangles']] - nekmin
            # assign 0 for primary and 1 for secondary
            xs_vert_triang[xs_vert_triang < 0] = 0
            xs_vert_triang[xs_vert_triang > 0] = 1

            env_comp_verts = np.zeros(len(mesh['vertices']))
            env_comp_triangles = np.zeros(len(mesh['triangles']))

            env_comp_verts[mesh['vertices'][:,0] > nekmin] = 1
            env_comp_triangles[mesh['centers'][:,0] > nekmin] = 1

            # summing comp values per triangle flags those with mismatching vertex and triangle comps

            vert_comp_triang = np.sum(xs_vert_triang, axis=1)
            # vert_comp_triang = 0/3 - all on primary/secondary
            # vert_comp_triang = 1 - two vertices on primary, one on secondary
            # vert_comp_triang = 2 - one vertex on primary, two on secondary

            # find indices of triangles with boundary crossing vertices

            triangind_primsec = np.argwhere(((vert_comp_triang == 1) | (vert_comp_triang == 2)) & (subcomp == 0)).flatten()
            triangind_secprim = np.argwhere(((vert_comp_triang == 1) | (vert_comp_triang == 2)) & (subcomp == 1)).flatten()

            # to get the indices of the vertices that need to be copied because they cross from prim to sec:
            vertind_primsec = mesh['triangles'][triangind_primsec][xs_vert_triang[triangind_primsec] == 1]
            # and sec to prim:
            vertind_secprim = mesh['triangles'][triangind_secprim][xs_vert_triang[triangind_secprim] == 0]

            # combine the two in an array for convenient stacking of copied vertices
            vinds_tocopy = np.hstack((vertind_primsec,vertind_secprim))

            # this one can be merged into less steps
            # vertices_primcopy = np.vstack((mesh['vertices'], mesh['vertices'][vertind_primsec]))
            # vertices_seccopy = np.vstack((vertices_primcopy, mesh['vertices'][vertind_secprim]))
            new_triangle_indices_prim = range(len(mesh['vertices']), len(mesh['vertices'])+len(vertind_primsec))
            new_triangle_indices_sec = range(len(mesh['vertices'])+len(vertind_primsec), len(mesh['vertices'])+len(vertind_primsec)+len(vertind_secprim))

            mesh['vertices'] = np.vstack((mesh['vertices'], mesh['vertices'][vinds_tocopy]))
            mesh['pvertices'] = np.vstack((mesh['pvertices'], mesh['pvertices'][vinds_tocopy]))
            mesh['vnormals'] = np.vstack((mesh['vnormals'], mesh['vnormals'][vinds_tocopy]))
            mesh['normgrads'] = np.hstack((mesh['normgrads'].vertices, mesh['normgrads'].vertices[vinds_tocopy]))
            mesh['velocities'] = np.vstack((mesh['velocities'].vertices, np.zeros((len(vinds_tocopy),3))))
            env_comp_verts = np.hstack((env_comp_verts, env_comp_verts[vinds_tocopy]))

            # change the env_comp value of the copied vertices (hopefully right?)
            env_comp_verts[new_triangle_indices_prim] = 0
            env_comp_verts[new_triangle_indices_sec] = 1

            # the indices of the vertices in the triangles array (crossing condition) need to be replaced with the new ones
            # a bit of array reshaping magic, but it works
            triangind_primsec_f = mesh['triangles'][triangind_primsec].flatten().copy()
            triangind_secprim_f = mesh['triangles'][triangind_secprim].flatten().copy()
            indices_prim = np.where(np.in1d(triangind_primsec_f, vertind_primsec))[0]
            indices_sec = np.where(np.in1d(triangind_secprim_f, vertind_secprim))[0]

            triangind_primsec_f[indices_prim] = new_triangle_indices_prim
            triangind_secprim_f[indices_sec] = new_triangle_indices_sec

            mesh['triangles'][triangind_primsec] = triangind_primsec_f.reshape(len(triangind_primsec_f) // 3, 3)
            mesh['triangles'][triangind_secprim] = triangind_secprim_f.reshape(len(triangind_secprim_f) // 3, 3)

            # NOTE: this doesn't update the stored entries for scalars (volume, area, etc)
            mesh_halves = [mesh.take(env_comp_triangles==0, env_comp_verts==0), mesh.take(env_comp_triangles==1, env_comp_verts==1)]

            # we now need to recompute the areas and volumes of each half separately
            # nekmin = libphoebe.roche_contact_neck_min(np.pi/2., q, 1.0, pot)['xmin']
            # for compno,mesh in enumerate(mesh_halves):
                # component passed here is expected to be 1 or 2 (not 0 or 1)
                # info0 = libphoebe.roche_contact_partial_area_volume(nekmin, q, 1.0, pot, compno+1)
                # mesh._volume = info0['lvolume']
                # mesh._area = info0['lvolume']

            return mesh_halves

        if not (self._halves[0].has_standard_mesh() and self._halves[1].has_standard_mesh()):
            # update the position (and build the mesh) of the primary component
            # this will internally call save_as_standard mesh with the mesh
            # of the ENTIRE contact envelope.
            self._halves[0].update_position(*args, **kwargs)

            # now let's access this saved WHOLE mesh
            mesh_contact = self._halves[0].get_standard_mesh(scaled=False)

            # and split it according to the x-position of neck min
            mesh_primary, mesh_secondary = split_mesh(mesh_contact, self._q, self._pot)

            # now override the standard mesh with just the corresponding halves
            self._halves[0].save_as_standard_mesh(mesh_primary)
            self._halves[1].save_as_standard_mesh(mesh_secondary)


        # since the standard mesh already exists, this should simply handle
        # placing in orbit.  We'll do this again for the primary so it
        # will update to just the correct half.  This is a bit redundant,
        # but keeps all this logic out of the Star classes
        for half, com in zip(self._halves, [0, 1]):
            half.update_position(component_com_x=com, *args, **kwargs)

    def populate_observable(self, time, kind, dataset, **kwargs):
        """
        TODO: add documentation
        """

        for half in self._halves:
            half.populate_observable(time, kind, dataset, **kwargs)


################################################################################
################################################################################
################################################################################


class Feature(object):
    """
    Note that for all features, each of the methods below will be called.  So
    changing the coordinates WILL affect the original/intrinsic loggs which
    will then be used as input for that method call.

    In other words, its probably safest if each feature only overrides a
    SINGLE one of the methods.  Overriding multiple methods should be done
    with great care.
    """
    def __init__(self, *args, **kwargs):
        pass

    @property
    def proto_coords(self):
        """
        Override this to True if all methods (except process_coords*... those
        ALWAYS expect protomesh coordinates) are expecting coordinates
        in the protomesh (star) frame-of-reference rather than the
        current in-orbit system frame-of-reference.
        """
        return False

    def process_coords_for_computations(self, coords_for_computations, s, t):
        """
        Method for a feature to process the coordinates.  Coordinates are
        processed AFTER scaling but BEFORE being placed in orbit.

        NOTE: coords_for_computations affect physical properties only and
        not geometric properties (areas, eclipse detection, etc).  If you
        want to override geometric properties, use the hook for
        process_coords_for_observations as well.

        Features that affect coordinates_for_computations should override
        this method
        """
        return coords_for_computations

    def process_coords_for_observations(self, coords_for_computations, coords_for_observations, s, t):
        """
        Method for a feature to process the coordinates.  Coordinates are
        processed AFTER scaling but BEFORE being placed in orbit.

        NOTE: coords_for_observations affect the geometry only (areas of each
        element and eclipse detection) but WILL NOT affect any physical
        parameters (loggs, teffs, intensities).  If you want to override
        physical parameters, use the hook for process_coords_for_computations
        as well.

        Features that affect coordinates_for_observations should override this method.
        """
        return coords_for_observations

    def process_loggs(self, loggs, coords, s=np.array([0., 0., 1.]), t=None):
        """
        Method for a feature to process the loggs.

        Features that affect loggs should override this method
        """
        return loggs

    def process_teffs(self, teffs, coords, s=np.array([0., 0., 1.]), t=None):
        """
        Method for a feature to process the teffs.

        Features that affect teffs should override this method
        """
        return teffs

class Spot(Feature):
    def __init__(self, colat, longitude, dlongdt, radius, relteff, t0, **kwargs):
        """
        Initialize a Spot feature
        """
        super(Spot, self).__init__(**kwargs)
        self._colat = colat
        self._longitude = longitude
        self._radius = radius
        self._relteff = relteff
        self._dlongdt = dlongdt
        self._t0 = t0

    @classmethod
    def from_bundle(cls, b, feature):
        """
        Initialize a Spot feature from the bundle.
        """

        feature_ps = b.get_feature(feature)

        colat = feature_ps.get_value(qualifier='colat', unit=u.rad)
        longitude = feature_ps.get_value(qualifier='long', unit=u.rad)

        if len(b.hierarchy.get_stars())>=2:
            star_ps = b.get_component(feature_ps.component)
            orbit_ps = b.get_component(b.hierarchy.get_parent_of(feature_ps.component))
            syncpar = star_ps.get_value(qualifier='syncpar')
            period = orbit_ps.get_value(qualifier='period')
            dlongdt = (syncpar - 1) / period * 2 * np.pi
        else:
            star_ps = b.get_component(feature_ps.component)
<<<<<<< HEAD
            dlongdt = star_ps.get_value(qualifier='freq', unit=u.rad/u.d)
            longitude = np.pi/2
=======
            dlongdt = star_ps.get_value('freq', unit=u.rad/u.d)
            longitude += np.pi/2
>>>>>>> 93154a46

        radius = feature_ps.get_value(qualifier='radius', unit=u.rad)
        relteff = feature_ps.get_value(qualifier='relteff', unit=u.dimensionless_unscaled)

        t0 = b.get_value(qualifier='t0', context='system', unit=u.d)

        return cls(colat, longitude, dlongdt, radius, relteff, t0)

    @property
    def proto_coords(self):
        """
        """
        return True

    def pointing_vector(self, s, time):
        """
        s is the spin vector in roche coordinates
        time is the current time
        """
        t = time - self._t0
        longitude = self._longitude + self._dlongdt * t

        # define the basis vectors in the spin (primed) coordinates in terms of
        # the Roche coordinates.
        # ez' = s
        # ex' =  (ex - s(s.ex)) /|i - s(s.ex)|
        # ey' = s x ex'
        ex = np.array([1., 0., 0.])
        ezp = s
        exp = (ex - s*np.dot(s,ex))
        eyp = np.cross(s, exp)

        return np.sin(self._colat)*np.cos(longitude)*exp +\
                  np.sin(self._colat)*np.sin(longitude)*eyp +\
                  np.cos(self._colat)*ezp

    def process_teffs(self, teffs, coords, s=np.array([0., 0., 1.]), t=None):
        """
        Change the local effective temperatures for any values within the
        "cone" defined by the spot.  Any teff within the spot will have its
        current value multiplied by the "relteff" factor

        :parameter array teffs: array of teffs for computations
        :parameter array coords: array of coords for computations
        :t float: current time
        """
        if t is None:
            # then assume at t0
            t = self._t0

        pointing_vector = self.pointing_vector(s,t)
        logger.debug("spot.process_teffs at t={} with pointing_vector={} and radius={}".format(t, pointing_vector, self._radius))

        cos_alpha_coords = np.dot(coords, pointing_vector) / np.linalg.norm(coords, axis=1)
        cos_alpha_spot = np.cos(self._radius)

        filter_ = cos_alpha_coords > cos_alpha_spot
        teffs[filter_] = teffs[filter_] * self._relteff

        return teffs

class Pulsation(Feature):
    def __init__(self, radamp, freq, l=0, m=0, tanamp=0.0, teffext=False, **kwargs):
        self._freq = freq
        self._radamp = radamp
        self._l = l
        self._m = m
        self._tanamp = tanamp

        self._teffext = teffext

    @classmethod
    def from_bundle(cls, b, feature):
        """
        Initialize a Pulsation feature from the bundle.
        """

        feature_ps = b.get_feature(feature)
        freq = feature_ps.get_value(qualifier='freq', unit=u.d**-1)
        radamp = feature_ps.get_value(qualifier='radamp', unit=u.dimensionless_unscaled)
        l = feature_ps.get_value(qualifier='l', unit=u.dimensionless_unscaled)
        m = feature_ps.get_value(qualifier='m', unit=u.dimensionless_unscaled)
        teffext = feature_ps.get_value(qualifier='teffext')

        GM = c.G.to('solRad3 / (solMass d2)').value*b.get_value(qualifier='mass', component=feature_ps.component, context='component', unit=u.solMass)
        R = b.get_value(qualifier='rpole', component=feature_ps.component, section='component', unit=u.solRad)

        tanamp = GM/R**3/freq**2

        return cls(radamp, freq, l, m, tanamp, teffext)

    @property
    def proto_coords(self):
        """
        """
        return True

    def dYdtheta(self, m, l, theta, phi):
        if abs(m) > l:
            return 0

        # TODO: just a quick hack
        if abs(m+1) > l:
            last_term = 0.0
        else:
            last_term = Y(m+1, l, theta, phi)

        return m/np.tan(theta)*Y(m, l, theta, phi) + np.sqrt((l-m)*(l+m+1))*np.exp(-1j*phi)*last_term

    def dYdphi(self, m, l, theta, phi):
        return 1j*m*Y(m, l, theta, phi)

    def process_coords_for_computations(self, coords_for_computations, s, t):
        """
        """
        if self._teffext:
            return coords_for_computations

        x, y, z, r = coords_for_computations[:,0], coords_for_computations[:,1], coords_for_computations[:,2], np.sqrt((coords_for_computations**2).sum(axis=1))
        theta = np.arccos(z/r)
        phi = np.arctan2(y, x)

        xi_r = self._radamp * Y(self._m, self._l, theta, phi) * np.exp(-1j*2*np.pi*self._freq*t)
        xi_t = self._tanamp * self.dYdtheta(self._m, self._l, theta, phi) * np.exp(-1j*2*np.pi*self._freq*t)
        xi_p = self._tanamp/np.sin(theta) * self.dYdphi(self._m, self._l, theta, phi) * np.exp(-1j*2*np.pi*self._freq*t)

        new_coords = np.zeros(coords_for_computations.shape)
        new_coords[:,0] = coords_for_computations[:,0] + xi_r * np.sin(theta) * np.cos(phi)
        new_coords[:,1] = coords_for_computations[:,1] + xi_r * np.sin(theta) * np.sin(phi)
        new_coords[:,2] = coords_for_computations[:,2] + xi_r * np.cos(theta)

        return new_coords

    def process_coords_for_observations(self, coords_for_computations, coords_for_observations, s, t):
        """
        Displacement equations:

          xi_r(r, theta, phi)     = a(r) Y_lm (theta, phi) exp(-i*2*pi*f*t)
          xi_theta(r, theta, phi) = b(r) dY_lm/dtheta (theta, phi) exp(-i*2*pi*f*t)
          xi_phi(r, theta, phi)   = b(r)/sin(theta) dY_lm/dphi (theta, phi) exp(-i*2*pi*f*t)

        where:

          b(r) = a(r) GM/(R^3*f^2)
        """
        # TODO: we do want to displace the coords_for_observations, but the x,y,z,r below are from the ALSO displaced coords_for_computations
        # if not self._teffext:
            # return coords_for_observations

        x, y, z, r = coords_for_computations[:,0], coords_for_computations[:,1], coords_for_computations[:,2], np.sqrt((coords_for_computations**2).sum(axis=1))
        theta = np.arccos(z/r)
        phi = np.arctan2(y, x)

        xi_r = self._radamp * Y(self._m, self._l, theta, phi) * np.exp(-1j*2*np.pi*self._freq*t)
        xi_t = self._tanamp * self.dYdtheta(self._m, self._l, theta, phi) * np.exp(-1j*2*np.pi*self._freq*t)
        xi_p = self._tanamp/np.sin(theta) * self.dYdphi(self._m, self._l, theta, phi) * np.exp(-1j*2*np.pi*self._freq*t)

        new_coords = np.zeros(coords_for_observations.shape)
        new_coords[:,0] = coords_for_observations[:,0] + xi_r * np.sin(theta) * np.cos(phi)
        new_coords[:,1] = coords_for_observations[:,1] + xi_r * np.sin(theta) * np.sin(phi)
        new_coords[:,2] = coords_for_observations[:,2] + xi_r * np.cos(theta)

        return new_coords

    def process_teffs(self, teffs, coords, s=np.array([0., 0., 1.]), t=None):
        """
        """
        if not self._teffext:
            return teffs

        raise NotImplementedError("teffext=True not yet supported for pulsations")<|MERGE_RESOLUTION|>--- conflicted
+++ resolved
@@ -1417,7 +1417,6 @@
             # rv_grav may not have been copied to this component if no rvs are attached
             do_rv_grav = False
 
-<<<<<<< HEAD
         if b.hierarchy.is_meshable(component):
             mesh_method_override = kwargs.pop('mesh_method', None)
             mesh_method = b.get_value(qualifier='mesh_method', component=component, compute=compute, mesh_method=mesh_method_override) if compute is not None else 'marching'
@@ -1436,23 +1435,6 @@
                 kwargs['gridsize'] = b.get_value(qualifier='gridsize', component=component, compute=compute, gridsize=gridsize_override, check_visible=False) if compute is not None else 30
             else:
                 raise NotImplementedError
-=======
-        mesh_method_override = kwargs.pop('mesh_method', None)
-        mesh_method = b.get_value('mesh_method', component=component, compute=compute, mesh_method=mesh_method_override) if compute is not None else 'marching'
-
-        if mesh_method == 'marching':
-            # we need check_visible=False in each of these in case mesh_method
-            # was overriden from kwargs
-            ntriangles_override = kwargs.pop('ntriangles', None)
-            kwargs['ntriangles'] = b.get_value(qualifier='ntriangles', component=component, compute=compute, ntriangles=ntriangles_override, check_visible=False) if compute is not None else 1000
-            distortion_method_override = kwargs.pop('distortion_method', None)
-            kwargs['distortion_method'] = b.get_value(qualifier='distortion_method', component=component, compute=compute, distortion_method=distortion_method_override, check_visible=False) if compute is not None else distortion_method_override if distortion_method_override is not None else 'roche'
-        elif mesh_method == 'wd':
-            # we need check_visible=False in each of these in case mesh_method
-            # was overriden from kwargs
-            gridsize_override = kwargs.pop('gridsize', None)
-            kwargs['gridsize'] = b.get_value(qualifier='gridsize', component=component, compute=compute, gridsize=gridsize_override, check_visible=False) if compute is not None else 30
->>>>>>> 93154a46
         else:
             # then we're half of a contact... the Envelope object will handle meshing
             mesh_method = kwargs.pop('mesh_method', None)
@@ -2404,19 +2386,8 @@
 
         envelope = b.hierarchy.get_envelope_of(component)
 
-        envelope = b.hierarchy.get_envelope_of(component)
-
         if pot is None:
-<<<<<<< HEAD
             pot = b.get_value(qualifier='pot', component=envelope, context='component')
-
-        mesh_method_override = kwargs.pop('mesh_method', None)
-        kwargs.setdefault('mesh_method', b.get_value(qualifier='mesh_method', component=envelope, compute=compute, mesh_method=mesh_method_override) if compute is not None else 'marching')
-        ntriangles_override = kwargs.pop('ntriangles', None)
-        kwargs.setdefault('ntriangles', b.get_value(qualifier='ntriangles', component=envelope, compute=compute, ntriangles=ntriangles_override) if compute is not None else 1000)
-=======
-            pot = b.get_value('pot', component=envelope, context='component')
->>>>>>> 93154a46
 
         mesh_method_override = kwargs.pop('mesh_method', None)
         kwargs.setdefault('mesh_method', b.get_value(qualifier='mesh_method', component=envelope, compute=compute, mesh_method=mesh_method_override) if compute is not None else 'marching')
@@ -3293,13 +3264,8 @@
             dlongdt = (syncpar - 1) / period * 2 * np.pi
         else:
             star_ps = b.get_component(feature_ps.component)
-<<<<<<< HEAD
             dlongdt = star_ps.get_value(qualifier='freq', unit=u.rad/u.d)
-            longitude = np.pi/2
-=======
-            dlongdt = star_ps.get_value('freq', unit=u.rad/u.d)
             longitude += np.pi/2
->>>>>>> 93154a46
 
         radius = feature_ps.get_value(qualifier='radius', unit=u.rad)
         relteff = feature_ps.get_value(qualifier='relteff', unit=u.dimensionless_unscaled)
