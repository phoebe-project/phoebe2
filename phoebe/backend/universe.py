--- conflicted
+++ resolved
@@ -1234,24 +1234,16 @@
 
         datasets_intens = [ds for ds in b.filter(kind=['lc', 'rv', 'lp'], context='dataset').datasets if ds != '_default']
         datasets_lp = [ds for ds in b.filter(kind='lp', context='dataset').datasets if ds != '_default']
-<<<<<<< HEAD
-        atm = b.get_value('atm', compute=compute, component=component, **kwargs) if compute is not None else 'blackbody'
-        passband = {ds: b.get_value('passband', dataset=ds, **kwargs) for ds in datasets_intens}
-        intens_weighting = {ds: b.get_value('intens_weighting', dataset=ds, **kwargs) for ds in datasets_intens}
-        extinct = {ds: b.get_value('ebv', dataset=ds, **kwargs) for ds in datasets_intens}
-        Rv = {ds: b.get_value('Rv', dataset=ds, **kwargs) for ds in datasets_intens}
-        ld_func = {ds: b.get_value('ld_func', dataset=ds, component=component, **kwargs) for ds in datasets_intens}
-        ld_coeffs = {ds: b.get_value('ld_coeffs', dataset=ds, component=component, check_visible=False, **kwargs) for ds in datasets_intens}
-        ld_func['bol'] = b.get_value('ld_func_bol', component=component, context='component', check_visible=False, **kwargs)
-        ld_coeffs['bol'] = b.get_value('ld_coeffs_bol', component=component, context='component', check_visible=False, **kwargs)
-        lp_profile_rest = {ds: b.get_value('profile_rest', dataset=ds, unit=u.nm, **kwargs) for ds in datasets_lp}
-=======
         atm_override = kwargs.pop('atm', None)
         atm = b.get_value('atm', compute=compute, component=component, atm=atm_override) if compute is not None else 'blackbody'
         passband_override = kwargs.pop('passband', None)
         passband = {ds: b.get_value('passband', dataset=ds, passband=passband_override) for ds in datasets_intens}
         intens_weighting_override = kwargs.pop('intens_weighting', None)
         intens_weighting = {ds: b.get_value('intens_weighting', dataset=ds, intens_weighting=intens_weighting_override) for ds in datasets_intens}
+        ebv_override = kwargs.pop('ebv', None)
+        extinct = {ds: b.get_value('ebv', dataset=ds, ebv=ebv_override) for ds in datasets_intens}
+        Rv_override = kwargs.pop('Rv', None)
+        Rv = {ds: b.get_value('Rv', dataset=ds, Rv=Rv_override) for ds in datasets_intens}        
         ld_func_override = kwargs.pop('ld_func', None)
         ld_func = {ds: b.get_value('ld_func', dataset=ds, component=component, ld_func=ld_func_override) for ds in datasets_intens}
         ld_coeffs_override = kwargs.pop('ld_coeffs', None)
@@ -1262,7 +1254,7 @@
         ld_coeffs['bol'] = b.get_value('ld_coeffs_bol', component=component, context='component', check_visible=False, ld_coeffs_bol=ld_coeffs_bol_override)
         profile_rest_override = kwargs.pop('profile_rest', None)
         lp_profile_rest = {ds: b.get_value('profile_rest', dataset=ds, unit=u.nm, profile_rest=profile_rest_override) for ds in datasets_lp}
->>>>>>> 8d79c2f5
+
 
         # we'll pass kwargs on here so they can be overridden by the classmethod
         # of any subclass and then intercepted again by the __init__ by the
