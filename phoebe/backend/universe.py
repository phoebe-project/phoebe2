--- conflicted
+++ resolved
@@ -1462,15 +1462,11 @@
         passband_override = kwargs.pop('passband', None)
         passband = {ds: b.get_value(qualifier='passband', dataset=ds, passband=passband_override, **_skip_filter_checks) for ds in datasets_intens}
         intens_weighting_override = kwargs.pop('intens_weighting', None)
-<<<<<<< HEAD
-        intens_weighting = {ds: b.get_value('intens_weighting', dataset=ds, intens_weighting=intens_weighting_override) for ds in datasets_intens}
+        intens_weighting = {ds: b.get_value(qualifier='intens_weighting', dataset=ds, intens_weighting=intens_weighting_override, **_skip_filter_checks) for ds in datasets_intens}
         ebv_override = kwargs.pop('ebv', None)
-        extinct = {ds: b.get_value('ebv', dataset=ds, context='dataset', ebv=ebv_override) for ds in datasets_intens}
+        extinct = {ds: b.get_value('ebv', dataset=ds, context='dataset', ebv=ebv_override, **_skip_filter_checks) for ds in datasets_intens}
         Rv_override = kwargs.pop('Rv', None)
-        Rv = {ds: b.get_value('Rv', dataset=ds, context='dataset', Rv=Rv_override) for ds in datasets_intens}
-=======
-        intens_weighting = {ds: b.get_value(qualifier='intens_weighting', dataset=ds, intens_weighting=intens_weighting_override, **_skip_filter_checks) for ds in datasets_intens}
->>>>>>> 77bd5ed1
+        Rv = {ds: b.get_value('Rv', dataset=ds, context='dataset', Rv=Rv_override, **_skip_filter_checks) for ds in datasets_intens}
         ld_func_override = kwargs.pop('ld_func', None)
         ld_func = {ds: b.get_value(qualifier='ld_func', dataset=ds, component=component, ld_func=ld_func_override, **_skip_filter_checks) for ds in datasets_intens}
         ld_coeffs_override = kwargs.pop('ld_coeffs', None)
