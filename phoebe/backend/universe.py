import numpy as np
from scipy.optimize import newton
from scipy.special import sph_harm as Y
from math import sqrt, sin, cos, acos, atan2, trunc, pi
import sys, os
import copy

from phoebe.atmospheres import passbands
from phoebe.distortions import roche, rotstar
from phoebe.backend import eclipse, oc_geometry, mesh, mesh_wd
from phoebe.utils import _bytes
import libphoebe

from phoebe import u
from phoebe import c
from phoebe import conf

if sys.version_info[0] == 3:
  unicode = str

import logging
logger = logging.getLogger("UNIVERSE")
logger.addHandler(logging.NullHandler())

_basedir = os.path.dirname(os.path.abspath(__file__))
_pbdir = os.path.abspath(os.path.join(_basedir, '..', 'atmospheres', 'tables', 'passbands'))


"""
Class/SubClass Structure of Universe.py:

System - container for all Bodies

Body - general Class for all Bodies
    any new type of object needs to subclass Body and override the following:
        * is_convex
        * needs_remesh
        * needs_recompute_instantaneous
        * _build_mesh
        * _populate_lc
        * _populate_rv
+ Star(Body) - subclass of Body that acts as a general class for any type of deformed star defined by requiv
    any new type of Star needs to subclass Star and override the following:
        * _rpole_func
        * _gradOmega_func
        * instantaneous_mesh_args
        * _build_mesh
  + Star_roche(Star) [not allowed as single star]
  + Star_roche_envelope_half(Star)
  + Star_rotstar(Star)
  + Star_sphere(Star)
+ Envelope(Body) - subclass of Body that contains two Star_roche_envelope_half instances

If creating a new subclass of Body, make sure to add it to top-level
_get_classname function if the class is not simply the title-case of the
component kind in the Bundle

Feature - general Class of all features: any new type of feature needs to subclass Feature
+ Spot(Feature)
+ Pulsation(Feature)

"""

def g_rel_to_abs(mass, sma):
    return c.G.si.value*c.M_sun.si.value*mass/(sma*c.R_sun.si.value)**2*100. # 100 for m/s**2 -> cm/s**2

def _get_classname(kind, distortion_method):
    kind = kind.title()
    if kind == 'Envelope':
        return 'Envelope'
    elif kind == 'Star':
        # Star_roche, Star_rotstar, Star_sphere
        # NOTE: Star_roche_envelope_half should never be called directly, but
        # rather through the Envelope class above.
        return 'Star_{}'.format(distortion_method)
    else:
        return kind

def _value(obj):
    """
    make sure to get a float
    """
    # TODO: this is ugly and makes everything ugly
    # can we handle this with a clean decorator or just requiring that only floats be passed??
    if hasattr(obj, 'value'):
        return obj.value
    elif isinstance(obj, np.ndarray):
        return np.array([o.value for o in obj])
    elif hasattr(obj, '__iter__'):
        return [_value(o) for o in obj]
    return obj

def _estimate_delta(ntriangles, area):
    """
    estimate the value for delta to send to marching based on the number of
    requested triangles and the expected surface area of mesh
    """
    return np.sqrt(4./np.sqrt(3) * float(area) / float(ntriangles))


class System(object):
    def __init__(self, bodies_dict, eclipse_method='graham',
                 horizon_method='boolean',
                 dynamics_method='keplerian',
                 irrad_method='none',
                 boosting_method='none',
                 l3s={},
                 parent_envelope_of={}):
        """
        :parameter dict bodies_dict: dictionary of component names and Bodies (or subclass of Body)
        """
        self._bodies = bodies_dict
        self._parent_envelope_of = parent_envelope_of
        self.eclipse_method = eclipse_method
        self.horizon_method = horizon_method
        self.dynamics_method = dynamics_method
        self.irrad_method = irrad_method

        self.l3s = l3s

        self.is_first_refl_iteration = True

        for body in self._bodies.values():
            body.system = self
            body.dynamics_method = dynamics_method
            body.boosting_method = boosting_method

        return

    def copy(self):
        """
        Make a deepcopy of this Mesh object
        """
        return copy.deepcopy(self)

    @classmethod
    def from_bundle(cls, b, compute=None, datasets=[], **kwargs):
        """
        Build a system from the :class:`phoebe.frontend.bundle.Bundle` and its
        hierarchy.

        :parameter b: the :class:`phoebe.frontend.bundle.Bundle`
        :parameter str compute: name of the computeoptions in the bundle
        :parameter list datasets: list of names of datasets
        :parameter **kwargs: temporary overrides for computeoptions
        :return: an instantiated :class:`System` object, including its children
            :class:`Body`s
        """

        hier = b.hierarchy

        if not len(hier.get_value()):
            raise NotImplementedError("Meshing requires a hierarchy to exist")


        # now pull general compute options
        if compute is not None:
            if isinstance(compute, str):
                compute_ps = b.get_compute(compute, check_visible=False)
            else:
                # then hopefully compute is the parameterset
                compute_ps = compute

            eclipse_method = compute_ps.get_value(qualifier='eclipse_method', **kwargs)
            horizon_method = compute_ps.get_value(qualifier='horizon_method', check_visible=False, **kwargs)
            dynamics_method = compute_ps.get_value(qualifier='dynamics_method', **kwargs)
            irrad_method = compute_ps.get_value(qualifier='irrad_method', **kwargs)
            boosting_method = compute_ps.get_value(qualifier='boosting_method', **kwargs)
<<<<<<< HEAD
=======
            if conf.devel:
                mesh_init_phi_override = kwargs.pop('mesh_init_phi', 0.0)
                try:
                    mesh_init_phi = compute_ps.get_value(qualifier='mesh_init_phi', unit=u.rad, mesh_init_phi=mesh_init_phi_override)
                except ValueError:
                    # allow setting mesh_init_phi in devel mode even if parameter doesn't exist
                    mesh_init_phi = mesh_init_phi_override
            else:
                mesh_init_phi = 0.0
>>>>>>> fb62c38f
        else:
            eclipse_method = 'native'
            horizon_method = 'boolean'
            dynamics_method = 'keplerian'
            irrad_method = 'none'
            boosting_method = 'none'
            compute_ps = None

        # NOTE: here we use globals()[Classname] because getattr doesn't work in
        # the current module - now this doesn't really make sense since we only
        # support stars, but eventually the classname could be Disk, Spot, etc
        if 'dynamics_method' in kwargs.keys():
            # already set as default above
            _dump = kwargs.pop('dynamics_method')

        meshables = hier.get_meshables()
        def get_distortion_method(hier, compute_ps, component, **kwargs):
            if hier.get_kind_of(component) in ['envelope']:
                return 'roche'

            if compute_ps is None:
                return 'roche'

            if compute_ps.get_value('mesh_method', component=component, **kwargs)=='wd':
                return 'roche'

            return compute_ps.get_value('distortion_method', component=component, **kwargs)

        bodies_dict = {comp: globals()[_get_classname(hier.get_kind_of(comp), get_distortion_method(hier, compute_ps, comp, **kwargs))].from_bundle(b, comp, compute, dynamics_method=dynamics_method, datasets=datasets, **kwargs) for comp in meshables}

        l3s = {}
        for ds in b.filter('l3_mode').datasets:
            l3_mode = b.get_value('l3_mode', dataset=ds, context='dataset')
            if l3_mode == 'flux':
                l3s[ds] = {'flux': b.get_value('l3', dataset=ds, context='dataset', unit=u.W/u.m**2)}
            elif l3_mode == 'fraction of total light':
                l3s[ds] = {'frac': b.get_value('l3_frac', dataset=ds, context='dataset')}
            else:
                raise NotImplementedError("l3_mode='{}' not supported".format(l3_mode))

        # envelopes need to know their relationships with the underlying stars
        parent_envelope_of = {}
        for meshable in meshables:
            if hier.get_kind_of(meshable) == 'envelope':
                for starref in hier.get_siblings_of(meshable):
                    parent_envelope_of[starref] = meshable

        return cls(bodies_dict, eclipse_method=eclipse_method,
                   horizon_method=horizon_method,
                   dynamics_method=dynamics_method,
                   irrad_method=irrad_method,
                   boosting_method=boosting_method,
                   l3s=l3s,
                   parent_envelope_of=parent_envelope_of)

    def items(self):
        """
        TODO: add documentation
        """
        return self._bodies.items()

    def keys(self):
        """
        TODO: add documentation
        """
        return list(self._bodies.keys())

    def values(self):
        """
        TODO: add documentation
        """
        return list(self._bodies.values())

    @property
    def bodies(self):
        """
        TODO: add documentation
        """
        return list(self.values())

    def get_body(self, component):
        """
        TODO: add documentation
        """
        if component in self._bodies.keys():
            return self._bodies[component]
        else:
            # then hopefully we're a child star of an contact_binary envelope
            parent_component = self._parent_envelope_of[component]
            return self._bodies[parent_component].get_half(component)

    @property
    def needs_recompute_instantaneous(self):
        return np.any([b.needs_recompute_instantaneous for b in self.bodies])

    @property
    def mesh_bodies(self):
        """
        """
        bodies = []
        for body in self.bodies:
            if isinstance(body, Envelope):
                bodies += body._halves
            else:
                bodies += [body]

        return bodies

    @property
    def meshes(self):
        """
        TODO: add documentation
        """
        # this gives access to all methods of the Meshes class, but since everything
        # is accessed in memory (soft-copy), it will be quicker to only instantiate
        # this once.
        #
        # ie do something like this:
        #
        # meshes = self.meshes
        # meshes.update_column(visibilities=visibilities)
        # meshes.update_column(somethingelse=somethingelse)
        #
        # rather than calling self.meshes repeatedly

        return mesh.Meshes(self._bodies, self._parent_envelope_of)

    def reset(self, force_remesh=False, force_recompute_instantaneous=False):
        self.is_first_refl_iteration = True
        for body in self.bodies:
            body.reset(force_remesh=force_remesh, force_recompute_instantaneous=force_recompute_instantaneous)


    def update_positions(self, time, xs, ys, zs, vxs, vys, vzs,
                         ethetas, elongans, eincls,
                         ds=None, Fs=None, ignore_effects=False):
        """
        TODO: add documentation

        all arrays should be for the current time, but iterable over all bodies
        """
        logger.debug('system.update_positions ignore_effects={}'.format(ignore_effects))
        self.xs = np.array(_value(xs))
        self.ys = np.array(_value(ys))
        self.zs = np.array(_value(zs))

        for starref,body in self.items():
            body.update_position(time, xs, ys, zs, vxs, vys, vzs,
                                 ethetas, elongans, eincls,
                                 ds=ds, Fs=Fs, ignore_effects=ignore_effects)


    def populate_observables(self, time, kinds, datasets, ignore_effects=False):
        """
        TODO: add documentation

        ignore_effects: whether to ignore reflection and features (useful for computing luminosities)
        """


        if self.irrad_method is not 'none' and not ignore_effects:
            # TODO: only for kinds that require intensities (i.e. not orbit or
            # dynamical RVs, etc)
            self.handle_reflection()

        for kind, dataset in zip(kinds, datasets):
            for starref, body in self.items():
                body.populate_observable(time, kind, dataset)

    def compute_pblum_scalings(self, b, datasets, t0,
                               x0, y0, z0, vx0, vy0, vz0,
                               etheta0, elongan0, eincl0,
                               reset=True):

        logger.debug("system.compute_pblum_scalings")

        self.update_positions(t0, x0, y0, z0, vx0, vy0, vz0, etheta0, elongan0, eincl0, ignore_effects=True)

        pblum_scale_copy_ds = {}
        for dataset in datasets:
            ds = b.get_dataset(dataset=dataset)
            kind = ds.exclude(kind='*_dep').kind
            if kind not in ['lc']:
                # only LCs need pblum scaling
                continue

            pblum_mode = ds.get_value(qualifier='pblum_mode')

            ignore_effects = pblum_mode not in ['total flux']
            logger.debug("system.compute_pblum_scalings: populating observables for dataset={} with ignore_effects={} for pblum_mode={}".format(dataset, ignore_effects, pblum_mode))
            self.populate_observables(t0, [kind], [dataset],
                                        ignore_effects=ignore_effects)

            ds_components = b.hierarchy.get_stars()
            #ds_components = ds.filter(qualifier='pblum_ref', check_visible=False).components

            if pblum_mode == 'provided':

                # now for each component we need to store the scaling factor between
                # absolute and relative intensities
                pblum_scale_copy_comp = {}
                for component in ds_components:
                    # print "**** pblum scaling component:", component
                    if component=='_default':
                        continue
                    pblum_ref = ds.get_value(qualifier='pblum_ref', component=component)
                    if pblum_ref=='self':
                        pblum = ds.get_value(qualifier='pblum', unit=u.W, component=component)
                        ld_func = ds.get_value(qualifier='ld_func', component=component)
                        ld_coeffs = b.get_value(qualifier='ld_coeffs', component=component, dataset=dataset, context='dataset', check_visible=False)

                        # TODO: system.get_body(component) needs to be smart enough to handle primary/secondary within contact_envelope... and then smart enough to handle the pblum_scale
                        self.get_body(component).compute_pblum_scale(dataset, pblum, ld_func=ld_func, ld_coeffs=ld_coeffs, component=component)
                    else:
                        # then this component wants to copy the scale from another component
                        # in the system.  We'll just store this now so that we make sure the
                        # component we're copying from has a chance to compute its scale
                        # first.
                        pblum_scale_copy_comp[component] = pblum_ref

                # now let's copy all the scales for those that are just referencing another component
                for comp, comp_copy in pblum_scale_copy_comp.items():
                    pblum_scale = self.get_body(comp_copy).get_pblum_scale(dataset, component=comp_copy)
                    self.get_body(comp).set_pblum_scale(dataset, component=comp, pblum_scale=pblum_scale)

            elif pblum_mode == 'color coupled':
                pblum_ref = ds.get_value(qualifier='pblum_ref')
                pblum_scale_copy_ds[dataset] = pblum_ref

            elif pblum_mode in ['system flux', 'total flux']:
                pbflux = ds.get_value(qualifier='pbflux', unit=u.W/u.m**2)

                # TODO: add ld_func and ld_coeffs?
                system_flux = np.sum([self.get_body(comp).compute_luminosity(dataset)/(4*np.pi) for comp in ds_components])

                if pblum_mode == 'system flux':
                    # then we'll apply the scale based on the INTRINSIC system luminosities divided by 4*pi
                    pblum_scale = pbflux / system_flux
                else: # pblum_mode == 'total flux'
                    l3_mode = ds.get_value(qualifier='l3_mode')
                    # note that pbflux here is the TOTAL FLUX requested in RELATIVE UNITS

                    # flux_sys = sum(L_star/4pi for star in stars)
                    # flux_tot = flux_sys + l3_flux
                    # l3_frac = l3_flux / tot_flux
                    # pblum_scale = pbflux / flux_tot

                    if l3_mode == 'flux':
                        l3_flux = ds.get_value(qualifier='l3', unit=u.W/u.m**2)
                        pblum_scale = (pbflux - l3_flux) / system_flux
                    elif l3_mode == 'fraction of total light':
                        l3_frac = ds.get_value(qualifier='l3_frac')
                        l3_flux = l3_frac * pbflux
                        pblum_scale = (pbflux - l3_flux) / system_flux
                    else:
                        raise NotImplementedError("l3_mode={} not implemented for pblum scaling".format(l3_mode))

                for comp in ds_components:
                    self.get_body(comp).set_pblum_scale(dataset, component=comp, pblum_scale=pblum_scale)



            elif pblum_mode == 'scale to data':
                # for now we'll allow the scaling to fallback on 1.0, but not
                # set the actual value so that these are EXCLUDED from b.compute_pblums
                continue

            elif pblum_mode == 'absolute':
                # even those these will default to 1.0, we'll set them in the dictionary
                # so the resulting pblums are available to b.compute_pblums()
                for comp in ds_components:
                    self.get_body(comp).set_pblum_scale(dataset, component=comp, pblum_scale=1.0)

            else:
                raise NotImplementedError("pblum_mode='{}' not supported".format(pblum_scale))


            # now let's copy all the scales for those that are just referencing another dataset
            for ds, ds_copy in pblum_scale_copy_ds.items():
                for comp in ds_components:
                    pblum_scale = self.get_body(comp).get_pblum_scale(ds_copy, component=comp)
                    self.get_body(comp).set_pblum_scale(ds, component=comp, pblum_scale=pblum_scale)


        if reset:
            self.reset(force_recompute_instantaneous=True)

    def compute_l3s(self, datasets, t0,
                    x0, y0, z0, vx0, vy0, vz0,
                    etheta0, elongan0, eincl0,
                    compute_l3_frac=False, reset=True):

        logger.debug("system.compute_l3s")
        def _compute_flux_tot(dataset):
            return np.sum([star.compute_luminosity(dataset, include_effects=True)/(4*np.pi) for star in self.values()])

        # convert between l3(_flux) and l3_frac from the following definitions:
        # flux_sys = sum(L_star/4pi for star in stars)
        # flux_tot = flux_sys + l3_flux
        # l3_frac = l3_flux / tot_flux

        self.update_positions(t0, x0, y0, z0, vx0, vy0, vz0, etheta0, elongan0, eincl0, ignore_effects=False)

        # NOTE must have already called compute_pblum_scalings
        for dataset, l3 in self.l3s.items():
            populated = False
            if datasets is not None and dataset not in datasets:
                continue

            # l3 is a dictionary with key 'flux' or 'frac' and value the l3 in that "units"
            flux_tot = None
            if 'flux' not in l3.keys():
                logger.debug('system.compute_l3s: computing l3 in flux for datset={}'.format(dataset))
                if not populated:
                    self.populate_observables(t0, ['lc'], [dataset],
                                                ignore_effects=False)
                    populated = True

                if flux_tot is None:
                    flux_tot = _compute_flux_tot(dataset)
                l3_frac = l3.get('frac')
                l3_flux = (l3_frac * flux_tot) / (1  - l3_frac) # u.W / u.m**2
                self.l3s[dataset]['flux'] = l3_flux


            if compute_l3_frac and 'frac' not in l3.keys():
                logger.debug('system.compute_l3s: computing l3 in fraction of total light for dataset={}'.format(dataset))
                if not populated:
                    self.populate_observables(t0, ['lc'], [dataset],
                                                ignore_effects=False)
                    populated = True
                if flux_tot is None:
                    flux_tot = _compute_flux_tot(dataset)
                l3_flux = l3.get('flux')
                l3_frac = l3_flux / flux_tot
                self.l3s[dataset]['frac'] = l3_frac

        if reset:
            self.reset(force_recompute_instantaneous=True)


    def handle_reflection(self,  **kwargs):
        """
        """
        if self.irrad_method == 'none':
            return

        # if 'teffs_post_reflection' in self.inst_vals.keys():
        if not self.needs_recompute_instantaneous and not self.is_first_refl_iteration: # and 'teffs_post_reflection' in self.inst_vals.keys():
            logger.debug("reflection: using teffs from previous iteration")
            # meshes.set_column_flat('teffs', self.inst_vals['teffs_post_reflection'])
            return

        if 'wd' in [body.mesh_method for body in self.bodies]:
            raise NotImplementedError("reflection not supported for WD-style meshing")

        # meshes is an object which allows us to easily access and update columns
        # in the meshes *in memory*.  That is meshes.update_columns will propagate
        # back to the current mesh for each body.
        meshes = self.meshes

        # reflection needs bolometric, energy weighted, normal intensities.
        logger.debug("reflection: computing bolometric intensities")
        fluxes_intrins_per_body = []
        for starref, body in self.items():
            abs_normal_intensities = passbands.Inorm_bol_bb(Teff=body.mesh.teffs.for_computations,
                                                            atm='blackbody',
                                                            photon_weighted=False)

            fluxes_intrins_per_body.append(abs_normal_intensities * np.pi)

        fluxes_intrins_flat = meshes.pack_column_flat(fluxes_intrins_per_body)

        if np.all([body.is_convex for body in self.bodies]):
            logger.debug("handling reflection (convex case), method='{}'".format(self.irrad_method))

            vertices_per_body = list(meshes.get_column('vertices').values())
            triangles_per_body = list(meshes.get_column('triangles').values())
            normals_per_body = list(meshes.get_column('vnormals').values())
            areas_per_body = list(meshes.get_column('areas').values())
            irrad_frac_refl_per_body = list(meshes.get_column('irrad_frac_refl', computed_type='for_computations').values())
            teffs_intrins_per_body = list(meshes.get_column('teffs', computed_type='for_computations').values())

            ld_func_and_coeffs = [tuple([_bytes(body.ld_func['bol'])] + [np.asarray(body.ld_coeffs['bol'])]) for body in self.bodies]

            fluxes_intrins_and_refl_per_body = libphoebe.mesh_radiosity_problem_nbody_convex(vertices_per_body,
                                                                                       triangles_per_body,
                                                                                       normals_per_body,
                                                                                       areas_per_body,
                                                                                       irrad_frac_refl_per_body,
                                                                                       fluxes_intrins_per_body,
                                                                                       ld_func_and_coeffs,
                                                                                       _bytes(self.irrad_method.title()),
                                                                                       support=_bytes('vertices')
                                                                                       )

            fluxes_intrins_and_refl_flat = meshes.pack_column_flat(fluxes_intrins_and_refl_per_body)

        else:
            logger.debug("handling reflection (general case), method='{}'".format(self.irrad_method))

            vertices_flat = meshes.get_column_flat('vertices') # np.ndarray
            triangles_flat = meshes.get_column_flat('triangles') # np.ndarray
            normals_flat = meshes.get_column_flat('vnormals') # np.ndarray
            areas_flat = meshes.get_column_flat('areas') # np.ndarray
            irrad_frac_refl_flat = meshes.get_column_flat('irrad_frac_refl', computed_type='for_computations') # np.ndarray

            ld_func_and_coeffs = [tuple([_bytes(body.ld_func['bol'])] + [np.asarray(body.ld_coeffs['bol'])]) for body in self.mesh_bodies] # list
            ld_inds_flat = meshes.pack_column_flat({body.comp_no: np.full(fluxes.shape, body.comp_no-1) for body, fluxes in zip(self.mesh_bodies, fluxes_intrins_per_body)}) # np.ndarray

            fluxes_intrins_and_refl_flat = libphoebe.mesh_radiosity_problem(vertices_flat,
                                                                            triangles_flat,
                                                                            normals_flat,
                                                                            areas_flat,
                                                                            irrad_frac_refl_flat,
                                                                            fluxes_intrins_flat,
                                                                            ld_func_and_coeffs,
                                                                            ld_inds_flat,
                                                                            _bytes(self.irrad_method.title()),
                                                                            support=_bytes('vertices')
                                                                            )



        teffs_intrins_flat = meshes.get_column_flat('teffs', computed_type='for_computations')

        # update the effective temperatures to give this same bolometric
        # flux under stefan-boltzmann. These effective temperatures will
        # then be used for all passband intensities.
        teffs_intrins_and_refl_flat = teffs_intrins_flat * (fluxes_intrins_and_refl_flat / fluxes_intrins_flat) ** (1./4)

        meshes.set_column_flat('teffs', teffs_intrins_and_refl_flat)

        if not self.needs_recompute_instantaneous:
            logger.debug("reflection: copying updated teffs to standard mesh")
            theta = 0.0
            standard_meshes = mesh.Meshes({body.component: body._standard_meshes[theta] for body in self.mesh_bodies})
            standard_meshes.set_column_flat('teffs', teffs_intrins_and_refl_flat)

            self.is_first_refl_iteration = False

    def handle_eclipses(self, expose_horizon=False, **kwargs):
        """
        Detect the triangles at the horizon and the eclipsed triangles, handling
        any necessary subdivision.

        :parameter str eclipse_method: name of the algorithm to use to detect
            the horizon or eclipses (defaults to the value set by computeoptions)
        :parameter str subdiv_alg: name of the algorithm to use for subdivision
            (defaults to the value set by computeoptions)
        :parameter int subdiv_num: number of subdivision iterations (defaults
            the value set by computeoptions)
        """

        eclipse_method = kwargs.get('eclipse_method', self.eclipse_method)
        horizon_method = kwargs.get('horizon_method', self.horizon_method)

        # Let's first check to see if eclipses are even possible at these
        # positions.  If they are not, then we only have to do horizon
        #
        # To do that, we'll take the conservative max_r for each object
        # and their current positions, and see if the separations are larger
        # than sum of max_rs
        possible_eclipse = False
        if len(self.bodies) == 1:
            if self.bodies[0].__class__.__name__ == 'Envelope':
                possible_eclipse = True
            else:
                possible_eclipse = False
        else:
            logger.debug("system.handle_eclipses: determining if eclipses are possible from instantaneous_maxr")
            max_rs = [body.instantaneous_maxr for body in self.bodies]
            # logger.debug("system.handle_eclipses: max_rs={}".format(max_rs))
            for i in range(0, len(max_rs)-1):
                for j in range(i+1, len(max_rs)):
                    proj_sep_sq = sum([(c[i]-c[j])**2 for c in (self.xs,self.ys)])
                    max_sep_ecl = max_rs[i] + max_rs[j]

                    if proj_sep_sq < (1.05*max_sep_ecl)**2:
                        # then this pair has the potential for eclipsing triangles
                        possible_eclipse = True
                        break

        if not possible_eclipse and not expose_horizon and horizon_method=='boolean':
            eclipse_method = 'only_horizon'

        # meshes is an object which allows us to easily access and update columns
        # in the meshes *in memory*.  That is meshes.update_columns will propogate
        # back to the current mesh for each body.
        meshes = self.meshes

        # Reset all visibilities to be fully visible to start
        meshes.update_columns('visiblities', 1.0)

        ecl_func = getattr(eclipse, eclipse_method)

        if eclipse_method=='native':
            ecl_kwargs = {'horizon_method': horizon_method}
        else:
            ecl_kwargs = {}

        logger.debug("system.handle_eclipses: possible_eclipse={}, expose_horizon={}, calling {} with kwargs {}".format(possible_eclipse, expose_horizon, eclipse_method, ecl_kwargs))

        visibilities, weights, horizon = ecl_func(meshes,
                                                  self.xs, self.ys, self.zs,
                                                  expose_horizon=expose_horizon,
                                                  **ecl_kwargs)

        # NOTE: analytic horizons are called in backends.py since they don't
        # actually depend on the mesh at all.

        # visiblilities here is a dictionary with keys being the component
        # labels and values being the np arrays of visibilities.  We can pass
        # this dictionary directly and the columns will be applied respectively.
        meshes.update_columns('visibilities', visibilities)

        # weights is also a dictionary with keys being the component labels
        # and values and np array of weights.
        if weights is not None:
            meshes.update_columns('weights', weights)

        return horizon


    def observe(self, dataset, kind, components=None, distance=1.0, **kwargs):
        """
        TODO: add documentation

        Integrate over visible surface elements and return a dictionary of observable values

        distance (m)
        """

        meshes = self.meshes
        if kind=='lp':
            def sv(p, p0, w):
                # Subsidiary variable:
                return (p0-p)/(w/2)

            def lorentzian(sv):
                return 1-1./(1+sv**2)

            def gaussian(sv):
                return 1-np.exp(-np.log(2)*sv**2)

            profile_func = kwargs.get('profile_func')
            profile_rest = kwargs.get('profile_rest')
            profile_sv = kwargs.get('profile_sv')
            wavelengths = kwargs.get('wavelengths')
            if profile_func == 'gaussian':
                func = gaussian
            elif profile_func == 'lorentzian':
                func = lorentzian
            else:
                raise NotImplementedError("profile_func='{}' not supported".format(profile_func))

            visibilities = meshes.get_column_flat('visibilities', components)

            abs_intensities = meshes.get_column_flat('abs_intensities:{}'.format(dataset), components)
            # mus here will be from the tnormals of the triangle and will not
            # be weighted by the visibility of the triangle
            mus = meshes.get_column_flat('mus', components)
            areas = meshes.get_column_flat('areas_si', components)
            ldint = meshes.get_column_flat('ldint:{}'.format(dataset), components)

            rvs = (meshes.get_column_flat("rvs:{}".format(dataset), components)*u.solRad/u.d).to(u.m/u.s).value
            dls = rvs*profile_rest/c.c.si.value

            line = func(sv(wavelengths, profile_rest, profile_sv))
            lines = np.array([np.interp(wavelengths, wavelengths+dl, line) for dl in dls])
            if not np.any(visibilities):
                avg_line = np.full_like(wavelengths, np.nan)
            else:
                avg_line = np.average(lines, axis=0, weights=abs_intensities*areas*mus*ldint*visibilities)

            return {'flux_densities': avg_line}


        elif kind=='rv':
            visibilities = meshes.get_column_flat('visibilities', components)

            if np.all(visibilities==0):
                # then no triangles are visible, so we should return nan
                return {'rv': np.nan}

            rvs = meshes.get_column_flat("rvs:{}".format(dataset), components)
            abs_intensities = meshes.get_column_flat('abs_intensities:{}'.format(dataset), components)
            # mus here will be from the tnormals of the triangle and will not
            # be weighted by the visibility of the triangle
            mus = meshes.get_column_flat('mus', components)
            areas = meshes.get_column_flat('areas_si', components)
            ldint = meshes.get_column_flat('ldint:{}'.format(dataset), components)
            # NOTE: don't need ptfarea because its a float (same for all
            # elements, regardless of component)

            # NOTE: the intensities are already projected but are per unit area
            # so we need to multiply by the /projected/ area of each triangle (thus the extra mu)
            return {'rv': np.average(rvs, weights=abs_intensities*areas*mus*ldint*visibilities)}

        elif kind=='lc':
            visibilities = meshes.get_column_flat('visibilities')

            if np.all(visibilities==0):
                # then no triangles are visible, so we should return nan -
                # probably shouldn't ever happen for lcs
                return {'flux': np.nan}

            intensities = meshes.get_column_flat("intensities:{}".format(dataset), components)
            mus = meshes.get_column_flat('mus', components)
            areas = meshes.get_column_flat('areas_si', components)
            ldint = meshes.get_column_flat('ldint:{}'.format(dataset), components)

            # assume that all bodies are using the same passband and therefore
            # will have the same ptfarea.  If this assumption is ever a problem -
            # then we will need to build a flat column based on the component
            # of each element so that ptfarea is an array with the same shape
            # as those above
            if isinstance(self.bodies[0], Envelope):
                # for envelopes, we'll make the same assumption and just grab
                # that value stored in the first "half"
                ptfarea = self.bodies[0]._halves[0].get_ptfarea(dataset)
            else:
                ptfarea = self.bodies[0].get_ptfarea(dataset)

            # intens_proj is the intensity in the direction of the observer per unit surface area of the triangle
            # areas is the area of each triangle
            # areas*mus is the area of each triangle projected in the direction of the observer
            # visibilities is 0 for hidden, 0.5 for partial, 1.0 for visible
            # areas*mus*visibilities is the visibile projected area of each triangle (ie half the area for a partially-visible triangle)
            # so, intens_proj*areas*mus*visibilities is the intensity in the direction of the observer per the observed projected area of that triangle
            # and the sum of these values is the observed flux

            # note that the intensities are already projected but are per unit area
            # so we need to multiply by the /projected/ area of each triangle (thus the extra mu)

            l3 = self.l3s.get(dataset).get('flux')
            return {'flux': np.sum(intensities*areas*mus*visibilities)*ptfarea/(distance**2)+l3}

        else:
            raise NotImplementedError("observe for dataset with kind '{}' not implemented".format(kind))




class Body(object):
    """
    Body is the base Class for all "bodies" of the System.

    """
    def __init__(self, component, comp_no, ind_self, ind_sibling, masses,
                 ecc, incl, long_an, t0,
                 do_mesh_offset=True,
                 mesh_init_phi=0.0):
        """
        TODO: add documentation
        """

        # TODO: eventually some of this stuff that assumes a BINARY orbit may need to be moved into
        # some subclass of Body (maybe BinaryBody).  These will want to be shared by Star and CustomBody,
        # but probably won't be shared by disk/ring-type objects

        # Let's remember the component number of this star in the parent orbit
        # 1 = primary
        # 2 = secondary
        self.comp_no = comp_no
        self.component = component

        # We need to remember what index in all incoming position/velocity/euler
        # arrays correspond to both ourself and our sibling
        self.ind_self = ind_self
        self.ind_self_vel = ind_self
        self.ind_sibling = ind_sibling

        self.masses = masses
        self.ecc = ecc

        # compute q: notice that since we always do sibling_mass/self_mass, this
        # will automatically invert the value of q for the secondary component
        sibling_mass = self._get_mass_by_index(self.ind_sibling)
        self_mass = self._get_mass_by_index(self.ind_self)
        self.q = _value(sibling_mass / self_mass)

        # self.mesh will be filled later once a mesh is created and placed in orbit
        self._mesh = None

        # TODO: double check to see if these are still used or can be removed
        self.t0 = t0   # t0@system
        self.time = None
        self.inst_vals = {}
        self.true_anom = 0.0
        self.elongan = long_an
        self.eincl = incl
        self.populated_at_time = []

        self.incl_orbit = incl
        self.longan_orbit = long_an

        # Let's create a dictionary to store "standard" protomeshes at different "phases"
        # For example, we may want to store the mesh at periastron and use that as a standard
        # for reprojection for volume conservation in eccentric orbits.
        # Storing meshes should only be done through self.save_as_standard_mesh(theta)
        self._standard_meshes = {}

        self.mesh_init_phi = mesh_init_phi
        self.do_mesh_offset = do_mesh_offset

        # TODO: allow custom meshes (see alpha:universe.Body.__init__)

    def copy(self):
        """
        Make a deepcopy of this Mesh object
        """
        return copy.deepcopy(self)

    @property
    def mesh(self):
        """
        TODO: add documentation
        """
        # if not self._mesh:
            # self._mesh = self.get_standard_mesh(scaled=True)

        # NOTE: self.mesh is the SCALED mesh PLACED in orbit at the current
        # time (self.time).  If this isn't available yet, self.mesh will
        # return None (it is reset to None by self.reset_time())
        return self._mesh

    @property
    def is_convex(self):
        """
        :return: whether the mesh can be assumed to be convex
        :rtype: bool
        """
        return False

    @property
    def needs_recompute_instantaneous(self):
        """
        whether the Body needs local quantities recomputed at each time, even
        if needs_remesh == False (instantaneous local quantities will be recomputed
        if needs_remesh=True, whether or not this is True)

        this should be overridden by any subclass of Body
        """
        return True

    @property
    def needs_remesh(self):
        """
        whether the Body needs to be re-meshed (for any reason)

        this should be overridden by any subclass of Body
        """
        return True

    @property
    def instantaneous_maxr(self):
        """
        Recall the maximum r (triangle furthest from the center of the star) of
        this star at the given time

        :return: maximum r
        :rtype: float
        """
        logger.debug("{}.instantaneous_maxr".format(self.component))

        if 'maxr' not in self.inst_vals.keys():
            logger.debug("{}.instantaneous_maxr COMPUTING".format(self.component))

            self.inst_vals['maxr'] = max(self.mesh.rs.centers*self._scale)

        return self.inst_vals['maxr']

    @property
    def mass(self):
        return self._get_mass_by_index(self.ind_self)

    def _get_mass_by_index(self, index):
        """
        where index can either by an integer or a list of integers (returns some of masses)
        """
        if hasattr(index, '__iter__'):
            return sum([self.masses[i] for i in index])
        else:
            return self.masses[index]

    def _get_coords_by_index(self, coords_array, index):
        """
        where index can either by an integer or a list of integers (returns some of masses)
        coords_array should be a single array (xs, ys, or zs)
        """
        if hasattr(index, '__iter__'):
            # then we want the center-of-mass coordinates
            # TODO: clean this up
            return np.average([_value(coords_array[i]) for i in index],
                              weights=[self._get_mass_by_index(i) for i in index])
        else:
            return coords_array[index]

    def _offset_mesh(self, new_mesh):
        if self.do_mesh_offset and self.mesh_method=='marching':
            # vertices directly from meshing are placed directly on the
            # potential, causing the volume and surface area to always
            # (for convex surfaces) be underestimated.  Now let's jitter
            # each of the vertices along their normals to recover the
            # expected volume/surface area.  Since they are moved along
            # their normals, vnormals applies to both vertices and
            # pvertices.
            new_mesh['pvertices'] = new_mesh.pop('vertices')
            # TODO: fall back on curvature=False if we know the body
            # is relatively spherical
            mo = libphoebe.mesh_offseting(new_mesh['area'],
                                          new_mesh['pvertices'],
                                          new_mesh['vnormals'],
                                          new_mesh['triangles'],
                                          curvature=True,
                                          vertices=True,
                                          tnormals=True,
                                          areas=True,
                                          volume=False)

            new_mesh['vertices'] = mo['vertices']
            new_mesh['areas'] = mo['areas']
            new_mesh['tnormals'] = mo['tnormals']

            # TODO: need to update centers (so that they get passed
            # to the frontend as x, y, z)
            # new_mesh['centers'] = mo['centers']


        else:
            # pvertices should just be a copy of vertice
            new_mesh['pvertices'] = new_mesh['vertices']

        return new_mesh

    def save_as_standard_mesh(self, protomesh):
        """
        TODO: add documentation
        """
        # TODO: allow this to take theta or separation
        theta=0.0

        self._standard_meshes[theta] = protomesh.copy()

        # if theta==0.0:
            # then this is when the object could be most inflated, so let's
            # store the maximum distance to a triangle.  This is then used to
            # conservatively and efficiently estimate whether an eclipse is
            # possible at any given combination of positions
            # mesh = self.get_standard_mesh(theta=0.0, scaled=True)

            # self._max_r = np.sqrt(max([x**2+y**2+z**2 for x,y,z in mesh.centers]))

    def has_standard_mesh(self):
        """
        whether a standard mesh is available
        """
        # TODO: allow this to take etheta and look to see if we have an existing
        # standard close enough
        theta = 0.0
        return theta in self._standard_meshes.keys()

    def get_standard_mesh(self, scaled=True):
        """
        TODO: add documentation
        """
        # TODO: allow this to take etheta and retreive a mesh at that true anomaly
        theta = 0.0
        protomesh = self._standard_meshes[theta] #.copy() # if theta in self._standard_meshes.keys() else self.mesh.copy()

        if scaled:
            # TODO: be careful about self._scale... we may want self._instantaneous_scale
            return mesh.ScaledProtoMesh.from_proto(protomesh, self._scale)
        else:
            return protomesh.copy()

        # return mesh

    def reset(self, force_remesh=False, force_recompute_instantaneous=False):
        if force_remesh:
            logger.debug("{}.reset: forcing remesh and recompute_instantaneous for next iteration".format(self.component))
        elif force_recompute_instantaneous:
            logger.debug("{}.reset: forcing recompute_instantaneous for next iteration".format(self.component))

        if self.needs_remesh or force_remesh:
            self._mesh = None
            self._standard_meshes = {}

        if self.needs_recompute_instantaneous or self.needs_remesh or force_remesh or force_recompute_instantaneous:
            self.inst_vals = {}
            self._force_recompute_instantaneous_next_update_position = True

    def reset_time(self, time, true_anom, elongan, eincl):
        """
        TODO: add documentation
        """
        self.true_anom = true_anom
        self.elongan = elongan
        self.eincl = eincl
        self.time = time
        self.populated_at_time = []

        self.reset()

        return

    def _build_mesh(self, *args, **kwargs):
        """
        """
        # return new_mesh_dict, scale
        raise NotImplementedError("_build_mesh must be overridden by the subclass of Body")

    def update_position(self, time,
                        xs, ys, zs, vxs, vys, vzs,
                        ethetas, elongans, eincls,
                        ds=None, Fs=None,
                        ignore_effects=False,
                        component_com_x=None,
                        **kwargs):
        """
        Update the position of the star into its orbit

        :parameter float time: the current time
        :parameter list xs: a list/array of x-positions of ALL COMPONENTS in the :class:`System`
        :parameter list ys: a list/array of y-positions of ALL COMPONENTS in the :class:`System`
        :parameter list zs: a list/array of z-positions of ALL COMPONENTS in the :class:`System`
        :parameter list vxs: a list/array of x-velocities of ALL COMPONENTS in the :class:`System`
        :parameter list vys: a list/array of y-velocities of ALL COMPONENTS in the :class:`System`
        :parameter list vzs: a list/array of z-velocities of ALL COMPONENTS in the :class:`System`
        :parameter list ethetas: a list/array of euler-thetas of ALL COMPONENTS in the :class:`System`
        :parameter list elongans: a list/array of euler-longans of ALL COMPONENTS in the :class:`System`
        :parameter list eincls: a list/array of euler-incls of ALL COMPONENTS in the :class:`System`
        :parameter list ds: (optional) a list/array of instantaneous distances of ALL COMPONENTS in the :class:`System`
        :parameter list Fs: (optional) a list/array of instantaneous syncpars of ALL COMPONENTS in the :class:`System`
        """

        self.reset_time(time, ethetas[self.ind_self], elongans[self.ind_self], eincls[self.ind_self])

        #-- Get current position/euler information
        # TODO: get rid of this ugly _value stuff
        pos = (_value(xs[self.ind_self]), _value(ys[self.ind_self]), _value(zs[self.ind_self]))
        vel = (_value(vxs[self.ind_self_vel]), _value(vys[self.ind_self_vel]), _value(vzs[self.ind_self_vel]))
        euler = (_value(ethetas[self.ind_self]), _value(elongans[self.ind_self]), _value(eincls[self.ind_self]))
        euler_vel = (_value(ethetas[self.ind_self_vel]), _value(elongans[self.ind_self_vel]), _value(eincls[self.ind_self_vel]))

        # TODO: eventually pass etheta to has_standard_mesh
        # TODO: implement reprojection as an option based on a nearby standard?
        if self.needs_remesh or not self.has_standard_mesh():
            logger.debug("{}.update_position: remeshing at t={}".format(self.component, time))
            # track whether we did the remesh or not, so we know if we should
            # compute local quantities if not otherwise necessary
            did_remesh = True

            # TODO: allow time dependence on d and F from dynamics
            # d = _value(ds[self.ind_self])
            # F = _value(Fs[self.ind_self])

            new_mesh_dict, scale = self._build_mesh(mesh_method=self.mesh_method)
            if self.mesh_method != 'wd':
                new_mesh_dict = self._offset_mesh(new_mesh_dict)

                # We only need the gradients where we'll compute local
                # quantities which, for a marching mesh, is at the vertices.
                new_mesh_dict['normgrads'] = new_mesh_dict.pop('vnormgrads', np.array([]))

            # And lastly, let's fill the velocities column - with zeros
            # at each of the vertices
            new_mesh_dict['velocities'] = np.zeros(new_mesh_dict['vertices'].shape if self.mesh_method != 'wd' else new_mesh_dict['centers'].shape)

            new_mesh_dict['tareas'] = np.array([])


            # TODO: need to be very careful about self.sma vs self._scale - maybe need to make a self._instantaneous_scale???
            # self._scale = scale

            if not self.has_standard_mesh():
                # then we only computed this because we didn't already have a
                # standard_mesh... so let's save this for future use
                # TODO: eventually pass etheta to save_as_standard_mesh
                protomesh = mesh.ProtoMesh(**new_mesh_dict)
                self.save_as_standard_mesh(protomesh)

            # Here we'll build a scaledprotomesh directly from the newly
            # marched mesh
            # NOTE that we're using scale from the new
            # mesh rather than self._scale since the instantaneous separation
            # has likely changed since periastron
            scaledprotomesh = mesh.ScaledProtoMesh(scale=scale, **new_mesh_dict)

        else:
            logger.debug("{}.update_position: accessing standard mesh at t={}".format(self.component, self.time))
            # track whether we did the remesh or not, so we know if we should
            # compute local quantities if not otherwise necessary
            did_remesh = False

            # We still need to go through scaledprotomesh instead of directly
            # to mesh since features may want to process the body-centric
            # coordinates before placing in orbit

            # TODO: eventually pass etheta to get_standard_mesh
            scaledprotomesh = self.get_standard_mesh(scaled=True)
            # TODO: can we avoid an extra copy here?


        if not ignore_effects and len(self.features):
            logger.debug("{}.update_position: processing features at t={}".format(self.component, self.time))
            # First allow features to edit the coords_for_computations (pvertices).
            # Changes here WILL affect future computations for logg, teff,
            # intensities, etc.  Note that these WILL NOT affect the
            # coords_for_observations automatically - those should probably be
            # perturbed as well, unless there is a good reason not to.
            for feature in self.features:
                # NOTE: these are ALWAYS done on the protomesh
                coords_for_observations = feature.process_coords_for_computations(scaledprotomesh.coords_for_computations, s=self.polar_direction_xyz, t=self.time)
                if scaledprotomesh._compute_at_vertices:
                    scaledprotomesh.update_columns(pvertices=coords_for_observations)

                else:
                    scaledprotomesh.update_columns(centers=coords_for_observations)
                    raise NotImplementedError("areas are not updated for changed mesh")


            for feature in self.features:
                coords_for_observations = feature.process_coords_for_observations(scaledprotomesh.coords_for_computations, scaledprotomesh.coords_for_observations, s=self.polar_direction_xyz, t=self.time)
                if scaledprotomesh._compute_at_vertices:
                    scaledprotomesh.update_columns(vertices=coords_for_observations)

                    # TODO [DONE?]: centers either need to be supported or we need to report
                    # vertices in the frontend as x, y, z instead of centers

                    updated_props = libphoebe.mesh_properties(scaledprotomesh.vertices,
                                                              scaledprotomesh.triangles,
                                                              tnormals=True,
                                                              areas=True)

                    scaledprotomesh.update_columns(**updated_props)

                else:
                    scaledprotomesh.update_columns(centers=coords_for_observations)
                    raise NotImplementedError("areas are not updated for changed mesh")


        # TODO NOW [OPTIMIZE]: get rid of the deepcopy here - but without it the
        # mesh velocities build-up and do terrible things.  It may be possible
        # to just clear the velocities in get_standard_mesh()?
        logger.debug("{}.update_position: placing in orbit, Mesh.from_scaledproto at t={}".format(self.component, self.time))
        self._mesh = mesh.Mesh.from_scaledproto(scaledprotomesh.copy(),
                                                pos, vel, euler, euler_vel,
                                                self.polar_direction_xyz*self.freq_rot*self._scale,
                                                component_com_x)


        # Lastly, we'll recompute physical quantities (not observables) if
        # needed for this time-step.
        # TODO [DONE?]: make sure features smartly trigger needs_recompute_instantaneous
        # TODO: get rid of the or True here... the problem is that we're saving the standard mesh before filling local quantities
        if self.needs_recompute_instantaneous or did_remesh or self._force_recompute_instantaneous_next_update_position:
            logger.debug("{}.update_position: calling compute_local_quantities at t={}".format(self.component, self.time))
            self.compute_local_quantities(xs, ys, zs, ignore_effects)
            self._force_recompute_instantaneous_next_update_position = False

        return

    def compute_local_quantities(self, xs, ys, zs, ignore_effects=False, **kwargs):
        """
        """
        raise NotImplementedError("compute_local_quantities needs to be overridden by the subclass of Star")

    def populate_observable(self, time, kind, dataset, **kwargs):
        """
        TODO: add documentation
        """

        if kind in ['mesh', 'orb']:
            return

        if time==self.time and dataset in self.populated_at_time and 'pblum' not in kind:
            # then we've already computed the needed columns

            # TODO: handle the case of intensities already computed by
            # /different/ dataset (ie RVs computed first and filling intensities
            # and then lc requesting intensities with SAME passband/atm)
            return

        new_mesh_cols = getattr(self, '_populate_{}'.format(kind.lower()))(dataset, **kwargs)

        for key, col in new_mesh_cols.items():

            self.mesh.update_columns_dict({'{}:{}'.format(key, dataset): col})

        self.populated_at_time.append(dataset)

class Star(Body):
    def __init__(self, component, comp_no, ind_self, ind_sibling, masses, ecc, incl,
                 long_an, t0, do_mesh_offset, mesh_init_phi,

                 atm, datasets, passband, intens_weighting,
                 ld_func, ld_coeffs, ld_coeffs_source,
                 lp_profile_rest,
                 requiv, sma,
                 polar_direction_uvw,
                 freq_rot,
                 teff, gravb_bol, abun,
                 irrad_frac_refl,
                 mesh_method, is_single,
                 do_rv_grav,
                 features,
                 **kwargs):
        """
        """
        super(Star, self).__init__(component, comp_no, ind_self, ind_sibling,
                                   masses, ecc,
                                   incl, long_an, t0,
                                   do_mesh_offset,
                                   mesh_init_phi)

        # store everything that is needed by Star but not passed to Body
        self.requiv = requiv
        self.sma = sma
        # TODO: this may not always be the case: i.e. for single stars
        self._scale = sma

        self.polar_direction_uvw = polar_direction_uvw.astype(float)
        self.freq_rot = freq_rot
        self.teff = teff
        self.gravb_bol = gravb_bol
        self.abun = abun
        self.irrad_frac_refl = irrad_frac_refl
        self.mesh_method = mesh_method
        self.ntriangles = kwargs.get('ntriangles', 1000)                    # Marching
        self.distortion_method = kwargs.get('distortion_method', 'roche')   # Marching (WD assumes roche)
        self.gridsize = kwargs.get('gridsize', 90)                          # WD
        self.is_single = is_single
        self.atm = atm

        # DATSET-DEPENDENT DICTS
        self.passband = passband
        self.intens_weighting = intens_weighting
        self.ld_coeffs = ld_coeffs
        self.ld_coeffs_source = ld_coeffs_source
        self.ld_func = ld_func
        self.lp_profile_rest = lp_profile_rest

        # Let's create a dictionary to handle how each dataset should scale between
        # absolute and relative intensities.
        self._pblum_scale = {}
        self._ptfarea = {}

        self.do_rv_grav = do_rv_grav
        self.features = features


    @classmethod
    def from_bundle(cls, b, component, compute=None,
                    datasets=[], **kwargs):
        """
        Build a star from the :class:`phoebe.frontend.bundle.Bundle` and its
        hierarchy.

        Usually it makes more sense to call :meth:`System.from_bundle` directly.

        :parameter b: the :class:`phoebe.frontend.bundle.Bundle`
        :parameter str component: label of the component in the bundle
        :parameter str compute: name of the computeoptions in the bundle
        :parameter list datasets: list of names of datasets
        :parameter **kwargs: temporary overrides for computeoptions
        :return: an instantiated :class:`Star` object
        """
        # TODO [DONE?]: handle overriding options from kwargs
        # TODO [DONE?]: do we need dynamics method???

        hier = b.hierarchy

        if not len(hier.get_value()):
            raise NotImplementedError("Star meshing requires a hierarchy to exist")


        label_self = component
        label_sibling = hier.get_stars_of_sibling_of(component)
        label_orbit = hier.get_parent_of(component)
        starrefs  = hier.get_stars()

        ind_self = starrefs.index(label_self)
        # for the sibling, we may need to handle a list of stars (ie in the case of a hierarchical triple)
        ind_sibling = starrefs.index(label_sibling) if isinstance(label_sibling, str) else [starrefs.index(l) for l in label_sibling]
        comp_no = ['primary', 'secondary'].index(hier.get_primary_or_secondary(component))+1

        self_ps = b.filter(component=component, context='component', check_visible=False)
        requiv = self_ps.get_value('requiv', unit=u.solRad)


        masses = [b.get_value('mass', component=star, context='component', unit=u.solMass) for star in starrefs]
        if b.hierarchy.get_parent_of(component) is not None:
            sma = b.get_value('sma', component=label_orbit, context='component', unit=u.solRad)
            ecc = b.get_value('ecc', component=label_orbit, context='component')
            is_single = False
        else:
            # single star case
            sma = 1.0
            ecc = 0.0
            is_single = True

        incl = b.get_value('incl', component=label_orbit, context='component', unit=u.rad)
        long_an = b.get_value('long_an', component=label_orbit, context='component', unit=u.rad)

        # NOTE: these may not be used when not visible for contact systems, so
        # Star_roche_envelope_half should ignore and override with
        # aligned/synchronous
        incl_star = self_ps.get_value('incl', unit=u.rad, check_visible=False)
        long_an_star = self_ps.get_value('long_an', unit=u.rad, check_visible=False)
        polar_direction_uvw = mesh.spin_in_system(incl_star, long_an_star)
        # freq_rot for contacts will be provided by that subclass as 2*pi/P_orb since they're always synchronous
        freq_rot = self_ps.get_value('freq', unit=u.rad/u.d)

        t0 = b.get_value('t0', context='system', unit=u.d)

        teff = b.get_value('teff', component=component, context='component', unit=u.K)
        gravb_bol= b.get_value('gravb_bol', component=component, context='component')

        abun = b.get_value('abun', component=component, context='component', check_visible=False)
        irrad_frac_refl = b.get_value('irrad_frac_refl_bol', component=component, context='component')

        try:
            rv_grav_override = kwargs.pop('rv_grav', None)
            do_rv_grav = b.get_value('rv_grav', component=component, compute=compute, check_visible=False, rv_grav=rv_grav_override) if compute is not None else False
        except ValueError:
            # rv_grav may not have been copied to this component if no rvs are attached
            do_rv_grav = False

        mesh_method_override = kwargs.pop('mesh_method', None)
        mesh_method = b.get_value('mesh_method', component=component, compute=compute, mesh_method=mesh_method_override) if compute is not None else 'marching'

        if mesh_method == 'marching':
            ntriangles_override = kwargs.pop('ntriangle', None)
            kwargs['ntriangles'] = b.get_value('ntriangles', component=component, compute=compute, ntriangles=ntriangles_override) if compute is not None else 1000
            distortion_method_override = kwargs.pop('distortion_method', None)
            kwargs['distortion_method'] = b.get_value('distortion_method', component=component, compute=compute, distortion_method=distortion_method_override) if compute is not None else distortion_method_override if distortion_method_override is not None else 'roche'
        elif mesh_method == 'wd':
            gridsize_override = kwargs.pop('gridsize', None)
            kwargs['gridsize'] = b.get_value('gridsize', component=component, compute=compute, gridsize=gridsize_override) if compute is not None else 30
        else:
            raise NotImplementedError

        features = []
        for feature in b.filter(component=component).features:
            feature_ps = b.filter(feature=feature, component=component)
            feature_cls = globals()[feature_ps.kind.title()]
            features.append(feature_cls.from_bundle(b, feature))

        if conf.devel:
            mesh_offset_override = kwargs.pop('mesh_offset', None)
            try:
                do_mesh_offset = b.get_value('mesh_offset', compute=compute, mesh_offset=mesh_offset_override)
            except ValueError:
                do_mesh_offset = mesh_offset_override
        else:
            do_mesh_offset = True

        if conf.devel and mesh_method=='marching':
            kwargs.setdefault('mesh_init_phi', b.get_compute(compute).get_value(qualifier='mesh_init_phi', component=component, unit=u.rad, **kwargs))

        datasets_intens = [ds for ds in b.filter(kind=['lc', 'rv', 'lp'], context='dataset').datasets if ds != '_default']
        datasets_lp = [ds for ds in b.filter(kind='lp', context='dataset').datasets if ds != '_default']
        atm_override = kwargs.pop('atm', None)
        atm = b.get_value('atm', compute=compute, component=component, atm=atm_override) if compute is not None else 'ck2004'
        passband_override = kwargs.pop('passband', None)
        passband = {ds: b.get_value('passband', dataset=ds, passband=passband_override) for ds in datasets_intens}
        intens_weighting_override = kwargs.pop('intens_weighting', None)
        intens_weighting = {ds: b.get_value('intens_weighting', dataset=ds, intens_weighting=intens_weighting_override) for ds in datasets_intens}
        ld_func_override = kwargs.pop('ld_func', None)
        ld_func = {ds: b.get_value('ld_func', dataset=ds, component=component, ld_func=ld_func_override) for ds in datasets_intens}
        ld_coeffs_override = kwargs.pop('ld_coeffs', None)
        ld_coeffs = {ds: b.get_value('ld_coeffs', dataset=ds, component=component, check_visible=False, ld_coeffs=ld_coeffs_override) for ds in datasets_intens}
        ld_coeffs_source_override = kwargs.pop('ld_coeffs_source', None)
        ld_coeffs_source = {ds: b.get_value('ld_coeffs_source', dataset=ds, component=component, check_visible=False, ld_coeffs_source=ld_coeffs_source_override) for ds in datasets_intens}
        ld_func_bol_override = kwargs.pop('ld_func_bol', None)
        ld_func['bol'] = b.get_value('ld_func_bol', component=component, context='component', check_visible=False, ld_func_bol=ld_func_bol_override)
        ld_coeffs_bol_override = kwargs.pop('ld_coeffs_bol', None)
        ld_coeffs['bol'] = b.get_value('ld_coeffs_bol', component=component, context='component', check_visible=False, ld_coeffs_bol=ld_coeffs_bol_override)
        profile_rest_override = kwargs.pop('profile_rest', None)
        lp_profile_rest = {ds: b.get_value('profile_rest', dataset=ds, unit=u.nm, profile_rest=profile_rest_override) for ds in datasets_lp}

        # we'll pass kwargs on here so they can be overridden by the classmethod
        # of any subclass and then intercepted again by the __init__ by the
        # same subclass.  Note: kwargs also hold meshing kwargs which are used
        # by Star.__init__
        return cls(component, comp_no, ind_self, ind_sibling,
                   masses, ecc,
                   incl, long_an, t0,
                   do_mesh_offset,
                   kwargs.pop('mesh_init_phi', 0.0),

                   atm,
                   datasets,
                   passband,
                   intens_weighting,
                   ld_func,
                   ld_coeffs,
                   ld_coeffs_source,
                   lp_profile_rest,
                   requiv,
                   sma,
                   polar_direction_uvw,
                   freq_rot,
                   teff,
                   gravb_bol,
                   abun,
                   irrad_frac_refl,
                   mesh_method,
                   is_single,
                   do_rv_grav,
                   features,
                   **kwargs
                   )

    @property
    def is_convex(self):
        """
        """
        # in general this is False, subclasses can override this to True
        # if they can guarantee that their mesh will be strictly convex
        return False

    @property
    def needs_recompute_instantaneous(self):
        """
        whether the Body needs local quantities recomputed at each time, even
        if needs_remesh == False (instantaneous local quantities will be recomputed
        if needs_remesh=True, whether or not this is True)

        this should be overridden by any subclass of Star, if necessary
        """
        return True

    @property
    def needs_remesh(self):
        """
        whether the star needs to be re-meshed (for any reason)
        """
        return True

    @property
    def is_misaligned(self):
        """
        whether the star is misaligned wrt its orbit.  This probably does not
        need to be overridden by subclasses, but can be useful to use within
        the overriden methods for needs_remesh and needs_recompute_instantaneous
        """
        # should be defined for any class that subclasses Star that supports
        # misalignment
        if self.is_single:
            return False

        return self.polar_direction_xyz[2] != 1.0

    @property
    def spots(self):
        return [f for f in self.features if f.__class__.__name__=='Spot']

    @property
    def polar_direction_xyz(self):
        """
        get current polar direction in Roche (xyz) coordinates
        """
        return mesh.spin_in_roche(self.polar_direction_uvw,
                                  self.true_anom, self.elongan, self.eincl).astype(float)

    def get_target_volume(self, etheta=0.0, scaled=False):
        """
        TODO: add documentation

        get the volume that the Star should have at a given euler theta
        """
        # TODO: make this a function of d instead of etheta?
        logger.debug("determining target volume at t={}, theta={}".format(self.time, etheta))

        # TODO: eventually this could allow us to "break" volume conservation
        # and have volume be a function of d, with some scaling factor provided
        # by the user as a parameter.  Until then, we'll assume volume is
        # conserved which means the volume should always be the same
        volume = 4./3 * np.pi * self.requiv**3

        if not scaled:
            return volume / self._scale**3
        else:
            return volume

    @property
    def north_pole_uvw(self):
        """location of the north pole in the global/system frame"""
        # TODO: is this rpole scaling true for all distortion_methods??
        rpole = self.instantaneous_rpole*self.sma
        return self.polar_direction_uvw*rpole+self.mesh._pos

    def _build_mesh(self, *args, **kwargs):
        """
        """
        # return new_mesh_dict, scale
        raise NotImplementedError("_build_mesh must be overridden by the subclass of Star")

    def compute_local_quantities(self, xs, ys, zs, ignore_effects=False, **kwargs):
        # Now fill local instantaneous quantities
        self._fill_loggs(ignore_effects=ignore_effects)
        self._fill_gravs()
        self._fill_teffs(ignore_effects=ignore_effects)
        self._fill_abuns(abun=self.abun)
        self._fill_albedos(irrad_frac_refl=self.irrad_frac_refl)

    @property
    def _rpole_func(self):
        """
        """
        # the provided function must take *self.instantaneous_mesh_args as the
        # only arguments.  If this is not the case, the subclass must also override
        # instantaneous_rpole
        # pole_func = getattr(libphoebe, '{}_pole'.format('{}_misaligned'.format(self.distortion_method) if self.distortion_method in ['roche', 'rotstar'] else self.distortion_method))
        raise NotImplementedError("rpole_func must be overriden by the subclass of Star")

    @property
    def _gradOmega_func(self):
        """
        """
        # the provided function must take *self.instantaneous_mesh_args as the
        # only arguments.  If this is not the case, the subclass must also override
        # instantaneous_gpole
        # gradOmega_func = getattr(libphoebe, '{}_gradOmega_only'.format('{}_misaligned'.format(self.distortion_method) if self.distortion_method in ['roche', 'rotstar'] else self.distortion_method))
        raise NotImplementedError("gradOmega_func must be overriden by the subclass of Star")

    @property
    def instantaneous_d(self):
        logger.debug("{}.instantaneous_d".format(self.component))

        if 'd' not in self.inst_vals.keys():
            logger.debug("{}.instantaneous_d COMPUTING".format(self.component))

            self.inst_vals['d'] = np.sqrt(sum([(_value(self._get_coords_by_index(c, self.ind_self)) -
                                             _value(self._get_coords_by_index(c, self.ind_sibling)))**2
                                             for c in (self.system.xs,self.system.ys,self.system.zs)])) / self._scale

        return self.inst_vals['d']

    @property
    def instantaneous_rpole(self):
        # NOTE: unscaled... should we make this a get_instantaneous_rpole(scaled=False)?
        logger.debug("{}.instantaneous_rpole".format(self.component))

        if 'rpole' not in self.inst_vals.keys():
            logger.debug("{}.instantaneous_rpole COMPUTING".format(self.component))

            self.inst_vals['rpole'] = self._rpole_func(*self.instantaneous_mesh_args)

        return self.inst_vals['rpole']

    @property
    def instantaneous_gpole(self):
        logger.debug("{}.instantaneous_gpole".format(self.component))

        if 'gpole' not in self.inst_vals.keys():
            logger.debug("{}.instantaneous_gpole COMPUTING".format(self.component))

            rpole_ = np.array([0., 0., self.instantaneous_rpole])

            # TODO: this is a little ugly as it assumes Phi is the last argument in mesh_args
            args = list(self.instantaneous_mesh_args)[:-1]+[rpole_]
            grads = self._gradOmega_func(*args)  # needs choice=0/1 for contacts?
            gpole = np.linalg.norm(grads)

            self.inst_vals['gpole'] = gpole * g_rel_to_abs(self.masses[self.ind_self], self.sma)

        return self.inst_vals['gpole']

    @property
    def instantaneous_tpole(self):
        """
        compute the instantaenous temperature at the pole to achieve the mean
        effective temperature (teff) provided by the user
        """
        logger.debug("{}.instantaneous_tpole".format(self.component))

        if 'tpole' not in self.inst_vals.keys():
            logger.debug("{}.instantaneous_tpole COMPUTING".format(self.component))

            if self.mesh is None:
                raise ValueError("mesh must be computed before determining tpole")
            # Convert from mean to polar by dividing total flux by gravity darkened flux (Ls drop out)
            # see PHOEBE Legacy scientific reference eq 5.20
            self.inst_vals['tpole'] = self.teff*(np.sum(self.mesh.areas) / np.sum(self.mesh.gravs.centers*self.mesh.areas))**(0.25)

        return self.inst_vals['tpole']

    @property
    def instantaneous_mesh_args(self):
        """
        determine instantaneous parameters needed for meshing
        """
        raise NotImplementedError("instantaneous_mesh_args must be overridden by the subclass of Sar")

    def _fill_loggs(self, mesh=None, ignore_effects=False):
        """
        TODO: add documentation

        Calculate local surface gravity

        GMSunNom = 1.3271244e20 m**3 s**-2
        RSunNom = 6.597e8 m
        """
        logger.debug("{}._fill_loggs".format(self.component))

        if mesh is None:
            mesh = self.mesh

        loggs = np.log10(mesh.normgrads.for_computations * g_rel_to_abs(self.masses[self.ind_self], self.sma))

        if not ignore_effects:
            for feature in self.features:
                if feature.proto_coords:
                    loggs = feature.process_loggs(loggs, mesh.roche_coords_for_computations, s=self.polar_direction_xyz, t=self.time)
                else:
                    loggs = feature.process_loggs(loggs, mesh.coords_for_computations, s=self.polar_direction_xyz, t=self.time)

        mesh.update_columns(loggs=loggs)

        if not self.needs_recompute_instantaneous:
            logger.debug("{}._fill_loggs: copying loggs to standard mesh".format(self.component))
            theta = 0.0
            self._standard_meshes[theta].update_columns(loggs=loggs)

    def _fill_gravs(self, mesh=None, **kwargs):
        """
        TODO: add documentation

        requires _fill_loggs to have been called
        """
        logger.debug("{}._fill_gravs".format(self.component))

        if mesh is None:
            mesh = self.mesh

        # TODO: rename 'gravs' to 'gdcs' (gravity darkening corrections)

        gravs = ((mesh.normgrads.for_computations * g_rel_to_abs(self.masses[self.ind_self], self.sma))/self.instantaneous_gpole)**self.gravb_bol

        mesh.update_columns(gravs=gravs)

        if not self.needs_recompute_instantaneous:
            logger.debug("{}._fill_gravs: copying gravs to standard mesh".format(self.component))
            theta = 0.0
            self._standard_meshes[theta].update_columns(gravs=gravs)


    def _fill_teffs(self, mesh=None, ignore_effects=False, **kwargs):
        r"""

        requires _fill_loggs and _fill_gravs to have been called

        Calculate local temperature of a Star.
        """
        logger.debug("{}._fill_teffs".format(self.component))

        if mesh is None:
            mesh = self.mesh

        # Now we can compute the local temperatures.
        # see PHOEBE Legacy scientific reference eq 5.23
        teffs = self.instantaneous_tpole*mesh.gravs.for_computations**0.25

        if not ignore_effects:
            for feature in self.features:
                if feature.proto_coords:
                    teffs = feature.process_teffs(teffs, mesh.roche_coords_for_computations, s=self.polar_direction_xyz, t=self.time)
                else:
                    teffs = feature.process_teffs(teffs, mesh.coords_for_computations, s=self.polar_direction_xyz, t=self.time)

        mesh.update_columns(teffs=teffs)

        if not self.needs_recompute_instantaneous:
            logger.debug("{}._fill_teffs: copying teffs to standard mesh".format(self.component))
            theta = 0.0
            self._standard_meshes[theta].update_columns(teffs=teffs)

    def _fill_abuns(self, mesh=None, abun=0.0):
        """
        TODO: add documentation
        """
        logger.debug("{}._fill_abuns".format(self.component))

        if mesh is None:
            mesh = self.mesh

        # TODO: support from frontend

        mesh.update_columns(abuns=abun)

        if not self.needs_recompute_instantaneous:
            logger.debug("{}._fill_abuns: copying abuns to standard mesh".format(self.component))
            theta = 0.0
            self._standard_meshes[theta].update_columns(abuns=abun)

    def _fill_albedos(self, mesh=None, irrad_frac_refl=0.0):
        """
        TODO: add documentation
        """
        logger.debug("{}._fill_albedos".format(self.component))

        if mesh is None:
            mesh = self.mesh

        mesh.update_columns(irrad_frac_refl=irrad_frac_refl)

        if not self.needs_recompute_instantaneous:
            logger.debug("{}._fill_albedos: copying albedos to standard mesh".format(self.component))
            theta = 0.0
            self._standard_meshes[theta].update_columns(irrad_frac_refl=irrad_frac_refl)

    def compute_luminosity(self, dataset, scaled=True, **kwargs):
        """
        """
        # assumes dataset-columns have already been populated
        logger.debug("{}.compute_luminosity(dataset={})".format(self.component, dataset))

        # areas are the NON-projected areas of each surface element.  We'll be
        # integrating over normal intensities, so we don't need to worry about
        # multiplying by mu to get projected areas.
        areas = self.mesh.areas_si

        # abs_normal_intensities are directly out of the passbands module and are
        # emergent normal intensities in this dataset's passband/atm in absolute units
        abs_normal_intensities = self.mesh['abs_normal_intensities:{}'.format(dataset)].centers

        ldint = self.mesh['ldint:{}'.format(dataset)].centers
        ptfarea = self.get_ptfarea(dataset) # just a float

        # Our total integrated intensity in absolute units (luminosity) is now
        # simply the sum of the normal emergent intensities times pi (to account
        # for intensities emitted in all directions across the solid angle),
        # limbdarkened as if they were at mu=1, and multiplied by their respective areas

        abs_luminosity = np.sum(abs_normal_intensities*areas*ldint)*ptfarea*np.pi

        # NOTE: when this is computed the first time (for the sake of determining
        # pblum_scale), get_pblum_scale will return 1.0
        if scaled:
            return abs_luminosity * self.get_pblum_scale(dataset)
        else:
            return abs_luminosity

    def compute_pblum_scale(self, dataset, pblum, **kwargs):
        """
        intensities should already be computed for this dataset at the time for which pblum is being provided

        TODO: add documentation
        """
        logger.debug("{}.compute_pblum_scale(dataset={}, pblum={})".format(self.component, dataset, pblum))

        abs_luminosity = self.compute_luminosity(dataset, **kwargs)

        # We now want to remember the scale for all intensities such that the
        # luminosity in relative units gives the provided pblum
        pblum_scale = pblum / abs_luminosity

        self.set_pblum_scale(dataset, pblum_scale)

    def set_pblum_scale(self, dataset, pblum_scale, **kwargs):
        """
        """
        self._pblum_scale[dataset] = pblum_scale

    def get_pblum_scale(self, dataset, **kwargs):
        """
        """
        # kwargs needed just so component can be passed but ignored

        if dataset in self._pblum_scale.keys():
            return self._pblum_scale[dataset]
        else:
            #logger.warning("no pblum scale found for dataset: {}".format(dataset))
            return 1.0

    def set_ptfarea(self, dataset, ptfarea, **kwargs):
        """
        """
        self._ptfarea[dataset] = ptfarea

    def get_ptfarea(self, dataset, **kwargs):
        """
        """
        # kwargs needed just so component can be passed but ignored

        return self._ptfarea[dataset]

    def _populate_lp(self, dataset, **kwargs):
        """
        Populate columns necessary for an LP dataset

        This should not be called directly, but rather via :meth:`Body.populate_observable`
        or :meth:`System.populate_observables`
        """
        logger.debug("{}._populate_lp(dataset={})".format(self.component, dataset))

        profile_rest = kwargs.get('profile_rest', self.lp_profile_rest.get(dataset))

        rv_cols = self._populate_rv(dataset, **kwargs)

        cols = rv_cols
        # rvs = (rv_cols['rvs']*u.solRad/u.d).to(u.m/u.s).value
        # cols['dls'] = rv_cols['rvs']*profile_rest/c.c.si.value

        return cols

    def _populate_rv(self, dataset, **kwargs):
        """
        Populate columns necessary for an RV dataset

        This should not be called directly, but rather via :meth:`Body.populate_observable`
        or :meth:`System.populate_observables`
        """
        logger.debug("{}._populate_rv(dataset={})".format(self.component, dataset))

        # We need to fill all the flux-related columns so that we can weigh each
        # triangle's rv by its flux in the requested passband.
        lc_cols = self._populate_lc(dataset, **kwargs)

        # rv per element is just the z-component of the velocity vectory.  Note
        # the change in sign from our right-handed system to rv conventions.
        # These will be weighted by the fluxes when integrating

        rvs = -1*self.mesh.velocities.for_computations[:,2]


        # Gravitational redshift
        if self.do_rv_grav:
            rv_grav = c.G*(self.mass*u.solMass)/(self.instantaneous_rpole*u.solRad)/c.c
            # rvs are in solRad/d internally
            rv_grav = rv_grav.to('solRad/d').value

            rvs += rv_grav

        cols = lc_cols
        cols['rvs'] = rvs
        return cols


    def _populate_lc(self, dataset, **kwargs):
        """
        Populate columns necessary for an LC dataset

        This should not be called directly, but rather via :meth:`Body.populate_observable`
        or :meth:`System.populate_observables`

        :raises NotImplementedError: if lc_method is not supported
        """
        logger.debug("{}._populate_lc(dataset={})".format(self.component, dataset))

        lc_method = kwargs.get('lc_method', 'numerical')  # TODO: make sure this is actually passed

        passband = kwargs.get('passband', self.passband.get(dataset, None))
        intens_weighting = kwargs.get('intens_weighting', self.intens_weighting.get(dataset, None))
        ld_func = kwargs.get('ld_func', self.ld_func.get(dataset, None))
        ld_coeffs = kwargs.get('ld_coeffs', self.ld_coeffs.get(dataset, None)) if ld_func != 'interp' else None
        atm = kwargs.get('atm', self.atm)
        ldatm = kwargs.get('ld_coeffs_source', self.ld_coeffs_source.get(dataset, 'none'))
        if ldatm == 'auto':
            if atm == 'blackbody':
                ldatm = 'ck2004'
            elif atm == 'extern_atmx':
                ldatm = 'ck2004'
            elif atm == 'extern_planckint':
                ldatm = 'ck2004'
            else:
                ldatm = atm

        if ldatm != 'none':
            # then ld_coeffs was a hidden parameter anyways, but the backend
            # needs None passed to use ldatm
            ld_coeffs = None
        if ld_func == 'interp':
            # then ld_coeffs_source is a hidden parameter to the user, but the
            # backend needs to know to use the same atmosphere
            ldatm = atm

        boosting_method = kwargs.get('boosting_method', self.boosting_method)

        logger.debug("ld_func={}, ld_coeffs={}, atm={}, ldatm={}".format(ld_func, ld_coeffs, atm, ldatm))

        pblum = kwargs.get('pblum', 4*np.pi)

        if lc_method=='numerical':

            pb = passbands.get_passband(passband)

            if ldatm != 'none' and '{}_ld'.format(ldatm) not in pb.content:
                raise ValueError("{} not supported for limb-darkening.  Try changing the value of the ld_coeffs_source parameter".format(ldatm))

            if intens_weighting=='photon':
                ptfarea = pb.ptf_photon_area/pb.h/pb.c
            else:
                ptfarea = pb.ptf_area

            self.set_ptfarea(dataset, ptfarea)

            ldint = pb.ldint(Teff=self.mesh.teffs.for_computations,
                             logg=self.mesh.loggs.for_computations,
                             abun=self.mesh.abuns.for_computations,
                             ldatm=ldatm,
                             ld_func=ld_func,
                             ld_coeffs=ld_coeffs,
                             photon_weighted=intens_weighting=='photon')


            # abs_normal_intensities are the normal emergent passband intensities:
            abs_normal_intensities = pb.Inorm(Teff=self.mesh.teffs.for_computations,
                                              logg=self.mesh.loggs.for_computations,
                                              abun=self.mesh.abuns.for_computations,
                                              atm=atm,
                                              ldatm=ldatm,
                                              ldint=ldint,
                                              photon_weighted=intens_weighting=='photon')

            # abs_intensities are the projected (limb-darkened) passband intensities
            # TODO: why do we need to use abs(mus) here?
            # ! Because the interpolation within Imu will otherwise fail.
            # ! It would be best to pass only [visibilities > 0] elements to Imu.
            abs_intensities = pb.Imu(Teff=self.mesh.teffs.for_computations,
                                     logg=self.mesh.loggs.for_computations,
                                     abun=self.mesh.abuns.for_computations,
                                     mu=abs(self.mesh.mus_for_computations),
                                     atm=atm,
                                     ldatm=ldatm,
                                     ldint=ldint,
                                     ld_func=ld_func,
                                     ld_coeffs=ld_coeffs,
                                     photon_weighted=intens_weighting=='photon')


            # Beaming/boosting
            if boosting_method == 'none':
                boost_factors = 1.0
            elif boosting_method == 'linear':
                bindex = pb.bindex(Teff=self.mesh.teffs.for_computations,
                                   logg=self.mesh.loggs.for_computations,
                                   abun=self.mesh.abuns.for_computations,
                                   mu=abs(self.mesh.mus_for_computations),
                                   atm=atm,
                                   photon_weighted=intens_weighting=='photon')

                boost_factors = 1.0 + bindex * self.mesh.velocities.for_computations[:,2]/37241.94167601236
            else:
                raise NotImplementedError("boosting_method='{}' not supported".format(self.boosting_method))

            # boosting is aspect dependent so we don't need to correct the
            # normal intensities
            abs_intensities *= boost_factors

            # Handle pblum - distance and l3 scaling happens when integrating (in observe)
            # we need to scale each triangle so that the summed normal_intensities over the
            # entire star is equivalent to pblum / 4pi
            normal_intensities = abs_normal_intensities * self.get_pblum_scale(dataset)
            intensities = abs_intensities * self.get_pblum_scale(dataset)

        elif lc_method=='analytical':
            raise NotImplementedError("analytical fluxes not yet supported")
            # TODO: this probably needs to be moved into observe or backends.phoebe
            # (assuming it doesn't result in per-triangle quantities)

        else:
            raise NotImplementedError("lc_method '{}' not recognized".format(lc_method))

        # TODO: do we really need to store all of these if store_mesh==False?
        # Can we optimize by only returning the essentials if we know we don't need them?
        return {'abs_normal_intensities': abs_normal_intensities,
                'normal_intensities': normal_intensities,
                'abs_intensities': abs_intensities,
                'intensities': intensities,
                'ldint': ldint,
                'boost_factors': boost_factors}


class Star_roche(Star):
    """
    detached case only
    """
    def __init__(self, component, comp_no, ind_self, ind_sibling,
                 masses, ecc, incl,
                 long_an, t0, do_mesh_offset, mesh_init_phi,

                 atm, datasets, passband, intens_weighting,
                 ld_func, ld_coeffs, ld_coeffs_source,
                 lp_profile_rest,
                 requiv, sma,
                 polar_direction_uvw,
                 freq_rot,
                 teff, gravb_bol, abun,
                 irrad_frac_refl,
                 mesh_method, is_single,
                 do_rv_grav,
                 features,

                 **kwargs):
        """
        """
        # extra things (not used by Star) will be stored in kwargs
        self.F = kwargs.pop('F', 1.0)

        super(Star_roche, self).__init__(component, comp_no, ind_self, ind_sibling,
                                         masses, ecc, incl,
                                         long_an, t0,
                                         do_mesh_offset, mesh_init_phi,

                                         atm, datasets, passband, intens_weighting,
                                         ld_func, ld_coeffs, ld_coeffs_source,
                                         lp_profile_rest,
                                         requiv, sma,
                                         polar_direction_uvw,
                                         freq_rot,
                                         teff, gravb_bol, abun,
                                         irrad_frac_refl,
                                         mesh_method, is_single,
                                         do_rv_grav,
                                         features,
                                         **kwargs)

    @classmethod
    def from_bundle(cls, b, component, compute=None,
                    datasets=[], **kwargs):

        self_ps = b.filter(component=component, context='component', check_visible=False)
        F = self_ps.get_value('syncpar', check_visible=False)

        return super(Star_roche, cls).from_bundle(b, component, compute,
                                                  datasets,
                                                  F=F, **kwargs)


    @property
    def is_convex(self):
        return True

    @property
    def needs_recompute_instantaneous(self):
        return len(self.features) > 0

    @property
    def needs_remesh(self):
        """
        whether the star needs to be re-meshed (for any reason)
        """
        # TODO: may be able to get away with removing the features check and just doing for pulsations, etc?
        # TODO: what about dpdt, deccdt, dincldt, etc?
        return len(self.features) > 0 or self.is_misaligned or self.ecc != 0 or self.dynamics_method != 'keplerian'

    @property
    def _rpole_func(self):
        """
        """
        # the provided function must take *self.instantaneous_mesh_args as the
        # only arguments.  If this is not the case, the subclass must also override
        # instantaneous_rpole
        return getattr(libphoebe, 'roche_misaligned_pole')

    @property
    def _gradOmega_func(self):
        """
        """
        # the provided function must take *self.instantaneous_mesh_args as the
        # only arguments.  If this is not the case, the subclass must also override
        # instantaneous_gpole
        return getattr(libphoebe, 'roche_misaligned_gradOmega_only')

    @property
    def instantaneous_mesh_args(self):
        logger.debug("{}.instantaneous_mesh_args".format(self.component))

        if 'mesh_args' not in self.inst_vals.keys():
            logger.debug("{}.instantaneous_mesh_args COMPUTING".format(self.component))

            # self.q is automatically flipped to be 1./q for secondary components
            q = np.float64(self.q)

            F = np.float64(self.F)

            d = np.float64(self.instantaneous_d)

            # polar_direction_xyz is instantaneous based on current true_anom
            s = self.polar_direction_xyz

            # NOTE: if we ever want to break volume conservation in time,
            # get_target_volume will need to take time or true anomaly
            target_volume = np.float64(self.get_target_volume(scaled=False))
            instantaneous_vcrit = libphoebe.roche_misaligned_critical_volume(q, F, d, s)

            logger.debug("libphoebe.roche_misaligned_critical_volume(q={}, F={}, d={}, s={}) => {}".format(q, F, d, s, instantaneous_vcrit))
            if target_volume > instantaneous_vcrit:
                if abs(target_volume - instantaneous_vcrit) / target_volume < 1e-10:
                    logger.warning("target_volume of {} slightly over critical value, likely due to numerics: setting to critical value of {}".format(target_volume, instantaneous_vcrit))
                    target_volume = instantaneous_vcrit
                else:
                    raise ValueError("volume is exceeding critical value")

            logger.debug("libphoebe.roche_misaligned_Omega_at_vol(vol={}, q={}, F={}, d={}, s={})".format(target_volume, q, F, d, s))

            Phi = libphoebe.roche_misaligned_Omega_at_vol(target_volume,
                                                          q, F, d, s.astype(np.float64))

            logger.debug("libphoebe.roche_misaligned_Omega_at_vol(vol={}, q={}, F={}, d={}, s={}) => {}".format(target_volume, q, F, d, s, Phi))

            # this is assuming that we're in the reference frame of our current star,
            # so we don't need to worry about flipping Phi for the secondary.

            self.inst_vals['mesh_args'] = q, F, d, s, Phi

        return self.inst_vals['mesh_args']

    def _build_mesh(self, mesh_method, **kwargs):
        """
        this function takes mesh_method and kwargs that came from the generic Body.intialize_mesh and returns
        the grid... intialize mesh then takes care of filling columns and rescaling to the correct units, etc
        """

        # need the sma to scale between Roche and real units
        sma = kwargs.get('sma', self.sma)  # Rsol (same units as coordinates)

        mesh_args = self.instantaneous_mesh_args

        if mesh_method == 'marching':
            # TODO: do this during mesh initialization only and then keep delta fixed in time??
            ntriangles = kwargs.get('ntriangles', self.ntriangles)

            # we need the surface area of the lobe to estimate the correct value
            # to pass for delta to marching.  We will later need the volume to
            # expose its value
            logger.debug("libphoebe.roche_misaligned_area_volume{}".format(mesh_args))
            av = libphoebe.roche_misaligned_area_volume(*mesh_args,
                                                        choice=0,
                                                        larea=True,
                                                        lvolume=True)

            delta = _estimate_delta(ntriangles, av['larea'])

            logger.debug("libphoebe.roche_misaligned_marching_mesh{}".format(mesh_args))
<<<<<<< HEAD
            new_mesh = libphoebe.roche_misaligned_marching_mesh(*mesh_args,
                                                                delta=delta,
                                                                choice=0,
                                                                full=True,
                                                                max_triangles=int(ntriangles*1.5),
                                                                vertices=True,
                                                                triangles=True,
                                                                centers=True,
                                                                vnormals=True,
                                                                tnormals=True,
                                                                cnormals=False,
                                                                vnormgrads=True,
                                                                cnormgrads=False,
                                                                areas=True,
                                                                volume=False,
                                                                init_phi=self.mesh_init_phi)
=======
            try:
                new_mesh = libphoebe.roche_misaligned_marching_mesh(*mesh_args,
                                                                    delta=delta,
                                                                    choice=0,
                                                                    full=True,
                                                                    max_triangles=ntriangles*2,
                                                                    vertices=True,
                                                                    triangles=True,
                                                                    centers=True,
                                                                    vnormals=True,
                                                                    tnormals=True,
                                                                    cnormals=False,
                                                                    vnormgrads=True,
                                                                    cnormgrads=False,
                                                                    areas=True,
                                                                    volume=False,
                                                                    init_phi=kwargs.get('mesh_init_phi', self.mesh_init_phi))
            except Exception as err:
                if err.message == 'There are too many triangles!':
                    mesh_init_phi_attempts = kwargs.get('mesh_init_phi_attempts', 1) + 1
                    if mesh_init_phi_attempts > 5:
                        raise err

                    mesh_init_phi = np.random.random()*2*np.pi
                    logger.warning("mesh failed to converge, trying attempt #{} with mesh_init_phi={}".format(mesh_init_phi_attempts, mesh_init_phi))
                    return self._build_mesh(mesh_method, mesh_init_phi=mesh_init_phi, mesh_init_phi_attempts=mesh_init_phi_attempts, **kwargs)
                else:
                    raise err
>>>>>>> fb62c38f


            # In addition to the values exposed by the mesh itself, let's report
            # the volume and surface area of the lobe.  The lobe area is used
            # if mesh_offseting is required, and the volume is optionally exposed
            # to the user.
            new_mesh['volume'] = av['lvolume']  # * sma**3
            new_mesh['area'] = av['larea']      # * sma**2

            scale = sma

        elif mesh_method == 'wd':
            if self.is_misaligned:
                raise NotImplementedError("misaligned orbits not suported by mesh_method='wd'")

            N = int(kwargs.get('gridsize', self.gridsize))

            # unpack mesh_args so we can ignore s
            q, F, d, s, Phi = mesh_args

            logger.debug("mesh_wd.discretize_wd_style(N={}, q={}, F={}, d={}, Phi={})".format(N, q, F, d, Phi))
            the_grid = mesh_wd.discretize_wd_style(N, q, F, d, Phi)
            new_mesh = mesh.wd_grid_to_mesh_dict(the_grid, q, F, d)
            scale = sma

        else:
            raise NotImplementedError("mesh_method '{}' is not supported".format(mesh_method))

        return new_mesh, scale

class Star_roche_envelope_half(Star):
    def __init__(self, component, comp_no, ind_self, ind_sibling,
                 masses, ecc, incl,
                 long_an, t0, do_mesh_offset, mesh_init_phi,

                 atm, datasets, passband, intens_weighting,
                 ld_func, ld_coeffs, ld_coeffs_source,
                 lp_profile_rest,
                 requiv, sma,
                 polar_direction_uvw,
                 freq_rot,
                 teff, gravb_bol, abun,
                 irrad_frac_refl,
                 mesh_method, is_single,
                 do_rv_grav,
                 features,

                 **kwargs):
        """
        """
        self.F = 1 # frontend run_checks makes sure that contacts are synchronous
        self.pot = kwargs.get('pot')
        # requiv won't be used, instead we'll use potential, but we'll allow
        # accessing and passing requiv anyways.

        # for contacts the secondary is on the reverse side of the roche coordinates
        # and so actually needs to be put in orbit as if it were the primary.
        super(Star_roche_envelope_half, self).__init__(component, comp_no, 0, 1,
                                         masses, ecc, incl,
                                         long_an, t0,
                                         do_mesh_offset, mesh_init_phi,

                                         atm, datasets, passband, intens_weighting,
                                         ld_func, ld_coeffs, ld_coeffs_source,
                                         lp_profile_rest,
                                         requiv, sma,
                                         polar_direction_uvw,
                                         freq_rot,
                                         teff, gravb_bol, abun,
                                         irrad_frac_refl,
                                         mesh_method, is_single,
                                         do_rv_grav,
                                         features,
                                         **kwargs)

        # but we need to use the correct velocities for assigning RVs
        self.ind_self_vel = ind_self


    @classmethod
    def from_bundle(cls, b, component, compute=None,
                    datasets=[], pot=None, **kwargs):

        if pot is None:
            envelope = b.hierarchy.get_envelope_of(component)
            pot = b.get_value('pot', component=envelope, context='component')

        return super(Star_roche_envelope_half, cls).from_bundle(b, component, compute,
                                                  datasets,
                                                  pot=pot,
                                                  **kwargs)


    @property
    def is_convex(self):
        return False

    @property
    def needs_remesh(self):
        """
        whether the star needs to be re-meshed (for any reason)
        """
        return False

    @property
    def _rpole_func(self):
        """
        """
        # the provided function must take *self.instantaneous_mesh_args as the
        # only arguments.  If this is not the case, the subclass must also override
        # instantaneous_rpole
        return getattr(libphoebe, 'roche_pole')

    @property
    def _gradOmega_func(self):
        """
        """
        # the provided function must take *self.instantaneous_mesh_args as the
        # only arguments.  If this is not the case, the subclass must also override
        # instantaneous_gpole
        return getattr(libphoebe, 'roche_gradOmega_only')

    @property
    def instantaneous_mesh_args(self):
        logger.debug("{}.instantaneous_mesh_args".format(self.component))

        if 'mesh_args' not in self.inst_vals.keys():
            logger.debug("{}.instantaneous_mesh_args COMPUTING".format(self.component))

            # self.q is automatically flipped to be 1./q for secondary components
            q = np.float64(self.q)

            F = np.float64(self.F)

            d = np.float64(self.instantaneous_d)

            Phi = self.pot

            self.inst_vals['mesh_args'] = q, F, d, Phi

        return self.inst_vals['mesh_args']

    def _build_mesh(self, mesh_method, **kwargs):
        """
        this function takes mesh_method and kwargs that came from the generic Body.intialize_mesh and returns
        the grid... intialize mesh then takes care of filling columns and rescaling to the correct units, etc
        """

        # need the sma to scale between Roche and real units
        sma = kwargs.get('sma', self.sma)  # Rsol (same units as coordinates)

        mesh_args = self.instantaneous_mesh_args

        if mesh_method == 'marching':
            # TODO: do this during mesh initialization only and then keep delta fixed in time??
            ntriangles = kwargs.get('ntriangles', self.ntriangles)

            # we need the surface area of the lobe to estimate the correct value
            # to pass for delta to marching.  We will later need the volume to
            # expose its value
            logger.debug("libphoebe.roche_area_volume{}".format(mesh_args))
            av = libphoebe.roche_area_volume(*mesh_args,
                                             choice=2,
                                             larea=True,
                                             lvolume=True)

            delta = _estimate_delta(ntriangles, av['larea'])

            logger.debug("libphoebe.roche_marching_mesh{}".format(mesh_args))
<<<<<<< HEAD
            new_mesh = libphoebe.roche_marching_mesh(*mesh_args,
                                                     delta=delta,
                                                     choice=2,
                                                     full=True,
                                                     max_triangles=int(ntriangles*1.5),
                                                     vertices=True,
                                                     triangles=True,
                                                     centers=True,
                                                     vnormals=True,
                                                     tnormals=True,
                                                     cnormals=False,
                                                     vnormgrads=True,
                                                     cnormgrads=False,
                                                     areas=True,
                                                     volume=False,
                                                     init_phi=self.mesh_init_phi)

=======
            try:
                new_mesh = libphoebe.roche_marching_mesh(*mesh_args,
                                                         delta=delta,
                                                         choice=2,
                                                         full=True,
                                                         max_triangles=ntriangles*2,
                                                         vertices=True,
                                                         triangles=True,
                                                         centers=True,
                                                         vnormals=True,
                                                         tnormals=True,
                                                         cnormals=False,
                                                         vnormgrads=True,
                                                         cnormgrads=False,
                                                         areas=True,
                                                         volume=False,
                                                         init_phi=kwargs.get('mesh_init_phi', self.mesh_init_phi))
            except Exception as err:
                if err.message == 'There are too many triangles!':
                    mesh_init_phi_attempts = kwargs.get('mesh_init_phi_attempts', 1) + 1
                    if mesh_init_phi_attempts > 5:
                        raise err

                    mesh_init_phi = np.random.random()*2*np.pi
                    logger.warning("mesh failed to converge, trying attempt #{} with mesh_init_phi={}".format(mesh_init_phi_attempts, mesh_init_phi))
                    return self._build_mesh(mesh_method, mesh_init_phi=mesh_init_phi, mesh_init_phi_attempts=mesh_init_phi_attempts, **kwargs)
                else:
                    raise err
>>>>>>> fb62c38f

            # In addition to the values exposed by the mesh itself, let's report
            # the volume and surface area of the lobe.  The lobe area is used
            # if mesh_offseting is required, and the volume is optionally exposed
            # to the user.
            new_mesh['volume'] = av['lvolume']  # * sma**3
            new_mesh['area'] = av['larea']      # * sma**2

            scale = sma

        elif mesh_method == 'wd':
            N = int(kwargs.get('gridsize', self.gridsize))

            # unpack mesh_args
            q, F, d, Phi = mesh_args

            the_grid = mesh_wd.discretize_wd_style(N, q, F, d, Phi)
            new_mesh = mesh.wd_grid_to_mesh_dict(the_grid, q, F, d)
            scale = sma

        else:
            raise NotImplementedError("mesh_method '{}' is not supported".format(mesh_method))

        return new_mesh, scale


class Star_rotstar(Star):
    def __init__(self, component, comp_no, ind_self, ind_sibling,
                 masses, ecc, incl,
                 long_an, t0, do_mesh_offset, mesh_init_phi,

                 atm, datasets, passband, intens_weighting,
                 ld_func, ld_coeffs, ld_coeffs_source,
                 lp_profile_rest,
                 requiv, sma,
                 polar_direction_uvw,
                 freq_rot,
                 teff, gravb_bol, abun,
                 irrad_frac_refl,
                 mesh_method, is_single,
                 do_rv_grav,
                 features,

                 **kwargs):
        """
        """
        # extra things (not used by Star) will be stored in kwargs

        super(Star_rotstar, self).__init__(component, comp_no, ind_self, ind_sibling,
                                           masses, ecc, incl,
                                           long_an, t0,
                                           do_mesh_offset, mesh_init_phi,

                                           atm, datasets, passband, intens_weighting,
                                           ld_func, ld_coeffs, ld_coeffs_source,
                                           lp_profile_rest,
                                           requiv, sma,
                                           polar_direction_uvw,
                                           freq_rot,
                                           teff, gravb_bol, abun,
                                           irrad_frac_refl,
                                           mesh_method, is_single,
                                           do_rv_grav,
                                           features,
                                           **kwargs)

    @classmethod
    def from_bundle(cls, b, component, compute=None,
                    datasets=[], **kwargs):


        return super(Star_rotstar, cls).from_bundle(b, component, compute,
                                                    datasets,
                                                    **kwargs)



    @property
    def is_convex(self):
        return True

    @property
    def needs_remesh(self):
        """
        whether the star needs to be re-meshed (for any reason)
        """
        # TODO: or self.distortion_method != 'keplerian'?? If Nbody orbits can change freq_rot in time, then we need to remesh
        return self.is_misaligned

    @property
    def _rpole_func(self):
        """
        """
        # the provided function must take *self.instantaneous_mesh_args as the
        # only arguments.  If this is not the case, the subclass must also override
        # instantaneous_rpole
        return getattr(libphoebe, 'rotstar_misaligned_pole')

    @property
    def _gradOmega_func(self):
        """
        """
        # the provided function must take *self.instantaneous_mesh_args as the
        # only arguments.  If this is not the case, the subclass must also override
        # instantaneous_gpole
        return getattr(libphoebe, 'rotstar_misaligned_gradOmega_only')

    @property
    def instantaneous_mesh_args(self):
        logger.debug("{}.instantaneous_mesh_args".format(self.component))

        if 'mesh_args' not in self.inst_vals.keys():
            logger.debug("{}.instantaneous_mesh_args COMPUTING".format(self.component))

            # TODO: we need a different scale if self._is_single==True
            freq_rot = self.freq_rot
            omega = rotstar.rotfreq_to_omega(freq_rot, scale=self.sma, solar_units=True)

            # polar_direction_xyz is instantaneous based on current true_anom
            s = self.polar_direction_xyz

            # NOTE: if we ever want to break volume conservation in time,
            # get_target_volume will need to take time or true anomaly
            # TODO: not sure if scaled should be True or False here
            target_volume = self.get_target_volume(scaled=False)
            logger.debug("libphoebe.rotstar_misaligned_Omega_at_vol(vol={}, omega={}, s={})".format(target_volume, omega, s))
            Phi = libphoebe.rotstar_misaligned_Omega_at_vol(target_volume,
                                                            omega, s)

            self.inst_vals['mesh_args'] = omega, s, Phi

        return self.inst_vals['mesh_args']


    def _build_mesh(self, mesh_method, **kwargs):
        """
        this function takes mesh_method and kwargs that came from the generic Body.intialize_mesh and returns
        the grid... intialize mesh then takes care of filling columns and rescaling to the correct units, etc
        """

        # need the sma to scale between Roche and real units
        sma = kwargs.get('sma', self.sma)  # Rsol (same units as coordinates)

        mesh_args = self.instantaneous_mesh_args

        if mesh_method == 'marching':
            ntriangles = kwargs.get('ntriangles', self.ntriangles)

            av = libphoebe.rotstar_misaligned_area_volume(*mesh_args,
                                                          larea=True,
                                                          lvolume=True)

            delta = _estimate_delta(ntriangles, av['larea'])

<<<<<<< HEAD
            new_mesh = libphoebe.rotstar_misaligned_marching_mesh(*mesh_args,
                                                                  delta=delta,
                                                                  full=True,
                                                                  max_triangles=int(ntriangles*1.5),
                                                                  vertices=True,
                                                                  triangles=True,
                                                                  centers=True,
                                                                  vnormals=True,
                                                                  tnormals=True,
                                                                  cnormals=False,
                                                                  vnormgrads=True,
                                                                  cnormgrads=False,
                                                                  areas=True,
                                                                  volume=True,
                                                                  init_phi=self.mesh_init_phi)

=======
            try:
                new_mesh = libphoebe.rotstar_misaligned_marching_mesh(*mesh_args,
                                                                      delta=delta,
                                                                      full=True,
                                                                      max_triangles=ntriangles*2,
                                                                      vertices=True,
                                                                      triangles=True,
                                                                      centers=True,
                                                                      vnormals=True,
                                                                      tnormals=True,
                                                                      cnormals=False,
                                                                      vnormgrads=True,
                                                                      cnormgrads=False,
                                                                      areas=True,
                                                                      volume=True,
                                                                      init_phi=kwargs.get('mesh_init_phi', self.mesh_init_phi))
            except Exception as err:
                if err.message == 'There are too many triangles!':
                    mesh_init_phi_attempts = kwargs.get('mesh_init_phi_attempts', 1) + 1
                    if mesh_init_phi_attempts > 5:
                        raise err

                    mesh_init_phi = np.random.random()*2*np.pi
                    logger.warning("mesh failed to converge, trying attempt #{} with mesh_init_phi={}".format(mesh_init_phi_attempts, mesh_init_phi))
                    return self._build_mesh(mesh_method, mesh_init_phi=mesh_init_phi, mesh_init_phi_attempts=mesh_init_phi_attempts, **kwargs)
                else:
                    raise err
>>>>>>> fb62c38f


            # In addition to the values exposed by the mesh itself, let's report
            # the volume and surface area of the lobe.  The lobe area is used
            # if mesh_offseting is required, and the volume is optionally exposed
            # to the user.
            new_mesh['volume'] = av['lvolume']
            new_mesh['area'] = av['larea']

            scale = sma

        else:
            raise NotImplementedError("mesh_method '{}' is not supported".format(mesh_method))

        return new_mesh, scale


class Star_sphere(Star):
    def __init__(self, component, comp_no, ind_self, ind_sibling,
                 masses, ecc, incl,
                 long_an, t0, do_mesh_offset, mesh_init_phi,

                 atm, datasets, passband, intens_weighting,
                 ld_func, ld_coeffs, ld_coeffs_source,
                 lp_profile_rest,
                 requiv, sma,
                 polar_direction_uvw,
                 freq_rot,
                 teff, gravb_bol, abun,
                 irrad_frac_refl,
                 mesh_method, is_single,
                 do_rv_grav,
                 features,

                 **kwargs):
        """
        """
        # extra things (not used by Star) will be stored in kwargs
        # NOTHING EXTRA FOR SPHERE AT THE MOMENT

        super(Star_sphere, self).__init__(component, comp_no, ind_self, ind_sibling,
                                          masses, ecc, incl,
                                          long_an, t0,
                                          do_mesh_offset, mesh_init_phi,

                                          atm, datasets, passband, intens_weighting,
                                          ld_func, ld_coeffs, ld_coeffs_source,
                                          lp_profile_rest,
                                          requiv, sma,
                                          polar_direction_uvw,
                                          freq_rot,
                                          teff, gravb_bol, abun,
                                          irrad_frac_refl,
                                          mesh_method, is_single,
                                          do_rv_grav,
                                          features,
                                          **kwargs)

    @classmethod
    def from_bundle(cls, b, component, compute=None,
                    datasets=[], **kwargs):

        self_ps = b.filter(component=component, context='component', check_visible=False)

        return super(Star_sphere, cls).from_bundle(b, component, compute,
                                                   datasets,
                                                   **kwargs)


    @property
    def is_convex(self):
        return True

    @property
    def needs_remesh(self):
        """
        whether the star needs to be re-meshed (for any reason)
        """
        return False

    @property
    def _rpole_func(self):
        """
        """
        # the provided function must take *self.instantaneous_mesh_args as the
        # only arguments.  If this is not the case, the subclass must also override
        # instantaneous_rpole
        return getattr(libphoebe, 'sphere_pole')

    @property
    def _gradOmega_func(self):
        """
        """
        # the provided function must take *self.instantaneous_mesh_args as the
        # only arguments.  If this is not the case, the subclass must also override
        # instantaneous_gpole
        return getattr(libphoebe, 'sphere_gradOmega_only')

    @property
    def instantaneous_mesh_args(self):
        logger.debug("{}.instantaneous_mesh_args".format(self.component))

        if 'mesh_args' not in self.inst_vals.keys():
            logger.debug("{}.instantaneous_mesh_args COMPUTING".format(self.component))

            # NOTE: if we ever want to break volume conservation in time,
            # get_target_volume will need to take time or true anomaly
            target_volume = self.get_target_volume()
            logger.debug("libphoebe.sphere_Omega_at_vol(vol={})".format(target_volume))
            Phi = libphoebe.sphere_Omega_at_vol(target_volume)

            self.inst_vals['mesh_args'] = (Phi,)

        return self.inst_vals['mesh_args']

    def _build_mesh(self, mesh_method, **kwargs):
        """
        this function takes mesh_method and kwargs that came from the generic Body.intialize_mesh and returns
        the grid... intialize mesh then takes care of filling columns and rescaling to the correct units, etc
        """

        # if we don't provide instantaneous masses or smas, then assume they are
        # not time dependent - in which case they were already stored in the init
        sma = kwargs.get('sma', self.sma)  # Rsol (same units as coordinates)

        mesh_args = self.instantaneous_mesh_args

        if mesh_method == 'marching':
            ntriangles = kwargs.get('ntriangles', self.ntriangles)

            av = libphoebe.sphere_area_volume(*mesh_args,
                                              larea=True,
                                              lvolume=True)

            delta = _estimate_delta(ntriangles, av['larea'])

<<<<<<< HEAD
            new_mesh = libphoebe.sphere_marching_mesh(*mesh_args,
                                                      delta=delta,
                                                      full=True,
                                                      max_triangles=int(ntriangles*1.5),
                                                      vertices=True,
                                                      triangles=True,
                                                      centers=True,
                                                      vnormals=True,
                                                      tnormals=True,
                                                      cnormals=False,
                                                      vnormgrads=True,
                                                      cnormgrads=False,
                                                      areas=True,
                                                      volume=True,
                                                      init_phi=self.mesh_init_phi)
=======
            try:
                new_mesh = libphoebe.sphere_marching_mesh(*mesh_args,
                                                          delta=delta,
                                                          full=True,
                                                          max_triangles=ntriangles*2,
                                                          vertices=True,
                                                          triangles=True,
                                                          centers=True,
                                                          vnormals=True,
                                                          tnormals=True,
                                                          cnormals=False,
                                                          vnormgrads=True,
                                                          cnormgrads=False,
                                                          areas=True,
                                                          volume=True,
                                                          init_phi=kwargs.get('mesh_init_phi', self.mesh_init_phi))
            except Exception as err:
                if err.message == 'There are too many triangles!':
                    mesh_init_phi_attempts = kwargs.get('mesh_init_phi_attempts', 1) + 1
                    if mesh_init_phi_attempts > 5:
                        raise err

                    mesh_init_phi = np.random.random()*2*np.pi
                    logger.warning("mesh failed to converge, trying attempt #{} with mesh_init_phi={}".format(mesh_init_phi_attempts, mesh_init_phi))
                    return self._build_mesh(mesh_method, mesh_init_phi=mesh_init_phi, mesh_init_phi_attempts=mesh_init_phi_attempts, **kwargs)
                else:
                    raise err
>>>>>>> fb62c38f

            # In addition to the values exposed by the mesh itself, let's report
            # the volume and surface area of the lobe.  The lobe area is used
            # if mesh_offseting is required, and the volume is optionally exposed
            # to the user.
            new_mesh['volume'] = av['lvolume']
            new_mesh['area'] = av['larea']

            scale = sma

        else:
            raise NotImplementedError("mesh_method '{}' is not supported".format(mesh_method))

        return new_mesh, scale


class Envelope(Body):
    def __init__(self, component, halves, pot, q,
                 mesh_method,
                 **kwargs):
        """
        """
        self.component = component
        self._halves = halves
        self._pot = pot
        self._q = q
        self.mesh_method = mesh_method

    @classmethod
    def from_bundle(cls, b, component, compute=None,
                    datasets=[], **kwargs):

        # self_ps = b.filter(component=component, context='component', check_visible=False)

        stars = b.hierarchy.get_siblings_of(component, kind='star')
        if not len(stars)==2:
            raise ValueError("hieararchy cannot find two stars in envelope")

        pot = b.get_value('pot', component=component, context='component')

        orbit = b.hierarchy.get_parent_of(component)
        q = b.get_value('q', component=orbit, context='component')

        mesh_method_override = kwargs.pop('mesh_method', None)
        mesh_method = b.get_value('mesh_method', component=component, compute=compute, mesh_method=mesh_method_override) if compute is not None else 'marching'

        if conf.devel:
            kwargs.setdefault('mesh_init_phi', b.get_compute(compute).get_value(qualifier='mesh_init_phi', component=component, unit=u.rad, **kwargs))
        else:
            kwargs.setdefault('mesh_init_phi', 0.0)

        # we'll pass on the potential from the envelope to both halves (even
        # though technically only the primary will ever actually build a mesh)
        halves = [Star_roche_envelope_half.from_bundle(b, star, compute=compute, datasets=datasets, pot=pot, **kwargs) for star in stars]

        return cls(component, halves, pot, q, mesh_method)

    @property
    def system(self):
        return self._system

    @system.setter
    def system(self, system):
        self._system = system
        for half in self._halves:
            half.system = system

    @property
    def boosting_method(self):
        return self._boosting_method

    @boosting_method.setter
    def boosting_method(self, boosting_method):
        self._boosting_method = boosting_method
        for half in self._halves:
            half.boosting_method = boosting_method

    @property
    def halves(self):
        return {half.component: half for half in self._halves}

    def get_half(self, component):
        return self.halves[component]

    @property
    def meshes(self):
        # TODO: need to combine self._halves[0].mesh and self._halves[1].mesh and handle indices, volume?
        return mesh.Meshes(self.halves)

    @property
    def mesh(self):
        return self.meshes

    def update_position(self, *args, **kwargs):
        def split_mesh(mesh, q, pot):
            logger.debug("splitting envelope mesh according to neck min")

            # compute position of nekmin (d=1.)
            logger.debug("split_mesh libphoebe.roche_contact_neck_min(q={}, d={}, pot={})".format(q, 1., pot))
            nekmin = libphoebe.roche_contact_neck_min(np.pi / 2., q, 1., pot)['xmin']

            # initialize the subcomp array
            subcomp = np.zeros(len(mesh['triangles']))
            # default value is 0 for primary, need to set 1 for secondary
            subcomp[mesh['centers'][:, 0] > nekmin] = 1

            # will need to catch all vertices that are on the wrong side of the center
            # get x coordinates of vertices per triangle, subtract nekmin to evaluate the side they're on
            xs_vert_triang = mesh['vertices'][:, 0][mesh['triangles']] - nekmin
            # assign 0 for primary and 1 for secondary
            xs_vert_triang[xs_vert_triang < 0] = 0
            xs_vert_triang[xs_vert_triang > 0] = 1

            env_comp_verts = np.zeros(len(mesh['vertices']))
            env_comp_triangles = np.zeros(len(mesh['triangles']))

            env_comp_verts[mesh['vertices'][:,0] > nekmin] = 1
            env_comp_triangles[mesh['centers'][:,0] > nekmin] = 1

            # summing comp values per triangle flags those with mismatching vertex and triangle comps

            vert_comp_triang = np.sum(xs_vert_triang, axis=1)
            # vert_comp_triang = 0/3 - all on primary/secondary
            # vert_comp_triang = 1 - two vertices on primary, one on secondary
            # vert_comp_triang = 2 - one vertex on primary, two on secondary

            # find indices of triangles with boundary crossing vertices

            triangind_primsec = np.argwhere(((vert_comp_triang == 1) | (vert_comp_triang == 2)) & (subcomp == 0)).flatten()
            triangind_secprim = np.argwhere(((vert_comp_triang == 1) | (vert_comp_triang == 2)) & (subcomp == 1)).flatten()

            # to get the indices of the vertices that need to be copied because they cross from prim to sec:
            vertind_primsec = mesh['triangles'][triangind_primsec][xs_vert_triang[triangind_primsec] == 1]
            # and sec to prim:
            vertind_secprim = mesh['triangles'][triangind_secprim][xs_vert_triang[triangind_secprim] == 0]

            # combine the two in an array for convenient stacking of copied vertices
            vinds_tocopy = np.hstack((vertind_primsec,vertind_secprim))

            # this one can be merged into less steps
            # vertices_primcopy = np.vstack((mesh['vertices'], mesh['vertices'][vertind_primsec]))
            # vertices_seccopy = np.vstack((vertices_primcopy, mesh['vertices'][vertind_secprim]))
            new_triangle_indices_prim = range(len(mesh['vertices']), len(mesh['vertices'])+len(vertind_primsec))
            new_triangle_indices_sec = range(len(mesh['vertices'])+len(vertind_primsec), len(mesh['vertices'])+len(vertind_primsec)+len(vertind_secprim))

            mesh['vertices'] = np.vstack((mesh['vertices'], mesh['vertices'][vinds_tocopy]))
            mesh['pvertices'] = np.vstack((mesh['pvertices'], mesh['pvertices'][vinds_tocopy]))
            mesh['vnormals'] = np.vstack((mesh['vnormals'], mesh['vnormals'][vinds_tocopy]))
            mesh['normgrads'] = np.hstack((mesh['normgrads'].vertices, mesh['normgrads'].vertices[vinds_tocopy]))
            mesh['velocities'] = np.vstack((mesh['velocities'].vertices, np.zeros((len(vinds_tocopy),3))))
            env_comp_verts = np.hstack((env_comp_verts, env_comp_verts[vinds_tocopy]))

            # change the env_comp value of the copied vertices (hopefully right?)
            env_comp_verts[new_triangle_indices_prim] = 0
            env_comp_verts[new_triangle_indices_sec] = 1

            # the indices of the vertices in the triangles array (crossing condition) need to be replaced with the new ones
            # a bit of array reshaping magic, but it works
            triangind_primsec_f = mesh['triangles'][triangind_primsec].flatten().copy()
            triangind_secprim_f = mesh['triangles'][triangind_secprim].flatten().copy()
            indices_prim = np.where(np.in1d(triangind_primsec_f, vertind_primsec))[0]
            indices_sec = np.where(np.in1d(triangind_secprim_f, vertind_secprim))[0]

            triangind_primsec_f[indices_prim] = new_triangle_indices_prim
            triangind_secprim_f[indices_sec] = new_triangle_indices_sec

            mesh['triangles'][triangind_primsec] = triangind_primsec_f.reshape(len(triangind_primsec_f) // 3, 3)
            mesh['triangles'][triangind_secprim] = triangind_secprim_f.reshape(len(triangind_secprim_f) // 3, 3)

            # NOTE: this doesn't update the stored entries for scalars (volume, area, etc)
            mesh_halves = [mesh.take(env_comp_triangles==0, env_comp_verts==0), mesh.take(env_comp_triangles==1, env_comp_verts==1)]

            # we now need to recompute the areas and volumes of each half separately
            # nekmin = libphoebe.roche_contact_neck_min(np.pi/2., q, 1.0, pot)['xmin']
            # for compno,mesh in enumerate(mesh_halves):
                # component passed here is expected to be 1 or 2 (not 0 or 1)
                # info0 = libphoebe.roche_contact_partial_area_volume(nekmin, q, 1.0, pot, compno+1)
                # mesh._volume = info0['lvolume']
                # mesh._area = info0['lvolume']

            return mesh_halves

        if not (self._halves[0].has_standard_mesh() and self._halves[1].has_standard_mesh()):
            # update the position (and build the mesh) of the primary component
            # this will internally call save_as_standard mesh with the mesh
            # of the ENTIRE contact envelope.
            self._halves[0].update_position(*args, **kwargs)

            # now let's access this saved WHOLE mesh
            mesh_contact = self._halves[0].get_standard_mesh(scaled=False)

            # and split it according to the x-position of neck min
            mesh_primary, mesh_secondary = split_mesh(mesh_contact, self._q, self._pot)

            # now override the standard mesh with just the corresponding halves
            self._halves[0].save_as_standard_mesh(mesh_primary)
            self._halves[1].save_as_standard_mesh(mesh_secondary)


        # since the standard mesh already exists, this should simply handle
        # placing in orbit.  We'll do this again for the primary so it
        # will update to just the correct half.  This is a bit redundant,
        # but keeps all this logic out of the Star classes
        for half, com in zip(self._halves, [0, 1]):
            half.update_position(component_com_x=com, *args, **kwargs)

    def populate_observable(self, time, kind, dataset, **kwargs):
        """
        TODO: add documentation
        """

        for half in self._halves:
            half.populate_observable(time, kind, dataset, **kwargs)


################################################################################
################################################################################
################################################################################


class Feature(object):
    """
    Note that for all features, each of the methods below will be called.  So
    changing the coordinates WILL affect the original/intrinsic loggs which
    will then be used as input for that method call.

    In other words, its probably safest if each feature only overrides a
    SINGLE one of the methods.  Overriding multiple methods should be done
    with great care.
    """
    def __init__(self, *args, **kwargs):
        pass

    @property
    def proto_coords(self):
        """
        Override this to True if all methods (except process_coords*... those
        ALWAYS expect protomesh coordinates) are expecting coordinates
        in the protomesh (star) frame-of-reference rather than the
        current in-orbit system frame-of-reference.
        """
        return False

    def process_coords_for_computations(self, coords_for_computations, s, t):
        """
        Method for a feature to process the coordinates.  Coordinates are
        processed AFTER scaling but BEFORE being placed in orbit.

        NOTE: coords_for_computations affect physical properties only and
        not geometric properties (areas, eclipse detection, etc).  If you
        want to override geometric properties, use the hook for
        process_coords_for_observations as well.

        Features that affect coordinates_for_computations should override
        this method
        """
        return coords_for_computations

    def process_coords_for_observations(self, coords_for_computations, coords_for_observations, s, t):
        """
        Method for a feature to process the coordinates.  Coordinates are
        processed AFTER scaling but BEFORE being placed in orbit.

        NOTE: coords_for_observations affect the geometry only (areas of each
        element and eclipse detection) but WILL NOT affect any physical
        parameters (loggs, teffs, intensities).  If you want to override
        physical parameters, use the hook for process_coords_for_computations
        as well.

        Features that affect coordinates_for_observations should override this method.
        """
        return coords_for_observations

    def process_loggs(self, loggs, coords, s=np.array([0., 0., 1.]), t=None):
        """
        Method for a feature to process the loggs.

        Features that affect loggs should override this method
        """
        return loggs

    def process_teffs(self, teffs, coords, s=np.array([0., 0., 1.]), t=None):
        """
        Method for a feature to process the teffs.

        Features that affect teffs should override this method
        """
        return teffs

class Spot(Feature):
    def __init__(self, colat, longitude, dlongdt, radius, relteff, t0, **kwargs):
        """
        Initialize a Spot feature
        """
        super(Spot, self).__init__(**kwargs)
        self._colat = colat
        self._longitude = longitude
        self._radius = radius
        self._relteff = relteff
        self._dlongdt = dlongdt
        self._t0 = t0

    @classmethod
    def from_bundle(cls, b, feature):
        """
        Initialize a Spot feature from the bundle.
        """

        feature_ps = b.get_feature(feature)

        colat = feature_ps.get_value('colat', unit=u.rad)
        longitude = feature_ps.get_value('long', unit=u.rad)

        if len(b.hierarchy.get_stars())>=2:
            star_ps = b.get_component(feature_ps.component)
            orbit_ps = b.get_component(b.hierarchy.get_parent_of(feature_ps.component))
            syncpar = star_ps.get_value('syncpar')
            period = orbit_ps.get_value('period')
            dlongdt = (syncpar - 1) / period * 2 * np.pi
        else:
            star_ps = b.get_component(feature_ps.component)
            dlongdt = star_ps.get_value('freq', unit=u.rad/u.d)
            longitude = np.pi/2

        radius = feature_ps.get_value('radius', unit=u.rad)
        relteff = feature_ps.get_value('relteff', unit=u.dimensionless_unscaled)

        t0 = b.get_value('t0', context='system', unit=u.d)

        return cls(colat, longitude, dlongdt, radius, relteff, t0)

    @property
    def proto_coords(self):
        """
        """
        return True

    def pointing_vector(self, s, time):
        """
        s is the spin vector in roche coordinates
        time is the current time
        """
        t = time - self._t0
        longitude = self._longitude + self._dlongdt * t

        # define the basis vectors in the spin (primed) coordinates in terms of
        # the Roche coordinates.
        # ez' = s
        # ex' =  (ex - s(s.ex)) /|i - s(s.ex)|
        # ey' = s x ex'
        ex = np.array([1., 0., 0.])
        ezp = s
        exp = (ex - s*np.dot(s,ex))
        eyp = np.cross(s, exp)

        return np.sin(self._colat)*np.cos(longitude)*exp +\
                  np.sin(self._colat)*np.sin(longitude)*eyp +\
                  np.cos(self._colat)*ezp

    def process_teffs(self, teffs, coords, s=np.array([0., 0., 1.]), t=None):
        """
        Change the local effective temperatures for any values within the
        "cone" defined by the spot.  Any teff within the spot will have its
        current value multiplied by the "relteff" factor

        :parameter array teffs: array of teffs for computations
        :parameter array coords: array of coords for computations
        :t float: current time
        """
        if t is None:
            # then assume at t0
            t = self._t0

        pointing_vector = self.pointing_vector(s,t)
        logger.debug("spot.process_teffs at t={} with pointing_vector={} and radius={}".format(t, pointing_vector, self._radius))

        cos_alpha_coords = np.dot(coords, pointing_vector) / np.linalg.norm(coords, axis=1)
        cos_alpha_spot = np.cos(self._radius)

        filter_ = cos_alpha_coords > cos_alpha_spot
        teffs[filter_] = teffs[filter_] * self._relteff

        return teffs

class Pulsation(Feature):
    def __init__(self, radamp, freq, l=0, m=0, tanamp=0.0, teffext=False, **kwargs):
        self._freq = freq
        self._radamp = radamp
        self._l = l
        self._m = m
        self._tanamp = tanamp

        self._teffext = teffext

    @classmethod
    def from_bundle(cls, b, feature):
        """
        Initialize a Pulsation feature from the bundle.
        """

        feature_ps = b.get_feature(feature)
        freq = feature_ps.get_value('freq', unit=u.d**-1)
        radamp = feature_ps.get_value('radamp', unit=u.dimensionless_unscaled)
        l = feature_ps.get_value('l', unit=u.dimensionless_unscaled)
        m = feature_ps.get_value('m', unit=u.dimensionless_unscaled)
        teffext = feature_ps.get_value('teffext')

        GM = c.G.to('solRad3 / (solMass d2)').value*b.get_value(qualifier='mass', component=feature_ps.component, context='component', unit=u.solMass)
        R = b.get_value(qualifier='rpole', component=feature_ps.component, section='component', unit=u.solRad)

        tanamp = GM/R**3/freq**2

        return cls(radamp, freq, l, m, tanamp, teffext)

    @property
    def proto_coords(self):
        """
        """
        return True

    def dYdtheta(self, m, l, theta, phi):
        if abs(m) > l:
            return 0

        # TODO: just a quick hack
        if abs(m+1) > l:
            last_term = 0.0
        else:
            last_term = Y(m+1, l, theta, phi)

        return m/np.tan(theta)*Y(m, l, theta, phi) + np.sqrt((l-m)*(l+m+1))*np.exp(-1j*phi)*last_term

    def dYdphi(self, m, l, theta, phi):
        return 1j*m*Y(m, l, theta, phi)

    def process_coords_for_computations(self, coords_for_computations, s, t):
        """
        """
        if self._teffext:
            return coords_for_computations

        x, y, z, r = coords_for_computations[:,0], coords_for_computations[:,1], coords_for_computations[:,2], np.sqrt((coords_for_computations**2).sum(axis=1))
        theta = np.arccos(z/r)
        phi = np.arctan2(y, x)

        xi_r = self._radamp * Y(self._m, self._l, theta, phi) * np.exp(-1j*2*np.pi*self._freq*t)
        xi_t = self._tanamp * self.dYdtheta(self._m, self._l, theta, phi) * np.exp(-1j*2*np.pi*self._freq*t)
        xi_p = self._tanamp/np.sin(theta) * self.dYdphi(self._m, self._l, theta, phi) * np.exp(-1j*2*np.pi*self._freq*t)

        new_coords = np.zeros(coords_for_computations.shape)
        new_coords[:,0] = coords_for_computations[:,0] + xi_r * np.sin(theta) * np.cos(phi)
        new_coords[:,1] = coords_for_computations[:,1] + xi_r * np.sin(theta) * np.sin(phi)
        new_coords[:,2] = coords_for_computations[:,2] + xi_r * np.cos(theta)

        return new_coords

    def process_coords_for_observations(self, coords_for_computations, coords_for_observations, s, t):
        """
        Displacement equations:

          xi_r(r, theta, phi)     = a(r) Y_lm (theta, phi) exp(-i*2*pi*f*t)
          xi_theta(r, theta, phi) = b(r) dY_lm/dtheta (theta, phi) exp(-i*2*pi*f*t)
          xi_phi(r, theta, phi)   = b(r)/sin(theta) dY_lm/dphi (theta, phi) exp(-i*2*pi*f*t)

        where:

          b(r) = a(r) GM/(R^3*f^2)
        """
        # TODO: we do want to displace the coords_for_observations, but the x,y,z,r below are from the ALSO displaced coords_for_computations
        # if not self._teffext:
            # return coords_for_observations

        x, y, z, r = coords_for_computations[:,0], coords_for_computations[:,1], coords_for_computations[:,2], np.sqrt((coords_for_computations**2).sum(axis=1))
        theta = np.arccos(z/r)
        phi = np.arctan2(y, x)

        xi_r = self._radamp * Y(self._m, self._l, theta, phi) * np.exp(-1j*2*np.pi*self._freq*t)
        xi_t = self._tanamp * self.dYdtheta(self._m, self._l, theta, phi) * np.exp(-1j*2*np.pi*self._freq*t)
        xi_p = self._tanamp/np.sin(theta) * self.dYdphi(self._m, self._l, theta, phi) * np.exp(-1j*2*np.pi*self._freq*t)

        new_coords = np.zeros(coords_for_observations.shape)
        new_coords[:,0] = coords_for_observations[:,0] + xi_r * np.sin(theta) * np.cos(phi)
        new_coords[:,1] = coords_for_observations[:,1] + xi_r * np.sin(theta) * np.sin(phi)
        new_coords[:,2] = coords_for_observations[:,2] + xi_r * np.cos(theta)

        return new_coords

    def process_teffs(self, teffs, coords, s=np.array([0., 0., 1.]), t=None):
        """
        """
        if not self._teffext:
            return teffs

        raise NotImplementedError("teffext=True not yet supported for pulsations")<|MERGE_RESOLUTION|>--- conflicted
+++ resolved
@@ -166,18 +166,6 @@
             dynamics_method = compute_ps.get_value(qualifier='dynamics_method', **kwargs)
             irrad_method = compute_ps.get_value(qualifier='irrad_method', **kwargs)
             boosting_method = compute_ps.get_value(qualifier='boosting_method', **kwargs)
-<<<<<<< HEAD
-=======
-            if conf.devel:
-                mesh_init_phi_override = kwargs.pop('mesh_init_phi', 0.0)
-                try:
-                    mesh_init_phi = compute_ps.get_value(qualifier='mesh_init_phi', unit=u.rad, mesh_init_phi=mesh_init_phi_override)
-                except ValueError:
-                    # allow setting mesh_init_phi in devel mode even if parameter doesn't exist
-                    mesh_init_phi = mesh_init_phi_override
-            else:
-                mesh_init_phi = 0.0
->>>>>>> fb62c38f
         else:
             eclipse_method = 'native'
             horizon_method = 'boolean'
@@ -2218,30 +2206,12 @@
             delta = _estimate_delta(ntriangles, av['larea'])
 
             logger.debug("libphoebe.roche_misaligned_marching_mesh{}".format(mesh_args))
-<<<<<<< HEAD
-            new_mesh = libphoebe.roche_misaligned_marching_mesh(*mesh_args,
-                                                                delta=delta,
-                                                                choice=0,
-                                                                full=True,
-                                                                max_triangles=int(ntriangles*1.5),
-                                                                vertices=True,
-                                                                triangles=True,
-                                                                centers=True,
-                                                                vnormals=True,
-                                                                tnormals=True,
-                                                                cnormals=False,
-                                                                vnormgrads=True,
-                                                                cnormgrads=False,
-                                                                areas=True,
-                                                                volume=False,
-                                                                init_phi=self.mesh_init_phi)
-=======
             try:
                 new_mesh = libphoebe.roche_misaligned_marching_mesh(*mesh_args,
                                                                     delta=delta,
                                                                     choice=0,
                                                                     full=True,
-                                                                    max_triangles=ntriangles*2,
+                                                                    max_triangles=int(ntriangles*1.5),
                                                                     vertices=True,
                                                                     triangles=True,
                                                                     centers=True,
@@ -2264,7 +2234,6 @@
                     return self._build_mesh(mesh_method, mesh_init_phi=mesh_init_phi, mesh_init_phi_attempts=mesh_init_phi_attempts, **kwargs)
                 else:
                     raise err
->>>>>>> fb62c38f
 
 
             # In addition to the values exposed by the mesh itself, let's report
@@ -2434,31 +2403,12 @@
             delta = _estimate_delta(ntriangles, av['larea'])
 
             logger.debug("libphoebe.roche_marching_mesh{}".format(mesh_args))
-<<<<<<< HEAD
-            new_mesh = libphoebe.roche_marching_mesh(*mesh_args,
-                                                     delta=delta,
-                                                     choice=2,
-                                                     full=True,
-                                                     max_triangles=int(ntriangles*1.5),
-                                                     vertices=True,
-                                                     triangles=True,
-                                                     centers=True,
-                                                     vnormals=True,
-                                                     tnormals=True,
-                                                     cnormals=False,
-                                                     vnormgrads=True,
-                                                     cnormgrads=False,
-                                                     areas=True,
-                                                     volume=False,
-                                                     init_phi=self.mesh_init_phi)
-
-=======
             try:
                 new_mesh = libphoebe.roche_marching_mesh(*mesh_args,
                                                          delta=delta,
                                                          choice=2,
                                                          full=True,
-                                                         max_triangles=ntriangles*2,
+                                                         max_triangles=int(ntriangles*1.5),
                                                          vertices=True,
                                                          triangles=True,
                                                          centers=True,
@@ -2481,7 +2431,6 @@
                     return self._build_mesh(mesh_method, mesh_init_phi=mesh_init_phi, mesh_init_phi_attempts=mesh_init_phi_attempts, **kwargs)
                 else:
                     raise err
->>>>>>> fb62c38f
 
             # In addition to the values exposed by the mesh itself, let's report
             # the volume and surface area of the lobe.  The lobe area is used
@@ -2636,29 +2585,11 @@
 
             delta = _estimate_delta(ntriangles, av['larea'])
 
-<<<<<<< HEAD
-            new_mesh = libphoebe.rotstar_misaligned_marching_mesh(*mesh_args,
-                                                                  delta=delta,
-                                                                  full=True,
-                                                                  max_triangles=int(ntriangles*1.5),
-                                                                  vertices=True,
-                                                                  triangles=True,
-                                                                  centers=True,
-                                                                  vnormals=True,
-                                                                  tnormals=True,
-                                                                  cnormals=False,
-                                                                  vnormgrads=True,
-                                                                  cnormgrads=False,
-                                                                  areas=True,
-                                                                  volume=True,
-                                                                  init_phi=self.mesh_init_phi)
-
-=======
             try:
                 new_mesh = libphoebe.rotstar_misaligned_marching_mesh(*mesh_args,
                                                                       delta=delta,
                                                                       full=True,
-                                                                      max_triangles=ntriangles*2,
+                                                                      max_triangles=int(ntriangles*1.5),
                                                                       vertices=True,
                                                                       triangles=True,
                                                                       centers=True,
@@ -2681,7 +2612,6 @@
                     return self._build_mesh(mesh_method, mesh_init_phi=mesh_init_phi, mesh_init_phi_attempts=mesh_init_phi_attempts, **kwargs)
                 else:
                     raise err
->>>>>>> fb62c38f
 
 
             # In addition to the values exposed by the mesh itself, let's report
@@ -2818,28 +2748,11 @@
 
             delta = _estimate_delta(ntriangles, av['larea'])
 
-<<<<<<< HEAD
-            new_mesh = libphoebe.sphere_marching_mesh(*mesh_args,
-                                                      delta=delta,
-                                                      full=True,
-                                                      max_triangles=int(ntriangles*1.5),
-                                                      vertices=True,
-                                                      triangles=True,
-                                                      centers=True,
-                                                      vnormals=True,
-                                                      tnormals=True,
-                                                      cnormals=False,
-                                                      vnormgrads=True,
-                                                      cnormgrads=False,
-                                                      areas=True,
-                                                      volume=True,
-                                                      init_phi=self.mesh_init_phi)
-=======
             try:
                 new_mesh = libphoebe.sphere_marching_mesh(*mesh_args,
                                                           delta=delta,
                                                           full=True,
-                                                          max_triangles=ntriangles*2,
+                                                          max_triangles=int(ntriangles*1.5),
                                                           vertices=True,
                                                           triangles=True,
                                                           centers=True,
@@ -2862,7 +2775,6 @@
                     return self._build_mesh(mesh_method, mesh_init_phi=mesh_init_phi, mesh_init_phi_attempts=mesh_init_phi_attempts, **kwargs)
                 else:
                     raise err
->>>>>>> fb62c38f
 
             # In addition to the values exposed by the mesh itself, let's report
             # the volume and surface area of the lobe.  The lobe area is used
@@ -2910,7 +2822,13 @@
         mesh_method = b.get_value('mesh_method', component=component, compute=compute, mesh_method=mesh_method_override) if compute is not None else 'marching'
 
         if conf.devel:
-            kwargs.setdefault('mesh_init_phi', b.get_compute(compute).get_value(qualifier='mesh_init_phi', component=component, unit=u.rad, **kwargs))
+            mesh_init_phi_override = kwargs.pop('mesh_init_phi', 0.0)
+            try:
+                mesh_init_phi = b.get_compute(compute).get_value(qualifier='mesh_init_phi', component=component, unit=u.rad, mesh_init_phi=mesh_init_phi_override)
+            except ValueError:
+                kwargs.setdefault('mesh_init_phi', mesh_init_phi_override)
+            else:
+                kwargs.setdefault('mesh_init_phi', mesh_init_phi)
         else:
             kwargs.setdefault('mesh_init_phi', 0.0)
 
