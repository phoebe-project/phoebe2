--- conflicted
+++ resolved
@@ -660,52 +660,6 @@
                 # print "*** this_syn.twigs", this_syn.twigs
                 body = system.get_body(info['component'])
 
-<<<<<<< HEAD
-                packet[k]['pot'] = body._instantaneous_pot
-                rpole = roche.potential2rpole(body._instantaneous_pot, body.q, body.ecc, body.F, body._scale, component=body.comp_no)
-                packet[k]['rpole'] = rpole
-                packet[k]['north_pole'] = body.get_north_pole(rpole=rpole)
-                packet[k]['volume'] = body.mesh.lvolume
-
-
-                # TODO: should x, y, z be computed columns of the vertices???
-                # could easily have a read-only property at the ProtoMesh level
-                # that returns a ComputedColumn for xs, ys, zs (like rs)
-                # (also do same for protomesh)
-                packet[k]['xs'] = body.mesh.centers[:,0]# * u.solRad
-                packet[k]['ys'] = body.mesh.centers[:,1]# * u.solRad
-                packet[k]['zs'] = body.mesh.centers[:,2]# * u.solRad
-                packet[k]['vxs'] = body.mesh.velocities.centers[:,0] * u.solRad/u.d # TODO: check units!!!
-                packet[k]['vys'] = body.mesh.velocities.centers[:,1] * u.solRad/u.d
-                packet[k]['vzs'] = body.mesh.velocities.centers[:,2] * u.solRad/u.d
-                packet[k]['vertices'] = body.mesh.vertices_per_triangle
-                packet[k]['areas'] = body.mesh.areas # * u.solRad**2
-                # TODO remove this 'normals' vector now that we have nx,ny,nz?
-                packet[k]['normals'] = body.mesh.tnormals
-                packet[k]['nxs'] = body.mesh.tnormals[:,0]
-                packet[k]['nys'] = body.mesh.tnormals[:,1]
-                packet[k]['nzs'] = body.mesh.tnormals[:,2]
-                packet[k]['mus'] = body.mesh.mus
-
-                packet[k]['loggs'] = body.mesh.loggs.centers
-                packet[k]['teffs'] = body.mesh.teffs.centers
-                # TODO: include abun? (body.mesh.abuns.centers)
-
-                # NOTE: these are computed columns, so are not based on the
-                # "center" coordinates provided by x, y, z, etc, but rather are
-                # the average value across each triangle.  For this reason,
-                # they are less susceptible to a coarse grid.
-                packet[k]['rs'] = body.mesh.rs.centers
-                packet[k]['r_projs'] = body.mesh.rprojs.centers
-
-                packet[k]['visibilities'] = body.mesh.visibilities
-
-                vcs = np.sum(body.mesh.vertices_per_triangle*body.mesh.weights[:,:,np.newaxis], axis=1)
-                for i,vc in enumerate(vcs):
-                    if np.all(vc==np.array([0,0,0])):
-                        vcs[i] = np.full(3, np.nan)
-                packet[k]['visible_centroids'] = vcs
-=======
                 packetlist.append(make_packet('uvw_elements',
                                               body.mesh.vertices_per_triangle,
                                               time, info))
@@ -874,7 +828,6 @@
                                                   vcs,
                                                   time, info))
 
->>>>>>> e383d02d
 
                 # Eclipse horizon
                 # if do_horizon and horizons is not None:
