--- conflicted
+++ resolved
@@ -26,7 +26,6 @@
 #multiple times
 global _phb1_config
 _phb1_config = False
-
 
 try:
     import phoebe_legacy as phb1
@@ -1463,23 +1462,6 @@
         global _phb1_config
         # make phoebe 1 file
         # tmp_filename = temp_name = next(tempfile._get_candidate_names())
-<<<<<<< HEAD
-        
-        
-        phb1.init()
-        try:
-            if hasattr(phb1, 'auto_configure'):
-                # then phb1 is phoebe_legacy
-                phb1.auto_configure()
-            else:
-                # then phb1 is phoebeBackend
-                phb1.configure()
-        except SystemError:
-            raise SystemError("PHOEBE config failed: try creating PHOEBE config file through GUI")
-
-        # phb1.open(tmp_filename)
-        # grab parameters and import into legacy
-=======
         computeparams = b.get_compute(compute, force_ps=True)
  #       print('_phb1_config', _phb1_config)
         if _phb1_config == False:
@@ -1501,11 +1483,7 @@
         legacy_dict = io.pass_to_legacy(b, compute=compute, disable_l3=True, **kwargs)
 
         io.import_to_legacy(legacy_dict)
->>>>>>> 9c6dc54d
-
-        legacy_dict = io.pass_to_legacy(b, compute=compute, **kwargs)
-        io.import_to_legacy(legacy_dict)
-        
+
         # build lookup tables between the dataset labels and the indices needed
         # to pass to phoebe legacy
         lcinds = {}
@@ -1521,13 +1499,6 @@
             rvcurve = rvid+'-'+comp
             rvinds[rvcurve] = rvind
 
-<<<<<<< HEAD
-        computeparams = b.get_compute(compute, force_ps=True)
-
-        #os.remove(tmp_filename)
-
-=======
->>>>>>> 9c6dc54d
         return dict(lcinds=lcinds,
                     rvinds=rvinds,
                     computeparams=computeparams)
@@ -1569,13 +1540,8 @@
         packetlist = []
 
         if info['kind'] == 'lc':
-<<<<<<< HEAD
-            print(info['dataset'])
-            print('lcinds', lcinds)
-=======
             # print(info['dataset'])
             # print('lcinds', lcinds)
->>>>>>> 9c6dc54d
             lcind = lcinds[info['dataset']]
             fluxes = np.array(phb1.lc(tuple(info['times'].tolist()), lcind))
             packetlist.append(_make_packet('fluxes',
@@ -1993,15 +1959,6 @@
             cind = starrefs.index(info['component'])
 
             rvs = -stuff[3*nbodies+4+(cind*3)]
-<<<<<<< HEAD
-            rvs += b.get_value(qualifier='rv_offset',
-                               component=info['component'],
-                               dataset=info['dataset'],
-                               context='dataset',
-                               unit=u.AU/u.d,
-                               **_skip_filter_checks)
-=======
->>>>>>> 9c6dc54d
 
             packetlist.append(_make_packet('times',
                                            stuff[0]*u.d,
@@ -2733,16 +2690,7 @@
                                            info))
 
             rvs = rvs1 if b.hierarchy.get_primary_or_secondary(info['component'])=='primary' else rvs2
-<<<<<<< HEAD
-            rvs += b.get_value(qualifier='rv_offset',
-                               component=info['component'],
-                               dataset=info['dataset'],
-                               context='dataset',
-                               unit=u.km/u.s,
-                               **_skip_filter_checks)
-=======
-
->>>>>>> 9c6dc54d
+
             packetlist.append(_make_packet('rvs',
                                            rvs*u.km/u.s,
                                            None,
