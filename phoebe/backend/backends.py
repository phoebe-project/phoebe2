--- conflicted
+++ resolved
@@ -678,11 +678,7 @@
         # if ld_mode_bol is lookup, we need to pre-compute those and store
         # them in the (hidden) ld_coeffs_bol parameters
         # TODO [optimize]: skip this if irrad_method is 'none' or albedos are 0?
-<<<<<<< HEAD
-        b._compute_necessary_values(computeparams)
-=======
         b._compute_necessary_values(computeparams, **kwargs)
->>>>>>> 492e1065
 
         do_horizon = False #computeparams.get_value(qualifier='horizon', **kwargs)
         dynamics_method = computeparams.get_value(qualifier='dynamics_method', dynamics_method=kwargs.pop('dynamics_method', None), **_skip_filter_checks)
