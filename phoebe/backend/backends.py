--- conflicted
+++ resolved
@@ -853,11 +853,7 @@
                         packet[k]['horizon_analytic_zs'] = ha['zs']
 
                 # Dataset-dependent quantities
-<<<<<<< HEAD
-                indeps = {'rv': ['rvs', 'intensities', 'normal_intensities', 'boost_factors', 'extinct_factors'], 'lc': ['intensities', 'normal_intensities', 'boost_factors', 'extinct_factors'], 'ifm': []}
-=======
-                indeps = {'rv': ['rvs', 'intensities', 'normal_intensities', 'boost_factors'], 'lc': ['intensities', 'normal_intensities', 'boost_factors']}
->>>>>>> f50ef43d
+                indeps = {'rv': ['rvs', 'intensities', 'normal_intensities', 'boost_factors', 'extinct_factors'], 'lc': ['intensities', 'normal_intensities', 'boost_factors', 'extinct_factors']}
                 # if conf.devel:
                 indeps['rv'] += ['abs_intensities', 'abs_normal_intensities', 'ldint']
                 indeps['lc'] += ['abs_intensities', 'abs_normal_intensities', 'ldint']
