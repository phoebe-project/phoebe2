
import os
import numpy as np

try:
  import commands
except:
  import subprocess as commands

import tempfile
from copy import deepcopy
import itertools

from phoebe.parameters import dataset as _dataset
from phoebe.parameters import StringParameter, DictParameter, ArrayParameter, ParameterSet
from phoebe.parameters.parameters import _extract_index_from_string
from phoebe import dynamics
<<<<<<< HEAD
from phoebe.backend import universe, etvs, horizon_analytic
from phoebe.backend import interferometry
=======
from phoebe.backend import universe, horizon_analytic
>>>>>>> 1584f6c4
from phoebe.atmospheres import passbands
from phoebe.distortions  import roche
from phoebe.frontend import io
import phoebe.frontend.bundle
from phoebe.dependencies.nparray.nparray import Array as _nparrayArray
from phoebe import u, c
from phoebe import conf, mpi
from phoebe import pool as _pool

#global variable to prevent phb1 configuration from happening
#multiple times
global _phb1_config
_phb1_config = False

try:
    import phoebe_legacy as phb1
except ImportError:
    try:
        import phoebeBackend as phb1
    except ImportError:
        _use_phb1 = False
    else:
        _use_phb1 = True
else:
    _use_phb1 = True



try:
    import ellc
except ImportError:
    _use_ellc = False
else:
    _use_ellc = True


from tqdm import tqdm as _tqdm

def _progressbar(args, total=None, show_progressbar=True):
    if show_progressbar:
        return _tqdm(args, total=total)
    else:
        return args

from scipy.stats import norm as _norm


import logging
logger = logging.getLogger("BACKENDS")
logger.addHandler(logging.NullHandler())

# the following list is for backends that use numerical meshes
_backends_that_require_meshing = ['phoebe', 'legacy']

_skip_filter_checks = {'check_default': False, 'check_visible': False}

def _simplify_error_message(msg):
    # simplify error messages so values, etc, don't create separate
    # entries in the returned dictionary.
    msg = str(msg) # in case an exception object
    if 'not within limits' in msg:
        msg = 'outside parameter limits'
    elif 'value further than' in msg:
        msg = 'outside angle wrapping limits'
    elif 'overflow' in msg:
        msg = 'roche overflow'
    elif 'lookup ld_coeffs' in msg:
        msg = 'ld_coeffs lookup out-of-bounds'
    elif 'compute_pblums failed' in msg:
        msg = 'atm out-of-bounds during compute_pblums'
    elif 'Atmosphere parameters out of bounds' in msg:
        msg = 'atm out-of-bounds'
    elif 'Could not compute ldint' in msg:
        msg = 'could not compute ldint with provided atm and ld_mode'
    elif 'not compatible for ld_func' in msg:
        msg = 'ld_coeffs and ld_func incompatible'
    return msg

def _needs_mesh(b, dataset, kind, component, compute):
    """
    """
    # print "*** _needs_mesh", kind
    compute_kind = b.get_compute(compute).kind
    if compute_kind not in _backends_that_require_meshing:
        # then we don't have meshes for this backend, so all should be False
        return False

    # Note: 'vis' is included too (for future mesh-based computations)
    if kind not in ['mesh', 'lc', 'rv', 'lp', 'vis', 'clo', 't3']:
        return False

    # if kind == 'lc' and compute_kind=='phoebe' and b.get_value(qualifier='lc_method', compute=compute, dataset=dataset, context='compute')=='analytical':
    #     return False

    if kind == 'rv' and (compute_kind == 'legacy' or b.get_value(qualifier='rv_method', compute=compute, component=component, dataset=dataset, context='compute', **_skip_filter_checks)=='dynamical'):
        return False

    return True


def _timequalifier_by_kind(kind):
    return 'times'

def _expand_mesh_times(b, dataset_ps, component):
    def get_times(b, include_times_entry):
        if include_times_entry in b.datasets:
            add_ps = b.filter(dataset=include_times_entry, context='dataset')
            add_timequalifier = _timequalifier_by_kind(add_ps.kind)
            add_ps_components = add_ps.filter(qualifier=add_timequalifier).components
            # print "*** add_ps_components", add_dataset, add_ps_components
            if len(add_ps.times):
                add_times = np.array([float(t) for t in add_ps.times])
            elif len(add_ps_components):
                # then we need to concatenate over all components_
                # (times@rv@primary and times@rv@secondary are not necessarily
                # identical)
                add_times = np.unique(np.append(*[add_ps.get_value(qualifier='compute_times', component=c) for c in add_ps_components]))
                if not len(add_times):
                    add_times = np.unique(np.append(*[add_ps.get_value(qualifier=add_timequalifier, component=c) for c in add_ps_components]))
            else:
                # then we're adding from some dataset at the system-level (like lcs)
                # that have component=None
                add_times = add_ps.get_value(qualifier='compute_times', component=None, unit=u.d)
                if not len(add_times):
                    add_times = add_ps.get_value(qualifier=add_timequalifier, component=None, unit=u.d)
        else:
            # then some sort of t0 from context='component' or 'system'
            add_times = [b.get_value(include_times_entry, context=['component', 'system'])]

        return add_times

    # print "*** _expand_mesh_times", dataset_ps, dataset_ps.kind, component
    if dataset_ps.kind != 'mesh':
        raise TypeError("_expand_mesh_times only works for mesh datasets")

    # we're first going to access the compute_times@mesh... this should not have a component tag
    this_times = dataset_ps.get_value(qualifier='compute_times', component=None, unit=u.d)
    this_times = np.unique(np.append(this_times,
                                     [get_times(b, include_times_entry) for include_times_entry in dataset_ps.get_value(qualifier='include_times', expand=True)]
                                     )
                           )

    return this_times

def _extract_from_bundle(b, compute, dataset=None, times=None,
                         by_time=True, include_mesh=True, **kwargs):
    """
    Extract a list of sorted times and the datasets that need to be
    computed at each of those times.  Any backend can then loop through
    these times and see what quantities are needed for that time step.

    Empty copies of synthetics for each applicable dataset are then
    created and returned so that they can be filled by the given backend.
    Setting of other meta-data should be handled by the bundle once
    the backend returns the filled synthetics.

    :parameter b: the :class:`phoebe.frontend.bundle.Bundle`
    :return: times (list of floats or dictionary of lists of floats),
        infos (list of lists of dictionaries),
        new_syns (ParameterSet containing all new parameters)
    :raises NotImplementedError: if for some reason there is a problem getting
        a unique match to a dataset (shouldn't ever happen unless
        the user overrides a label)
    """
    provided_times = times
    times = []
    infolists = []
    needed_syns = []

    # The general format of the datastructures used within PHOEBE are as follows:
    # if by_time:
    # - times (list within _extract_from_bundle_by_time but then casted to np.array)
    # - infolists (list of <infolist>, same shape and order as times)
    # - infolist (list of <info>)
    # - info (dict containing information for a given dataset-component computation at the given time)
    #
    # else:
    # - infolist (same as by_time, one per-dataset, called infolists within this function only)
    # - info (same as by_time)
    #
    # The workers then return a similar format:
    # - packetlist (list of <packet>)
    # - packet (dict ready to be sent to new_syns.set_value(**packet))
    # where packet has a similar structure to info (but with value and possibly time keys)
    # but packetlist may be longer than infolist (since mesh passband-columns allow
    # now have their own entries.)

    if dataset is None:
        datasets = b.filter(qualifier='enabled', compute=compute, value=True, **_skip_filter_checks).datasets
    else:
        datasets = b.filter(dataset=dataset, context='dataset', **_skip_filter_checks).datasets

    for dataset in datasets:
        dataset_ps = b.filter(context='dataset', dataset=dataset, **_skip_filter_checks)
        dataset_compute_ps = b.filter(context='compute', dataset=dataset, compute=compute, **_skip_filter_checks)
        dataset_kind = dataset_ps.kind
        time_qualifier = _timequalifier_by_kind(dataset_kind)
        if dataset_kind in ['lc', 'vis', 'clo', 't3']:
            # then the Parameters in the model only exist at the system-level
            # and are not tagged by component
            dataset_components = [None]
        elif dataset_kind in ['lp']:
            # TODO: eventually spectra and RVs as well (maybe even LCs and ORBs)
            dataset_components = b.hierarchy.get_stars() + b.hierarchy.get_orbits()
        else:
            dataset_components = b.hierarchy.get_stars()

        for component in dataset_components:
            if isinstance(provided_times, dict) and dataset in provided_times.keys():
                this_times = provided_times.get(dataset)
            elif provided_times is not None and not isinstance(provided_times, dict):
                this_times = provided_times
            elif dataset_kind == 'mesh' and include_mesh:
                this_times = _expand_mesh_times(b, dataset_ps, component)
            elif dataset_kind in ['lp']:
                this_times = np.unique(dataset_ps.get_value(qualifier='compute_times', unit=u.d, **_skip_filter_checks))
                if not len(this_times):
                    # then we have Parameters tagged by times, this will probably
                    # also apply to spectra.
                    this_times = [float(t) for t in dataset_ps.times]
            else:
                timequalifier = _timequalifier_by_kind(dataset_kind)
                timecomponent = component if dataset_kind not in ['mesh', 'lc'] else None
                # print "*****", dataset_kind, dataset_ps.kinds, timequalifier, timecomponent
                # NOTE: compute_times is not component-dependent, but times can be (i.e. for RV datasets)
                this_times = dataset_ps.get_value(qualifier='compute_times', unit=u.d, **_skip_filter_checks)
                if not len(this_times):
                    this_times = dataset_ps.get_value(qualifier=timequalifier, component=timecomponent, unit=u.d, **_skip_filter_checks)

                # we may also need to compute at other times if requested by a
                # mesh with this dataset in datasets@mesh
                # for mesh_datasets_parameter in mesh_datasets_parameters:
                    # if dataset in mesh_datasets_parameter.get_value():
                        # mesh_obs_ps = b.filter(context='dataset', dataset=mesh_datasets_parameter.dataset, component=None)
                        # TODO: not sure about the component=None on the next line... what will this do for rvs with different times per-component?
                        # mesh_times = _expand_mesh_times(b, mesh_obs_ps, component=None)
                        # this_times = np.unique(np.append(this_times, mesh_times))

            if dataset_kind in ['lc'] and \
                    b.get_value(qualifier='exptime', dataset=dataset, **_skip_filter_checks) > 0 and \
                    dataset_compute_ps.get_value(qualifier='fti_method', fti_method=kwargs.get('fti_method', None), **_skip_filter_checks)=='oversample':

                # Then we need to override the times retrieved from the dataset
                # with the oversampled times.  Later we'll do an average over
                # the exposure.
                # NOTE: here we assume that the dataset times are at mid-exposure,
                # if we want to allow more flexibility, we'll need a parameter
                # that gives this option and different logic for each case.
                exptime = dataset_ps.get_value(qualifier='exptime', unit=u.d, **_skip_filter_checks)
                fti_oversample = dataset_compute_ps.get_value(qualifier='fti_oversample', check_visible=False, **kwargs)
                # NOTE: if changing this, also change in bundle.run_compute
                this_times = np.array([np.linspace(t-exptime/2., t+exptime/2., fti_oversample) for t in this_times]).flatten()

            if dataset_kind in ['lp']:
                # for line profiles and spectra, we only need to compute synthetic
                # model if there are defined wavelengths
                this_wavelengths = dataset_ps.get_value(qualifier='wavelengths', component=component, **_skip_filter_checks)
            else:
                this_wavelengths = None

            if len(this_times) and (this_wavelengths is None or len(this_wavelengths)):

                info = {'dataset': dataset,
                        'component': component,
                        'kind': dataset_kind,
                        'needs_mesh': _needs_mesh(b, dataset, dataset_kind, component, compute),
                        }

                if dataset_kind == 'mesh' and include_mesh:
                    # then we may be requesting passband-dependent columns be
                    # copied to the mesh from other datasets based on the values
                    # of columns@mesh.  Let's store the needed information here,
                    # where mesh_datasets and mesh_kinds correspond to each
                    # other (but mesh_columns does not).
                    info['mesh_coordinates'] = dataset_ps.get_value(qualifier='coordinates', expand=True, **_skip_filter_checks)
                    info['mesh_columns'] = dataset_ps.get_value(qualifier='columns', expand=True, **_skip_filter_checks)
                    info['mesh_datasets'] = list(set([c.split('@')[1] for c in info['mesh_columns'] if len(c.split('@'))>1]))
                    info['mesh_kinds'] = [b.filter(dataset=ds, context='dataset', **_skip_filter_checks).kind for ds in info['mesh_datasets']]

                if by_time:
                    for i, time_ in enumerate(this_times):
                        info['original_index'] = i
                        info_ = info.copy()
                        # TODO: handle some deltatime allowance here?
                        if time_ in times:
                            ind = times.index(time_)
                            infolists[ind].append(info_)
                        else:
                            times.append(time_)
                            infolists.append([info_])
                else:
                    # TODO: this doesn't appear to be different than needed_syns,
                    # unless we change the structure to be per-dataset.
                    info['times'] = this_times
                    infolists.append(info)

                # we need the times for _create_syns but not within the infolists,
                # so we'll do this last and make a copy so times aren't passed
                # to everybody...
                needed_syn_info = info.copy()
                needed_syn_info['times'] = this_times
                needed_syns.append(needed_syn_info)

    if by_time and len(times):
        ti = list(zip(times, infolists))
        ti.sort()
        times, infolists = zip(*ti)

    if by_time:
        # print "*** _extract_from_bundle return(times, infolists, syns)", times, infolists, needed_syns
        return np.asarray(times), infolists, _create_syns(b, needed_syns)
    else:
        # print "*** _extract_from_bundle return(infolists, syns)", infolists, needed_syns
        return infolists, _create_syns(b, needed_syns)

def _create_syns(b, needed_syns):
    """
    Create empty synthetics

    :parameter b: the :class:`phoebe.frontend.bundle.Bundle`
    :parameter list needed_syns: list of dictionaries containing kwargs to access
        the dataset (dataset, component, kind)
    :return: :class:`phoebe.parameters.parameters.ParameterSet` of all new parameters
    """

    # needs_mesh = {info['dataset']: info['kind'] for info in needed_syns if info['needs_mesh']}

    params = []
    for needed_syn in needed_syns:
        # print "*** _create_syns needed_syn", needed_syn
        # used to be {}_syn
        syn_kind = '{}'.format(needed_syn['kind'])
        # if needed_syn['kind']=='mesh':
            # parameters.dataset.mesh will handle creating the necessary columns
            # needed_syn['dataset_fields'] = needs_mesh

            # needed_syn['columns'] = b.get_value(qualifier='columns', dataset=needed_syn['dataset'], context='dataset')
            # datasets = b.get_value(qualifier='datasets', dataset=needed_syn['dataset'], context='dataset')
            # needed_syn['datasets'] = {ds: b.filter(datset=ds, context='dataset').kind for ds in datasets}

        # phoebe will compute everything sorted - even if the input times array
        # is out of order, so let's make sure the exposed times array is in
        # the correct (sorted) order
        if 'times' in needed_syn.keys():
            needed_syn['times'].sort()

            needed_syn['empty_arrays_len'] = len(needed_syn['times'])

        these_params, these_constraints = getattr(_dataset, syn_kind.lower())(syn=True, **needed_syn)
        # TODO: do we need to handle constraints?
        these_params = these_params.to_list()
        for param in these_params:
            if param._dataset is None:
                # dataset may be set for mesh columns
                param._dataset = needed_syn['dataset']

            param._kind = syn_kind
            param._component = needed_syn['component']
            # reset copy_for... model Parameters should never copy
            param._copy_for = {}

            # context, model, etc will be handle by the bundle once these are returned

        params += these_params

    return ParameterSet(params)

def _make_packet(qualifier, value, time, info, **kwargs):
    """
    where kwargs overrides info
    """
    packet = {'dataset': kwargs.get('dataset', info['dataset']),
              'component': kwargs.get('component', info['component']),
              'kind': kwargs.get('kind', info['kind']),
              'qualifier': qualifier,
              'value': value,
              }

    if 'index' in kwargs.keys():
        packet['index'] = kwargs.get('index')
    else:
        packet['time'] = time

    return packet

class BaseBackend(object):
    def __init__(self):
        return

    def run_checks(self, b, compute, times=[], **kwargs):
        """
        run any sanity checks to make sure the parameters and options are legal
        for this backend.  If they are not, raise an error here to avoid errors
        within the workers.

        Any physics-checks that are backend-independent should be in
        Bundle.run_checks, and don't need to be repeated here.

        This should be subclassed by all backends, otherwise will throw a
        NotImplementedError
        """
        raise NotImplementedError("run_checks is not implemented by the {} backend".format(self.__class__.__name__))

    def _get_packet_and_syns(self, b, compute, dataset=None, times=[], **kwargs):
        """
        see get_packet_and_syns.  _get_packet_and_syns provides the custom parts
        of the packet that are Backend-dependent.

        This should return the packet to send to all workers and the new_syns to
        be sent to the master.

        return packet, new_syns
        """
        raise NotImplementedError("_get_packet_and_syns is not implemented by the {} backend".format(self.__class__.__name__))

    def get_packet_and_syns(self, b, compute, dataset=None, times=[], **kwargs):
        """
        get_packet is called by the master and must get all information necessary
        to send to all workers.  The returned packet will be passed on as
        _run_chunk(**packet) with the following exceptions:

        * b: the bundle will be included in the packet serialized
        * compute: the label of the compute options will be included in the packet
        * backend: the class name will be passed on in the packet so the worker can call the correct backend
        * all kwargs will be passed on verbatim
        """
        packet, new_syns = self._get_packet_and_syns(b, compute, dataset, times, **kwargs)
        for k,v in kwargs.items():
            if k=='system':
                # force the workers to rebuild the system instead of attempting to
                # send via MPI
                continue
            packet[k] = v

        if kwargs.get('max_computations', None) is not None:
            if len(packet.get('infolists', packet.get('infolist', []))) > kwargs.get('max_computations'):
                raise ValueError("more than {} computations detected ({} estimated).".format(kwargs.get('max_computations'), len(packet['infolists'])))

        packet['b'] = b.to_json() if mpi.enabled else b
        packet['compute'] = compute
        packet['backend'] = self.__class__.__name__

        return packet, new_syns

    def _run_chunk(self):
        """
        _run_chunk will receive the packet (with the bundle deserialized if necessary)
        and is responsible for computing and returning results.
        """
        # np.array_split(any_input_array, nprocs)[myrank]
        raise NotImplementedError("_run_chunk is not implemented by the {} backend".format(self.__class__.__name__))

    def _fill_syns(self, new_syns, rpacketlists_per_worker):
        """
        rpacket_per_worker is a list of packetlists as returned by _run_chunk
        """
        # TODO: move to BaseBackendByDataset or BaseBackend?
        logger.debug("rank:{}/{} {}._fill_syns".format(mpi.myrank, mpi.nprocs, self.__class__.__name__))

        for packetlists in rpacketlists_per_worker:
            # single worker
            for packetlist in packetlists:
                # single time/dataset
                for packet in packetlist:
                    # single parameter
                    try:
                        new_syns.set_value(check_visible=False, check_default=False, ignore_readonly=True, **packet)
                    except Exception as err:
                        raise ValueError("failed to set value from packet: {}.  Original error: {}".format(packet, str(err)))

        return new_syns

    def _run_worker(self, packet):
        # the worker receives the bundle serialized, so we need to unpack it
        logger.debug("rank:{}/{} _run_worker".format(mpi.myrank, mpi.nprocs))
        packet['b'] = phoebe.frontend.bundle.Bundle(packet['b'])
        # do the computations requested for this worker
        rpacketlists = self._run_chunk(**packet)
        # send the results back to the master (root=0)
        mpi.comm.gather(rpacketlists, root=0)

    def run(self, b, compute, dataset=None, times=[], **kwargs):
        """
        if within mpirun, workers should call _run_worker instead of run
        """
        self.run_checks(b, compute, times, **kwargs)

        logger.debug("rank:{}/{} calling get_packet_and_syns".format(mpi.myrank, mpi.nprocs))
        packet, new_syns = self.get_packet_and_syns(b, compute, dataset, times, **kwargs)

        if mpi.enabled:
            # broadcast the packet to ALL workers
            logger.debug("rank:{}/{} broadcasting to all workers".format(mpi.myrank, mpi.nprocs))
            mpi.comm.bcast(packet, root=0)

            # now even the master can become a worker and take on a chunk
            packet['b'] = b
            rpacketlists = self._run_chunk(**packet)

            # now receive all packetlists
            logger.debug("rank:{}/{} gathering packetlists from all workers".format(mpi.myrank, mpi.nprocs))
            rpacketlists_per_worker = mpi.comm.gather(rpacketlists, root=0)

        else:
            rpacketlists_per_worker = [self._run_chunk(**packet)]

        logger.debug("rank:{}/{} calling _fill_syns".format(mpi.myrank, mpi.nprocs))
        return self._fill_syns(new_syns, rpacketlists_per_worker)


class BaseBackendByTime(BaseBackend):


    def _worker_setup(self, b, compute, times, infolists, **kwargs):
        """
        """
        raise NotImplementedError("worker_setup not implemented by the {} backend".format(self.__class__.__name__))
        return dict()

    def _run_single_time(self, b, i, time, infolist, **kwargs):
        """
        """
        raise NotImplementedError("_run_single_time not implemented by the {} backend".format(self.__class__.__name__))

    def _get_packet_and_syns(self, b, compute, dataset=None, times=[], **kwargs):
        # extract times/infolists/new_syns from the bundle
        # if the input for times is an empty list, we'll obey dataset times
        # otherwise all datasets will be overridden with the times provided
        # see documentation in _extract_from_bundle for details on the output variables.
        times, infolists, new_syns = _extract_from_bundle(b, compute=compute,
                                                          dataset=dataset,
                                                          times=times,
                                                          by_time=True,
                                                          **kwargs)

        # prepare the packet to be sent to the workers.
        # this packet will be sent to _run_worker as **packet
        packet = {'times': times,
                  'infolists': infolists}

        return packet, new_syns


    def _run_chunk(self, b, compute, times, infolists, **kwargs):
        logger.debug("rank:{}/{} _run_chunk".format(mpi.myrank, mpi.nprocs))

        worker_setup_kwargs = self._worker_setup(b, compute, times, infolists, **kwargs)

        inds = range(len(times))

        if mpi.enabled:
            # np.array_split(any_input_array, mpi.nprocs)[mpi.myrank]
            inds = np.array_split(inds, mpi.nprocs)[mpi.myrank]
            times = np.array_split(times, mpi.nprocs)[mpi.myrank]
            infolists = np.array_split(infolists, mpi.nprocs)[mpi.myrank]

        packetlists = [] # entry per-time
        for i, time, infolist in _progressbar(zip(inds, times, infolists), total=len(times), show_progressbar=not b._within_solver and kwargs.get('progressbar', False)):
            if kwargs.get('out_fname', False) and os.path.isfile(kwargs.get('out_fname')+'.kill'):
                logger.warning("received kill signal, exiting sampler loop")
                break

            packetlist = self._run_single_time(b, i, time, infolist, **worker_setup_kwargs)
            packetlists.append(packetlist)

        logger.debug("rank:{}/{} _run_chunk returning packetlist".format(mpi.myrank, mpi.nprocs))
        return packetlists


class BaseBackendByDataset(BaseBackend):
    def _worker_setup(self, b, compute, infolist, **kwargs):
        """
        """
        raise NotImplementedError("worker_setup not implemented by the {} backend".format(self.__class__.__name__))
        return dict()

    def _run_single_dataset(self, b, info, **kwargs):
        """
        """
        raise NotImplementedError("_run_single_dataset not implemented by the {} backend".format(self.__class__.__name__))

    def _get_packet_and_syns(self, b, compute, dataset=None, times=[], **kwargs):
        # self.run_checks(b, compute, times, **kwargs)

        # see documentation in _extract_from_bundle for details on the output variables.
        infolist, new_syns = _extract_from_bundle(b, compute=compute,
                                                  dataset=dataset,
                                                  times=times, by_time=False)

        packet = {'infolist': infolist}

        return packet, new_syns


    def _run_chunk(self, b, compute, infolist, **kwargs):
        worker_setup_kwargs = self._worker_setup(b, compute, infolist, **kwargs)

        if mpi.enabled:
            # np.array_split(any_input_array, mpi.nprocs)[mpi.myrank]
            infolist = np.array_split(infolist, mpi.nprocs)[mpi.myrank]

        packetlists = [] # entry per-dataset
        for info in _progressbar(infolist, total=len(infolist), show_progressbar=not b._within_solver and kwargs.get('progressbar', False)):
            if kwargs.get('out_fname', False) and os.path.isfile(kwargs.get('out_fname')+'.kill'):
                logger.warning("received kill signal, exiting sampler loop")
                break
            packetlist = self._run_single_dataset(b, info, **worker_setup_kwargs)
            packetlists.append(packetlist)

        return packetlists

def _call_run_single_model(args):
    # NOTE: b should be a deepcopy here to prevent conflicts
    b, samples, sample_kwargs, compute, dataset, times, compute_kwargs, expose_samples, expose_failed, i, allow_retries = args
    # override sample_from
    compute_kwargs['sample_from'] = []
    compute_kwargs['progressbar'] = False

    success_samples = []
    failed_samples = {}

    while True:
        # print("trying with samples={}".format(samples))
        for uniqueid, value in samples.items():
            uniqueid, index = _extract_index_from_string(uniqueid)

            # TODO: for some reason when redrawing we're getting arrays with length
            # one as if we had passed N=1 to sample_distribution_collection.  For now, we'll
            # just work around the issue.
            if isinstance(value, np.ndarray):
                value = value[0]
            # print("setting uniqueid={}, value={}".format(uniqueid, value))
            ref_param = b.get_parameter(uniqueid=uniqueid, **_skip_filter_checks)
            try:
                if index is None:
                    ref_param.set_value(value)
                else:
                    ref_param.set_index_value(index, value)
            except Exception as err:
                if expose_samples:
                    msg = _simplify_error_message(err)
                    failed_samples[msg] = failed_samples.get(msg, []) + [list(samples.values())]

                samples = b.sample_distribution_collection(N=None, keys='uniqueid', **sample_kwargs)
                break

        try:
            model_ps = b.run_compute(compute=compute, dataset=dataset, times=times, do_create_fig_params=False, model='sample_{}'.format(i), **compute_kwargs)
        except Exception as err:
            # new random draw for the next attempt
            logger.warning("model failed: drawing new sample")
            if expose_failed:
                msg = _simplify_error_message(err)
                # TODO: remove the list comprehension here once the bug is fixed in distributions that is sometimes returning an array with one entry
                failed_samples[msg] = failed_samples.get(msg, []) + [list([s[0] if isinstance(s, np.ndarray) else s for s in samples.values()])]
                # failed_samples[msg] = failed_samples.get(msg, []) + [list(samples.values())]

            if allow_retries:
                samples = b.sample_distribution_collection(N=None, keys='uniqueid', **sample_kwargs)
                # continue the next iteration in the while loop
                allow_retries -= 1
            else:
                raise ValueError("single model exceeded number of allowed retries.  Check sampling distribution to ensure physical models exist.  Latest model error: {}".format(err))
        else:
            if expose_samples:
                # TODO: remove the list comprehension here once the bug is fixed in distributions that is sometimes returning an array with one entry
                success_samples += list([s[0] if isinstance(s, np.ndarray) else s for s in samples.values()])
                # success_samples += list(samples.values())

            return model_ps.to_json(), success_samples, failed_samples

def _test_single_sample(args):
    b_copy, uniqueids, sample_per_param, dc, require_priors, require_compute, require_checks, allow_retries = args
    success = False

    while not success:
        for uniqueid, sample_value in zip(uniqueids, sample_per_param):

            uniqueid, index = _extract_index_from_string(uniqueid)
            ref_param = b_copy.get_parameter(uniqueid=uniqueid, **_skip_filter_checks)

            try:
                if index is None:
                    ref_param.set_value(sample_value)
                else:
                    ref_param.set_index_value(index, sample_value)


            except:
                success = False
            else:
                success = True

        compute_for_checks = None
        if require_compute not in [True, False]:
            compute_for_checks = require_compute
        elif require_checks not in [True, False]:
            compute_for_checks = require_checks

        if require_priors and success:
            logp = b_copy.calculate_lnp(require_priors, include_constrained=True)
            if not np.isfinite(logp):
                success = False

        if (require_checks or require_compute) and success:

            if not b_copy.run_checks_compute(compute=compute_for_checks).passed:
                success = False
            else:
                success = True

        if require_compute and success:
            try:
                b_copy.run_compute(compute=compute_for_checks, skip_checks=True, progressbar=False, model='test', overwrite=True)
            except Exception as e:
                success = False
            else:
                success = True

        if not success:
            if allow_retries:
                allow_retries -= 1
                replacement_values = dc.sample(size=1)
                sample_per_param = replacement_values[0]
            else:
                raise ValueError("single sample exceeded number of allowed retries.  Check sampling distribution to make sure enough valid entries exist.")

    return sample_per_param



class SampleOverModel(object):
    def __init__(self):
        return

    def run_worker(self, packet):
        """
        run_worker will receive the packet (with the bundle deserialized if necessary)
        and is responsible for any work done by a worker within MPI
        """
        logger.debug("rank:{}/{} run_worker".format(mpi.myrank, mpi.nprocs))
        # packet['b'] = phoebe.frontend.bundle.Bundle(packet['b'])
        # do the computations requested for this worker
        # rpacketlists = self.run_single_model(**packet)
        # send the results back to the master (root=0)
        # mpi.comm.gather(rpacketlists, root=0)
        return self.run(**packet)

    def run(self, b, compute, dataset=None, times=[], **kwargs):
        """
        if within mpirun, workers should call _run_worker instead of run
        """
        # TODO: can we run the checks of the requested backend?
        #self.run_checks(b, compute, times, **kwargs)

        if mpi.within_mpirun:
            logger.info("run_compute sample_from using MPI")
            pool = _pool.MPIPool()
            is_master = pool.is_master()
        elif conf.multiprocessing_nprocs==0 or b.get_value(qualifier='sample_num', compute=compute, sample_num=kwargs.get('sample_num', None), **_skip_filter_checks) == 1:
            logger.info("run_compute sample_from: serial mode")
            pool = _pool.SerialPool()
            is_master = True
        else:
            logger.info("run_compute sample_from using multiprocessing with {} procs".format(conf.multiprocessing_nprocs))
            pool = _pool.MultiPool(processes=conf._multiprocessing_nprocs)
            is_master = True

        # temporarily disable MPI within run_compute to disabled parallelizing
        # per-time.
        within_mpirun = mpi.within_mpirun
        mpi_enabled = mpi.enabled
        mpi._within_mpirun = False
        mpi._enabled = False

        if is_master:
            compute_ps = b.get_compute(compute=compute, **_skip_filter_checks)
            compute_kwargs = {k:v for k,v in kwargs.items() if k in compute_ps.qualifiers+['progressbar', 'skip_checks', 'times'] and 'sample' not in k}

            # sample_from = compute_ps.get_value(qualifier='sample_from', sample_from=kwargs.get('sample_from', None), expand=True, **_skip_filter_checks)
            # sample_from_combine = compute_ps.get_value(qualifier='sample_from_combine', sample_from_combine=kwargs.get('sample_from_combine', None), **_skip_filter_checks)
            sample_num = compute_ps.get_value(qualifier='sample_num', sample_num=kwargs.get('sample_num', None), **_skip_filter_checks)
            sample_mode = compute_ps.get_value(qualifier='sample_mode', sample_mode=kwargs.get('sample_mode', None), **_skip_filter_checks)
            expose_samples = compute_ps.get_value(qualifier='expose_samples', expose_samples=kwargs.get('expose_samples', None), **_skip_filter_checks)
            expose_failed = compute_ps.get_value(qualifier='expose_failed', expose_failed=kwargs.get('expose_failed', None), **_skip_filter_checks)

            # samples = range(sample_num)
            # note: sample_from can be any combination of solutions and distributions
            distribution_filters, combine, include_constrained, to_univariates, to_uniforms, require_limits, require_checks, require_compute, require_priors = b._distribution_collection_defaults(qualifier='sample_from', context='compute', compute=compute_ps.compute, **kwargs)
            sample_kwargs = {'distribution_filters': distribution_filters,
                             'combine': combine,
                             'include_constrained': include_constrained,
                             'to_univariates': to_univariates,
                             'to_uniforms': to_uniforms,
                             'require_limits': require_limits,
                             'require_checks': require_checks,
                             'require_compute': require_compute,
                             'require_priors': require_priors}

            sample_dict = b.sample_distribution_collection(N=sample_num,
                                                keys='uniqueid',
                                                **sample_kwargs)

            # determine if ALL samples are the same
            allow_retries = 10
            if sample_num == 1:
                allow_retries = 0
            elif np.all([len(np.unique(v))==1 for v in sample_dict.values()]):
                allow_retries = 0

            if len(list(sample_dict.values())[0]) == 1 and sample_mode != 'all':
                logger.warning("only one sample, falling back on sample_mode='all', sample_num=1 instead of sample_mode='{}', sample_num={}".format(sample_mode, sample_num))
                sample_num = 1
                sample_mode = 'all'

            global _active_pbar
            if kwargs.get('progressbar', True):
                _active_pbar = _tqdm(total=sample_num)
            else:
                _active_pbar = None

            def _sample_progress(*args):
                global _active_pbar
                if _active_pbar is not None:
                    _active_pbar.update(1)

            bexcl = b.copy()
            bexcl.remove_parameters_all(context=['model', 'solver', 'solutoin', 'figure'], **_skip_filter_checks)
            bexcl.remove_parameters_all(kind=['orb', 'mesh'], context='dataset', **_skip_filter_checks)
            args_per_sample = [(bexcl.copy(), {k:v[i] for k,v in sample_dict.items()}, sample_kwargs, compute, dataset, times, compute_kwargs, expose_samples, expose_failed, i, allow_retries) for i in range(sample_num)]
            models_success_failed = list(pool.map(_call_run_single_model, args_per_sample, callback=_sample_progress))
        else:
            pool.wait()

        if pool is not None:
            pool.close()

        if _active_pbar is not None:
            _active_pbar.close()

        # restore previous MPI state
        mpi._within_mpirun = within_mpirun
        mpi._enabled = mpi_enabled

        if is_master:
            # TODO: merge the models as requested by sample_mode

            # the first entry only has the figure parameter, so we'll make a copy of that to re-popluate with new values
            models = [msf[0] for msf in models_success_failed]
            ret_ps = ParameterSet(models[0])
            all_models_ps = ParameterSet(list(itertools.chain.from_iterable(models)))

            # merge failed dicts
            if expose_samples:
                success_samples = [msf[1] for msf in models_success_failed]

            if expose_failed:
                samples_dicts = [msf[2] for msf in models_success_failed]
                failed_samples = {}
                for samples_dict in samples_dicts:
                    for msg, samples in samples_dict.items():
                        failed_samples[msg] = failed_samples.get(msg, []) + samples

            for param in ret_ps.to_list():
                param._bundle = None
                if param.qualifier in ['fluxes', 'fluxes_nogps', 'gps', 'rvs']:
                    all_values = np.array([p.get_value() for p in all_models_ps.filter(qualifier=param.qualifier, dataset=param.dataset, component=param.component, **_skip_filter_checks).to_list()])
                    if sample_mode == 'all':
                        param.set_value(all_values, ignore_readonly=True)
                    elif sample_mode == 'median':
                        param.set_value(np.median(all_values, axis=0), ignore_readonly=True)
                    elif sample_mode in ['1-sigma', '3-sigma', '5-sigma']:
                        sigma = int(sample_mode[0])
                        bounds = np.percentile(all_values, 100 * _norm.cdf([-sigma, 0, sigma]), axis=0)
                        param.set_value(bounds, ignore_readonly=True)
                    else:
                        raise NotImplementedError("sample_mode='{}' not implemented".format(sample_mode))
                param._bundle = b
                param._model = kwargs.get('model')

            addl_params = []
            addl_params += [StringParameter(qualifier='sample_mode', value=sample_mode, readonly=True, description='mode used for sampling')]
            addl_params += [ArrayParameter(qualifier='sampled_uniqueids', value=list(sample_dict.keys()), advanced=True, readonly=True, description='uniqueids of sampled parameters')]
            addl_params += [ArrayParameter(qualifier='sampled_twigs', value=[b.get_parameter(uniqueid=uniqueid, **_skip_filter_checks).twig for uniqueid in sample_dict.keys()], readonly=True, description='twigs of sampled parameters')]
            if expose_samples:
                addl_params += [ArrayParameter(qualifier='samples', value=success_samples, readonly=True, description='samples that were drawn and successfully computed (in the units at the time run_compute was called).')]
            if expose_failed:
                addl_params += [DictParameter(qualifier='failed_samples', value=failed_samples, readonly=True, description='samples that were drawn but failed to compute (in the units at the time run_compute was called).  Dictionary keys are the messages with values being an array with shape (N, len(fitted_uniqueids))')]

            return ret_ps + ParameterSet(addl_params)
        return



class PhoebeBackend(BaseBackendByTime):
    """
    See <phoebe.parameters.compute.phoebe>.

    The run method in this class will almost always be called through the bundle, using
    * <phoebe.frontend.bundle.Bundle.add_compute>
    * <phoebe.frontend.bundle.Bundle.run_compute>
    """

    def run_checks(self, b, compute, times=[], **kwargs):
        logger.debug("rank:{}/{} run_checks".format(mpi.myrank, mpi.nprocs))

        computeparams = b.get_compute(compute, force_ps=True)
        hier = b.get_hierarchy()

        starrefs  = hier.get_stars()
        meshablerefs = hier.get_meshables()

        if len(starrefs)==1 and computeparams.get_value(qualifier='distortion_method', component=starrefs[0], **kwargs) in ['roche', 'none']:
            raise ValueError("distortion_method='{}' not valid for single star".format(computeparams.get_value(qualifier='distortion_method', component=starrefs[0], **kwargs)))

    def _compute_intrinsic_system_at_t0(self, b, compute,
                                          dynamics_method=None,
                                          hier=None,
                                          meshablerefs=None,
                                          datasets=None,
                                          reset=True,
                                          lc_only=True,
                                          **kwargs):

        logger.debug("rank:{}/{} PhoebeBackend._create_system_and_compute_pblums: calling universe.System.from_bundle".format(mpi.myrank, mpi.nprocs))
        system = universe.System.from_bundle(b, compute, datasets=b.datasets, **kwargs)

        if dynamics_method is None:
            if compute is None:
                dynamics_method = 'keplerian'
            else:
                computeparams = b.get_compute(compute, force_ps=True)
                dynamics_method = computeparams.get_value(qualifier='dynamics_method', dynamics_method=kwargs.get('dynamics_method', None), default='keplerian', **_skip_filter_checks)

        if hier is None:
            hier = b.get_hierarchy()

        if meshablerefs is None:
            starrefs  = hier.get_stars()
            meshablerefs = hier.get_meshables()

        t0 = b.get_value(qualifier='t0', context='system', unit=u.d, t0=kwargs.get('t0', None), **_skip_filter_checks)

        if len(meshablerefs) > 1 or hier.get_kind_of(meshablerefs[0])=='envelope':
            logger.debug("rank:{}/{} PhoebeBackend._create_system_and_compute_pblums: computing dynamics at t0".format(mpi.myrank, mpi.nprocs))
            # TODO: make sure that this takes systemic velocity and corrects positions and velocities (including ltte effects if enabled)
            t0, xs0, ys0, zs0, vxs0, vys0, vzs0, ethetas0, elongans0, eincls0 = dynamics.keplerian.dynamics_from_bundle(b, [t0], compute, return_euler=True, **kwargs)
            x0, y0, z0, vx0, vy0, vz0, etheta0, elongan0, eincl0 = dynamics.dynamics_at_i(xs0, ys0, zs0, vxs0, vys0, vzs0, ethetas0, elongans0, eincls0, i=0)

        else:
            # singlestar case
            incl = b.get_value(qualifier='incl', component=meshablerefs[0], unit=u.rad)
            long_an = b.get_value(qualifier='long_an', component=meshablerefs[0], unit=u.rad)

            x0, y0, z0 = [0.], [0.], [0.]
            vx0, vy0, vz0 = [0.], [0.], [0.]
            etheta0, elongan0, eincl0 = [0.], [long_an], [incl]

        # Now we need to compute intensities at t0 in order to scale pblums for all future times
        # but only if any of the enabled datasets require intensities
        enabled_ps = b.filter(qualifier='enabled', compute=compute, value=True)
        if datasets is None:
            datasets = enabled_ps.datasets
        # kinds = [b.get_dataset(dataset=ds).kind for ds in datasets]

        system.update_positions(t0, x0, y0, z0, vx0, vy0, vz0, etheta0, elongan0, eincl0, ignore_effects=True)
        system.populate_observables(t0, ['lc' for dataset in datasets], datasets, ignore_effects=True)


        if reset:
            logger.debug("rank:{}/{} PhoebeBackend._create_system_and_compute_pblums: resetting system".format(mpi.myrank, mpi.nprocs))
            system.reset(force_recompute_instantaneous=True)

        return system


    def _worker_setup(self, b, compute, times, infolists, **kwargs):
        logger.debug("rank:{}/{} PhoebeBackend._worker_setup: extracting parameters".format(mpi.myrank, mpi.nprocs))
        computeparams = b.get_compute(compute, force_ps=True)
        hier = b.get_hierarchy()
        starrefs  = hier.get_stars()
        meshablerefs = hier.get_meshables()
        do_horizon = False #computeparams.get_value(qualifier='horizon', **kwargs)
        dynamics_method = computeparams.get_value(qualifier='dynamics_method', dynamics_method=kwargs.pop('dynamics_method', None), **_skip_filter_checks)
        ltte = computeparams.get_value(qualifier='ltte', ltte=kwargs.pop('ltte', None), **_skip_filter_checks)

        # b.compute_ld_coeffs(set_value=True) # TODO: only need if irradiation is enabled and only for bolometric

        system = kwargs.get('system', universe.System.from_bundle(b, compute, datasets=b.datasets, **kwargs))
        # pblums_scale computed within run_compute and then passed as kwarg to run (so should be in kwargs sent to each worker)
        pblums_scale = kwargs.get('pblums_scale')
        for dataset in list(pblums_scale.keys()):
            for comp, pblum_scale in pblums_scale[dataset].items():
                system.get_body(comp).set_pblum_scale(dataset, component=comp, pblum_scale=pblum_scale)

        if len(meshablerefs) > 1 or hier.get_kind_of(meshablerefs[0])=='envelope':
            logger.debug("rank:{}/{} PhoebeBackend._worker_setup: computing dynamics at all times".format(mpi.myrank, mpi.nprocs))
            # TODO: make sure that this takes systemic velocity and corrects positions and velocities (including ltte effects if enabled)
            ts, xs, ys, zs, vxs, vys, vzs, ethetas, elongans, eincls = dynamics.keplerian.dynamics_from_bundle(b, times, compute, return_euler=True, **kwargs)
        else:
            # singlestar case
            incl = b.get_value(qualifier='incl', component=meshablerefs[0], unit=u.rad)
            long_an = b.get_value(qualifier='long_an', component=meshablerefs[0], unit=u.rad)
            vgamma = b.get_value(qualifier='vgamma', context='system', unit=u.solRad/u.d)
            t0 = b.get_value(qualifier='t0', context='system', unit=u.d)

            ts = [times]
            vxs, vys, vzs = [np.zeros(len(times))], [np.zeros(len(times))], [np.zeros(len(times))]
            xs, ys, zs = [np.zeros(len(times))], [np.zeros(len(times))], [np.full(len(times), vgamma)]
            ethetas, elongans, eincls = [np.zeros(len(times))], [np.full(len(times), long_an)], [np.full(len(times), incl)]

            for i,t in enumerate(times):
                zs[0][i] = vgamma*(t-t0)

        return dict(system=system,
                    hier=hier,
                    meshablerefs=meshablerefs,
                    starrefs=starrefs,
                    dynamics_method=dynamics_method,
                    ts=ts, xs=xs, ys=ys, zs=zs,
                    vxs=vxs, vys=vys, vzs=vzs,
                    ethetas=ethetas, elongans=elongans, eincls=eincls)

    def _run_single_time(self, b, i, time, infolist, **kwargs):
        logger.debug("rank:{}/{} PhoebeBackend._run_single_time(i={}, time={}, infolist={}, **kwargs.keys={})".format(mpi.myrank, mpi.nprocs, i, time, infolist, kwargs.keys()))

        # unpack all backend-dependent things from the received packet
        system = kwargs.get('system')
        hier = kwargs.get('hier')
        meshablerefs = kwargs.get('meshablerefs')
        starrefs = kwargs.get('starrefs')
        dynamics_method = kwargs.get('dynamics_method')
        xs = kwargs.get('xs')
        ys = kwargs.get('ys')
        zs = kwargs.get('zs')
        vxs = kwargs.get('vxs')
        vys = kwargs.get('vys')
        vzs = kwargs.get('vzs')
        ethetas = kwargs.get('ethetas')
        elongans = kwargs.get('elongans')
        eincls = kwargs.get('eincls')

        # Check to see what we might need to do that requires a mesh
        # TODO: make sure to use the requested distortion_method

        # we need to extract positions, velocities, and euler angles of ALL bodies at THIS TIME (i)
        logger.debug("rank:{}/{} PhoebeBackend._run_single_time: extracting dynamics at time={}".format(mpi.myrank, mpi.nprocs, time))
        xi, yi, zi, vxi, vyi, vzi, ethetai, elongani, eincli = dynamics.dynamics_at_i(xs, ys, zs, vxs, vys, vzs, ethetas, elongans, eincls, i=i)

        if True in [info['needs_mesh'] for info in infolist]:
            # then allow d to be determined from orbit and original sma
            # and F to remain fixed
            di = None
            Fi = None

            # TODO: eventually we can pass instantaneous masses and sma as kwargs if they're time dependent
            # masses = [b.get_value(qualifier='mass', component=star, context='component', time=time, unit=u.solMass) for star in starrefs]
            # sma = b.get_value(qualifier='sma', component=starrefs[body.ind_self], context='component', time=time, unit=u.solRad)

            logger.debug("rank:{}/{} PhoebeBackend._run_single_time: calling system.update_positions at time={}".format(mpi.myrank, mpi.nprocs, time))
            system.update_positions(time, xi, yi, zi, vxi, vyi, vzi, ethetai, elongani, eincli, ds=di, Fs=Fi)

            # Now we need to determine which triangles are visible and handle subdivision
            # NOTE: this should come after populate_observables so that each subdivided triangle
            # will have identical local quantities.  The only downside to this is that we can't
            # make a shortcut and only populate observables at known-visible triangles - but
            # frankly that wouldn't save much time anyways and would then be annoying when
            # inspecting or plotting the mesh
            # NOTE: this has been moved before populate observables now to make use
            # of per-vertex weights which are used to determine the physical quantities
            # (ie teff, logg) that should be used in computing observables (ie intensity)

            # expose_horizon = 'mesh' in [info['kind'] for info in infolist] and do_horizon
            expose_horizon = False
            logger.debug("rank:{}/{} PhoebeBackend._run_single_time: calling system.handle_eclipses at time={}".format(mpi.myrank, mpi.nprocs, time))
            horizons = system.handle_eclipses(expose_horizon=expose_horizon)

            # Now we can fill the observables per-triangle.  We'll wait to integrate
            # until we're ready to fill the synthetics
            # First we need to determine which datasets must be populated at this
            # time.  populate_kinds must be the same length (i.e. not necessarily
            # a unique set... there may be several lcs and/or several rvs) as
            # populate_datasets which should be a unique set
            populate_datasets = []
            populate_kinds = []
            for info in infolist:
                if info['dataset'] not in populate_datasets:
                    populate_datasets.append(info['dataset'])
                    populate_kinds.append(info['kind'])

                    if info['kind'] == 'mesh':
                        # then we also need to populate based on any requested
                        # passband-dependent columns
                        for mesh_kind, mesh_dataset in zip(info['mesh_kinds'], info['mesh_datasets']):
                            if mesh_dataset not in populate_datasets:
                                populate_datasets.append(mesh_dataset)
                                populate_kinds.append(mesh_kind)

            logger.debug("rank:{}/{} PhoebeBackend._run_single_time: calling system.populate_observables at time={}".format(mpi.myrank, mpi.nprocs, time))
            system.populate_observables(time, populate_kinds, populate_datasets)

        # save temporary positions (for interferometry)
        system.xi = xi
        system.yi = yi
        system.zi = zi
        system.distance = b.get_value('distance@system')

        logger.debug("rank:{}/{} PhoebeBackend._run_single_time: filling packets at time={}".format(mpi.myrank, mpi.nprocs, time))
        # now let's loop through and prepare a packet which will fill the synthetics
        packetlist = []
        previous = None
        for k, info in enumerate(infolist):
            packet = dict()

            # i, time, info['kind'], info['component'], info['dataset']
            cind = starrefs.index(info['component']) if info['component'] in starrefs else None
            # ts[i], xs[cind][i], ys[cind][i], zs[cind][i], vxs[cind][i], vys[cind][i], vzs[cind][i]
            kind = info['kind']
            dataset = info['dataset']

            # save baselines and wavelengths (for interferometry)
            if kind == 'vis' and dataset != previous:
                ucoord = b.get_value(qualifier='u', dataset=dataset, context='dataset')
                vcoord = b.get_value(qualifier='v', dataset=dataset, context='dataset')
                wavelengths = b.get_value(qualifier='wavelengths', dataset=dataset, context='dataset')
                previous = dataset

                if_method = b.get_value(qualifier='if_method', dataset=dataset, context='dataset')
                if_method = kwargs.get('if_method', if_method)
                if if_method == 'integrate':
                    interferometry.vis = interferometry.vis_integrate
                elif if_method == 'simple':
                    interferometry.vis = interferometry.vis_simple
                else:
                    raise NotImplementedError("if_method='{}' not supported".format(if_method))

            if (kind == 'clo' or kind == 't3') and dataset != previous:
                ucoord1 = b.get_value(qualifier='u1', dataset=dataset, context='dataset')
                vcoord1 = b.get_value(qualifier='v1', dataset=dataset, context='dataset')
                ucoord2 = b.get_value(qualifier='u2', dataset=dataset, context='dataset')
                vcoord2 = b.get_value(qualifier='v2', dataset=dataset, context='dataset')
                wavelengths = b.get_value(qualifier='wavelengths', dataset=dataset, context='dataset')
                previous = dataset

            # now check the kind to see what we need to fill
            if kind=='lp':
                profile_func = b.get_value(qualifier='profile_func',
                                           dataset=info['dataset'],
                                           context='dataset')

                profile_rest = b.get_value(qualifier='profile_rest',
                                           dataset=info['dataset'],
                                           context='dataset')

                profile_sv = b.get_value(qualifier='profile_sv',
                                         dataset=info['dataset'],
                                         context='dataset')  # UNITS???

                wavelengths = b.get_value(qualifier='wavelengths',
                                          component=info['component'],
                                          dataset=info['dataset'],
                                          context='dataset',
                                          unit=u.nm)

                if info['component'] in b.hierarchy.get_stars():
                    lp_components = info['component']
                elif info['component'] in b.hierarchy.get_orbits():
                    lp_components = b.hierarchy.get_stars_of_children_of(info['component'])
                else:
                    raise NotImplementedError

                obs = system.observe(info['dataset'],
                                     kind=kind,
                                     components=lp_components,
                                     profile_func=profile_func,
                                     profile_rest=profile_rest,
                                     profile_sv=profile_sv,
                                     wavelengths=wavelengths)

                # TODO: copy the original for wavelengths just like we do with
                # times and don't use packets at all
                packetlist.append(_make_packet('wavelengths',
                                              wavelengths*u.nm,
                                              None, info))

                packetlist.append(_make_packet('flux_densities',
                                              obs['flux_densities']*u.W/(u.m**2*u.nm),
                                              time, info))
            elif kind=='rv':
                ### this_syn['times'].append(time) # time array was set when initializing the syns
                if info['needs_mesh']:
                    obs = system.observe(info['dataset'],
                                         kind=kind,
                                         components=info['component'])

                    rv = obs['rv'] + b.get_value(qualifier='rv_offset',
                                                 component=info['component'],
                                                 dataset=info['dataset'],
                                                 context='dataset',
                                                unit=u.solRad/u.d,
                                                 **_skip_filter_checks)
                else:
                    # then rv_method == 'dynamical'
                    rv = -1*vzi[cind]

                packetlist.append(_make_packet('rvs',
                                              rv*u.solRad/u.d,
                                              time, info))

            elif kind=='lc':
                obs = system.observe(info['dataset'],
                                     kind=kind,
                                     components=info['component'])

                packetlist.append(_make_packet('fluxes',
                                              obs['flux']*u.W/u.m**2,
                                              time, info))

<<<<<<< HEAD
            elif kind=='etv':

                # TODO: add support for other etv kinds (barycentric, robust, others?)
                time_ecl = etvs.crossing(b, info['component'], time, dynamics_method, ltte, tol=computeparams.get_value(qualifier='etv_tol', unit=u.d, dataset=info['dataset'], component=info['component']))

                this_obs = b.filter(dataset=info['dataset'], component=info['component'], context='dataset')

                # TODO: there must be a better/cleaner way to get to Ns
                packetlist.append(_make_packet('Ns',
                                              this_obs.get_parameter(qualifier='Ns').interp_value(time_ephems=time),
                                              time, info))

                # NOTE: no longer under constraint control
                packetlist.append(_make_packet('time_ephems',
                                              time,
                                              time, info))

                packetlist.append(_make_packet('time_ecls',
                                              time_ecl,
                                              time, info))

                # NOTE: no longer under constraint control
                packetlist.append(_make_packet('etvs',
                                              time_ecl-time,
                                              time, info))

            elif kind=='vis':

#                print("time = ", time)  # dbg
#                print("info = ", info)  # dbg
#                val = 0.0; obs = {'vis': val}  # dbg

                obs = interferometry.vis(b, system, ucoord=ucoord, vcoord=vcoord, wavelengths=wavelengths, info=info)

                # Note: interferometry.vis_integrate() is used instead of system.observe()

                packetlist.append(_make_packet('vises',
                                 obs['vis']*u.dimensionless_unscaled,
                                 time,
                                 info,
                                 index=info['original_index']))

            elif kind=='clo':

                obs = interferometry.clo(b, system, ucoord1=ucoord1, vcoord1=vcoord1, ucoord2=ucoord2, vcoord2=vcoord2, wavelengths=wavelengths, info=info)

                packetlist.append(_make_packet('clos',
                                 obs['clo']*u.dimensionless_unscaled,
                                 time,
                                 info,
                                 index=info['original_index']))

            elif kind=='t3':

                obs = interferometry.t3(b, system, ucoord1=ucoord1, vcoord1=vcoord1, ucoord2=ucoord2, vcoord2=vcoord2, wavelengths=wavelengths, info=info)

                packetlist.append(_make_packet('t3s',
                                 obs['t3']*u.dimensionless_unscaled,
                                 time,
                                 info,
                                 index=info['original_index']))

=======
>>>>>>> 1584f6c4
            elif kind=='orb':
                # ts[i], xs[cind][i], ys[cind][i], zs[cind][i], vxs[cind][i], vys[cind][i], vzs[cind][i]

                # times array was set when creating the synthetic ParameterSet

                packetlist.append(_make_packet('us',
                                              xi[cind] * u.solRad,
                                              time, info))

                packetlist.append(_make_packet('vs',
                                              yi[cind] * u.solRad,
                                              time, info))

                packetlist.append(_make_packet('ws',
                                              zi[cind] * u.solRad,
                                              time, info))

                packetlist.append(_make_packet('vus',
                                              vxi[cind] * u.solRad/u.d,
                                              time, info))

                packetlist.append(_make_packet('vvs',
                                              vyi[cind] * u.solRad/u.d,
                                              time, info))

                packetlist.append(_make_packet('vws',
                                              vzi[cind] * u.solRad/u.d,
                                              time, info))

            elif kind=='mesh':
                body = system.get_body(info['component'])
                if body.mesh is None:
                    continue

                if 'uvw' in info['mesh_coordinates']:
                    packetlist.append(_make_packet('uvw_elements',
                                                  body.mesh.vertices_per_triangle,
                                                  time, info))
                    packetlist.append(_make_packet('uvw_normals',
                                                  body.mesh.tnormals,
                                                  time, info))

                if 'xyz' in info['mesh_coordinates']:
                    packetlist.append(_make_packet('xyz_elements',
                                                  body.mesh.roche_vertices_per_triangle,
                                                  time, info))
                    packetlist.append(_make_packet('xyz_normals',
                                                  body.mesh.roche_tnormals,
                                                  time, info))

                # if 'pot' in info['mesh_columns']:
                    # packetlist.append(_make_packet('pot',
                                                  # body._instantaneous_pot,
                                                  # time, info))
                # if 'rpole' in info['mesh_columns']:
                #     packetlist.append(_make_packet('rpole',
                #                                   roche.potential2rpole(body._instantaneous_pot, body.q, body.ecc, body.F, body._scale, component=body.comp_no),
                #                                   time, info))
                if 'volume' in info['mesh_columns']:
                    packetlist.append(_make_packet('volume',
                                                  body.mesh.volume,
                                                  time, info))

                if 'us' in info['mesh_columns']:
                    # UNIT: u.solRad
                    packetlist.append(_make_packet('us',
                                                  body.mesh.centers[:,0],
                                                  time, info))
                if 'vs' in info['mesh_columns']:
                    # UNIT: u.solRad
                    packetlist.append(_make_packet('vs',
                                                  body.mesh.centers[:,1],
                                                  time, info))
                if 'ws' in info['mesh_columns']:
                    # UNIT: u.solRad
                    packetlist.append(_make_packet('ws',
                                                  body.mesh.centers[:,2],
                                                  time, info))

                if 'vus' in info['mesh_columns']:
                    packetlist.append(_make_packet('vus',
                                                  body.mesh.velocities.centers[:,0] * u.solRad/u.d,
                                                  time, info))
                if 'vvs' in info['mesh_columns']:
                    packetlist.append(_make_packet('vvs',
                                                  body.mesh.velocities.centers[:,1] * u.solRad/u.d,
                                                  time, info))
                if 'vws' in info['mesh_columns']:
                    packetlist.append(_make_packet('vws',
                                                  body.mesh.velocities.centers[:,2] * u.solRad/u.d,
                                                  time, info))

                # if 'uvw_normals' in info['mesh_columns']:
                #     packetlist.append(_make_packet('uvw_normals',
                #                                   body.mesh.tnormals,
                #                                   time, info))

                if 'nus' in info['mesh_columns']:
                    packetlist.append(_make_packet('nus',
                                                  body.mesh.tnormals[:,0],
                                                  time, info))
                if 'nvs' in info['mesh_columns']:
                    packetlist.append(_make_packet('nvs',
                                                  body.mesh.tnormals[:,1],
                                                  time, info))
                if 'nws' in info['mesh_columns']:
                    packetlist.append(_make_packet('nws',
                                                  body.mesh.tnormals[:,2],
                                                  time, info))


                if 'xs' in info['mesh_columns']:
                    packetlist.append(_make_packet('xs',
                                                  body.mesh.roche_centers[:,0],
                                                  time, info))
                if 'ys' in info['mesh_columns']:
                    packetlist.append(_make_packet('ys',
                                                  body.mesh.roche_centers[:,1],
                                                  time, info))
                if 'zs' in info['mesh_columns']:
                    packetlist.append(_make_packet('zs',
                                                  body.mesh.roche_centers[:,2],
                                                  time, info))

                if 'vxs' in info['mesh_columns']:
                    packetlist.append(_make_packet('vxs',
                                                  body.mesh.roche_cvelocities[:,0] * u.solRad/u.d,
                                                  time, info))
                if 'vys' in info['mesh_columns']:
                    packetlist.append(_make_packet('vys',
                                                  body.mesh.roche_cvelocities[:,1] * u.solRad/u.d,
                                                  time, info))
                if 'vzs' in info['mesh_columns']:
                    packetlist.append(_make_packet('vzs',
                                                  body.mesh.roche_cvelocities[:,2] * u.solRad/u.d,
                                                  time, info))

                # if 'xyz_normals' in info['mesh_columns']:
                #     packetlist.append(_make_packet('xyz_normals',
                #                                   body.mesh.tnormals,
                #                                   time, info))

                if 'nxs' in info['mesh_columns']:
                    packetlist.append(_make_packet('nxs',
                                                  body.mesh.roche_tnormals[:,0],
                                                  time, info))
                if 'nys' in info['mesh_columns']:
                    packetlist.append(_make_packet('nys',
                                                  body.mesh.roche_tnormals[:,1],
                                                  time, info))
                if 'nzs' in info['mesh_columns']:
                    packetlist.append(_make_packet('nzs',
                                                  body.mesh.roche_tnormals[:,2],
                                                  time, info))


                if 'areas' in info['mesh_columns']:
                    # UNIT: u.solRad**2
                    packetlist.append(_make_packet('areas',
                                                  body.mesh.areas,
                                                  time, info))
                # if 'tareas' in info['mesh_columns']:
                    # packetlist.append(_make_packet('tareas',
                                                  # body.mesh.tareas,
                                                  # time, info))




                if 'rs' in info['mesh_columns']:
                    packetlist.append(_make_packet('rs',
                                                  body.mesh.rs.centers*body._scale,
                                                  time, info))
                # if 'cosbetas' in info['mesh_columns']:
                    # packetlist.append(_make_packet('cosbetas',
                                                  # body.mesh.cosbetas,
                                                  # time, info))


                if 'loggs' in info['mesh_columns']:
                    packetlist.append(_make_packet('loggs',
                                                  body.mesh.loggs.centers,
                                                  time, info))
                if 'teffs' in info['mesh_columns']:
                    packetlist.append(_make_packet('teffs',
                                                  body.mesh.teffs.centers,
                                                  time, info))


                if 'rprojs' in info['mesh_columns']:
                    packetlist.append(_make_packet('rprojs',
                                                  body.mesh.rprojs.centers*body._scale,
                                                  time, info))
                if 'mus' in info['mesh_columns']:
                    packetlist.append(_make_packet('mus',
                                                  body.mesh.mus,
                                                  time, info))
                if 'visibilities' in info['mesh_columns']:
                    packetlist.append(_make_packet('visibilities',
                                                  body.mesh.visibilities,
                                                  time, info))
                if 'visible_centroids' in info['mesh_columns']:
                    vcs = np.sum(body.mesh.vertices_per_triangle*body.mesh.weights[:,:,np.newaxis], axis=1)
                    for i,vc in enumerate(vcs):
                        if np.all(vc==np.array([0,0,0])):
                            vcs[i] = np.full(3, np.nan)

                    packetlist.append(_make_packet('visible_centroids',
                                                  vcs,
                                                  time, info))


                # Dataset-dependent quantities
                for mesh_dataset in info['mesh_datasets']:
                    if 'pblum_ext@{}'.format(mesh_dataset) in info['mesh_columns']:
                        packetlist.append(_make_packet('pblum_ext',
                                                      body.compute_luminosity(mesh_dataset),
                                                      time, info,
                                                      dataset=mesh_dataset,
                                                      component=info['component']))

                    if 'abs_pblum_ext@{}'.format(mesh_dataset) in info['mesh_columns']:
                        packetlist.append(_make_packet('abs_pblum_ext',
                                                      body.compute_luminosity(mesh_dataset, scaled=False),
                                                      time, info,
                                                      dataset=mesh_dataset,
                                                      component=info['component']))

                    if 'ptfarea@{}'.format(mesh_dataset) in info['mesh_columns']:
                        packetlist.append(_make_packet('ptfarea',
                                                      body.get_ptfarea(mesh_dataset),
                                                      time, info,
                                                      dataset=mesh_dataset,
                                                      component=info['component']))

                    for indep in ['rvs', 'dls',
                                  'intensities', 'normal_intensities',
                                  'abs_intensities', 'abs_normal_intensities',
                                  'boost_factors', 'ldint']:

                        if "{}@{}".format(indep, mesh_dataset) in info['mesh_columns']:
                            key = "{}:{}".format(indep, mesh_dataset)

                            value = body.mesh[key].centers

                            if indep in ['intensities', 'abs_intensities']:
                                # replace elements in the back with nan (these
                                # were computed internally with abs(mus) to
                                # prevent a crash)
                                mus = body.mesh.mus
                                value[mus<0] = np.nan

                            if indep=='rvs':
                                # rvs use solRad/d internally, but default to km/s in the dataset
                                value *= u.solRad/u.d

                            packetlist.append(_make_packet(indep,
                                                          value,
                                                          time, info,
                                                          dataset=mesh_dataset,
                                                          component=info['component']))

            else:
                raise NotImplementedError("kind {} not yet supported by this backend".format(kind))

        logger.debug("rank:{}/{} PhoebeBackend._run_single_time: returning packetlist at time={}".format(mpi.myrank, mpi.nprocs, time))

#        print("packetlist = ", packetlist)  # dbg

        return packetlist


class LegacyBackend(BaseBackendByDataset):
    """
    See <phoebe.parameters.compute.legacy>.

    The run method in this class will almost always be called through the bundle, using
    * <phoebe.frontend.bundle.Bundle.add_compute>
    * <phoebe.frontend.bundle.Bundle.run_compute>
    """

    def run_checks(self, b, compute, times=[], **kwargs):
        computeparams = b.get_compute(compute, force_ps=True)
        hier = b.get_hierarchy()

        starrefs  = hier.get_stars()
        meshablerefs = hier.get_meshables()

        # check whether phoebe legacy is installed
        if not _use_phb1:
            raise ImportError("phoebeBackend for phoebe legacy not found.  Install (see phoebe-project.org/1.0) and restart phoebe")

        if len(starrefs)!=2:
            raise ValueError("only binaries are supported by legacy backend")


    def _worker_setup(self, b, compute, infolist, **kwargs):
        """
        """
        logger.debug("rank:{}/{} LegacyBackend._worker_setup: creating temporary phoebe file".format(mpi.myrank, mpi.nprocs))
        global _phb1_config
        # make phoebe 1 file
        # tmp_filename = temp_name = next(tempfile._get_candidate_names())
        computeparams = b.get_compute(compute, force_ps=True)
 #       print('_phb1_config', _phb1_config)
        if _phb1_config == False:
            phb1.init()
            try:
                if hasattr(phb1, 'auto_configure'):
                    # then phb1 is phoebe_legacy
                    phb1.auto_configure()
                    _phb1_config = True
                else:
                    # then phb1 is phoebeBackend
                    phb1.configure()
                    _phb1_config = True
            except SystemError:
                raise SystemError("PHOEBE config failed: try creating PHOEBE config file through GUI")


        computeparams = b.get_compute(compute, force_ps=True)
        legacy_dict = io.pass_to_legacy(b, compute=compute, disable_l3=True, **kwargs)

        io.import_to_legacy(legacy_dict)

        # build lookup tables between the dataset labels and the indices needed
        # to pass to phoebe legacy
        lcinds = {}
        rvinds = {}
        for lcind in range(0, phb1.getpar('phoebe_lcno')):
            lcinds[phb1.getpar('phoebe_lc_id', lcind)] = lcind
        for rvind in range(0, phb1.getpar('phoebe_rvno')):
        #    print "rv curves", phb1.getpar('phoebe_rvno')
        #    print "creating dict", phb1.getpar('phoebe_rv_id', rvind), rvind
        #    rvinds[rvind] = phb1.getpar('phoebe_rv_id', rvind)
            rvid = phb1.getpar('phoebe_rv_id', rvind)
            comp = phb1.getpar('phoebe_rv_dep', rvind).split(' ')[0].lower()
            rvcurve = rvid+'-'+comp
            rvinds[rvcurve] = rvind

        return dict(lcinds=lcinds,
                    rvinds=rvinds,
                    computeparams=computeparams)

    def _run_single_dataset(self, b, info, **kwargs):
        """
        """
        logger.debug("rank:{}/{} LegacyBackend._run_single_dataset(info['dataset']={} info['component']={} info.keys={}, **kwargs.keys={})".format(mpi.myrank, mpi.nprocs, info['dataset'], info['component'], info.keys(), kwargs.keys()))

        def mqtf(value, direction=None):
            """
            mesh quadrant to full
            """
            # value is a 1-dimensional array, but probably a tuple if directly
            # from legacy
            value = np.asarray(value)

            # direction is either 'x', 'y', 'z' or None and gives the component
            # of the current array.
            # Plan for quadrants: no flip, flip y, flip z, flip y&z (must be same
            # order as in potentials.discretize_wd_style so we can compare meshes)
            if direction=='x':
                a = [+1,+1,+1,+1]
            elif direction=='y':
                a = [+1,-1,+1,-1]
            elif direction=='z':
                a = [+1,+1,-1,-1]
            else:
                # non-vector-component (like teffs/loggs)
                a = [1,1,1,1]

            return np.concatenate([a[0]*value, a[1]*value, a[2]*value, a[3]*value])


        lcinds = kwargs.get('lcinds')
        rvinds = kwargs.get('rvinds')
        computeparams = kwargs.get('computeparams')

        packetlist = []

        if info['kind'] == 'lc':
            # print(info['dataset'])
            # print('lcinds', lcinds)
            lcind = lcinds[info['dataset']]
            fluxes = np.array(phb1.lc(tuple(info['times'].tolist()), lcind))
            packetlist.append(_make_packet('fluxes',
                                           fluxes,
                                           None,
                                           info))

        elif info['kind'] == 'rv':
            comp = b.hierarchy.get_primary_or_secondary(info['component'])
            rvid =  info['dataset']
            rvcurve = rvid+'-'+comp
            rvind = rvinds[rvcurve]

            if comp == 'primary':
                proximity_par = 'phoebe_proximity_rv1_switch'
                rv_call = getattr(phb1, 'rv1')
            else:
                proximity_par = 'phoebe_proximity_rv2_switch'
                rv_call = getattr(phb1, 'rv2')

            # toggle the proximity parameter.  Legacy handles this
            # globally per-component, whereas phoebe2 has per-dataset
            # per-component switches.
            rv_method = computeparams.get_value(qualifier ='rv_method',
                                                component=info['component'],
                                                dataset=info['dataset'],
                                                **_skip_filter_checks)

            phb1.setpar(proximity_par, rv_method=='flux-weighted')

            rvs = np.array(rv_call(tuple(info['times'].tolist()), rvind))
            rvs += b.get_value(qualifier='rv_offset',
                               component=info['component'],
                               dataset=info['dataset'],
                               context='dataset',
                               unit=u.km/u.s,
                               **_skip_filter_checks)

            packetlist.append(_make_packet('rvs',
                                           rvs*u.km/u.s,
                                           None,
                                           info))


        elif info['kind'] == 'mesh':
            # NOTE: for each call we'll loop over times because the returned
            # mesh is concatenated over all times and we can't easily slice in
            # case the number of elements changes in time.

            # All columns in the legacy mesh are assigned to a component
            # by its index.  Within the infolists loop we're already assigned
            # a single component so let's determine which index we need to access
            # for all of the columns.  This will create some overhead, as legacy
            # will compute all of these meshes twice... but that's probably easier
            # than caching the results until we have the other component.
            # Note that this isn't a problem for RVs as phoebe2 allows different
            # times per-component and legacy has separate calls to rv1 and rv2
            if b.hierarchy.get_primary_or_secondary(info['component']) == 'primary':
                cind = 1
            else:
                cind = 2

            # first we'll get the geometric/bolometric data
            for time in info['times']:
                # TODO: what happens if there are no LCs attached?
                flux, mesh = phb1.lc((time,), 0, True)

                # legacy stores everything in Roche coordinates
                xs = mqtf(mesh['vcx{}'.format(cind)], 'x')
                ys = mqtf(mesh['vcy{}'.format(cind)], 'y')
                zs = mqtf(mesh['vcz{}'.format(cind)], 'z')
                xyz_elements = np.array([xs, ys, zs]).T   # Nx3
                nxs = mqtf(mesh['grx{}'.format(cind)], 'x')
                nys = mqtf(mesh['gry{}'.format(cind)], 'y')
                nzs = mqtf(mesh['grz{}'.format(cind)], 'z')
                # TODO: add velocities once supported by PHOEBE 1
                # vxs =
                # vys =
                # vzs =


                # TODO: convert to POS for this given time
                # us =
                # vs =
                # ws =
                # uvw_elements = np.array([us, vs, ws]).T   # Nx3
                # nus =
                # nvs =
                # nws =
                # vus =
                # vvs =
                # vws =

                packetlist.append(_make_packet('xyz_elements',
                                               xyz_elements,
                                               time,
                                               info))


                # this_syn.set_value(time=time, qualifier='uvw_elements', value=uvw_elements)

                # if 'us' in info['mesh_columns']:
                #     this_syn.set_value(time=time, qualifier='us', value=us)
                # if 'vs' in info['mesh_columns']:
                #     this_syn.set_value(time=time, qualifier='vs', value=vs)
                # if 'ws' in info['mesh_columns']:
                #     this_syn.set_value(time=time, qualifier='ws', value=ws)
                # if 'nus' in info['mesh_columns']:
                #     this_syn.set_value(time=time, qualifier='nus', value=nus)
                # if 'nvs' in info['mesh_columns']:
                #     this_syn.set_value(time=time, qualifier='nvs', value=nvs)
                # if 'nws' in info['mesh_columns']:
                #     this_syn.set_value(time=time, qualifier='nws', value=nws)
                # if 'vus' in info['mesh_columns']:
                #     this_syn.set_value(time=time, qualifier='vus', value=vus)
                # if 'vvs' in info['mesh_columns']:
                #     this_syn.set_value(time=time, qualifier='vvs', value=vvs)
                # if 'vws' in info['mesh_columns']:
                #     this_syn.set_value(time=time, qualifier='vws', value=vws)


                if 'xs' in info['mesh_columns']:
                    packetlist.append(_make_packet('xs',
                                                   xs,
                                                   time,
                                                   info))
                if 'ys' in info['mesh_columns']:
                    packetlist.append(_make_packet('ys',
                                                   ys,
                                                   time,
                                                   info))
                if 'zs' in info['mesh_columns']:
                    packetlist.append(_make_packet('zs',
                                                   zs,
                                                   time,
                                                   info))
                if 'nxs' in info['mesh_columns']:
                    packetlist.append(_make_packet('nxs',
                                                   nxs,
                                                   time,
                                                   info))
                if 'nys' in info['mesh_columns']:
                    packetlist.append(_make_packet('nys',
                                                   nys,
                                                   time,
                                                   info))
                if 'nzs' in info['mesh_columns']:
                    packetlist.append(_make_packet('nzs',
                                                   nzs,
                                                   time,
                                                   info))

                # if 'vxs' in info['mesh_columns']:
                    # this_syn.set_value(time=time, qualifier='vxs', value=vxs)
                # if 'vys' in info['mesh_columns']:
                    # this_syn.set_value(time=time, qualifier='vys', value=vys)
                # if 'vzs' in info['mesh_columns']:
                    # this_syn.set_value(time=time, qualifier='vzs', value=vzs)

                if 'rs' in info['mesh_columns']:
                    # NOTE: here we can assume there is only one sma@orbit since
                    # legacy only supports binary systems
                    packetlist.append(_make_packet('rs',
                                                   mqtf(mesh['rad{}'.format(cind)])*sma*u.solRad,
                                                   time,
                                                   info))

                # if 'cosbetas' in info['mesh_columns']:
                    # this_syn.set_value(time=time, qualifier='cosbetas', value=mesh['csbt{}'.format(cind)])

                # if 'areas' in info['mesh_columns']:
                    # TODO: compute and store areas from glump

                if 'loggs' in info['mesh_columns']:
                    packetlist.append(_make_packet('loggs',
                                                   mqtf(mesh['glog{}'.format(cind)]),
                                                   time,
                                                   info))


                if 'teffs' in info['mesh_columns']:
                    packetlist.append(_make_packet('teffs',
                                                   mqtf(mesh['tloc{}'.format(cind)])*u.K,
                                                   time,
                                                   info))

            # now we'll loop over the passband-datasets with requested columns
            for mesh_kind, mesh_dataset in zip(info['mesh_kinds'], info['mesh_datasets']):
                # print "*** legacy mesh pb", info['dataset'], mesh_dataset, mesh_kind
                if mesh_kind == 'lc':
                    lcind = lcinds[mesh_dataset]
                    for time in info['times']:
                        flux, mesh = phb1.lc((time,), lcind, True)

                        if 'abs_normal_intensities@{}'.format(mesh_dataset) in info['mesh_columns']:
                            packetlist.append(_make_packet('abs_normal_intensities',
                                                           mqtf(mesh['Inorm{}'.format(cind)])*u.erg*u.s**-1*u.cm**-3,
                                                           time,
                                                           info,
                                                           dataset=mesh_dataset))

                else:
                    # TODO: once phoebeBackend supports exporting meshes for RVs,
                    # add an elif (or possibly a separate if since the intensities
                    # will hopefully still be supported for the rv)
                    logger.warning("legacy cannot export mesh columns for dataset with kind='{}'".format(mesh_kind))

        else:
            raise NotImplementedError("dataset '{}' with kind '{}' not supported by legacy backend".format(info['dataset'], info['kind']))


        return packetlist


# According to jktebop's readme.txt:
# The possible entries for the type of limb darkening law are 'lin' (for linear)
# 'log' (logarithmic), 'sqrt' (square-root), 'quad' (quadratic) or 'cub' (cubic)
_jktebop_ld_func = {'linear': 'lin',
                    'logarithmic': 'log',
                    'square_root': 'sqrt',
                    'quadratic': 'quad'}

class JktebopBackend(BaseBackendByDataset):
    """
    See <phoebe.parameters.compute.jktebop>.

    This run method in this class will almost always be called through the bundle, using
        * :meth:`phoebe.frontend.bundle.Bundle.add_compute`
        * :meth:`phoebe.frontend.bundle.Bundle.run_compute`
    """
    def run_checks(self, b, compute, times=[], **kwargs):
        # check whether jktebop is installed
        out = commands.getoutput('jktebop')
        if 'not found' in out:
            raise ImportError('jktebop executable not found.  Install manually and try again.')
        version = out.split('JKTEBOP  ')[1].split(' ')[0]
        try:
            version_int = int(float(version[1:]))
        except Exception as e:
            print(e)
            raise ImportError("could not parse jktebop version.  PHOEBE is tested for v40, but may work on newer versions.")
        else:
            min_version = 40
            if version_int < min_version:
                raise ImportError("PHOEBE requires jktebop v{}+, found v{}".format(min_version, version_int))

        hier = b.get_hierarchy()

        starrefs  = hier.get_stars()
        orbitrefs = hier.get_orbits()

        if len(starrefs) != 2 or len(orbitrefs) != 1:
            raise ValueError("jktebop backend only accepts binary systems")

        # handled in bundle checks
        # for dataset in b.filter(compute=compute, context='compute', qualifier='enabled', value=True).datasets:
        #     for comp in starrefs:
        #         if b.get_value(qualifier='ld_func', component=comp, dataset=datset, context='dataset') == 'interp':
        #             raise ValueError("jktebop backend does not accept ld_func='interp'")


    def _worker_setup(self, b, compute, infolist, **kwargs):
        """
        """
        logger.debug("rank:{}/{} JktebopBackend._worker_setup".format(mpi.myrank, mpi.nprocs))

        computeparams = b.get_compute(compute, force_ps=True)

        hier = b.get_hierarchy()

        starrefs  = hier.get_stars()
        orbitrefs = hier.get_orbits()

        orbitref = orbitrefs[0]

        ringsize = computeparams.get_value(qualifier='ringsize', unit=u.deg, ringsize=kwargs.get('ringsize', None), **_skip_filter_checks)
        distortion_method = computeparams.get_value(qualifier='distortion_method', distortion_method=kwargs.get('distortion_method', None), **_skip_filter_checks)
        irrad_method = computeparams.get_value(qualifier='irrad_method', irrad_method=kwargs.get('irrad_method', None), **_skip_filter_checks)

        rA = b.get_value(qualifier='requiv', component=starrefs[0], context='component', unit=u.solRad, **_skip_filter_checks)
        rB = b.get_value(qualifier='requiv', component=starrefs[1], context='component', unit=u.solRad, **_skip_filter_checks)
        sma = b.get_value(qualifier='sma', component=orbitref, context='component', unit=u.solRad, **_skip_filter_checks)
        sma_A = b.get_value(qualifier='sma', component=starrefs[0], context='component', unit=u.solRad, **_skip_filter_checks)
        sma_B = b.get_value(qualifier='sma', component=starrefs[1], context='component', unit=u.solRad, **_skip_filter_checks)
        incl = b.get_value(qualifier='incl', component=orbitref, context='component', unit=u.deg, **_skip_filter_checks)
        q = b.get_value(qualifier='q', component=orbitref, context='component', **_skip_filter_checks)
        ecc = b.get_value(qualifier='ecc', component=orbitref, context='component', **_skip_filter_checks)
        ecosw = b.get_value(qualifier='ecosw', component=orbitref, context='component', **_skip_filter_checks)
        esinw = b.get_value(qualifier='esinw', component=orbitref, context='component', **_skip_filter_checks)

        gravbA = b.get_value(qualifier='gravb_bol', component=starrefs[0], context='component', **_skip_filter_checks)
        gravbB = b.get_value(qualifier='gravb_bol', component=starrefs[1], context='component', **_skip_filter_checks)

        period = b.get_value(qualifier='period', component=orbitref, context='component', unit=u.d, **_skip_filter_checks)
        t0_supconj = b.get_value(qualifier='t0_supconj', component=orbitref, context='component', unit=u.d, **_skip_filter_checks)

        return dict(compute=compute,
                    starrefs=starrefs,
                    oritref=orbitref,
                    ringsize=ringsize,
                    distortion_method=distortion_method,
                    irrad_method=irrad_method,
                    rA=rA, rB=rB,
                    sma=sma, incl=incl, q=q,
                    ecosw=ecosw, esinw=esinw,
                    gravbA=gravbA, gravbB=gravbB,
                    period=period, t0_supconj=t0_supconj,
                    pblums=kwargs.get('pblums'),
                    sma_A=sma_A,
                    sma_B=sma_B,
                    ecc=ecc
                    )

    def _run_single_dataset(self, b, info, **kwargs):
        """
        """
        logger.debug("rank:{}/{} JktebopBackend._run_single_dataset(info['dataset']={} info['component']={} info.keys={}, **kwargs.keys={})".format(mpi.myrank, mpi.nprocs, info['dataset'], info['component'], info.keys(), kwargs.keys()))

        compute = kwargs.get('compute')
        starrefs = kwargs.get('starrefs')
        orbitref = kwargs.get('orbitref')
        ringsize = kwargs.get('ringsize')
        distortion_method = kwargs.get('distortion_method')
        irrad_method = kwargs.get('irrad_method')
        rA = kwargs.get('rA')
        rB = kwargs.get('rB')
        sma = kwargs.get('sma')
        sma_A = kwargs.get('sma_A')
        sma_B = kwargs.get('sma_B')
        incl = kwargs.get('incl')
        q = kwargs.get('q')
        if distortion_method == 'sphere':
            q *= -1
        ecosw = kwargs.get('ecosw')
        esinw = kwargs.get('esinw')
        ecc = kwargs.get('ecc')
        gravbA = kwargs.get('gravbA')
        gravbB = kwargs.get('gravbB')
        period = kwargs.get('period')
        t0_supconj = kwargs.get('t0_supconj')

        # get dataset-dependent things that we need
        ldfuncA = b.get_value(qualifier='ld_func', component=starrefs[0], dataset=info['dataset'], context='dataset', **_skip_filter_checks)
        ldfuncB = b.get_value(qualifier='ld_func', component=starrefs[1], dataset=info['dataset'], context='dataset', **_skip_filter_checks)

        # use check_visible=False to access the ld_coeffs from
        # compute_ld_coeffs(set_value=True) done in _worker_setup
        ldcoeffsA = b.get_value(qualifier='ld_coeffs', component=starrefs[0], dataset=info['dataset'], context='dataset', **_skip_filter_checks)
        ldcoeffsB = b.get_value(qualifier='ld_coeffs', component=starrefs[1], dataset=info['dataset'], context='dataset', **_skip_filter_checks)

        if irrad_method == "biaxial-spheroid":
            albA = b.get_value(qualifier='irrad_frac_refl_bol', component=starrefs[0], context='component', **_skip_filter_checks)
            albB = b.get_value(qualifier='irrad_frac_refl_bol', component=starrefs[1], context='component', **_skip_filter_checks)
        elif irrad_method == 'none':
            albA = 0.0
            albB = 0.0
        else:
            raise NotImplementedError("irrad_method '{}' not supported".format(irrad_method))

        pblums = kwargs.get('pblums').get(info['dataset'])
        sbratio = (pblums.get(starrefs[1])/b.get_value(qualifier='requiv', component=starrefs[1], context='component', unit=u.solRad)**2)/(pblums.get(starrefs[0])/b.get_value(qualifier='requiv', component=starrefs[0], context='component', unit=u.solRad)**2)

        # let's make sure we'll be able to make the translation later
        if ldfuncA not in _jktebop_ld_func.keys() or ldfuncB not in _jktebop_ld_func.keys():
            # NOTE: this is now handle in b.run_checks, so should never happen
            # TODO: provide a more useful error statement
            raise ValueError("jktebop only accepts the following options for ld_func: {}".format(ldfuncs.keys()))

        # create the input file for jktebop
        # uncomment this block, comment out the following block and the os.remove at the end
        # for testing
        # tmpfilenamein = 'jktebop.in'
        # tmpfilenamelcin = 'jktebop.lc.in'
        # tmpfilenamelcout = 'jktebop.lc.out'
        # tmpfilenamervin = 'jktebop.rv.in'
        # tmpfilenamervout = 'jktebop.rv.out'
        # tmpfilenameparamout = 'jktebop.param.out'
        # tmpfilenamemodelout = 'jktebop.model.out'
        # tmpfilenameout = 'jktebop.out'
        # try:
        #     os.remove(tmpfilenamein)
        # except: pass
        # try:
        #     os.remove(tmpfilenamelcin)
        # except: pass
        # try:
        #     os.remove(tmpfilenamelcout)
        # except: pass
        # try:
        #     os.remove(tmpfilenamervin)
        # except: pass
        # try:
        #     os.remove(tmpfilenamervout)
        # except: pass
        # try:
        #     os.remove(tmpfilenameparamout)
        # except: pass
        # try:
        #     os.remove(tmpfilenamemodelout)
        # except: pass
        # try:
        #     os.remove(tmpfilenameout)
        # except: pass

        tmpfilenamein = next(tempfile._get_candidate_names())
        tmpfilenamelcin = next(tempfile._get_candidate_names())
        tmpfilenamelcout = next(tempfile._get_candidate_names())
        if info['kind'] == 'rv':
            tmpfilenamervin = next(tempfile._get_candidate_names())
            tmpfilenamervout = next(tempfile._get_candidate_names())
        tmpfilenameparamout = next(tempfile._get_candidate_names())
        tmpfilenamemodelout = next(tempfile._get_candidate_names())
        tmpfilenameout = next(tempfile._get_candidate_names())


        fi = open(tmpfilenamein, 'w')

        # Task 3	This inputs a parameter file (containing estimated parameter
        # values) and an observed light curve. It fits the light curve using
        # Levenberg-Marquardt minimisation and produces an output parameter file,
        # a file of residuals of the observations, and file containing the best
        # fit to the light curve (as in Task 2). The parameter values have formal
        # errors (from the covariance matrix found by the minimisation algorithm)
        # but these are not overall uncertainties. You will need to run other
        # tasks to get reliable parameter uncertainties.
        fi.write('{:5} {:11} Task to do (from 1 to 9)   Integ. ring size (deg)\n'.format(3, ringsize))
        fi.write('{:5} {:11} Sum of the radii           Ratio of the radii\n'.format((rA+rB)/sma, rB/rA))
        fi.write('{:5} {:11} Orbital inclination (deg)  Mass ratio of the system\n'.format(incl, q))

        # we'll provide ecosw and esinw instead of ecc and long_an
        # jktebop's readme.txt states that so long as ecc is < 10,
        # it will be intrepreted as ecosw and esinw (otherwise would
        # need to be ecc+10 and long_an (deg)
        fi.write('{:5} {:11} Orbital eccentricity       Periastron longitude deg\n'.format(ecosw, esinw))


        fi.write('{:5} {:11} Gravity darkening (starA)  Grav darkening (starB)\n'.format(gravbA, gravbB))
        fi.write('{:5} {:11} Surface brightness ratio   Amount of third light\n'.format(sbratio, 0.0))


        fi.write('{:5} {:11} LD law type for star A     LD law type for star B\n'.format(_jktebop_ld_func[ldfuncA], _jktebop_ld_func[ldfuncB]))
        fi.write('{:5} {:11} LD star A (linear coeff)   LD star B (linear coeff)\n'.format(ldcoeffsA[0], ldcoeffsB[0]))
        fi.write('{:5} {:11} LD star A (nonlin coeff)   LD star B (nonlin coeff)\n'.format(ldcoeffsA[1] if len(ldcoeffsA)==2 else 0.0, ldcoeffsB[1] if len(ldcoeffsB)==2 else 0.0))

        fi.write('{:5} {:11} Reflection effect star A   Reflection effect star B\n'.format(albA, albB))
        fi.write('{:5} {:11} Phase of primary eclipse   Light scale factor (mag)\n'.format(0.0, 1.0))
        fi.write('{:13}      Orbital period of eclipsing binary system (days)\n'.format(period))
        fi.write('{:13}      Reference time of primary minimum (HJD)\n'.format(t0_supconj))

        # All fitting will be done with PHOEBE wrappers, so we need to set
        # all jktebop options for adjust to False (0)
        fi.write(' {:d}  {:d}             Adjust RADII SUM or RADII RATIO (0, 1, 2, 3)\n'.format(0, 0))
        fi.write(' {:d}  {:d}             Adjust INCLINATION or MASSRATIO (0, 1, 2, 3)\n'.format(0, 0))
        fi.write(' {:d}  {:d}             Adjust ECCENTRICITY or OMEGA (0, 1, 2, 3)\n'.format(0, 0))
        fi.write(' {:d}  {:d}             Adjust GRAVDARK1 or GRAVDARK2 (0, 1, 2, 3)\n'.format(0, 0))
        fi.write(' {:d}  {:d}             Adjust SURFACEBRIGH2 or THIRDLIGHT (0, 1, 2, 3)\n'.format(0, 0))
        fi.write(' {:d}  {:d}             Adjust LD-lin1 or LD-lin2 (0, 1, 2, 3)\n'.format(0, 0))
        fi.write(' {:d}  {:d}             Adjust LD-nonlin1 or LD-nonlin2 (0, 1, 2, 3)\n'.format(0, 0))
        fi.write(' {:d}  {:d}             Adjust REFLECTION COEFFS 1 and 2 (-1, 0, 1, 2, 3)\n'.format(0, 0))
        fi.write(' {:d}  {:d}             Adjust PHASESHIFT or SCALE FACTOR (0, 1, 2, 3)\n'.format(0, 0))
        fi.write(' {:d}  {:d}             Adjust PERIOD or TZERO (min light) (0, 1, 2, 3)\n'.format(0, 0))

        fi.write('{}  Name of file containing light curve\n'.format(tmpfilenamelcin))
        fi.write('{}  Name of output parameter file\n'.format(tmpfilenameparamout))
        fi.write('{}  Name of output light curve file\n'.format(tmpfilenamelcout))
        fi.write('{}  Name of output model light curve fit file\n'.format(tmpfilenamemodelout))

        # According to jktebop's readme.txt:
        # FITTING FOR RADIAL VELOCITIES:    the observed RVs should be in separate files
        # for the two stars and the data should be in the same format as the light curve
        # data. Then add a line below the main input parameters for each rv file:
        #   RV1  [infile]  [outfile]  [K]  [Vsys]  [vary(K)]  [vary(Vsys)]
        #   RV2  [infile]  [outfile]  [K]  [Vsys]  [vary(K)]  [vary(Vsys)]
        # where RV1 is for primary star velocities, RV2 is for secondary star velocities
        # [infile] is the input data file, [outfile] is the output data file, [K] is the
        # velocity amplitude of the star (km/s), [Vsys] is its systemic velocity (km/s),
        # and [vary(K)] and [vary(Vsys)] are 0 to fix and 1 to fit for these quantities.
        # The mass ratio parameter is not used for the RVs, only for the light curve.
        # If you want to fix the systemic velocity for star B to that for star A, simply
        # set vary(Vsys) for star B to be equal to -1
        #~ fi.write('rv1 llaqr-rv1.dat llaqr-rv1.out 55.0 -10.0 0 0\n')
        #~ fi.write('rv2 llaqr-rv2.dat llaqr-rv2.out 55.0 -10.0 0 0\n')
        if info['kind'] == 'rv':
            # NOTE: we disable systemic velocity as it will be added in bundle.run_compute
            sma_ = sma_A if info['component'] == starrefs[0] else sma_B
            K = np.pi * 2*(sma_*u.solRad).to(u.km).value * np.sin((incl*u.deg).to(u.rad).value) / ((period*u.d).to(u.s).value * np.sqrt(1-ecc**2))
            fi.write('{} {} {} {} {} 0 0\n'.format('rv1' if info['component'] == starrefs[0] else 'rv2', tmpfilenamervin, tmpfilenamervout, K, 0.0))


        # According to jktebop's readme.txt:
        # NUMERICAL INTEGRATION:  long exposure times can be split up into NUMINT points
        # occupying a total time interval of NINTERVAL (seconds) by including this line:
        #   NUMI  [numint]  [ninterval]

        # TODO: allow exposure times?


        fi.close()

        if info['kind'] == 'lc':
            np.savetxt(tmpfilenamelcin, np.asarray([info['times'], np.ones_like(info['times'])]).T, fmt='%f')
        elif info['kind'] == 'rv':
            # we don't technically need them, but otherwise jktebop complains about not enough data to "fit" for task 3, even though we're holding everything fixed
            np.savetxt(tmpfilenamelcin, np.asarray([info['times'], np.ones_like(info['times'])]).T, fmt='%f')
            np.savetxt(tmpfilenamervin, np.asarray([info['times'], np.ones_like(info['times'])]).T, fmt='%f')
        else:
            raise NotImplementedError()

        # run jktebop
        out = commands.getoutput("jktebop {} > {}".format(tmpfilenamein, tmpfilenameout))



        # fill packets
        packetlist = []

        if info['kind'] == 'lc':
            # parse output
            times, _, _, _, mags, _ = np.loadtxt(tmpfilenamelcout, unpack=True)

            logger.warning("converting from mags from jktebop to flux")
            fluxes = 10**((0.0-mags)/2.5)
            fluxes /= np.max(fluxes)

            packetlist.append(_make_packet('times',
                                           info['times']*u.d,
                                           None,
                                           info))

            packetlist.append(_make_packet('fluxes',
                                           fluxes,
                                           None,
                                           info))

        elif info['kind'] == 'rv':
            times, _, _, _, rvs, _ = np.loadtxt(tmpfilenamervout, unpack=True)

            packetlist.append(_make_packet('times',
                                           info['times']*u.d,
                                           None,
                                           info))

            packetlist.append(_make_packet('rvs',
                                           rvs*u.km/u.s,
                                           None,
                                           info))

        else:
            raise NotImplementedError()


        os.remove(tmpfilenamein)
        os.remove(tmpfilenamelcin)
        os.remove(tmpfilenamelcout)
        if info['kind'] == 'rv':
            os.remove(tmpfilenamervin)
            os.remove(tmpfilenamervout)
        os.remove(tmpfilenameparamout)
        os.remove(tmpfilenamemodelout)
        os.remove(tmpfilenameout)

        return packetlist


_ellc_ld_func = {'linear': 'lin', 'quadratic': 'quad', 'logarithmic': 'log', 'square_root': 'sqrt', 'power': 'power-2'}

 # The "power-2" limb darkening law is taken from  Morello et al.,
 # 2017AJ....154..111M:
 #  I_lambda(mu)/I_lambda(1) = 1 - ldc_1[0] * (1 - mu**ldc_1[1])
 # For the option "mugrid", ldc_1 must be an array of specific intensity
 # values as a function of mu=cos(theta), where theta is the angle between the
 # line of sight and the normal to a given point of the stellar surface. The
 # value of mu corresponding to element i of ldc_1 is i/(len(ldc_1)-1),  where
 # i=0,1, ... len(ldc_1)-1.
 # Default is None

class EllcBackend(BaseBackendByDataset):
    """
    See <phoebe.parameters.compute.ellc>.

    The run method in this class will almost always be called through the bundle, using
    * <phoebe.frontend.bundle.Bundle.add_compute>
    * <phoebe.frontend.bundle.Bundle.run_compute>
    """
    def run_checks(self, b, compute, times=[], **kwargs):
        # check whether ellc is installed
        if not _use_ellc:
            raise ImportError("could not import ellc.  Install (pip install ellc) and restart phoebe")

        if not (hasattr(ellc, 'lc') and hasattr(ellc, 'rv')):
            try:
                from ellc import lc as _ellc_lc
                from ellc import rv as _ellc_rv
            except Exception as e:
                raise ImportError("ellc failed to load required lc and/or rv functions with error: {}".format(e))

        hier = b.get_hierarchy()

        starrefs  = hier.get_stars()
        orbitrefs = hier.get_orbits()

        if len(starrefs) != 2 or len(orbitrefs) != 1:
            raise ValueError("ellc backend only accepts binary systems")

    def _worker_setup(self, b, compute, infolist, **kwargs):
        """
        """
        logger.debug("rank:{}/{} EllcBackend._worker_setup".format(mpi.myrank, mpi.nprocs))

        computeparams = b.get_compute(compute, force_ps=True, **_skip_filter_checks)
        t0_system = b.get_value(qualifier='t0', context='system', unit=u.d, **_skip_filter_checks)

        hier = b.get_hierarchy()

        starrefs  = hier.get_stars()
        orbitrefs = hier.get_orbits()

        orbitref = orbitrefs[0]

        shape_1 = computeparams.get_value(qualifier='distortion_method', component=starrefs[0], distortion_method=kwargs.get('distortion_method', None), **_skip_filter_checks)
        shape_2 = computeparams.get_value(qualifier='distortion_method', component=starrefs[1], distortion_method=kwargs.get('distortion_method', None), **_skip_filter_checks)

        hf_1 = computeparams.get_value(qualifier='hf', component=starrefs[0], hf=kwargs.get('hf', None), **_skip_filter_checks)
        hf_2 = computeparams.get_value(qualifier='hf', component=starrefs[1], hf=kwargs.get('hf', None), **_skip_filter_checks)

        grid_1 = computeparams.get_value(qualifier='grid', component=starrefs[0], grid=kwargs.get('grid', None), **_skip_filter_checks)
        grid_2 = computeparams.get_value(qualifier='grid', component=starrefs[1], grid=kwargs.get('grid', None), **_skip_filter_checks)

        exact_grav = computeparams.get_value(qualifier='exact_grav', exact_grav=kwargs.get('grav', None), **_skip_filter_checks)

        comp_ps = b.filter(context='component', **_skip_filter_checks)

        a = comp_ps.get_value(qualifier='sma', component=orbitref, unit=u.solRad, **_skip_filter_checks)
        radius_1 = comp_ps.get_value(qualifier='requiv', component=starrefs[0], unit=u.solRad, **_skip_filter_checks) / a
        radius_2 = comp_ps.get_value(qualifier='requiv', component=starrefs[1], unit=u.solRad, **_skip_filter_checks) / a

        period_anom = comp_ps.get_value(qualifier='period_anom', component=orbitref, unit=u.d, **_skip_filter_checks)
        q = comp_ps.get_value(qualifier='q', component=orbitref, **_skip_filter_checks)

        t_zero = comp_ps.get_value(qualifier='t0_supconj', component=orbitref, unit=u.d, **_skip_filter_checks)

        incl = comp_ps.get_value(qualifier='incl', component=orbitref, unit=u.deg, **_skip_filter_checks)
        didt = 0.0
        # didt = b.get_value(qualifier='dincldt', component=orbitref, context='component', unit=u.deg/u.d) * period
        # incl += didt * (t_zero - t0_system)

        ecc = comp_ps.get_value(qualifier='ecc', component=orbitref, **_skip_filter_checks)
        w = comp_ps.get_value(qualifier='per0', component=orbitref, unit=u.rad, **_skip_filter_checks)

        # need to correct w (per0) to be at t_zero (t0_supconj) instead of t0@system as defined in PHOEBE
        logger.debug("per0(t0@system): {}".format(w))
        domdt_rad = comp_ps.get_value(qualifier='dperdt', component=orbitref, unit=u.rad/u.d, **_skip_filter_checks)
        w += domdt_rad * (t_zero - t0_system)
        logger.debug("per0(t0_supconj): {}".format(w))

        # NOTE: domdt is listed in ellc as deg/anomalistic period, but as deg/sidereal period in the fortran source (which agrees with comparisons)
        # NOTE: this does NOT need to be iterative, because the original dperdt is in deg/d and independent of period
        logger.debug("dperdt (rad/d): {}".format(domdt_rad))
        period_sid = comp_ps.get_value(qualifier='period', component=orbitref, unit=u.d, **_skip_filter_checks)
        # NOTE: period_sidereal does not need to be corrected from t0@system -> t0_supconj because ellc does not support dpdt
        logger.debug("period_sidereal(t0@system,t0_ref,dpdt=0): {}".format(period_sid))
        domdt = comp_ps.get_value(qualifier='dperdt', component=orbitref, unit=u.deg/u.d, **_skip_filter_checks) * period_sid
        logger.debug("dperdt (deg/d * period_sidereal): {}".format(domdt))

        f_c = np.sqrt(ecc) * np.cos(w)
        f_s = np.sqrt(ecc) * np.sin(w)

        gdc_1 = comp_ps.get_value(qualifier='gravb_bol', component=starrefs[0], **_skip_filter_checks)
        gdc_2 = comp_ps.get_value(qualifier='gravb_bol', component=starrefs[1], **_skip_filter_checks)

        rotfac_1 = comp_ps.get_value(qualifier='syncpar', component=starrefs[0], **_skip_filter_checks)
        rotfac_2 = comp_ps.get_value(qualifier='syncpar', component=starrefs[1], **_skip_filter_checks)

        enabled_features = b.filter(qualifier='enabled', compute=compute, value=True, **_skip_filter_checks).features
        spots = b.filter(feature=enabled_features, kind='spot', **_skip_filter_checks).features
        if len(spots):
            # from ELLC docs:
            # spots_1 : (4, n_spots_1) array_like
            # Parameters of the spots on star 1. For each spot the parameters, in order,
            # are longitude, latitude, size and brightness factor. All three angles are
            # in degrees.

            # TODO: do we need to correct these from t0_system to t_zero (if rotfac!=1)?

            spots_1 = []
            spots_2 = []
            for spot in spots:
                spot_ps = b.get_feature(feature=spot, **_skip_filter_checks)
                spot_comp = spot_ps.component
                spot_args = [-1*spot_ps.get_value(qualifier='long', unit=u.deg, **_skip_filter_checks),
                             spot_ps.get_value(qualifier='colat', unit=u.deg, **_skip_filter_checks),
                             spot_ps.get_value(qualifier='radius', unit=u.deg, **_skip_filter_checks),
                             spot_ps.get_value(qualifier='relteff', **_skip_filter_checks)**4]
                if spot_comp == starrefs[0]:
                    spots_1.append(spot_args)
                elif spot_comp == starrefs[1]:
                    spots_2.append(spot_args)

            if not len(spots_1):
                spots_1 = None
            else:
                spots_1 = np.asarray(spots_1).T
            if not len(spots_2):
                spots_2 = None
            else:
                spots_2 = np.asarray(spots_2).T

        else:
            spots_1 = None
            spots_2 = None

        # The simplified reflection model is approximately equivalent to Lambert
        #     law scattering with the coefficients heat_1 and heat_2  being equal to
        #     A_g/2, where A_g is the geometric albedo.
        irrad_method = computeparams.get_value(qualifier='irrad_method', irrad_method=kwargs.get('irrad_method', None), **_skip_filter_checks)
        if irrad_method == 'lambert':
            heat_1 = b.get_value(qualifier='irrad_frac_refl_bol', component=starrefs[0], context='component', **_skip_filter_checks) / 2.
            heat_2 = b.get_value(qualifier='irrad_frac_refl_bol', component=starrefs[1], context='component', **_skip_filter_checks) / 2.
            # let's save ourselves, and also allow for flux-weighted RVs
            if heat_1 == 0 and heat_2 == 0:
                heat_1 = None
                heat_2 = None
        elif irrad_method == 'none':
            heat_1 = None
            heat_2 = None
        else:
            raise NotImplementedError("irrad_method='{}' not supported".format(irrad_method))

        # lambda_1/2 : {None, float},  optional
         # Sky-projected angle between orbital and rotation axes, star 1/2 [degrees]
         # N.B. lambda_1/2 is only used if shape_1='sphere'
        lambda_1 = b.get_value(qualifier='yaw', component=starrefs[0], context='component', unit=u.deg)
        lambda_2 = b.get_value(qualifier='yaw', component=starrefs[1], context='component', unit=u.deg)

        return dict(compute=compute,
                    starrefs=starrefs,
                    oritref=orbitref,
                    shape_1=shape_1, shape_2=shape_2,
                    grid_1=grid_1, grid_2=grid_2,
                    exact_grav=exact_grav,
                    radius_1=radius_1, radius_2=radius_2,
                    incl=incl,
                    t_zero=t_zero,
                    period_anom=period_anom,
                    q=q,
                    a=a,
                    f_c=f_c, f_s=f_s,
                    didt=didt, domdt=domdt,
                    gdc_1=gdc_1, gdc_2=gdc_2,
                    rotfac_1=rotfac_1, rotfac_2=rotfac_2,
                    heat_1=heat_1, heat_2=heat_2,
                    lambda_1=lambda_1, lambda_2=lambda_2,
                    spots_1=spots_1, spots_2=spots_2,
                    pblums=kwargs.get('pblums', {}))

    def export(self, b, filename, compute, pblums, dataset, times):
        infolist, new_syns = _extract_from_bundle(b, compute=compute,
                                                  dataset=dataset,
                                                  times=times, by_time=False)

        setup_kwargs = self._worker_setup(b, compute, infolist, pblums=pblums)

        if filename is not None:
            f = open(filename, 'w')
            f.write('import ellc\n\n')
            # f.write('from phoebe.dependencies import nparray\n\n')

        def _format_value(v):
            # if isinstance(v, _nparrayArray):
            #     return "nparray.from_dict({})".format(v.to_dict())
            if hasattr(v, 'tolist'):
                return v.tolist()
            if isinstance(v, str):
                return "\'{}\'".format(v)
            return v

        ret_dict = {}
        for info in infolist:

            ellc_kwargs = self._run_single_dataset(b, info, return_dict_only=True, **setup_kwargs)

            ret_dict[info['dataset'] if info['kind'] == 'lc' else "{}@{}".format(info['dataset'], info['component'])] = {'function': info['kind'], 'kwargs': ellc_kwargs}
            if filename is not None:
                f.write("# dataset=\'{}\'\n".format(info['dataset']))

                if info['kind'] == 'lc':
                    f.write("fluxes_{} = ellc.lc({})\n\n".format(info['dataset'],
                                                                 ", ".join(["{}={}".format(k,_format_value(v)) for k,v in ellc_kwargs.items()])))
                else:
                    f.write("rvs_{}_{} = ellc.rvs({})[{}]\n\n".format(info['dataset'], info['component'],
                                                                      ", ".join(["{}={}".format(k,_format_value(v)) for k,v in ellc_kwargs.items()]),
                                                                      b.hierarchy.get_primary_or_secondary(info['component'], return_ind=True)-1))


        if filename is not None:
            f.close()
        return ret_dict


    def _run_single_dataset(self, b, info, **kwargs):
        """
        """
        logger.debug("rank:{}/{} EllcBackend._run_single_dataset(info['dataset']={} info['component']={} info.keys={}, **kwargs.keys={})".format(mpi.myrank, mpi.nprocs, info['dataset'], info['component'], info.keys(), kwargs.keys()))

        compute = kwargs.get('compute')
        starrefs = kwargs.get('starrefs')
        orbitref = kwargs.get('orbitref')

        grid_1 = kwargs.get('grid_1')
        grid_2 = kwargs.get('grid_2')
        shape_1 = kwargs.get('shape_1')
        shape_2 = kwargs.get('shape_2')
        hf_1 = kwargs.get('hf_1')
        hf_2 = kwargs.get('hf_2')

        exact_grav = kwargs.get('exact_grav')

        radius_1 = kwargs.get('radius_1')
        radius_2 = kwargs.get('radius_2')

        incl = kwargs.get('incl')

        t_zero = kwargs.get('t_zero')
        period_anom = kwargs.get('period_anom')
        a = kwargs.get('a')
        q = kwargs.get('q')

        f_c = kwargs.get('f_c')
        f_s = kwargs.get('f_s')

        didt = kwargs.get('didt')
        domdt = kwargs.get('domdt')

        gdc_1 = kwargs.get('gdc_1')
        gdc_2 = kwargs.get('gdc_2')

        rotfac_1 = kwargs.get('rotfac_1')
        rotfac_2 = kwargs.get('rotfac_2')

        heat_1 = kwargs.get('heat_1')
        heat_2 = kwargs.get('heat_2')

        spots_1 = kwargs.get('spots_1')
        spots_2 = kwargs.get('spots_2')

        ds_ps = b.get_dataset(dataset=info['dataset'], **_skip_filter_checks)
        # get dataset-dependent things that we need
        ldfuncA = ds_ps.get_value(qualifier='ld_func', component=starrefs[0], **_skip_filter_checks)
        ldfuncB = ds_ps.get_value(qualifier='ld_func', component=starrefs[1], **_skip_filter_checks)

        # use check_visible=False to access the ld_coeffs from
        # compute_ld_coeffs(set_value=True) done in _worker_setup
        ldcoeffsA = ds_ps.get_value(qualifier='ld_coeffs', component=starrefs[0], **_skip_filter_checks)
        ldcoeffsB = ds_ps.get_value(qualifier='ld_coeffs', component=starrefs[1], **_skip_filter_checks)

        ld_1 = _ellc_ld_func.get(ds_ps.get_value(qualifier='ld_func', component=starrefs[0], **_skip_filter_checks))
        ldc_1 = ds_ps.get_value(qualifier='ld_coeffs', component=starrefs[0], **_skip_filter_checks)
        ld_2 = _ellc_ld_func.get(ds_ps.get_value(qualifier='ld_func', component=starrefs[1], **_skip_filter_checks))
        ldc_2 = ds_ps.get_value(qualifier='ld_coeffs', component=starrefs[1], **_skip_filter_checks)

        pblums = kwargs.get('pblums', {}).get(info['dataset'], {})
        sbratio = (pblums.get(starrefs[1])/b.get_value(qualifier='requiv', component=starrefs[1], context='component', unit=u.solRad, **_skip_filter_checks)**2)/(pblums.get(starrefs[0])/b.get_value(qualifier='requiv', component=starrefs[0], context='component', unit=u.solRad, **_skip_filter_checks)**2)

        if info['kind'] == 'lc':
            # third light handled by run_compute
            light_3 = 0.0

            t_exp = ds_ps.get_value(qualifier='exptime', **_skip_filter_checks)

            # move outside above 'lc' if-statement once exptime is supported for RVs in phoebe
            if b.get_value(qualifier='fti_method', compute=compute, dataset=info['dataset'], context='compute', **_skip_filter_checks) == 'ellc':
                n_int = b.get_value(qualifier='fti_oversample', compute=compute, dataset=info['dataset'], context='compute', **_skip_filter_checks)
            else:
                n_int = 1

            lc_kwargs = dict(t_obs=info['times'],
                             radius_1=radius_1, radius_2=radius_2,
                             sbratio=sbratio,
                             incl=incl,
                             light_3=light_3,
                             t_zero=t_zero,
                             period=period_anom,
                             a=a,
                             q=q,
                             f_c=f_c, f_s=f_s,
                             ld_1=ld_1, ld_2=ld_2,
                             ldc_1=ldc_1, ldc_2=ldc_2,
                             gdc_1=gdc_1, gdc_2=gdc_2,
                             didt=didt, domdt=domdt,
                             rotfac_1=rotfac_1, rotfac_2=rotfac_2,
                             hf_1=hf_1, hf_2=hf_2,
                             bfac_1=None, bfac_2=None,
                             heat_1=heat_1, heat_2=heat_2,
                             lambda_1=None, lambda_2=None,
                             vsini_1=None, vsini_2=None,
                             t_exp=t_exp, n_int=n_int,
                             grid_1=grid_1, grid_2=grid_2,
                             shape_1=shape_1, shape_2=shape_2,
                             spots_1=spots_1, spots_2=spots_2,
                             exact_grav=exact_grav,
                             verbose=1)

            if kwargs.get('return_dict_only', False):
                return lc_kwargs

            logger.info("calling ellc.lc for dataset='{}'".format(info['dataset']))
            logger.debug("ellc.lc(**{})".format(lc_kwargs))

            fluxes = ellc.lc(**lc_kwargs)

            # ellc returns "arbitrary" flux values... these will be rescaled
            # by run compute to pbflux

            # fill packets
            packetlist = []

            packetlist.append(_make_packet('times',
                                           info['times']*u.d,
                                           None,
                                           info))

            packetlist.append(_make_packet('fluxes',
                                           fluxes,
                                           None,
                                           info))

        elif info['kind'] == 'rv':
            rv_method = b.get_value(qualifier='rv_method', compute=compute, dataset=info['dataset'], component=info['component'], context='compute', **_skip_filter_checks)

            flux_weighted = rv_method == 'flux-weighted'
            # if flux_weighted:
            #     # TODO: may just be that we need to estimate and pass vsini
            #     raise NotImplementedError("flux-weighted does not seem to work in ellc")
            if flux_weighted and (heat_1 is not None or heat_2 is not None):
                raise NotImplementedError("ellc cannot compute flux-weighted RVs with irradiation")

            if flux_weighted and period_anom == 1.0: # add VersionCheck once bug fixed (https://github.com/pmaxted/ellc/issues/4)
                logger.warning("ellc does not allow period=1.0 with flux_weighted RVs (see  https://github.com/pmaxted/ellc/issues/4).  Overriding period to 1.0+1e-6 for {}@{}".format(info['component'], info['dataset']))
                period_anom += 1e-6
            # enable once exptime for RVs is supported in PHOEBE
            # t_exp = b.get_value(qualifier='exptime', dataset=info['dataset'], context='dataset')
            t_exp = 0
            n_int = 1

            lambda_1 = kwargs.get('lambda_1')
            lambda_2 = kwargs.get('lambda_2')

            vsini_1 = (2*np.pi*radius_1*(a*u.solRad)*np.sin((incl*u.deg).to(u.rad))/((period_anom*u.d)/rotfac_1)).to(u.km/u.s)
            vsini_2 = (2*np.pi*radius_2*(a*u.solRad)*np.sin((incl*u.deg).to(u.rad))/((period_anom*u.d)/rotfac_2)).to(u.km/u.s)

            rv_kwargs = dict(t_obs=info['times'],
                             radius_1=radius_1, radius_2=radius_2,
                             sbratio=sbratio,
                             incl=incl,
                             t_zero=t_zero,
                             period=period_anom,
                             a=a,
                             q=q,
                             f_c=f_c, f_s=f_s,
                             ld_1=ld_1, ld_2=ld_2,
                             ldc_1=ldc_1, ldc_2=ldc_2,
                             gdc_1=gdc_1, gdc_2=gdc_2,
                             didt=didt, domdt=domdt,
                             rotfac_1=rotfac_1, rotfac_2=rotfac_2,
                             hf_1=hf_1, hf_2=hf_2,
                             bfac_1=None, bfac_2=None,
                             heat_1=heat_1, heat_2=heat_2,
                             lambda_1=lambda_1, lambda_2=lambda_2,
                             vsini_1=vsini_1.value, vsini_2=vsini_2.value,
                             t_exp=t_exp, n_int=n_int,
                             grid_1=grid_1, grid_2=grid_2,
                             shape_1=shape_1, shape_2=shape_2,
                             spots_1=spots_1, spots_2=spots_2,
                             flux_weighted=flux_weighted,
                             verbose=1)

            if kwargs.get('return_dict_only', False):
                return rv_kwargs

            logger.info("calling ellc.rv for dataset='{}'".format(info['dataset']))
            logger.debug("ellc.rv(**{})".format(rv_kwargs))
            rvs1, rvs2 = ellc.rv(**rv_kwargs)


            # fill packets
            packetlist = []

            packetlist.append(_make_packet('times',
                                           info['times']*u.d,
                                           None,
                                           info))

            rvs = rvs1 if b.hierarchy.get_primary_or_secondary(info['component'])=='primary' else rvs2

            packetlist.append(_make_packet('rvs',
                                           rvs*u.km/u.s,
                                           None,
                                           info))
        else:
            raise TypeError("ellc only supports 'lc' and 'rv' datasets")

        return packetlist<|MERGE_RESOLUTION|>--- conflicted
+++ resolved
@@ -15,12 +15,8 @@
 from phoebe.parameters import StringParameter, DictParameter, ArrayParameter, ParameterSet
 from phoebe.parameters.parameters import _extract_index_from_string
 from phoebe import dynamics
-<<<<<<< HEAD
-from phoebe.backend import universe, etvs, horizon_analytic
+from phoebe.backend import universe, horizon_analytic
 from phoebe.backend import interferometry
-=======
-from phoebe.backend import universe, horizon_analytic
->>>>>>> 1584f6c4
 from phoebe.atmospheres import passbands
 from phoebe.distortions  import roche
 from phoebe.frontend import io
@@ -1239,71 +1235,6 @@
                                               obs['flux']*u.W/u.m**2,
                                               time, info))
 
-<<<<<<< HEAD
-            elif kind=='etv':
-
-                # TODO: add support for other etv kinds (barycentric, robust, others?)
-                time_ecl = etvs.crossing(b, info['component'], time, dynamics_method, ltte, tol=computeparams.get_value(qualifier='etv_tol', unit=u.d, dataset=info['dataset'], component=info['component']))
-
-                this_obs = b.filter(dataset=info['dataset'], component=info['component'], context='dataset')
-
-                # TODO: there must be a better/cleaner way to get to Ns
-                packetlist.append(_make_packet('Ns',
-                                              this_obs.get_parameter(qualifier='Ns').interp_value(time_ephems=time),
-                                              time, info))
-
-                # NOTE: no longer under constraint control
-                packetlist.append(_make_packet('time_ephems',
-                                              time,
-                                              time, info))
-
-                packetlist.append(_make_packet('time_ecls',
-                                              time_ecl,
-                                              time, info))
-
-                # NOTE: no longer under constraint control
-                packetlist.append(_make_packet('etvs',
-                                              time_ecl-time,
-                                              time, info))
-
-            elif kind=='vis':
-
-#                print("time = ", time)  # dbg
-#                print("info = ", info)  # dbg
-#                val = 0.0; obs = {'vis': val}  # dbg
-
-                obs = interferometry.vis(b, system, ucoord=ucoord, vcoord=vcoord, wavelengths=wavelengths, info=info)
-
-                # Note: interferometry.vis_integrate() is used instead of system.observe()
-
-                packetlist.append(_make_packet('vises',
-                                 obs['vis']*u.dimensionless_unscaled,
-                                 time,
-                                 info,
-                                 index=info['original_index']))
-
-            elif kind=='clo':
-
-                obs = interferometry.clo(b, system, ucoord1=ucoord1, vcoord1=vcoord1, ucoord2=ucoord2, vcoord2=vcoord2, wavelengths=wavelengths, info=info)
-
-                packetlist.append(_make_packet('clos',
-                                 obs['clo']*u.dimensionless_unscaled,
-                                 time,
-                                 info,
-                                 index=info['original_index']))
-
-            elif kind=='t3':
-
-                obs = interferometry.t3(b, system, ucoord1=ucoord1, vcoord1=vcoord1, ucoord2=ucoord2, vcoord2=vcoord2, wavelengths=wavelengths, info=info)
-
-                packetlist.append(_make_packet('t3s',
-                                 obs['t3']*u.dimensionless_unscaled,
-                                 time,
-                                 info,
-                                 index=info['original_index']))
-
-=======
->>>>>>> 1584f6c4
             elif kind=='orb':
                 # ts[i], xs[cind][i], ys[cind][i], zs[cind][i], vxs[cind][i], vys[cind][i], vzs[cind][i]
 
