--- conflicted
+++ resolved
@@ -97,9 +97,6 @@
     - name: Test photodynam install
       run: |
         python -c "import photodynam"
-<<<<<<< HEAD
-  
-=======
 
     - name: Setup GNU Fortran
       uses: modflowpy/install-gfortran-action@v1
@@ -117,7 +114,6 @@
       run: |
         jktebop
 
->>>>>>> 7bc4489a
     - name: Run tests
       run: |
         pytest --verbose --capture=no --full-trace tests/nosetests/