/build
/dist
/phoebe/atmospheres/tables/ck2004
/phoebe/atmospheres/tables/ck2004i
MANIFEST
*_tmp*
*after.phoebe
*.ipynb_checkpoints*
*.pyc*
*.active
*.profile
*.log
*.png
<<<<<<< HEAD
.DS_Store
=======
libphoebe.so

*.swp
>>>>>>> f50ef43d
<|MERGE_RESOLUTION|>--- conflicted
+++ resolved
@@ -11,10 +11,7 @@
 *.profile
 *.log
 *.png
-<<<<<<< HEAD
 .DS_Store
-=======
 libphoebe.so
 
-*.swp
->>>>>>> f50ef43d
+*.swp