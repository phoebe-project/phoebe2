"""
"""

import phoebe
from phoebe import u
import numpy as np
import matplotlib.pyplot as plt

phoebe.devel_on()
# phoebe.interactive_on()

def _beta_vs_legacy(b, plot=False):



    b.run_compute('phnum', model='phnumresults')
    b.run_compute('legnum', model='legnumresults')


    if plot:
        b.plot(show=True)

    phoebe2_val = b.get_value('rvs@primary@phnumresults@phnum')
    phoebe1_val = b.get_value('rvs@primary@legnumresults@legnum')
<<<<<<< HEAD
    print("rv@primary max abs diff: {}".format(max(np.abs(phoebe1_val-phoebe2_val))))
=======
    if plot: print "rv@primary max abs diff: {}".format(max(np.abs(phoebe1_val-phoebe2_val)))
>>>>>>> 103d4e09
    assert(np.allclose(phoebe2_val, phoebe1_val, rtol=0., atol=2.0))

    phoebe2_val = b.get_value('rvs@secondary@phnumresults@phnum')
    phoebe1_val = b.get_value('rvs@secondary@legnumresults@legnum')
<<<<<<< HEAD
    print("rv@secondary max abs diff: {}".format(max(np.abs(phoebe1_val-phoebe2_val))))
=======
    if plot: print "rv@secondary max abs diff: {}".format(max(np.abs(phoebe1_val-phoebe2_val)))
>>>>>>> 103d4e09
    assert(np.allclose(phoebe2_val, phoebe1_val, rtol=0., atol=2.0))

def test_binary(plot=False):

    b = phoebe.default_binary()

    period = b.get_value('period@orbit')
    times = np.linspace(-0.2,1.2*period,51)

    #turn off albedos (legacy requirement)
    b.set_value_all('irrad_frac_refl_bol',  0.0)    

    b.add_dataset('rv', times=times, dataset='rv01', ld_func='logarithmic', ld_coeffs = [0.5,0.5])

    b.add_compute('phoebe', compute='phnum', ltte=False, atm='extern_planckint', rv_method='flux-weighted', irrad_method='none')
    b.add_compute('legacy', compute='legnum', ltte=False, atm='extern_planckint', rv_method='flux-weighted', refl_num=0)

    for syncpar in [1./4, 4]:
        print("setting syncpar@primary to", syncpar)
        b.set_value('syncpar@primary', syncpar)
        _beta_vs_legacy(b, plot=plot)

    return b


if __name__ == '__main__':
    logger = phoebe.logger()
    b = test_binary(plot=True)<|MERGE_RESOLUTION|>--- conflicted
+++ resolved
@@ -22,20 +22,12 @@
 
     phoebe2_val = b.get_value('rvs@primary@phnumresults@phnum')
     phoebe1_val = b.get_value('rvs@primary@legnumresults@legnum')
-<<<<<<< HEAD
-    print("rv@primary max abs diff: {}".format(max(np.abs(phoebe1_val-phoebe2_val))))
-=======
-    if plot: print "rv@primary max abs diff: {}".format(max(np.abs(phoebe1_val-phoebe2_val)))
->>>>>>> 103d4e09
+    if plot: print("rv@primary max abs diff: {}".format(max(np.abs(phoebe1_val-phoebe2_val))))
     assert(np.allclose(phoebe2_val, phoebe1_val, rtol=0., atol=2.0))
 
     phoebe2_val = b.get_value('rvs@secondary@phnumresults@phnum')
     phoebe1_val = b.get_value('rvs@secondary@legnumresults@legnum')
-<<<<<<< HEAD
-    print("rv@secondary max abs diff: {}".format(max(np.abs(phoebe1_val-phoebe2_val))))
-=======
-    if plot: print "rv@secondary max abs diff: {}".format(max(np.abs(phoebe1_val-phoebe2_val)))
->>>>>>> 103d4e09
+    if plot: print("rv@secondary max abs diff: {}".format(max(np.abs(phoebe1_val-phoebe2_val))))
     assert(np.allclose(phoebe2_val, phoebe1_val, rtol=0., atol=2.0))
 
 def test_binary(plot=False):
