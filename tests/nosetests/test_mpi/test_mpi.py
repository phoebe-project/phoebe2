--- conflicted
+++ resolved
@@ -10,21 +10,13 @@
 import numpy as np
 
 
-<<<<<<< HEAD
-def test_mpi(plot=False):
+def test_mpi(plot=False, npoints=8):
     phoebe.reset_settings()
-=======
-def test_mpi(plot=False, npoints=8):
->>>>>>> 61d91a7e
     phoebe.mpi_on(np=4)
 
     b = phoebe.Bundle.default_binary()
 
-<<<<<<< HEAD
-    b.add_dataset('lc', times=np.linspace(0,1,101))
-=======
     b.add_dataset('lc', times=np.linspace(0,1,npoints))
->>>>>>> 61d91a7e
 
     if plot: print "calling compute"
     b.run_compute(irrad_method='none', model='phoebe2model')
