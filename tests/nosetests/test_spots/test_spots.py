"""
"""

import phoebe
from phoebe import u
import numpy as np
import matplotlib.pyplot as plt

def test_binary(plot=False):
    b = phoebe.Bundle.default_binary()

    b.add_spot(component='primary', relteff=0.9, radius=20, colat=45, long=90, feature='spot01')

    b.add_dataset('lc', times=np.linspace(0,1,26))
    b.add_dataset('mesh', times=[0], columns=['teffs'])
    b.add_compute('phoebe', compute='phoebe2')
    b.add_compute('legacy', compute='phoebe1')

    # set matching atmospheres
    b.set_value_all('atm', 'extern_planckint')

    # set matching limb-darkening, both bolometric and passband
    b.set_value_all('ld_func_bol', 'logarithmic')
    b.set_value_all('ld_coeffs_bol', [0.0, 0.0])

    b.set_value_all('ld_func', 'logarithmic')
    b.set_value_all('ld_coeffs', [0.0, 0.0])

<<<<<<< HEAD
    print("running phoebe2 model...")
    b.run_compute(compute='phoebe2', irrad_method='none', model='phoebe2model')
    print("running phoebe1 model...")
=======
    #turn off albedos (legacy requirement)
    b.set_value_all('irrad_frac_refl_bol',  0.0)

    if plot: print "running phoebe2 model..."
    b.run_compute(compute='phoebe2', irrad_method='none', model='phoebe2model')
    if plot: print "running phoebe1 model..."
>>>>>>> 103d4e09
    b.run_compute(compute='phoebe1', refl_num=0, model='phoebe1model')

    phoebe2_val = b.get_value('fluxes@phoebe2model')
    phoebe1_val = b.get_value('fluxes@phoebe1model')

    if plot:
        print("rel: ", ((phoebe2_val-phoebe1_val)/phoebe2_val).max())

        # b.plot(dataset='mesh01', show=True)

        b.plot(dataset='lc01', show=True)

    # assert(np.allclose(phoebe2_val, phoebe1_val, rtol=2e-3, atol=0.))

    return b

if __name__ == '__main__':
    logger = phoebe.logger(clevel='DEBUG')


    b = test_binary(plot=True)<|MERGE_RESOLUTION|>--- conflicted
+++ resolved
@@ -26,18 +26,13 @@
     b.set_value_all('ld_func', 'logarithmic')
     b.set_value_all('ld_coeffs', [0.0, 0.0])
 
-<<<<<<< HEAD
+
+    #turn off albedos (legacy requirement)
+    b.set_value_all('irrad_frac_refl_bol',  0.0)
+
     print("running phoebe2 model...")
     b.run_compute(compute='phoebe2', irrad_method='none', model='phoebe2model')
     print("running phoebe1 model...")
-=======
-    #turn off albedos (legacy requirement)
-    b.set_value_all('irrad_frac_refl_bol',  0.0)
-
-    if plot: print "running phoebe2 model..."
-    b.run_compute(compute='phoebe2', irrad_method='none', model='phoebe2model')
-    if plot: print "running phoebe1 model..."
->>>>>>> 103d4e09
     b.run_compute(compute='phoebe1', refl_num=0, model='phoebe1model')
 
     phoebe2_val = b.get_value('fluxes@phoebe2model')
