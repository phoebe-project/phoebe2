"""
General script to run all tests before committing

pylint: sudo pip install pylint

"""

import matplotlib
matplotlib.use('Agg')

from glob import glob
import numpy as np
import matplotlib.pyplot as plt
import os
import sys
import commands

if len(sys.argv)==1:
    do = ['tutorials', 'doctests', 'nosetests', 'pylint', 'benchmark']
else:
    do = sys.argv

cwd = os.getcwd()

if 'tutorials' in do:
    import ipynbtest
    # os.chdir(os.path.join(cwd, '../docs/tutorials'))
    if True:
        print("TESTING TUTORIALS...")
        ipynbtest.test_all_in_dir(os.path.join(cwd, '../docs/tutorials'), interactive='interactive' in do)
    if True:
        print("TESTING EXAMPLE SCRIPTS...")
        ipynbtest.test_all_in_dir(os.path.join(cwd, '../docs/examples'), interactive='interactive' in do)


if 'nosetests' in do:
    print("TESTING NOSETESTS... (no output until finished or failed)")
    os.chdir(os.path.join(cwd, 'nosetests'))
    # import nose
    # nose.run()
    out = commands.getoutput('nosetests -xv')
    if 'FAILED' in out:
        print("NOSETESTS FAILED: \n{}".format(out))
        exit()

# TODO: run style checks
if 'pylint' in do:
    print("TESTING PYTHON STYLE VIA PYLINT...")
    print("TODO: support style checks")
    out = commands.getoutput('pylint phoebe')

# TODO: run API doctests
if 'doctests' in do:
    print("TESTING API VIA DOCTESTS...")
    print("TODO: support doctests")

if 'benchmark' in do or 'benchmarks' in do:
    print("RUNNING BENCHMARKS...")

    branch_name =  os.environ.get('TRAVIS_BRANCH', commands.getoutput('git rev-parse --symbolic-full-name --abbrev-ref HEAD'))
    commit_hash = os.environ.get('TRAVIS_COMMIT', commands.getoutput('git log -n 1 --pretty=format:"%H"'))

    os.chdir(os.path.join(cwd, 'benchmark'))
    times = {}
    for fname in glob('./*py'):
        f_py =  os.path.basename(fname)
        f_profile = f_py.split('.py')[0]+'.profile'
        print("running {} to create {}".format(f_py, f_profile))

        out  = commands.getoutput('time python -m cProfile -o {} {}'.format(f_profile, f_py))
        times[f_py] = float(out.split()[-9].split('user')[0])



        f_result_fname = f_py.split('.py')[0]+'.log'
        f_result = open(f_result_fname, 'a')
        f_result.write("{} {} {}\n".format(branch_name, commit_hash, times[f_py]))
        f_result.close()

        print("plotting benchmark history for {}...".format(f_py))
        f_result = open(f_result_fname, 'r')
        lines = f_result.readlines()
        f_result.close()

        branches_plot = ['master', 'development', 'misaligned_roche', 'triple_support', 'redistribution']
        branches = {branch: [] for branch in branches_plot}

        for line in lines:
            branch, commit, time = line.strip().split()
            for branch_i in branches_plot:
                if branch_i == branch:
                    branches[branch].append(time)
                elif branch in branches.keys():
                    branches[branch_i].append(np.nan)
                else:
                    continue

        fig = plt.figure()
        ax = fig.add_subplot(111)
        for branch, benchmark_ts in branches.items():
            ax.plot(range(len(benchmark_ts)), benchmark_ts, 'o', label=branch)
        plt.legend()
        ax.set_title(f_py.split('.py')[0])
        ax.set_xlabel('commit')
        ax.set_ylabel('benchmark time (s)')
        fig.savefig(f_result_fname+'.png')



    print("PROFILE TIMES (see individual .profile files for details)")
    for f_py, time in times.items():
<<<<<<< HEAD
        print("{}: {}".format(f_py, time))
=======
        print "{}: {}".format(f_py, time)
>>>>>>> 103d4e09
<|MERGE_RESOLUTION|>--- conflicted
+++ resolved
@@ -109,8 +109,4 @@
 
     print("PROFILE TIMES (see individual .profile files for details)")
     for f_py, time in times.items():
-<<<<<<< HEAD
-        print("{}: {}".format(f_py, time))
-=======
-        print "{}: {}".format(f_py, time)
->>>>>>> 103d4e09
+        print("{}: {}".format(f_py, time))