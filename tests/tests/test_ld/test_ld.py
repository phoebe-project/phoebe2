"""
"""

import phoebe
import numpy as np
import os


<<<<<<< HEAD

=======
>>>>>>> 7dc62bd4
def _get_ld_coeffs(ld_coeff, ld_func, ld_mode='manual'):
    # length of ld_coeffs depends on ld_func
    if ld_coeff is None:
        ld_coeffs = None
    elif ld_func == 'interp':
        ld_coeffs = None
    elif ld_func in ['linear']:
        ld_coeffs = [ld_coeff]
    elif ld_func in ['logarithmic', 'square_root', 'quadratic']:
        ld_coeffs = [ld_coeff, ld_coeff]
    elif ld_func in ['power']:
        ld_coeffs = [ld_coeff, ld_coeff, ld_coeff, ld_coeff]
    else:
        raise NotImplementedError

    return ld_coeffs


def test_binary(plot=False, gen_comp=False):
    b = phoebe.Bundle.default_binary()

    period = b.get_value('period@binary')
    b.add_dataset('lc', times=np.linspace(0, period, 21))
    b.add_compute('phoebe', irrad_method='none', compute='phoebe2')
    if gen_comp:
        b.add_compute('legacy', refl_num=0, compute='phoebe1')

<<<<<<< HEAD
    # set matching limb-darkening for bolometric:
=======
    # set matching limb-darkening for bolometric
>>>>>>> 7dc62bd4
    b.set_value_all('ld_mode_bol', 'manual')
    b.set_value_all('ld_func_bol', 'linear')
    b.set_value_all('ld_coeffs_bol', [0.])

    b.set_value_all('ld_mode', 'manual')
    b.set_value_all('ld_func', 'linear')
    b.set_value_all('ld_coeffs', [0.])

<<<<<<< HEAD
    # turn off albedos (legacy requirement):
    b.set_value_all('irrad_frac_refl_bol', 0.0)
=======
    # turn off albedos (legacy requirement)
    b.set_value_all('irrad_frac_refl_bol',  0.0)
>>>>>>> 7dc62bd4

    for ld_func in b.get('ld_func', component='primary').choices + ['interp']:
        # let's test all of these against legacy.  For some we don't have
        # exact comparisons, so we'll get close and leave a really loose
        # tolerance.

        ld_coeff_loop = [None] if ld_func == 'interp' else [0.2, 'ck2004']

        for ld_coeff in ld_coeff_loop:
            if isinstance(ld_coeff, str):
                ld_coeffs = None
                ld_coeffs_source = ld_coeff
            else:
                ld_coeffs = _get_ld_coeffs(ld_coeff, ld_func)
                ld_coeffs_source = 'none'

            if ld_func == 'interp':
                atm = 'ck2004'
                atm_ph1 = 'extern_atmx'
                exact_comparison = False
            else:
                atm = 'extern_atmx'
                atm_ph1 = 'extern_atmx'
                exact_comparison = True

            # some ld_funcs aren't supported by legacy.  So let's fall back
            # on logarthmic at least to make sure there isn't a large offset
<<<<<<< HEAD
            if ld_func in ['linear', 'logarithmic', 'square_root']:
=======
            if ld_func in ['logarithmic', 'linear', 'square_root']:
>>>>>>> 7dc62bd4
                ld_func_ph1 = ld_func
                ld_coeffs_ph1 = ld_coeffs
                exact_comparison = exact_comparison
            else:
                ld_func_ph1 = 'linear'
                if ld_coeffs is None:
                    ld_coeffs_ph1 = [0.]
                else:
                    ld_coeffs_ph1 = [ld_coeff]
                exact_comparison = False

            if plot:
                print("running phoebe2 model atm={}, ld_func={}, ld_coeffs={} ld_coeffs_source={}...".format(atm, ld_func, ld_coeffs, ld_coeffs_source))

            b.set_value_all('atm@phoebe2', atm)
            if ld_func == 'interp':
                b.set_value_all('ld_mode', 'interp')
            else:
                if ld_coeffs is not None:
                    b.set_value_all('ld_mode', 'manual')
                else:
                    b.set_value_all('ld_mode', 'lookup')
                    b.set_value_all('ld_coeffs_source', ld_coeffs_source, check_visible=False)

                b.set_value_all('ld_func', ld_func)

            if ld_coeffs is not None:
                b.set_value_all('ld_coeffs', ld_coeffs, check_visible=False)

            b.run_compute(compute='phoebe2', model='phoebe2model', overwrite=True)

            if gen_comp:
                if plot:
                    print("running phoebe1 model atm={}, ld_func={}, ld_coeffs={}, ld_coeffs_source={}...".format(atm_ph1, ld_func_ph1, ld_coeffs_ph1, ld_coeffs_source))

                b.set_value_all('atm@phoebe1', atm_ph1)
                b.set_value_all('ld_mode', 'manual')
                b.set_value_all('ld_func', ld_func_ph1)
                if ld_coeffs_ph1 is not None:
                    b.set_value_all('ld_coeffs', ld_coeffs_ph1, check_visible=False)

                b.run_compute(compute='phoebe1', model='phoebe1model', overwrite=True)
                b.filter(model='phoebe1model').save('test_ld_{}_{}.comp.model'.format(ld_func, ld_coeff))
            else:
                b.import_model(os.path.join(os.path.dirname(__file__), 'test_ld_{}_{}.comp.model'.format(ld_func, ld_coeff)), model='phoebe1model', overwrite=True)

            phoebe2_val = b.get_value('fluxes@phoebe2model')
            phoebe1_val = b.get_value('fluxes@phoebe1model')

            if plot:
                print("exact_comparison: {}, max (rel): {}".format(exact_comparison, abs((phoebe2_val-phoebe1_val)/phoebe1_val).max()))

            if plot:
                import matplotlib.pyplot as plt
                plt.plot(np.linspace(0, period, 21), phoebe1_val, label='legacy')
                plt.plot(np.linspace(0, period, 21), phoebe2_val, label='phoebe')
                plt.legend()
                plt.show()

            assert np.allclose(phoebe2_val, phoebe1_val, rtol=5e-3 if exact_comparison else 0.3, atol=0.)
<<<<<<< HEAD

=======
>>>>>>> 7dc62bd4

    b.set_value_all('ld_mode', 'manual')

    for atm in ['ck2004', 'blackbody']:
        # don't need much time-resolution at all since we're just using median
        # to compare
        b.set_value('times@dataset', np.linspace(0, 3, 11))
        b.set_value_all('atm@phoebe2', atm)

        for ld_func in b.get_parameter('ld_func', component='primary').choices:
            # now we just want to make sure the median value doesn't change
            # as a function of ld_coeffs - to make sure the pblum scaling is
            # accounting for limb-darkening correctly.
            # This is especially important for those we couldn't check above
            # vs legacy (quadratic, power), but also important to run all
            # with blackbody.

            b.set_value_all('ld_func', ld_func, check_visible=False)

            med_fluxes = []
            if ld_func == 'power':
                ld_coeff_loop = [0.0, 0.2, 'ck2004']
            elif ld_func == 'logarithmic':
                ld_coeff_loop = [0.2, 0.6, 'ck2004']
            else:
                ld_coeff_loop = [0.0, 0.3, 'ck2004']

            for ld_coeff in ld_coeff_loop:
                if isinstance(ld_coeff, str):
                    ld_coeffs = None
                    ld_coeffs_source = ld_coeff
                else:
                    ld_coeffs = _get_ld_coeffs(ld_coeff, ld_func)
                    ld_coeffs_source = 'none'

                if ld_coeffs is not None:
                    b.set_value_all('ld_coeffs', ld_coeffs, check_visible=False)
                    b.set_value_all('ld_mode', 'manual')
                else:
                    b.set_value_all('ld_mode', 'lookup')

                b.run_compute(compute='phoebe2', model='phoebe2model', overwrite=True)

                med_fluxes.append(np.median(b.get_value('fluxes@phoebe2model')))

                if plot:
                    b.plot(model='phoebe2model')

            med_fluxes = np.array(med_fluxes)
            diff_med_fluxes = med_fluxes.max() - med_fluxes.min()
            if plot:
                print("atm={} ld_func={} range(med_fluxes): {}".format(atm, ld_func, diff_med_fluxes))

            if plot:
                b.show()

            assert diff_med_fluxes < 0.035


if __name__ == '__main__':
    logger = phoebe.logger(clevel='INFO')
    test_binary(plot=False, gen_comp=True)<|MERGE_RESOLUTION|>--- conflicted
+++ resolved
@@ -6,10 +6,6 @@
 import os
 
 
-<<<<<<< HEAD
-
-=======
->>>>>>> 7dc62bd4
 def _get_ld_coeffs(ld_coeff, ld_func, ld_mode='manual'):
     # length of ld_coeffs depends on ld_func
     if ld_coeff is None:
@@ -37,11 +33,7 @@
     if gen_comp:
         b.add_compute('legacy', refl_num=0, compute='phoebe1')
 
-<<<<<<< HEAD
     # set matching limb-darkening for bolometric:
-=======
-    # set matching limb-darkening for bolometric
->>>>>>> 7dc62bd4
     b.set_value_all('ld_mode_bol', 'manual')
     b.set_value_all('ld_func_bol', 'linear')
     b.set_value_all('ld_coeffs_bol', [0.])
@@ -50,13 +42,8 @@
     b.set_value_all('ld_func', 'linear')
     b.set_value_all('ld_coeffs', [0.])
 
-<<<<<<< HEAD
     # turn off albedos (legacy requirement):
     b.set_value_all('irrad_frac_refl_bol', 0.0)
-=======
-    # turn off albedos (legacy requirement)
-    b.set_value_all('irrad_frac_refl_bol',  0.0)
->>>>>>> 7dc62bd4
 
     for ld_func in b.get('ld_func', component='primary').choices + ['interp']:
         # let's test all of these against legacy.  For some we don't have
@@ -84,11 +71,7 @@
 
             # some ld_funcs aren't supported by legacy.  So let's fall back
             # on logarthmic at least to make sure there isn't a large offset
-<<<<<<< HEAD
             if ld_func in ['linear', 'logarithmic', 'square_root']:
-=======
-            if ld_func in ['logarithmic', 'linear', 'square_root']:
->>>>>>> 7dc62bd4
                 ld_func_ph1 = ld_func
                 ld_coeffs_ph1 = ld_coeffs
                 exact_comparison = exact_comparison
@@ -149,10 +132,6 @@
                 plt.show()
 
             assert np.allclose(phoebe2_val, phoebe1_val, rtol=5e-3 if exact_comparison else 0.3, atol=0.)
-<<<<<<< HEAD
-
-=======
->>>>>>> 7dc62bd4
 
     b.set_value_all('ld_mode', 'manual')
 
