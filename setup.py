--- conflicted
+++ resolved
@@ -322,13 +322,8 @@
         return False
 
 setup (name = 'phoebe',
-<<<<<<< HEAD
        version = 'devel',
        description = 'PHOEBE devel version',
-=======
-       version = '2.2.1',
-       description = 'PHOEBE 2.2.1',
->>>>>>> a449a899
        author = 'PHOEBE development team',
        author_email = 'phoebe-devel@lists.sourceforge.net',
        url = 'http://github.com/phoebe-project/phoebe2',
