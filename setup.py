import sys

try:
  import numpy
except ImportError:
  print "Numpy is needed for running and building of PHOEBE" 
  sys.exit(1)

from numpy.distutils.core import setup, Extension
from numpy.distutils.command.build_ext import build_ext

from distutils.version import LooseVersion, StrictVersion

import platform
import os
import re
    
#
# Setup for MS Windows
#

if platform.system() == 'Windows':
  os.environ['VS90COMNTOOLS'] = os.environ['VS140COMNTOOLS']
  
#
# Auxiliary functions 
#

def removefile(f):
  try:
    os.remove(f)
  except OSError:
    pass


def find_version_gcc(s):
  return s.split()[-2]


def __find_version_clang(s):
  ver = ''
  sp = s.split()
  
  for i, w in enumerate(sp):
    if w == 'version':
      if i < len(sp): ver = sp[i+1] 
      break
  return ver
  
def find_version_clang(s):
  if re.search(r'LLVM version', s):
    ver = ("llvm", __find_version_clang(s))
  else:  
    ver = ("clang", __find_version_clang(s))
  return ver

def find_version_intel(s):
  return s.split()[-2]
  
#
# Check the platform and C++ compiler (g++ > 5.0)
#
def check_compiler(compiler, extensions, compiler_name):

  status = False
  
  plat = platform.system()
  plat_ver = platform.release();
  
  print("**platform=%s***" %(plat))
  print("**platform_version=%s***" %(plat_ver))
  
  if plat == 'Windows': 
    
    status = True
    
  # this should cover Linux and Mac
  elif plat in ['Linux', 'Darwin']:
    
    s = os.popen(compiler_name + " --version").readline().strip()
    
    # debug output
    print("***compiler_name=%s***"%(compiler_name))
    print("***version=%s***"%(s))

    compiler_found = False;
    version_ok = False;
    
    # GCC compiler
    if re.search(r'gcc', compiler_name) or re.search(r'^g\+\+', compiler_name):
      name = 'gcc'
      compiler_found = True
      ver = find_version_gcc(s)
      if ver != '': version_ok = LooseVersion(ver) >= LooseVersion("5.0")
    
    # LLVm clang compiler
    elif re.search(r'^clang', compiler_name):
      name = 'clang'
      compiler_found = True
      
      # https://stackoverflow.com/questions/19774778/when-is-it-necessary-to-use-use-the-flag-stdlib-libstdc
      if plat == 'Darwin':
        opt ="-stdlib=libc++"
        if LooseVersion(plat_ver) < LooseVersion("13.0"): #OS X Mavericks
          for e in extensions:
            if not (opt in e.extra_compile_args):
              e.extra_compile_args.append(opt)
       
      ver = find_version_clang(s)
      
      if ver != '': 
        if ver[0] == 'clang': # CLANG version
          version_ok = LooseVersion(ver[1]) >= LooseVersion("3.3")
        else:                 # LLVM version
          version_ok = LooseVersion(ver[1]) >= LooseVersion("7.0")
    
    # Intel compilers
    elif re.search(r'^icc', compiler_name) or re.search(r'^icpc', compiler_name):
      name = 'icc'
      compiler_found = True
      
      ver = find_version_intel(s)
      version_ok = LooseVersion(ver) >= LooseVersion("16")
    
    # compiler could be masquerading under different name
    # check this out: 
    #  ln -s `which gcc` a
    #  CC=`pwd`/a python check_compiler.py
    
    if not compiler_found:
      
      import tempfile
      tempdir = tempfile.gettempdir();
      
      src = '_compiler_check.c'
      exe = '_compiler_check.exe'
      obj = '_compiler_check.o'
      
      with open(tempdir + '/' + src, 'w') as tmp:    
        tmp.writelines(
          ['#include <stdio.h>\n',
           'int main(int argc, char *argv[]) {\n',
            '#if defined (__INTEL_COMPILER)\n',
            '  printf("icc %d.%d", __INTEL_COMPILER, __INTEL_COMPILER_UPDATE);\n',
            '#elif defined(__clang__)\n',
            '  printf("clang %d.%d.%d", __clang_major__, __clang_minor__, __clang_patchlevel__);\n',
            '#elif defined(__GNUC__)\n',
            '  printf("gcc %d.%d.%d\\n",__GNUC__,__GNUC_MINOR__,__GNUC_PATCHLEVEL__);\n',
            '#else\n',
            '  printf("not_gcc");\n',
            '#endif\n',
            'return 0;\n',
            '}\n'
          ])
      
      try:
        objects = compiler.compile([tempdir+'/'+ src], output_dir='/')
        compiler.link_executable(objects, exe, output_dir = tempdir)
            
        out = os.popen(tempdir+'/'+ exe).read()
        
        if len(out) != 0:
          name, ver = out.split(' ')
          
          if name == 'gcc':
            version_ok = LooseVersion(ver) >= LooseVersion("5.0")
            compiler_found = True
          
          if name == 'clang':
            version_ok = LooseVersion(ver) >= LooseVersion("3.3") # not LLVM version !!!
            compiler_found = True 

          if name == 'icc':
            version_ok = LooseVersion(ver) >= LooseVersion("1600")
            compiler_found = True
                    
        removefile(tempdir+'/'+ src)
        removefile(tempdir+'/'+ exe)
        removefile(tempdir+'/'+ obj)
            
      except:
        print("Unable to make a test program to determine compiler.")
        status = False
       
    if compiler_found:  
      if version_ok:
        print("Ready to compile. Compiler: name=%s, version=%s"%(name, ver))
        status = True
      else:
        print("Compiler is too old. Compiler: name=%s, version=%s"%(name, ver))
        status = False
    else:
      print("Did not recognize compiler name=%s" % (compiler_name))
      status = False
  
  else:
    print("Unknown architecture. Hope it goes well.")
    status = True
  
  return status

#
# Hooking the building of extentions
#
class build_check(build_ext):
  def build_extensions(self):
    if (
        check_compiler(self.compiler, self.extensions, self.compiler.compiler_cxx[0]) and 
        check_compiler(self.compiler, self.extensions, self.compiler.compiler_so[0])
       ):
      
      for e in self.extensions:
        print("***extra_args=%s***"%(e.extra_compile_args))
        
      build_ext.build_extensions(self)
    else:
      print("Quitting setup.py of phoebe2.")
      sys.exit(1) 
#
# Setting up the external modules
#

ext_modules = [
    Extension('libphoebe',
      sources = ['./phoebe/lib/libphoebe.cpp'],
      language='c++',
      extra_compile_args = ["-std=c++11"],
      include_dirs=[numpy.get_include()]
      ),

    Extension('phoebe.algorithms.ceclipse',
      language='c++',
      sources = ['phoebe/algorithms/ceclipse.cpp'],
      include_dirs=[numpy.get_include()]
      ),
]

#
# Main setup
#
setup (name = 'phoebe',
<<<<<<< HEAD
       version = 'devel',
       description = 'PHOEBE devel',
=======
       version = '2.0.5',
       description = 'PHOEBE 2.0.5',
>>>>>>> 5c6ebe76
       author = 'PHOEBE development team',
       author_email = 'phoebe-devel@lists.sourceforge.net',
       url = 'http://github.com/phoebe-project/phoebe2',
       download_url = 'https://github.com/phoebe-project/phoebe2/tarball/2.0.5',
       packages = ['phoebe', 'phoebe.constants', 'phoebe.parameters', 'phoebe.frontend', 'phoebe.constraints', 'phoebe.dynamics', 'phoebe.distortions', 'phoebe.algorithms', 'phoebe.atmospheres', 'phoebe.backend', 'phoebe.utils'],
       install_requires=['numpy>=1.10','scipy>=0.17','astropy>=1.0'],
       package_data={'phoebe.atmospheres':['tables/wd/*', 'tables/passbands/*'],
                    },
       ext_modules = ext_modules,
       cmdclass = {'build_ext': build_check}
       )<|MERGE_RESOLUTION|>--- conflicted
+++ resolved
@@ -239,13 +239,8 @@
 # Main setup
 #
 setup (name = 'phoebe',
-<<<<<<< HEAD
        version = 'devel',
        description = 'PHOEBE devel',
-=======
-       version = '2.0.5',
-       description = 'PHOEBE 2.0.5',
->>>>>>> 5c6ebe76
        author = 'PHOEBE development team',
        author_email = 'phoebe-devel@lists.sourceforge.net',
        url = 'http://github.com/phoebe-project/phoebe2',
