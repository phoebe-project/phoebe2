"""
Environment variables while manually building/installing:

PHOEBE_SKIP_SCRIPTS=TRUE: will not install phoebe-server and phoebe-autofig executables (removing the following dependencies: flask, flask-cors, flask-socketio, gevent-websocket)
"""
import sys

try:
  import numpy
except ImportError:
  print("Numpy is needed for running and building of PHOEBE")
  sys.exit(1)

from numpy.distutils.core import setup, Extension
from numpy.distutils.command.build_ext import build_ext
from numpy.distutils.command.build_py import build_py

from distutils.version import LooseVersion, StrictVersion
from distutils.cmd import Command

import platform
import os
import re


# Python version checks (in both __init__.py and setup.py)
if sys.version_info[0] == 3:
    if sys.version_info[1] < 6:
        raise ImportError("PHOEBE supports python 3.6+")
elif sys.version_info[0] == 2:
    if sys.version_info[1] < 7:
        raise ImportError("PHOEBE 2.3+ requires python 3.6+")
else:
    raise ImportError("PHOEBE supports python 3.6+")

#
# Auxiliary functions
#

def removefile(f):
  try:
    os.remove(f)
  except OSError:
    pass


def find_version_gcc(s):
  if len(s):
    for i in s.split():
      if re.search("^\d+\.\d+\.*\d*$",i): return i
  return ''


def __find_version_clang(s):
  ver = ''
  sp = s.split()

  for i, w in enumerate(sp):
    if w == 'version':
      if i < len(sp): ver = sp[i+1]
      break
  return ver

def find_version_clang(s):
  if re.search(r'LLVM version', s):
    ver = ("llvm", __find_version_clang(s))
  else:
    ver = ("clang", __find_version_clang(s))
  return ver

def find_version_intel(s):
  return s.split()[-2]

#
# Check the platform and C++ compiler (g++ > 5.0)
#
def check_unix_compiler(plat, plat_ver, compiler, extensions, compiler_name):

  status = False

  s = os.popen(compiler_name + " --version").readline().strip()

  # debug output
  print("Compiler: %s"%(compiler_name))
  print("Compiler version: %s"%(s))

  compiler_found = False;
  version_ok = False;

  # GCC compiler
  if re.search(r'gcc', compiler_name) or re.search(r'^g\+\+', compiler_name):
    name = 'gcc'
    compiler_found = True
    ver = find_version_gcc(s)
    if ver != '': version_ok = LooseVersion(ver) >= LooseVersion("5.0")

  # LLVm clang compiler
  elif re.search(r'^clang', compiler_name):
    name = 'clang'
    compiler_found = True

    # https://stackoverflow.com/questions/19774778/when-is-it-necessary-to-use-use-the-flag-stdlib-libstdc
    if plat == 'Darwin':
      opt ="-stdlib=libc++"
      if LooseVersion(plat_ver) < LooseVersion("13.0"): #OS X Mavericks
        for e in extensions:
          if not (opt in e.extra_compile_args):
            e.extra_compile_args.append(opt)

    ver = find_version_clang(s)

    if ver != '':
      if ver[0] == 'clang': # CLANG version
        version_ok = LooseVersion(ver[1]) >= LooseVersion("3.3")
      else:                 # LLVM version
        version_ok = LooseVersion(ver[1]) >= LooseVersion("7.0")

  # Intel compilers
  elif re.search(r'^icc', compiler_name) or re.search(r'^icpc', compiler_name):
    name = 'icc'
    compiler_found = True

    ver = find_version_intel(s)
    version_ok = LooseVersion(ver) >= LooseVersion("16")

  # compiler could be masquerading under different name
  # check this out:
  #  ln -s `which gcc` a
  #  CC=`pwd`/a python check_compiler.py

  if not compiler_found:

    import tempfile
    import random
    import string

    tempdir = tempfile.gettempdir();

    pat = ''.join(random.choice(string.ascii_uppercase + string.digits) for _ in range(10))
    src = pat+'_compiler_check.c'
    exe = pat+'_compiler_check.exe'
    obj = pat+'_compiler_check.o'

    with open(tempdir + '/' + src, 'w') as tmp:
      tmp.writelines(
        ['#include <stdio.h>\n',
         'int main(int argc, char *argv[]) {\n',
          '#if defined (__INTEL_COMPILER)\n',
          '  printf("icc %d.%d", __INTEL_COMPILER, __INTEL_COMPILER_UPDATE);\n',
          '#elif defined(__clang__)\n',
          '  printf("clang %d.%d.%d", __clang_major__, __clang_minor__, __clang_patchlevel__);\n',
          '#elif defined(__GNUC__)\n',
          '  printf("gcc %d.%d.%d\\n",__GNUC__,__GNUC_MINOR__,__GNUC_PATCHLEVEL__);\n',
          '#else\n',
          '  printf("not_gcc");\n',
          '#endif\n',
          'return 0;\n',
          '}\n'
        ])

    try:
      objects = compiler.compile([tempdir+'/'+ src], output_dir='/')
      compiler.link_executable(objects, exe, output_dir = tempdir)

      out = os.popen(tempdir+'/'+ exe).read()

      if len(out) != 0:
        name, ver = out.split(' ')

        if name == 'gcc':
          version_ok = LooseVersion(ver) >= LooseVersion("5.0")
          compiler_found = True

        if name == 'clang':
          version_ok = LooseVersion(ver) >= LooseVersion("3.3") # not LLVM version !!!
          compiler_found = True

        if name == 'icc':
          version_ok = LooseVersion(ver) >= LooseVersion("1600")
          compiler_found = True
    except:
      print("Unable to build a test program to determine the compiler.")
      status = False

    # Cleanup
    removefile(tempdir+'/'+ src)
    removefile(tempdir+'/'+ exe)
    removefile(tempdir+'/'+ obj)

  if compiler_found:
    if version_ok:
      print("Ready to compile with %s %s." % (name, ver))
      status = True
    else:
      print("Compiler is too old. PHOEBE requires gcc 5.0, clang 3.3, or icc 1600 or above.\nThe found compiler is %s %s." % (name, ver))
      status = False
  else:
    print("Did not recognize the compiler %s." % (compiler_name))
    status = False

  return status

#
# Checking if certain optimizations are available
#
def check_unix_optimization(plat, plat_ver, compiler, extensions, compiler_name):

  #
  # checking is fsincos is enabled
  #
  import tempfile
  import random
  import string

  tempdir = tempfile.gettempdir();

  pat = ''.join(random.choice(string.ascii_uppercase + string.digits) for _ in range(10))
  src = pat+'_sincos_opt.c'
  exe = pat+'_sincos_opt.exe'
  obj = pat+'_sincos_opt.o'

  with open(tempdir + '/' + src, 'w') as tmp:
    tmp.writelines([
      '#include <math.h>\n',
      'void our_sincos(double angle, double *s, double *c){\n',
      '  asm volatile("fsincos" : "=t" (*c), "=u" (*s) : "0" (angle));\n',
      '}\n',

      'int main() {\n',
      '  double t = 1, x[2];\n',
      '  our_sincos(t, x, x+1);\n',
      '  return 0;\n',
      '}\n'
    ])

  status = True
  try:
    objects = compiler.compile([tempdir+'/'+ src], output_dir = tempdir)
    compiler.link_executable(objects, exe, output_dir = tempdir)

    if re.search(r'gcc', compiler_name) or re.search(r'g\+\+', compiler_name) or \
       re.search(r'clang', compiler_name) or re.search(r'icc', compiler_name) or \
       re.search(r'icpc', compiler_name):
      for e in extensions: e.extra_compile_args.append('-DTARGET_HAS_SINCOS')
    else:
      print("Did not recognize the compiler %s." % (compiler_name))
      status = False
  except:
    print("Failed to compile sincos test case on compiler %s." % (compiler_name))
    status = False

  # Cleanup
  removefile(tempdir+'/'+ src)
  removefile(tempdir+'/'+ exe)
  removefile(tempdir+'/'+ obj)

  return status

#
# Hooking the building of extentions
#
class build_check(build_ext):

  def build_extensions(self):

    plat = platform.system()
    plat_ver = platform.release();

    print("OS: %s" %(plat))
    print("OS version: %s" %(plat_ver))

    if plat == 'Windows':

      print("On windows we don't perform checks")
      build_ext.build_extensions(self)

    elif plat in ['Linux', 'Darwin']:

      check_unix_optimization(plat, plat_ver, self.compiler, self.extensions, self.compiler.compiler_cxx[0])

      if (
          check_unix_compiler(plat, plat_ver, self.compiler, self.extensions, self.compiler.compiler_cxx[0]) and
          check_unix_compiler(plat, plat_ver, self.compiler, self.extensions, self.compiler.compiler_so[0])
         ):

        for e in self.extensions:
          print("  extra_args=%s"%(e.extra_compile_args))

        build_ext.build_extensions(self)
      else:
        print("Cannot build phoebe2. Please check the dependencies and try again.")
        sys.exit(1)
    else:
      print("Unknown architecture, so no pre-checks done. Please report in the case of build failure.")
      sys.exit(1)
#
# Setting up the external modules
#

class import_check(Command):
  description = "Checks python modules needed to successfully import phoebe"
  user_options = []

  def initialize_options(self):
    pass

  def finalize_options(self):
    pass

  def run(self):
    required, optional = [], []
    try:
      import astropy
      astropy_version = astropy.__version__
      if LooseVersion(astropy_version) < LooseVersion('1.0'):
        required.append('astropy 1.0+')
    except:
      required.append('astropy')
    try:
      import scipy
      scipy_version = scipy.__version__
      if LooseVersion(scipy_version) < LooseVersion('0.1'):
        required.append('scipy 0.1+')
    except:
      required.append('scipy')
    try:
      import matplotlib
      mpl_version = matplotlib.__version__
      if LooseVersion(mpl_version) < LooseVersion('1.4.3'):
        optional.append('matplotlib 1.4.3+')
    except:
      optional.append('matplotlib')
    try:
      import corner
      corner_version = corner.__version__
      if LooseVersion(corner_version) < LooseVersion('2.0.0'):
        required.append('corner 2.0+')
    except:
      required.append('corner')
    try:
      import sympy
      sympy_version = sympy.__version__
      if LooseVersion(sympy_version) < LooseVersion('1.0'):
        optional.append('sympy 1.0+')
    except:
      optional.append('sympy')

    if required == []:
      print('All required import dependencies satisfied.')
    else:
      print('NOTE: while all the build dependencies are satisfied, the following import dependencies')
      print('      are still missing: %s.' % required)
      print('      You will not be able to import phoebe before you install those dependencies.')

    if optional == []:
      print('All optional import dependencies satisfied.')
    else:
      print('NOTE: while all the build dependencies are satisfied, the following optional dependencies')
      print('      are still missing: %s.' % optional)
      print('      Some of the core phoebe functionality will be missing until you install those dependencies.')

class PhoebeBuildCommand(build_py):
  def run(self):
    build_py.run(self)
    self.run_command('build_ext')
    self.run_command('check_imports')

ext_modules = [
    Extension('libphoebe',
      sources = ['phoebe/lib/libphoebe.cpp'],
      language='c++',
      extra_compile_args = ["-std=c++11"],
      include_dirs=[numpy.get_include()]
      ),

    Extension('phoebe.algorithms.ceclipse',
      language='c++',
      sources = ['phoebe/algorithms/ceclipse.cpp'],
      include_dirs=[numpy.get_include()]
      ),
]

#
# Main setup
#
def _env_variable_bool(key, default):
    value = os.getenv(key, default)
    if isinstance(value, bool):
        return value
    elif value.upper()=='TRUE':
        return True
    else:
        return False

# numpy distutils does not support passing long_description_content_type
# so we'll have to manually convert to rst and strip out the html in the header
# but we also don't want to have to make m2r a hard dependency for installation
try:
    import m2r
except ImportError:
    with open('README.md', 'rb') as fh:
        long_description = fh.read().decode("utf-8")
else:
    long_description_s = m2r.parse_from_file("README.md").split('\n')
    long_description = "\n".join(long_description_s[long_description_s.index("INTRODUCTION"):])

setup (name = 'phoebe',
<<<<<<< HEAD
       version = '2.4.2',
=======
       version = 'devel',
>>>>>>> 10db81f4
       description = 'PHOEBE devel version',
       long_description=long_description,
       author = 'PHOEBE development team',
       author_email = 'phoebe-devel@lists.sourceforge.net',
       url = 'http://github.com/phoebe-project/phoebe2',
       classifiers=[
            'Development Status :: 5 - Production/Stable',
            'Intended Audience :: Science/Research',
            'Topic :: Software Development :: Build Tools',
            "Natural Language :: English",
            "License :: OSI Approved :: GNU General Public License v3 (GPLv3)",
            "Topic :: Scientific/Engineering",
            "Topic :: Software Development :: Libraries :: Python Modules",
            'Programming Language :: Python :: 3',
            'Programming Language :: Python :: 3.6',
            'Programming Language :: Python :: 3.7',
            'Programming Language :: Python :: 3.8',
            'Programming Language :: Python :: 3 :: Only',
        ],
       python_requires='>=3.6, <4',
<<<<<<< HEAD
       download_url = 'https://github.com/phoebe-project/phoebe2/tarball/2.4.2',
=======
       download_url = 'https://github.com/phoebe-project/phoebe2/tarball/2.3.58',
>>>>>>> 10db81f4
       packages = ['phoebe',
                   'phoebe.parameters', 'phoebe.parameters.solver', 'phoebe.parameters.figure',
                   'phoebe.frontend',
                   'phoebe.constraints',
                   'phoebe.dynamics',
                   'phoebe.distortions',
                   'phoebe.algorithms',
                   'phoebe.atmospheres',
                   'phoebe.backend',
<<<<<<< HEAD
                   'phoebe.solverbackends', 'phoebe.solverbackends.ebai', 'phoebe.solverbackends.knn',
                   'phoebe.utils',
                   'phoebe.helpers',
                   'phoebe.pool',
                   'phoebe.dependencies', 'phoebe.dependencies.autofig', 'phoebe.dependencies.nparray', 'phoebe.dependencies.distl', 'phoebe.dependencies.crimpl', 'phoebe.dependencies.unitsiau2015',
                   'phoebe.dependencies.ligeor',
                   'phoebe.dependencies.ligeor.ebai', 'phoebe.dependencies.ligeor.ebai.database', 'phoebe.dependencies.ligeor.eclipse', 'phoebe.dependencies.ligeor.models', 'phoebe.dependencies.ligeor.utils'],
=======
                   'phoebe.solverbackends', 'phoebe.solverbackends.ebai',
                   'phoebe.utils',
                   'phoebe.helpers',
                   'phoebe.pool',
                   'phoebe.dependencies',
                   'phoebe.dependencies.autofig',
                   'phoebe.dependencies.nparray',
                   'phoebe.dependencies.distl',
                   'phoebe.dependencies.crimpl',
                   'phoebe.dependencies.ndpolator',
                   'phoebe.dependencies.unitsiau2015',
                   ],
>>>>>>> 10db81f4
       install_requires=['numpy>=1.12','scipy>=1.2','astropy>=1.0', 'corner', 'pytest', 'requests', 'tqdm', 'python-socketio[client]']+['flask', 'flask-cors', 'flask-socketio==4.3.*', 'gevent-websocket'],
       package_data={'phoebe.atmospheres':['tables/wd/*', 'tables/passbands/*'],
                     'phoebe.frontend':['default_bundles/*.bundle'],
                     'phoebe.solverbackends.ebai': ['*.data', '*.weights'],
                     'phoebe.solverbackends.knn': ['*.knn']
                    },
       ext_modules = ext_modules,
       scripts=None if  _env_variable_bool('PHOEBE_SKIP_SCRIPTS', False) else ['client-server/phoebe-server', 'client-server/phoebe-autofig'],
       cmdclass = {
         'build_ext': build_check,
         'check_imports': import_check,
         'build_py': PhoebeBuildCommand
        }
      )<|MERGE_RESOLUTION|>--- conflicted
+++ resolved
@@ -405,12 +405,8 @@
     long_description = "\n".join(long_description_s[long_description_s.index("INTRODUCTION"):])
 
 setup (name = 'phoebe',
-<<<<<<< HEAD
-       version = '2.4.2',
-=======
-       version = 'devel',
->>>>>>> 10db81f4
-       description = 'PHOEBE devel version',
+       version = '2.4.2.dev+feature-blending',
+       description = 'PHOEBE 2.4',
        long_description=long_description,
        author = 'PHOEBE development team',
        author_email = 'phoebe-devel@lists.sourceforge.net',
@@ -430,11 +426,7 @@
             'Programming Language :: Python :: 3 :: Only',
         ],
        python_requires='>=3.6, <4',
-<<<<<<< HEAD
        download_url = 'https://github.com/phoebe-project/phoebe2/tarball/2.4.2',
-=======
-       download_url = 'https://github.com/phoebe-project/phoebe2/tarball/2.3.58',
->>>>>>> 10db81f4
        packages = ['phoebe',
                    'phoebe.parameters', 'phoebe.parameters.solver', 'phoebe.parameters.figure',
                    'phoebe.frontend',
@@ -444,28 +436,13 @@
                    'phoebe.algorithms',
                    'phoebe.atmospheres',
                    'phoebe.backend',
-<<<<<<< HEAD
                    'phoebe.solverbackends', 'phoebe.solverbackends.ebai', 'phoebe.solverbackends.knn',
                    'phoebe.utils',
                    'phoebe.helpers',
                    'phoebe.pool',
-                   'phoebe.dependencies', 'phoebe.dependencies.autofig', 'phoebe.dependencies.nparray', 'phoebe.dependencies.distl', 'phoebe.dependencies.crimpl', 'phoebe.dependencies.unitsiau2015',
+                   'phoebe.dependencies', 'phoebe.dependencies.autofig', 'phoebe.dependencies.nparray', 'phoebe.dependencies.distl', 'phoebe.dependencies.crimpl', 'phoebe.dependencies.unitsiau2015', 'phoebe.dependencies.ndpolator',
                    'phoebe.dependencies.ligeor',
                    'phoebe.dependencies.ligeor.ebai', 'phoebe.dependencies.ligeor.ebai.database', 'phoebe.dependencies.ligeor.eclipse', 'phoebe.dependencies.ligeor.models', 'phoebe.dependencies.ligeor.utils'],
-=======
-                   'phoebe.solverbackends', 'phoebe.solverbackends.ebai',
-                   'phoebe.utils',
-                   'phoebe.helpers',
-                   'phoebe.pool',
-                   'phoebe.dependencies',
-                   'phoebe.dependencies.autofig',
-                   'phoebe.dependencies.nparray',
-                   'phoebe.dependencies.distl',
-                   'phoebe.dependencies.crimpl',
-                   'phoebe.dependencies.ndpolator',
-                   'phoebe.dependencies.unitsiau2015',
-                   ],
->>>>>>> 10db81f4
        install_requires=['numpy>=1.12','scipy>=1.2','astropy>=1.0', 'corner', 'pytest', 'requests', 'tqdm', 'python-socketio[client]']+['flask', 'flask-cors', 'flask-socketio==4.3.*', 'gevent-websocket'],
        package_data={'phoebe.atmospheres':['tables/wd/*', 'tables/passbands/*'],
                      'phoebe.frontend':['default_bundles/*.bundle'],
