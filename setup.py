--- conflicted
+++ resolved
@@ -308,15 +308,9 @@
        author = 'PHOEBE development team',
        author_email = 'phoebe-devel@lists.sourceforge.net',
        url = 'http://github.com/phoebe-project/phoebe2',
-<<<<<<< HEAD
-       download_url = 'https://github.com/phoebe-project/phoebe2/tarball/2.1.0',
-       packages = ['phoebe', 'phoebe.parameters', 'phoebe.frontend', 'phoebe.constraints', 'phoebe.dynamics', 'phoebe.distortions', 'phoebe.algorithms', 'phoebe.atmospheres', 'phoebe.backend', 'phoebe.utils', 'phoebe.dependencies', 'phoebe.dependencies.autofig', 'phoebe.dependencies.nparray', 'phoebe.dependencies.unitsiau2015'],
-       install_requires=['numpy>=1.10','scipy>=0.17','astropy>=1.0,<3.0'],
-=======
        download_url = 'https://github.com/phoebe-project/phoebe2/tarball/2.1.3',
        packages = ['phoebe', 'phoebe.parameters', 'phoebe.frontend', 'phoebe.constraints', 'phoebe.dynamics', 'phoebe.distortions', 'phoebe.algorithms', 'phoebe.atmospheres', 'phoebe.backend', 'phoebe.utils', 'phoebe.dependencies', 'phoebe.dependencies.autofig', 'phoebe.dependencies.nparray', 'phoebe.dependencies.unitsiau2015'],
        install_requires=['numpy>=1.10','scipy>=0.17','astropy>=1.0,<3.0' if sys.version_info[0] < 3 else 'astropy>=1.0'],
->>>>>>> d7f3cba5
        package_data={'phoebe.atmospheres':['tables/wd/*', 'tables/passbands/*'],
                     },
        ext_modules = ext_modules,
