import sys

try:
  import numpy
except ImportError:
  print("Numpy is needed for running and building of PHOEBE")
  sys.exit(1)

from numpy.distutils.core import setup, Extension
from numpy.distutils.command.build_ext import build_ext
from numpy.distutils.command.build_py import build_py

from distutils.version import LooseVersion, StrictVersion
from distutils.cmd import Command

import platform
import os
import re

#
# Auxiliary functions
#

def removefile(f):
  try:
    os.remove(f)
  except OSError:
    pass


def find_version_gcc(s):
  return s.split()[-2]


def __find_version_clang(s):
  ver = ''
  sp = s.split()

  for i, w in enumerate(sp):
    if w == 'version':
      if i < len(sp): ver = sp[i+1]
      break
  return ver

def find_version_clang(s):
  if re.search(r'LLVM version', s):
    ver = ("llvm", __find_version_clang(s))
  else:
    ver = ("clang", __find_version_clang(s))
  return ver

def find_version_intel(s):
  return s.split()[-2]

#
# Check the platform and C++ compiler (g++ > 5.0)
#
def check_unix_compiler(plat, plat_ver, compiler, extensions, compiler_name):

  status = False

  s = os.popen(compiler_name + " --version").readline().strip()

  # debug output
  print("Compiler: %s"%(compiler_name))
  print("Compiler version: %s"%(s))

  compiler_found = False;
  version_ok = False;

  # GCC compiler
  if re.search(r'gcc', compiler_name) or re.search(r'^g\+\+', compiler_name):
    name = 'gcc'
    compiler_found = True
    ver = find_version_gcc(s)
    if ver != '': version_ok = LooseVersion(ver) >= LooseVersion("5.0")

  # LLVm clang compiler
  elif re.search(r'^clang', compiler_name):
    name = 'clang'
    compiler_found = True

    # https://stackoverflow.com/questions/19774778/when-is-it-necessary-to-use-use-the-flag-stdlib-libstdc
    if plat == 'Darwin':
      opt ="-stdlib=libc++"
      if LooseVersion(plat_ver) < LooseVersion("13.0"): #OS X Mavericks
        for e in extensions:
          if not (opt in e.extra_compile_args):
            e.extra_compile_args.append(opt)

    ver = find_version_clang(s)

    if ver != '':
      if ver[0] == 'clang': # CLANG version
        version_ok = LooseVersion(ver[1]) >= LooseVersion("3.3")
      else:                 # LLVM version
        version_ok = LooseVersion(ver[1]) >= LooseVersion("7.0")

  # Intel compilers
  elif re.search(r'^icc', compiler_name) or re.search(r'^icpc', compiler_name):
    name = 'icc'
    compiler_found = True

    ver = find_version_intel(s)
    version_ok = LooseVersion(ver) >= LooseVersion("16")

  # compiler could be masquerading under different name
  # check this out:
  #  ln -s `which gcc` a
  #  CC=`pwd`/a python check_compiler.py

  if not compiler_found:

    import tempfile
    import random
    import string

    tempdir = tempfile.gettempdir();

    pat = ''.join(random.choice(string.ascii_uppercase + string.digits) for _ in range(10))
    src = pat+'_compiler_check.c'
    exe = pat+'_compiler_check.exe'
    obj = pat+'_compiler_check.o'

    with open(tempdir + '/' + src, 'w') as tmp:
      tmp.writelines(
        ['#include <stdio.h>\n',
         'int main(int argc, char *argv[]) {\n',
          '#if defined (__INTEL_COMPILER)\n',
          '  printf("icc %d.%d", __INTEL_COMPILER, __INTEL_COMPILER_UPDATE);\n',
          '#elif defined(__clang__)\n',
          '  printf("clang %d.%d.%d", __clang_major__, __clang_minor__, __clang_patchlevel__);\n',
          '#elif defined(__GNUC__)\n',
          '  printf("gcc %d.%d.%d\\n",__GNUC__,__GNUC_MINOR__,__GNUC_PATCHLEVEL__);\n',
          '#else\n',
          '  printf("not_gcc");\n',
          '#endif\n',
          'return 0;\n',
          '}\n'
        ])

    try:
      objects = compiler.compile([tempdir+'/'+ src], output_dir='/')
      compiler.link_executable(objects, exe, output_dir = tempdir)

      out = os.popen(tempdir+'/'+ exe).read()

      if len(out) != 0:
        name, ver = out.split(' ')

        if name == 'gcc':
          version_ok = LooseVersion(ver) >= LooseVersion("5.0")
          compiler_found = True

        if name == 'clang':
          version_ok = LooseVersion(ver) >= LooseVersion("3.3") # not LLVM version !!!
          compiler_found = True

        if name == 'icc':
          version_ok = LooseVersion(ver) >= LooseVersion("1600")
          compiler_found = True
    except:
      print("Unable to build a test program to determine the compiler.")
      status = False

    # Cleanup
    removefile(tempdir+'/'+ src)
    removefile(tempdir+'/'+ exe)
    removefile(tempdir+'/'+ obj)

  if compiler_found:
    if version_ok:
      print("Ready to compile with %s %s." % (name, ver))
      status = True
    else:
      print("Compiler is too old. PHOEBE requires gcc 5.0, clang 3.3, or icc 1600 or above.\nThe found compiler is %s %s." % (name, ver))
      status = False
  else:
    print("Did not recognize the compiler %s." % (compiler_name))
    status = False

  return status

#
# Hooking the building of extentions
#
class build_check(build_ext):

  def build_extensions(self):

    plat = platform.system()
    plat_ver = platform.release();

    print("OS: %s" %(plat))
    print("OS version: %s" %(plat_ver))

    if plat == 'Windows':

      print("On windows we don't perform checks")
      build_ext.build_extensions(self)

    elif plat in ['Linux', 'Darwin']:
      if (
          check_unix_compiler(plat, plat_ver, self.compiler, self.extensions, self.compiler.compiler_cxx[0]) and
          check_unix_compiler(plat, plat_ver, self.compiler, self.extensions, self.compiler.compiler_so[0])
         ):

        for e in self.extensions:
          print("  extra_args=%s"%(e.extra_compile_args))

        build_ext.build_extensions(self)
      else:
        print("Cannot build phoebe2. Please check the dependencies and try again.")
        sys.exit(1)
    else:
      print("Unknown architecture, so no pre-checks done. Please report in the case of build failure.")
      sys.exit(1)
#
# Setting up the external modules
#

class import_check(Command):
  description = "Checks python modules needed to successfully import phoebe"
  user_options = []

  def initialize_options(self):
    pass

  def finalize_options(self):
    pass

  def run(self):
    required, optional = [], []
    try:
      import astropy
      astropy_version = astropy.__version__
      if LooseVersion(astropy_version) < LooseVersion('1.0'):
        required.append('astropy 1.0+')
    except:
      required.append('astropy')
    try:
      import scipy
      scipy_version = scipy.__version__
      if LooseVersion(scipy_version) < LooseVersion('0.1'):
        required.append('scipy 0.1+')
    except:
      required.append('scipy')
    try:
      import matplotlib
      mpl_version = matplotlib.__version__
      if LooseVersion(mpl_version) < LooseVersion('1.4.3'):
        optional.append('matplotlib 1.4.3+')
    except:
      optional.append('matplotlib')
    try:
      import sympy
      sympy_version = sympy.__version__
      if LooseVersion(sympy_version) < LooseVersion('1.0'):
        optional.append('sympy 1.0+')
    except:
      optional.append('sympy')

    if required == []:
      print('All required import dependencies satisfied.')
    else:
      print('NOTE: while all the build dependencies are satisfied, the following import dependencies')
      print('      are still missing: %s.' % required)
      print('      You will not be able to import phoebe before you install those dependencies.')

    if optional == []:
      print('All optional import dependencies satisfied.')
    else:
      print('NOTE: while all the build dependencies are satisfied, the following optional dependencies')
      print('      are still missing: %s.' % optional)
      print('      Some of the core phoebe functionality will be missing until you install those dependencies.')

class PhoebeBuildCommand(build_py):
  def run(self):
    build_py.run(self)
    self.run_command('build_ext')
    self.run_command('check_imports')

ext_modules = [
    Extension('libphoebe',
      sources = ['phoebe/lib/libphoebe.cpp'],
      language='c++',
      extra_compile_args = ["-std=c++11"],
      include_dirs=[numpy.get_include()]
      ),

    Extension('phoebe.algorithms.ceclipse',
      language='c++',
      sources = ['phoebe/algorithms/ceclipse.cpp'],
      include_dirs=[numpy.get_include()]
      ),
]

#
# Main setup
#
setup (name = 'phoebe',
       version = 'devel',
       description = 'PHOEBE devel version',
       author = 'PHOEBE development team',
       author_email = 'phoebe-devel@lists.sourceforge.net',
       url = 'http://github.com/phoebe-project/phoebe2',
       download_url = 'https://github.com/phoebe-project/phoebe2/tarball/2.1.0',
       packages = ['phoebe', 'phoebe.parameters', 'phoebe.frontend', 'phoebe.constraints', 'phoebe.dynamics', 'phoebe.distortions', 'phoebe.algorithms', 'phoebe.atmospheres', 'phoebe.backend', 'phoebe.utils', 'phoebe.dependencies', 'phoebe.dependencies.autofig', 'phoebe.dependencies.nparray', 'phoebe.dependencies.unitsiau2015'],
       install_requires=['numpy>=1.10','scipy>=0.17','astropy>=1.0,<3.0'],
       package_data={'phoebe.atmospheres':['tables/wd/*', 'tables/passbands/*'],
                    },
       ext_modules = ext_modules,
<<<<<<< HEAD
       scripts=['phoebe-server/phoebe-server'],)
=======
       cmdclass = {
         'build_ext': build_check,
         'check_imports': import_check,
         'build_py': PhoebeBuildCommand
        }
      )
>>>>>>> 4b8f6839
<|MERGE_RESOLUTION|>--- conflicted
+++ resolved
@@ -310,13 +310,11 @@
        package_data={'phoebe.atmospheres':['tables/wd/*', 'tables/passbands/*'],
                     },
        ext_modules = ext_modules,
-<<<<<<< HEAD
-       scripts=['phoebe-server/phoebe-server'],)
-=======
+       scripts=['phoebe-server/phoebe-server'],
        cmdclass = {
          'build_ext': build_check,
          'check_imports': import_check,
          'build_py': PhoebeBuildCommand
         }
       )
->>>>>>> 4b8f6839
+       