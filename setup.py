--- conflicted
+++ resolved
@@ -312,17 +312,10 @@
        description = 'PHOEBE devel',
        author = 'PHOEBE development team',
        author_email = 'phoebe-devel@lists.sourceforge.net',
-<<<<<<< HEAD
        url = 'http://phoebe-project.org',
        download_url = 'https://github.com/phoebe-project/phoebe2/tarball/2.0.10',
-       packages = ['phoebe', 'phoebe.constants', 'phoebe.parameters', 'phoebe.frontend', 'phoebe.constraints', 'phoebe.dynamics', 'phoebe.distortions', 'phoebe.algorithms', 'phoebe.atmospheres', 'phoebe.backend', 'phoebe.utils'],
+       packages = ['phoebe', 'phoebe.constants', 'phoebe.parameters', 'phoebe.frontend', 'phoebe.constraints', 'phoebe.dynamics', 'phoebe.distortions', 'phoebe.algorithms', 'phoebe.atmospheres', 'phoebe.backend', 'phoebe.utils', 'phoebe.dependencies', 'phoebe.dependencies.autofig'],
        install_requires=['numpy>=1.10','scipy>=0.17','astropy>=1.0,<3.0'],
-=======
-       url = 'http://github.com/phoebe-project/phoebe2',
-       download_url = 'https://github.com/phoebe-project/phoebe2/tarball/2.0.3',
-       packages = ['phoebe', 'phoebe.constants', 'phoebe.parameters', 'phoebe.frontend', 'phoebe.constraints', 'phoebe.dynamics', 'phoebe.distortions', 'phoebe.algorithms', 'phoebe.atmospheres', 'phoebe.backend', 'phoebe.utils', 'phoebe.dependencies', 'phoebe.dependencies.autofig'],
-       install_requires=['numpy>=1.10','scipy>=0.18','astropy>=1.0'],
->>>>>>> 2ad7e5e0
        package_data={'phoebe.atmospheres':['tables/wd/*', 'tables/passbands/*'],
                     },
        ext_modules = ext_modules,
