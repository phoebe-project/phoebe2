import sys

try:
  import numpy
except ImportError:
  print("Numpy is needed for running and building of PHOEBE")
  sys.exit(1)

from numpy.distutils.core import setup, Extension
from numpy.distutils.command.build_ext import build_ext
from numpy.distutils.command.build_py import build_py

from distutils.version import LooseVersion, StrictVersion
from distutils.cmd import Command

import platform
import os
import re


# Python version checks (in both __init__.py and setup.py)
if sys.version_info[0] == 3:
    if sys.version_info[1] < 6:
        raise ImportError("PHOEBE supports python 2.7+ or 3.6+")
elif sys.version_info[0] == 2:
    if sys.version_info[1] < 7:
        raise ImportError("PHOEBE supports python 2.7+ or 3.6+")
else:
    raise ImportError("PHOEBE supports python 2.7+ or 3.6+")

#
# Auxiliary functions
#

def removefile(f):
  try:
    os.remove(f)
  except OSError:
    pass


def find_version_gcc(s):
  if len(s):
    for i in s.split():
      if re.search("^\d+\.\d+\.*\d*$",i): return i
  return ''


def __find_version_clang(s):
  ver = ''
  sp = s.split()

  for i, w in enumerate(sp):
    if w == 'version':
      if i < len(sp): ver = sp[i+1]
      break
  return ver

def find_version_clang(s):
  if re.search(r'LLVM version', s):
    ver = ("llvm", __find_version_clang(s))
  else:
    ver = ("clang", __find_version_clang(s))
  return ver

def find_version_intel(s):
  return s.split()[-2]

#
# Check the platform and C++ compiler (g++ > 5.0)
#
def check_unix_compiler(plat, plat_ver, compiler, extensions, compiler_name):

  status = False

  s = os.popen(compiler_name + " --version").readline().strip()

  # debug output
  print("Compiler: %s"%(compiler_name))
  print("Compiler version: %s"%(s))

  compiler_found = False;
  version_ok = False;

  # GCC compiler
  if re.search(r'gcc', compiler_name) or re.search(r'^g\+\+', compiler_name):
    name = 'gcc'
    compiler_found = True
    ver = find_version_gcc(s)
    if ver != '': version_ok = LooseVersion(ver) >= LooseVersion("5.0")

  # LLVm clang compiler
  elif re.search(r'^clang', compiler_name):
    name = 'clang'
    compiler_found = True

    # https://stackoverflow.com/questions/19774778/when-is-it-necessary-to-use-use-the-flag-stdlib-libstdc
    if plat == 'Darwin':
      opt ="-stdlib=libc++"
      if LooseVersion(plat_ver) < LooseVersion("13.0"): #OS X Mavericks
        for e in extensions:
          if not (opt in e.extra_compile_args):
            e.extra_compile_args.append(opt)

    ver = find_version_clang(s)

    if ver != '':
      if ver[0] == 'clang': # CLANG version
        version_ok = LooseVersion(ver[1]) >= LooseVersion("3.3")
      else:                 # LLVM version
        version_ok = LooseVersion(ver[1]) >= LooseVersion("7.0")

  # Intel compilers
  elif re.search(r'^icc', compiler_name) or re.search(r'^icpc', compiler_name):
    name = 'icc'
    compiler_found = True

    ver = find_version_intel(s)
    version_ok = LooseVersion(ver) >= LooseVersion("16")

  # compiler could be masquerading under different name
  # check this out:
  #  ln -s `which gcc` a
  #  CC=`pwd`/a python check_compiler.py

  if not compiler_found:

    import tempfile
    import random
    import string

    tempdir = tempfile.gettempdir();

    pat = ''.join(random.choice(string.ascii_uppercase + string.digits) for _ in range(10))
    src = pat+'_compiler_check.c'
    exe = pat+'_compiler_check.exe'
    obj = pat+'_compiler_check.o'

    with open(tempdir + '/' + src, 'w') as tmp:
      tmp.writelines(
        ['#include <stdio.h>\n',
         'int main(int argc, char *argv[]) {\n',
          '#if defined (__INTEL_COMPILER)\n',
          '  printf("icc %d.%d", __INTEL_COMPILER, __INTEL_COMPILER_UPDATE);\n',
          '#elif defined(__clang__)\n',
          '  printf("clang %d.%d.%d", __clang_major__, __clang_minor__, __clang_patchlevel__);\n',
          '#elif defined(__GNUC__)\n',
          '  printf("gcc %d.%d.%d\\n",__GNUC__,__GNUC_MINOR__,__GNUC_PATCHLEVEL__);\n',
          '#else\n',
          '  printf("not_gcc");\n',
          '#endif\n',
          'return 0;\n',
          '}\n'
        ])

    try:
      objects = compiler.compile([tempdir+'/'+ src], output_dir='/')
      compiler.link_executable(objects, exe, output_dir = tempdir)

      out = os.popen(tempdir+'/'+ exe).read()

      if len(out) != 0:
        name, ver = out.split(' ')

        if name == 'gcc':
          version_ok = LooseVersion(ver) >= LooseVersion("5.0")
          compiler_found = True

        if name == 'clang':
          version_ok = LooseVersion(ver) >= LooseVersion("3.3") # not LLVM version !!!
          compiler_found = True

        if name == 'icc':
          version_ok = LooseVersion(ver) >= LooseVersion("1600")
          compiler_found = True
    except:
      print("Unable to build a test program to determine the compiler.")
      status = False

    # Cleanup
    removefile(tempdir+'/'+ src)
    removefile(tempdir+'/'+ exe)
    removefile(tempdir+'/'+ obj)

  if compiler_found:
    if version_ok:
      print("Ready to compile with %s %s." % (name, ver))
      status = True
    else:
      print("Compiler is too old. PHOEBE requires gcc 5.0, clang 3.3, or icc 1600 or above.\nThe found compiler is %s %s." % (name, ver))
      status = False
  else:
    print("Did not recognize the compiler %s." % (compiler_name))
    status = False

  return status

#
# Hooking the building of extentions
#
class build_check(build_ext):

  def build_extensions(self):

    plat = platform.system()
    plat_ver = platform.release();

    print("OS: %s" %(plat))
    print("OS version: %s" %(plat_ver))

    if plat == 'Windows':

      print("On windows we don't perform checks")
      build_ext.build_extensions(self)

    elif plat in ['Linux', 'Darwin']:
      if (
          check_unix_compiler(plat, plat_ver, self.compiler, self.extensions, self.compiler.compiler_cxx[0]) and
          check_unix_compiler(plat, plat_ver, self.compiler, self.extensions, self.compiler.compiler_so[0])
         ):

        for e in self.extensions:
          print("  extra_args=%s"%(e.extra_compile_args))

        build_ext.build_extensions(self)
      else:
        print("Cannot build phoebe2. Please check the dependencies and try again.")
        sys.exit(1)
    else:
      print("Unknown architecture, so no pre-checks done. Please report in the case of build failure.")
      sys.exit(1)
#
# Setting up the external modules
#

class import_check(Command):
  description = "Checks python modules needed to successfully import phoebe"
  user_options = []

  def initialize_options(self):
    pass

  def finalize_options(self):
    pass

  def run(self):
    required, optional = [], []
    try:
      import astropy
      astropy_version = astropy.__version__
      if LooseVersion(astropy_version) < LooseVersion('1.0'):
        required.append('astropy 1.0+')
    except:
      required.append('astropy')
    try:
      import scipy
      scipy_version = scipy.__version__
      if LooseVersion(scipy_version) < LooseVersion('0.1'):
        required.append('scipy 0.1+')
    except:
      required.append('scipy')
    try:
      import matplotlib
      mpl_version = matplotlib.__version__
      if LooseVersion(mpl_version) < LooseVersion('1.4.3'):
        optional.append('matplotlib 1.4.3+')
    except:
      optional.append('matplotlib')
    try:
      import corner
      corner_version = corner.__version__
      if LooseVersion(corner_version) < LooseVersion('2.0.0'):
        optional.append('corner 2.0+')
    except:
      optional.append('corner')
    try:
      import sympy
      sympy_version = sympy.__version__
      if LooseVersion(sympy_version) < LooseVersion('1.0'):
        optional.append('sympy 1.0+')
    except:
      optional.append('sympy')

    if required == []:
      print('All required import dependencies satisfied.')
    else:
      print('NOTE: while all the build dependencies are satisfied, the following import dependencies')
      print('      are still missing: %s.' % required)
      print('      You will not be able to import phoebe before you install those dependencies.')

    if optional == []:
      print('All optional import dependencies satisfied.')
    else:
      print('NOTE: while all the build dependencies are satisfied, the following optional dependencies')
      print('      are still missing: %s.' % optional)
      print('      Some of the core phoebe functionality will be missing until you install those dependencies.')

class PhoebeBuildCommand(build_py):
  def run(self):
    build_py.run(self)
    self.run_command('build_ext')
    self.run_command('check_imports')

ext_modules = [
    Extension('libphoebe',
      sources = ['phoebe/lib/libphoebe.cpp'],
      language='c++',
      extra_compile_args = ["-std=c++11"],
      include_dirs=[numpy.get_include()]
      ),

    Extension('phoebe.algorithms.ceclipse',
      language='c++',
      sources = ['phoebe/algorithms/ceclipse.cpp'],
      include_dirs=[numpy.get_include()]
      ),
]

#
# Main setup
#
def _env_variable_bool(key, default):
    value = os.getenv(key, default)
    if isinstance(value, bool):
        return value
    elif value.upper()=='TRUE':
        return True
    else:
        return False

with open("README.md", "r") as fh:
    long_description = fh.read()

setup (name = 'phoebe',
       version = 'devel',
       description = 'PHOEBE devel version',
       long_description=long_description,
       long_description_content_type="text/markdown",
       author = 'PHOEBE development team',
       author_email = 'phoebe-devel@lists.sourceforge.net',
       url = 'http://github.com/phoebe-project/phoebe2',
<<<<<<< HEAD
       download_url = 'https://github.com/phoebe-project/phoebe2/tarball/2.2.1',
       packages = ['phoebe', 'phoebe.parameters', 'phoebe.parameters.solver', 'phoebe.parameters.figure', 'phoebe.frontend', 'phoebe.constraints', 'phoebe.dynamics', 'phoebe.distortions', 'phoebe.algorithms', 'phoebe.atmospheres', 'phoebe.backend', 'phoebe.solverbackends', 'phoebe.solverbackends.ebai', 'phoebe.utils', 'phoebe.pool', 'phoebe.dependencies', 'phoebe.dependencies.autofig', 'phoebe.dependencies.nparray', 'phoebe.dependencies.distl', 'phoebe.dependencies.unitsiau2015'],
       install_requires=['numpy>=1.10','scipy>=1.7','astropy>=1.0,<3.0' if sys.version_info[0] < 3 else 'astropy>=1.0', 'pytest'],
=======
       download_url = 'https://github.com/phoebe-project/phoebe2/tarball/2.2.2',
       packages = ['phoebe', 'phoebe.parameters', 'phoebe.frontend', 'phoebe.constraints', 'phoebe.dynamics', 'phoebe.distortions', 'phoebe.algorithms', 'phoebe.atmospheres', 'phoebe.backend', 'phoebe.utils', 'phoebe.dependencies', 'phoebe.dependencies.autofig', 'phoebe.dependencies.nparray', 'phoebe.dependencies.unitsiau2015'],
       install_requires=['numpy>=1.10','scipy>=0.17','astropy>=1.0,<3.0' if sys.version_info[0] < 3 else 'astropy>=1.0', 'pytest'],
>>>>>>> abe6031c
       package_data={'phoebe.atmospheres':['tables/wd/*', 'tables/passbands/*'],
                     'phoebe.frontend':['default_bundles/*.bundle'],
                     'phoebe.solverbackends.ebai': ['*.data', '*.weights']
                    },
       ext_modules = ext_modules,
       scripts=['client-server/phoebe-server'] if _env_variable_bool('PHOEBE_DEVEL', False) else None,
       cmdclass = {
         'build_ext': build_check,
         'check_imports': import_check,
         'build_py': PhoebeBuildCommand
        }
      )<|MERGE_RESOLUTION|>--- conflicted
+++ resolved
@@ -339,15 +339,9 @@
        author = 'PHOEBE development team',
        author_email = 'phoebe-devel@lists.sourceforge.net',
        url = 'http://github.com/phoebe-project/phoebe2',
-<<<<<<< HEAD
-       download_url = 'https://github.com/phoebe-project/phoebe2/tarball/2.2.1',
+       download_url = 'https://github.com/phoebe-project/phoebe2/tarball/2.2.2',
        packages = ['phoebe', 'phoebe.parameters', 'phoebe.parameters.solver', 'phoebe.parameters.figure', 'phoebe.frontend', 'phoebe.constraints', 'phoebe.dynamics', 'phoebe.distortions', 'phoebe.algorithms', 'phoebe.atmospheres', 'phoebe.backend', 'phoebe.solverbackends', 'phoebe.solverbackends.ebai', 'phoebe.utils', 'phoebe.pool', 'phoebe.dependencies', 'phoebe.dependencies.autofig', 'phoebe.dependencies.nparray', 'phoebe.dependencies.distl', 'phoebe.dependencies.unitsiau2015'],
        install_requires=['numpy>=1.10','scipy>=1.7','astropy>=1.0,<3.0' if sys.version_info[0] < 3 else 'astropy>=1.0', 'pytest'],
-=======
-       download_url = 'https://github.com/phoebe-project/phoebe2/tarball/2.2.2',
-       packages = ['phoebe', 'phoebe.parameters', 'phoebe.frontend', 'phoebe.constraints', 'phoebe.dynamics', 'phoebe.distortions', 'phoebe.algorithms', 'phoebe.atmospheres', 'phoebe.backend', 'phoebe.utils', 'phoebe.dependencies', 'phoebe.dependencies.autofig', 'phoebe.dependencies.nparray', 'phoebe.dependencies.unitsiau2015'],
-       install_requires=['numpy>=1.10','scipy>=0.17','astropy>=1.0,<3.0' if sys.version_info[0] < 3 else 'astropy>=1.0', 'pytest'],
->>>>>>> abe6031c
        package_data={'phoebe.atmospheres':['tables/wd/*', 'tables/passbands/*'],
                      'phoebe.frontend':['default_bundles/*.bundle'],
                      'phoebe.solverbackends.ebai': ['*.data', '*.weights']
