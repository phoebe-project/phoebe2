--- conflicted
+++ resolved
@@ -346,13 +346,8 @@
     long_description = "\n".join(long_description_s[long_description_s.index("INTRODUCTION"):])
 
 setup (name = 'phoebe',
-<<<<<<< HEAD
-       version = '2.3.22',
-       description = 'PHOEBE 2.3.22',
-=======
        version = '2.3.25',
        description = 'PHOEBE 2.3.25',
->>>>>>> 57f4b14a
        long_description=long_description,
        author = 'PHOEBE development team',
        author_email = 'phoebe-devel@lists.sourceforge.net',
@@ -372,11 +367,7 @@
             'Programming Language :: Python :: 3 :: Only',
         ],
        python_requires='>=3.6, <4',
-<<<<<<< HEAD
-       download_url = 'https://github.com/phoebe-project/phoebe2/tarball/2.3.22',
-=======
        download_url = 'https://github.com/phoebe-project/phoebe2/tarball/2.3.25',
->>>>>>> 57f4b14a
        packages = ['phoebe', 'phoebe.parameters', 'phoebe.parameters.solver', 'phoebe.parameters.figure', 'phoebe.frontend', 'phoebe.constraints', 'phoebe.dynamics', 'phoebe.distortions', 'phoebe.algorithms', 'phoebe.atmospheres', 'phoebe.backend', 'phoebe.solverbackends', 'phoebe.solverbackends.ebai', 'phoebe.utils', 'phoebe.helpers', 'phoebe.pool', 'phoebe.dependencies', 'phoebe.dependencies.autofig', 'phoebe.dependencies.nparray', 'phoebe.dependencies.distl', 'phoebe.dependencies.unitsiau2015'],
        install_requires=['numpy>=1.12','scipy>=1.2','astropy>=1.0', 'corner', 'pytest', 'requests', 'python-socketio[client]']+['flask', 'flask-cors', 'flask-socketio', 'gevent-websocket'],
        package_data={'phoebe.atmospheres':['tables/wd/*', 'tables/passbands/*'],
