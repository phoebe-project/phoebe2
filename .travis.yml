--- conflicted
+++ resolved
@@ -54,8 +54,7 @@
           sources: [ubuntu-toolchain-r-test]
           packages: [gfortran, g++-5, gcc-5, libstdc++-5-dev, libopenmpi-dev]
 
-    # Try with Python 3.5 (earliest supported version) and latest minor version (3.7)
-<<<<<<< HEAD
+    # Try with Python 3.6 (earliest supported version) and latest minor version (3.7)
     - os: linux
       compiler: g++-5
       env: CXX=g++-5 CC=gcc-5 PYTHON_VERSION=3.6 NUMPY_VERSION=stable ASTROPY_VERSION=stable NOSETESTS=1
@@ -71,23 +70,6 @@
         apt:
           sources: [ubuntu-toolchain-r-test]
           packages: [gfortran, g++-5, gcc-5, libstdc++-5-dev, libopenmpi-dev]
-=======
-    # - os: linux
-    #   compiler: g++-5
-    #   env: CXX=g++-5 CC=gcc-5 PYTHON_VERSION=3.5 NUMPY_VERSION=stable ASTROPY_VERSION=stable NOSETESTS=1
-    #   addons:
-    #     apt:
-    #       sources: [ubuntu-toolchain-r-test]
-    #       packages: [gfortran, g++-5, gcc-5, libstdc++-5-dev, libopenmpi-dev]
-    #
-    # - os: linux
-    #   compiler: g++-5
-    #   env: CXX=g++-5 CC=gcc-5 PYTHON_VERSION=3.7 NUMPY_VERSION=stable ASTROPY_VERSION=stable NOSETESTS=1
-    #   addons:
-    #     apt:
-    #       sources: [ubuntu-toolchain-r-test]
-    #       packages: [gfortran, g++-5, gcc-5, libstdc++-5-dev, libopenmpi-dev]
->>>>>>> bd087707
 
     # and lastly, run the benchmarks
     - os: linux
